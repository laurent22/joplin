--- conflicted
+++ resolved
@@ -187,17 +187,12 @@
 			queries.push('DELETE FROM sqlite_sequence WHERE name="' + n + '"'); // Reset autoincremented IDs
 		}
 
-<<<<<<< HEAD
-		queries.push('DELETE FROM settings WHERE key="sync.2.context"');
-		queries.push('DELETE FROM settings WHERE key="sync.5.context"');
-=======
 		queries.push('DELETE FROM settings WHERE key="sync.1.context"');
 		queries.push('DELETE FROM settings WHERE key="sync.2.context"');
 		queries.push('DELETE FROM settings WHERE key="sync.3.context"');
 		queries.push('DELETE FROM settings WHERE key="sync.4.context"');
 		queries.push('DELETE FROM settings WHERE key="sync.5.context"');
 		queries.push('DELETE FROM settings WHERE key="sync.6.context"');
->>>>>>> df714c35
 		queries.push('DELETE FROM settings WHERE key="sync.7.context"');
 
 		await this.transactionExecBatch(queries);
