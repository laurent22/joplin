/* eslint @typescript-eslint/no-unused-vars: 0, no-unused-vars: ["error", { "argsIgnorePattern": ".*" }], */

const shim = {};

shim.isNode = () => {
	if (typeof process === 'undefined') return false;
	if (shim.isElectron()) return true;
	return process.title == 'node';
};

shim.isReactNative = () => {
	if (typeof navigator === 'object' && typeof navigator.userAgent === 'string' && navigator.userAgent.indexOf('ReactNativeDebugger') >= 0) {
		return true;
	}

	return !shim.isNode();
};

shim.isLinux = () => {
	return process && process.platform === 'linux';
};

shim.isFreeBSD = () => {
	return process && process.platform === 'freebsd';
};

shim.isWindows = () => {
	return process && process.platform === 'win32';
};

shim.isMac = () => {
	return process && process.platform === 'darwin';
};

shim.platformName = function() {
	if (shim.isReactNative()) return shim.mobilePlatform();
	if (shim.isMac()) return 'darwin';
	if (shim.isWindows()) return 'win32';
	if (shim.isLinux()) return 'linux';
	if (shim.isFreeBSD()) return 'freebsd';
	if (process && process.platform) return process.platform;
	throw new Error('Cannot determine platform');
};

// "ios" or "android", or "" if not on mobile
shim.mobilePlatform = function() {
	return ''; // Default if we're not on mobile (React Native)
};

// https://github.com/cheton/is-electron
shim.isElectron = () => {
	// Renderer process
	if (typeof window !== 'undefined' && typeof window.process === 'object' && window.process.type === 'renderer') {
		return true;
	}

	// Main process
	if (typeof process !== 'undefined' && typeof process.versions === 'object' && !!process.versions.electron) {
		return true;
	}

	// Detect the user agent when the `nodeIntegration` option is set to true
	if (typeof navigator === 'object' && typeof navigator.userAgent === 'string' && navigator.userAgent.indexOf('Electron') >= 0) {
		return true;
	}

	return false;
};

shim.isPortable = function() {
	return typeof process !== 'undefined' && typeof process.env === 'object' && !!process.env.PORTABLE_EXECUTABLE_DIR;
};

// Node requests can go wrong is so many different ways and with so
// many different error messages... This handler inspects the error
// and decides whether the request can safely be repeated or not.
shim.fetchRequestCanBeRetried = function(error) {
	if (!error) return false;

	// Unfortunately the error 'Network request failed' doesn't have a type
	// or error code, so hopefully that message won't change and is not localized
	if (error.message == 'Network request failed') return true;

	// request to https://public-ch3302....1fab24cb1bd5f.md failed, reason: socket hang up"
	if (error.code == 'ECONNRESET') return true;

	// OneDrive (or Node?) sometimes sends back a "not found" error for resources
	// that definitely exist and in this case repeating the request works.
	// Error is:
	// request to https://graph.microsoft.com/v1.0/drive/special/approot failed, reason: getaddrinfo ENOTFOUND graph.microsoft.com graph.microsoft.com:443
	if (error.code == 'ENOTFOUND') return true;

	// network timeout at: https://public-ch3302...859f9b0e3ab.md
	if (error.message && error.message.indexOf('network timeout') === 0) return true;

	// name: 'FetchError',
	// message: 'request to https://api.ipify.org/?format=json failed, reason: getaddrinfo EAI_AGAIN api.ipify.org:443',
	// type: 'system',
	// errno: 'EAI_AGAIN',
	// code: 'EAI_AGAIN' } } reason: { FetchError: request to https://api.ipify.org/?format=json failed, reason: getaddrinfo EAI_AGAIN api.ipify.org:443
	//
	// It's a Microsoft error: "A temporary failure in name resolution occurred."
	if (error.code == 'EAI_AGAIN') return true;

	// request to https://public-...8fd8bc6bb68e9c4d17a.md failed, reason: connect ETIMEDOUT 204.79.197.213:443
	// Code: ETIMEDOUT
	if (error.code === 'ETIMEDOUT') return true;

	// ECONNREFUSED is generally temporary
	if (error.code === 'ECONNREFUSED') return true;

	return false;
};

shim.fetchMaxRetry_ = 5;

shim.fetchMaxRetrySet = v => {
	const previous = shim.fetchMaxRetry_;
	shim.fetchMaxRetry_ = v;
	return previous;
};

shim.fetchWithRetry = async function(fetchFn, options = null) {
	const { time } = require('lib/time-utils.js');

	if (!options) options = {};
	if (!options.timeout) options.timeout = 1000 * 120; // ms
	if (!('maxRetry' in options)) options.maxRetry = shim.fetchMaxRetry_;

	let retryCount = 0;
	while (true) {
		try {
			const response = await fetchFn();
			return response;
		} catch (error) {
			if (shim.fetchRequestCanBeRetried(error)) {
				retryCount++;
				if (retryCount > options.maxRetry) throw error;
				await time.sleep(retryCount * 3);
			} else {
				throw error;
			}
		}
	}
};

shim.fetch = () => {
	throw new Error('Not implemented');
};
shim.FormData = typeof FormData !== 'undefined' ? FormData : null;
shim.fsDriver = () => {
	throw new Error('Not implemented');
};
shim.FileApiDriverLocal = null;

shim.readLocalFileBase64 = path => {
	throw new Error('Not implemented');
};

shim.uploadBlob = () => {
	throw new Error('Not implemented');
};

shim.sjclModule = null;

shim.randomBytes = async count => {
	throw new Error('Not implemented');
};

shim.setInterval = function(fn, interval) {
	return setInterval(fn, interval);
};

shim.clearInterval = function(id) {
	return clearInterval(id);
};

shim.stringByteLength = function(string) {
	throw new Error('Not implemented');
};

shim.detectAndSetLocale = null;

shim.attachFileToNote = async (note, filePath) => {};

shim.imageFromDataUrl = async function(imageDataUrl, filePath) {
	throw new Error('Not implemented');
};
shim.Buffer = null;
shim.openUrl = () => {
	throw new Error('Not implemented');
};
shim.httpAgent = () => {
	throw new Error('Not implemented');
};
shim.openOrCreateFile = () => {
	throw new Error('Not implemented');
};
shim.waitForFrame = () => {
	throw new Error('Not implemented');
};

shim.appVersion = () => {
	throw new Error('Not implemented');
};

shim.injectedJs = name => '';

let isTestingEnv_ = false;

shim.isTestingEnv = () => {
	return isTestingEnv_;
};

shim.setIsTestingEnv = (v) => {
	isTestingEnv_ = v;
};

shim.pathRelativeToCwd = (path) => {
	throw new Error('Not implemented');
};

<<<<<<< HEAD
shim.loadSecureItems = async (appId) => {
	return [];
};

shim.saveSecureItem = async (appId, item) => {
	return false;
=======
shim.showMessageBox = (message, options = null) => {
	throw new Error('Not implemented');
>>>>>>> 518af9dc
};

module.exports = { shim };<|MERGE_RESOLUTION|>--- conflicted
+++ resolved
@@ -220,17 +220,16 @@
 	throw new Error('Not implemented');
 };
 
-<<<<<<< HEAD
 shim.loadSecureItems = async (appId) => {
 	return [];
 };
 
 shim.saveSecureItem = async (appId, item) => {
 	return false;
-=======
+};
+
 shim.showMessageBox = (message, options = null) => {
 	throw new Error('Not implemented');
->>>>>>> 518af9dc
 };
 
 module.exports = { shim };