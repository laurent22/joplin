--- conflicted
+++ resolved
@@ -1,32 +1,3 @@
-<<<<<<< HEAD
-import React, { Component } from 'react';
-import { Keyboard, BackHandler, View, Button, TextInput, WebView, Text, StyleSheet, Linking, Image } from 'react-native';
-import { connect } from 'react-redux'
-import { uuid } from 'lib/uuid.js';
-import { Log } from 'lib/log.js'
-import { Note } from 'lib/models/note.js'
-import { Resource } from 'lib/models/resource.js'
-import { Folder } from 'lib/models/folder.js'
-import { BackButtonService } from 'lib/services/back-button.js';
-import { BaseModel } from 'lib/base-model.js'
-import { ActionButton } from 'lib/components/action-button.js';
-import Icon from 'react-native-vector-icons/Ionicons';
-import { ScreenHeader } from 'lib/components/screen-header.js';
-import { time } from 'lib/time-utils.js';
-import { Checkbox } from 'lib/components/checkbox.js'
-import { _ } from 'lib/locale.js';
-import { reg } from 'lib/registry.js';
-import { shim } from 'lib/shim.js';
-import { BaseScreenComponent } from 'lib/components/base-screen.js';
-import { dialogs } from 'lib/dialogs.js';
-import { globalStyle, themeStyle } from 'lib/components/global-style.js';
-import DialogBox from 'react-native-dialogbox';
-import { NoteBodyViewer } from 'lib/components/note-body-viewer.js';
-import RNFetchBlob from 'react-native-fetch-blob';
-import { DocumentPicker, DocumentPickerUtil } from 'react-native-document-picker';
-import ImageResizer from 'react-native-image-resizer';
-import { SelectDateTimeDialog } from 'lib/components/select-date-time-dialog.js';
-=======
 const React = require('react'); const Component = React.Component;
 const { Platform, Keyboard, BackHandler, View, Button, TextInput, WebView, Text, StyleSheet, Linking, Image } = require('react-native');
 const { connect } = require('react-redux');
@@ -59,7 +30,7 @@
 const ImageResizer = require('react-native-image-resizer').default;
 const shared = require('lib/components/shared/note-screen-shared.js');
 const ImagePicker = require('react-native-image-picker');
->>>>>>> 914a2554
+const { SelectDateTimeDialog } = require('lib/components/select-date-time-dialog.js');
 
 class NoteScreenComponent extends BaseScreenComponent {
 	
@@ -365,13 +336,7 @@
 	}
 
 	toggleIsTodo_onPress() {
-<<<<<<< HEAD
-		let newNote = Note.toggleIsTodo(this.state.note);
-		let newState = { note: newNote };
-		this.setState(newState);
-=======
 		shared.toggleIsTodo_onPress(this);
->>>>>>> 914a2554
 	}
 
 	setAlarm_onPress() {
@@ -425,6 +390,7 @@
 			output.push({ title: _('Attach any other file'), onPress: () => { this.attachFile_onPress(); } });
 		}
 		output.push({ title: _('Delete note'), onPress: () => { this.deleteNote_onPress(); } });
+		output.push({ title: _('Alarm'), onPress: () => { this.setState({ alarmDialogShown: true }) }});;
 
 		// if (isTodo) {
 		// 	let text = note.todo_due ? _('Edit/Clear alarm') : _('Set an alarm');
