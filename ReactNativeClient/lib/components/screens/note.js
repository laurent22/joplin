const React = require('react');
const { Platform, Clipboard, Keyboard, View, TextInput, StyleSheet, Linking, Image, Share } = require('react-native');
const { connect } = require('react-redux');
const { uuid } = require('lib/uuid.js');
const { MarkdownEditor } = require('../../../MarkdownEditor/index.js');
const RNFS = require('react-native-fs');
const Note = require('lib/models/Note.js');
const BaseItem = require('lib/models/BaseItem.js');
const Setting = require('lib/models/Setting.js');
const Resource = require('lib/models/Resource.js');
const Folder = require('lib/models/Folder.js');
const md5 = require('md5');
const { BackButtonService } = require('lib/services/back-button.js');
const NavService = require('lib/services/NavService.js');
const BaseModel = require('lib/BaseModel.js');
const { ActionButton } = require('lib/components/action-button.js');
const { fileExtension, safeFileExtension } = require('lib/path-utils.js');
const mimeUtils = require('lib/mime-utils.js').mime;
const { ScreenHeader } = require('lib/components/screen-header.js');
const NoteTagsDialog = require('lib/components/screens/NoteTagsDialog');
const { time } = require('lib/time-utils.js');
const { Checkbox } = require('lib/components/checkbox.js');
const { _ } = require('lib/locale.js');
const { reg } = require('lib/registry.js');
const { shim } = require('lib/shim.js');
const ResourceFetcher = require('lib/services/ResourceFetcher');
const { BaseScreenComponent } = require('lib/components/base-screen.js');
const { themeStyle, editorFont } = require('lib/components/global-style.js');
const { dialogs } = require('lib/dialogs.js');
const DialogBox = require('react-native-dialogbox').default;
const { NoteBodyViewer } = require('lib/components/note-body-viewer.js');
const { DocumentPicker, DocumentPickerUtil } = require('react-native-document-picker');
const ImageResizer = require('react-native-image-resizer').default;
const shared = require('lib/components/shared/note-screen-shared.js');
const ImagePicker = require('react-native-image-picker');
const { SelectDateTimeDialog } = require('lib/components/select-date-time-dialog.js');
// const ShareExtension = require('react-native-share-extension').default;
const CameraView = require('lib/components/CameraView');
const SearchEngine = require('lib/services/SearchEngine');
const urlUtils = require('lib/urlUtils');

import FileViewer from 'react-native-file-viewer';

class NoteScreenComponent extends BaseScreenComponent {
	static navigationOptions() {
		return { header: null };
	}

	constructor() {
		super();
		this.state = {
			note: Note.new(),
			mode: 'view',
			folder: null,
			lastSavedNote: null,
			isLoading: true,
			titleTextInputHeight: 20,
			alarmDialogShown: false,
			heightBumpView: 0,
			noteTagDialogShown: false,
			fromShare: false,
			showCamera: false,
			noteResources: {},

			// HACK: For reasons I can't explain, when the WebView is present, the TextInput initially does not display (It's just a white rectangle with
			// no visible text). It will only appear when tapping it or doing certain action like selecting text on the webview. The bug started to
			// appear one day and did not go away - reverting to an old RN version did not help, undoing all
			// the commits till a working version did not help. The bug also does not happen in the simulator which makes it hard to fix.
			// Eventually, a way that "worked" is to add a 1px margin on top of the text input just after the webview has loaded, then removing this
			// margin. This forces RN to update the text input and to display it. Maybe that hack can be removed once RN is upgraded.
			// See https://github.com/laurent22/joplin/issues/1057
			HACK_webviewLoadingState: 0,
		};

		this.selection = null;

		this.markdownEditorRef = React.createRef(); // For focusing the Markdown editor

		this.doFocusUpdate_ = false;

		// iOS doesn't support multiline text fields properly so disable it
		this.enableMultilineTitle_ = Platform.OS !== 'ios';

		this.saveButtonHasBeenShown_ = false;

		this.styles_ = {};

		const saveDialog = async () => {
			if (this.isModified()) {
				const buttonId = await dialogs.pop(this, _('This note has been modified:'), [{ text: _('Save changes'), id: 'save' }, { text: _('Discard changes'), id: 'discard' }, { text: _('Cancel'), id: 'cancel' }]);

				if (buttonId == 'cancel') return true;
				if (buttonId == 'save') await this.saveNoteButton_press();
			}

			return false;
		};

		this.navHandler = async () => {
			return await saveDialog();
		};

		this.backHandler = async () => {

			if (this.isModified()) {
				await this.saveNoteButton_press();
			}

			const isProvisionalNote = this.props.provisionalNoteIds.includes(this.props.noteId);

			if (isProvisionalNote) {
				return false;
			}

			if (this.state.mode == 'edit') {
				Keyboard.dismiss();

				this.setState({
					note: Object.assign({}, this.state.lastSavedNote),
					mode: 'view',
				});

				return true;
			}

			return false;
		};

		this.noteTagDialog_closeRequested = () => {
			this.setState({ noteTagDialogShown: false });
		};

		this.onJoplinLinkClick_ = async (msg) => {
			try {
				if (msg.indexOf('joplin://') === 0) {
					const resourceUrlInfo = urlUtils.parseResourceUrl(msg);
					const itemId = resourceUrlInfo.itemId;
					const item = await BaseItem.loadItemById(itemId);
					if (!item) throw new Error(_('No item with ID %s', itemId));

					if (item.type_ === BaseModel.TYPE_NOTE) {
						// Easier to just go back, then go to the note since
						// the Note screen doesn't handle reloading a different note

						this.props.dispatch({
							type: 'NAV_BACK',
						});

						setTimeout(() => {
							this.props.dispatch({
								type: 'NAV_GO',
								routeName: 'Note',
								noteId: item.id,
								noteHash: resourceUrlInfo.hash,
							});
						}, 5);
					} else if (item.type_ === BaseModel.TYPE_RESOURCE) {
						if (!(await Resource.isReady(item))) throw new Error(_('This attachment is not downloaded or not decrypted yet.'));
						const resourcePath = Resource.fullPath(item);
						await FileViewer.open(resourcePath);
					} else {
						throw new Error(_('The Joplin mobile app does not currently support this type of link: %s', BaseModel.modelTypeToName(item.type_)));
					}
				} else {
					if (msg.indexOf('file://') === 0) {
						throw new Error(_('Links with protocol "%s" are not supported', 'file://'));
					} else {
						Linking.openURL(msg);
					}
				}
			} catch (error) {
				dialogs.error(this, error.message);
			}
		};

		this.refreshResource = async (resource, noteBody = null) => {
			if (noteBody === null && this.state.note && this.state.note.body) noteBody = this.state.note.body;
			if (noteBody === null) return;

			const resourceIds = await Note.linkedResourceIds(noteBody);
			if (resourceIds.indexOf(resource.id) >= 0) {
				shared.clearResourceCache();
				const attachedResources = await shared.attachedResources(noteBody);
				this.setState({ noteResources: attachedResources }, () => {
					if (this.refs.noteBodyViewer) this.refs.noteBodyViewer.rebuildMd();
				});
			}
		};

		this.takePhoto_onPress = this.takePhoto_onPress.bind(this);
		this.cameraView_onPhoto = this.cameraView_onPhoto.bind(this);
		this.cameraView_onCancel = this.cameraView_onCancel.bind(this);
		this.properties_onPress = this.properties_onPress.bind(this);
		this.showOnMap_onPress = this.showOnMap_onPress.bind(this);
		this.onMarkForDownload = this.onMarkForDownload.bind(this);
		this.sideMenuOptions = this.sideMenuOptions.bind(this);
		this.folderPickerOptions_valueChanged = this.folderPickerOptions_valueChanged.bind(this);
		this.saveNoteButton_press = this.saveNoteButton_press.bind(this);
		this.onAlarmDialogAccept = this.onAlarmDialogAccept.bind(this);
		this.onAlarmDialogReject = this.onAlarmDialogReject.bind(this);
		this.todoCheckbox_change = this.todoCheckbox_change.bind(this);
		this.titleTextInput_contentSizeChange = this.titleTextInput_contentSizeChange.bind(this);
		this.title_changeText = this.title_changeText.bind(this);
	}

	styles() {
		const themeId = this.props.theme;
		const theme = themeStyle(themeId);

		const cacheKey = [themeId, this.state.titleTextInputHeight, this.state.HACK_webviewLoadingState].join('_');

		if (this.styles_[cacheKey]) return this.styles_[cacheKey];
		this.styles_ = {};

		// TODO: Clean up these style names and nesting
		const styles = {
			bodyTextInput: {
				flex: 1,
				paddingLeft: theme.marginLeft,
				paddingRight: theme.marginRight,

				// Add extra space to allow scrolling past end of document, and also to fix this:
				// https://github.com/laurent22/joplin/issues/1437
				// 2020-04-20: removed bottom padding because it doesn't work properly in Android
				// Instead of being inside the scrollable area, the padding is outside thus
				// restricting the view.
				// See https://github.com/laurent22/joplin/issues/3041#issuecomment-616267739
				// paddingBottom: Math.round(dimensions.height / 4),

				textAlignVertical: 'top',
				color: theme.color,
				backgroundColor: theme.backgroundColor,
				fontSize: theme.fontSize,
				fontFamily: editorFont(this.props.editorFont),
			},
			noteBodyViewer: {
				flex: 1,
				paddingLeft: theme.marginLeft,
				paddingRight: theme.marginRight,
			},
			noteBodyViewerPreview: {
				borderTopColor: theme.dividerColor,
				borderTopWidth: 1,
				borderBottomColor: theme.dividerColor,
				borderBottomWidth: 1,
			},
			checkbox: {
				color: theme.color,
				paddingRight: 10,
				paddingLeft: theme.marginLeft,
				paddingTop: 10, // Added for iOS (Not needed for Android??)
				paddingBottom: 10, // Added for iOS (Not needed for Android??)
			},
			markdownButtons: {
				borderColor: theme.dividerColor,
				color: theme.htmlLinkColor,
			},
		};

		styles.titleContainer = {
			flex: 0,
			flexDirection: 'row',
			paddingLeft: theme.marginLeft,
			paddingRight: theme.marginRight,
			borderBottomColor: theme.dividerColor,
			borderBottomWidth: 1,
		};

		styles.titleContainerTodo = Object.assign({}, styles.titleContainer);
		styles.titleContainerTodo.paddingLeft = 0;

		styles.titleTextInput = {
			flex: 1,
			marginTop: 0,
			paddingLeft: 0,
			color: theme.color,
			backgroundColor: theme.backgroundColor,
			fontWeight: 'bold',
			fontSize: theme.fontSize,
			paddingTop: 10, // Added for iOS (Not needed for Android??)
			paddingBottom: 10, // Added for iOS (Not needed for Android??)
		};

		if (this.enableMultilineTitle_) styles.titleTextInput.height = this.state.titleTextInputHeight;
		if (this.state.HACK_webviewLoadingState === 1) styles.titleTextInput.marginTop = 1;

		this.styles_[cacheKey] = StyleSheet.create(styles);
		return this.styles_[cacheKey];
	}

	isModified() {
		return shared.isModified(this);
	}

	async UNSAFE_componentWillMount() {
		this.selection = null;

		BackButtonService.addHandler(this.backHandler);
		NavService.addHandler(this.navHandler);

		shared.clearResourceCache();
		shared.installResourceHandling(this.refreshResource);

		await shared.initState(this);

		if (this.state.note && this.state.note.body && Setting.value('sync.resourceDownloadMode') === 'auto') {
			const resourceIds = await Note.linkedResourceIds(this.state.note.body);
			await ResourceFetcher.instance().markForDownload(resourceIds);
		}
	}

	onMarkForDownload(event) {
		ResourceFetcher.instance().markForDownload(event.resourceId);
	}

	componentDidUpdate(prevProps) {
		if (this.doFocusUpdate_) {
			this.doFocusUpdate_ = false;
			this.focusUpdate();
		}

		if (prevProps.showSideMenu !== this.props.showSideMenu && this.props.showSideMenu) {
			this.props.dispatch({
				type: 'NOTE_SIDE_MENU_OPTIONS_SET',
				options: this.sideMenuOptions(),
			});
		}
	}

	componentWillUnmount() {
		BackButtonService.removeHandler(this.backHandler);
		NavService.removeHandler(this.navHandler);

		shared.uninstallResourceHandling(this.refreshResource);

		// if (Platform.OS !== 'ios' && this.state.fromShare) {
		// 	ShareExtension.close();
		// }
	}

	title_changeText(text) {
		shared.noteComponent_change(this, 'title', text);
		this.setState({ newAndNoTitleChangeNoteId: null });
		this.scheduleSave();
	}

	body_changeText(text) {
		shared.noteComponent_change(this, 'body', text);
		this.scheduleSave();
	}

	scheduleSave() {
		if (this.scheduleSaveIID_) {
			clearTimeout(this.scheduleSaveIID_);
			this.scheduleSaveIID_ = null;
		}

		this.scheduleSaveIID_ = setTimeout(async () => {
			await shared.saveNoteButton_press(this);
		}, 1000);
	}

	async saveNoteButton_press(folderId = null) {
		await shared.saveNoteButton_press(this, folderId);

		Keyboard.dismiss();
	}

	async saveOneProperty(name, value) {
		await shared.saveOneProperty(this, name, value);
	}

	async deleteNote_onPress() {
		const note = this.state.note;
		if (!note.id) return;

		const ok = await dialogs.confirm(this, _('Delete note?'));
		if (!ok) return;

		const folderId = note.parent_id;

		await Note.delete(note.id);

		this.props.dispatch({
			type: 'NAV_GO',
			routeName: 'Notes',
			folderId: folderId,
		});
	}

	async pickDocument() {
		return new Promise((resolve) => {
			DocumentPicker.show({ filetype: [DocumentPickerUtil.allFiles()] }, (error, res) => {
				if (error) {
					// Also returns an error if the user doesn't pick a file
					// so just resolve with null.
					console.info('pickDocument error:', error);
					resolve(null);
					return;
				}

				resolve(res);
			});
		});
	}

	async imageDimensions(uri) {
		return new Promise((resolve, reject) => {
			Image.getSize(
				uri,
				(width, height) => {
					resolve({ width: width, height: height });
				},
				(error) => {
					reject(error);
				}
			);
		});
	}

	showImagePicker(options) {
		return new Promise((resolve) => {
			ImagePicker.launchImageLibrary(options, (response) => {
				resolve(response);
			});
		});
	}

	async resizeImage(localFilePath, targetPath, mimeType) {
		const maxSize = Resource.IMAGE_MAX_DIMENSION;

		const dimensions = await this.imageDimensions(localFilePath);

		reg.logger().info('Original dimensions ', dimensions);

		let mustResize = dimensions.width > maxSize || dimensions.height > maxSize;

		if (mustResize) {
			const buttonId = await dialogs.pop(this, _('You are about to attach a large image (%dx%d pixels). Would you like to resize it down to %d pixels before attaching it?', dimensions.width, dimensions.height, maxSize), [
				{ text: _('Yes'), id: 'yes' },
				{ text: _('No'), id: 'no' },
				{ text: _('Cancel'), id: 'cancel' },
			]);

			if (buttonId === 'cancel') return false;

			mustResize = buttonId === 'yes';
		}

		if (mustResize) {
			dimensions.width = maxSize;
			dimensions.height = maxSize;

			reg.logger().info('New dimensions ', dimensions);

			const format = mimeType == 'image/png' ? 'PNG' : 'JPEG';
			reg.logger().info(`Resizing image ${localFilePath}`);
			const resizedImage = await ImageResizer.createResizedImage(localFilePath, dimensions.width, dimensions.height, format, 85); // , 0, targetPath);

			const resizedImagePath = resizedImage.uri;
			reg.logger().info('Resized image ', resizedImagePath);
			reg.logger().info(`Moving ${resizedImagePath} => ${targetPath}`);

			await RNFS.copyFile(resizedImagePath, targetPath);

			try {
				await RNFS.unlink(resizedImagePath);
			} catch (error) {
				reg.logger().warn('Error when unlinking cached file: ', error);
			}
		} else {
			await RNFS.copyFile(localFilePath, targetPath);
		}

		return true;
	}

	async attachFile(pickerResponse, fileType) {
		if (!pickerResponse) {
			reg.logger().warn('Got no response from picker');
			return;
		}

		if (pickerResponse.error) {
			reg.logger().warn('Got error from picker', pickerResponse.error);
			return;
		}

		if (pickerResponse.didCancel) {
			reg.logger().info('User cancelled picker');
			return;
		}

		const localFilePath = Platform.select({
			android: pickerResponse.uri,
			ios: decodeURI(pickerResponse.uri),
		});

		let mimeType = pickerResponse.type;

		if (!mimeType) {
			const ext = fileExtension(localFilePath);
			mimeType = mimeUtils.fromFileExtension(ext);
		}

		if (!mimeType && fileType === 'image') {
			// Assume JPEG if we couldn't determine the file type. It seems to happen with the image picker
			// when the file path is something like content://media/external/images/media/123456
			// If the image is not a JPEG, something will throw an error below, but there's a good chance
			// it will work.
			reg.logger().info('Missing file type and could not detect it - assuming image/jpg');
			mimeType = 'image/jpg';
		}

		reg.logger().info(`Got file: ${localFilePath}`);
		reg.logger().info(`Got type: ${mimeType}`);

		let resource = Resource.new();
		resource.id = uuid.create();
		resource.mime = mimeType;
		resource.title = pickerResponse.fileName ? pickerResponse.fileName : '';
		resource.file_extension = safeFileExtension(fileExtension(pickerResponse.fileName ? pickerResponse.fileName : localFilePath));

		if (!resource.mime) resource.mime = 'application/octet-stream';

		const targetPath = Resource.fullPath(resource);

		try {
			if (mimeType == 'image/jpeg' || mimeType == 'image/jpg' || mimeType == 'image/png') {
				const done = await this.resizeImage(localFilePath, targetPath, pickerResponse.mime);
				if (!done) return;
			} else {
				if (fileType === 'image') {
					dialogs.error(this, _('Unsupported image type: %s', mimeType));
					return;
				} else {
					await shim.fsDriver().copy(localFilePath, targetPath);

					const stat = await shim.fsDriver().stat(targetPath);
					if (stat.size >= 10000000) {
						await shim.fsDriver().remove(targetPath);
						throw new Error('Resources larger than 10 MB are not currently supported as they may crash the mobile applications. The issue is being investigated and will be fixed at a later time.');
					}
				}
			}
		} catch (error) {
			reg.logger().warn('Could not attach file:', error);
			await dialogs.error(this, error.message);
			return;
		}

		const itDoes = await shim.fsDriver().waitTillExists(targetPath);
		if (!itDoes) throw new Error(`Resource file was not created: ${targetPath}`);

		const fileStat = await shim.fsDriver().stat(targetPath);
		resource.size = fileStat.size;

		resource = await Resource.save(resource, { isNew: true });

		const resourceTag = Resource.markdownTag(resource);

		const newNote = Object.assign({}, this.state.note);

		if (this.state.mode == 'edit' && !Setting.value('editor.beta') && !!this.selection) {
			const prefix = newNote.body.substring(0, this.selection.start);
			const suffix = newNote.body.substring(this.selection.end);
			newNote.body = `${prefix}\n${resourceTag}\n${suffix}`;
		} else {
			newNote.body += `\n${resourceTag}`;
		}

		this.setState({ note: newNote });

		this.refreshResource(resource, newNote.body);

		this.scheduleSave();
	}

	async attachPhoto_onPress() {
		const response = await this.showImagePicker({ mediaType: 'photo', noData: true });
		await this.attachFile(response, 'image');
	}

	takePhoto_onPress() {
		this.setState({ showCamera: true });
	}

	cameraView_onPhoto(data) {
		this.attachFile(
			{
				uri: data.uri,
				didCancel: false,
				error: null,
				type: 'image/jpg',
			},
			'image'
		);

		this.setState({ showCamera: false });
	}

	cameraView_onCancel() {
		this.setState({ showCamera: false });
	}

	async attachFile_onPress() {
		const response = await this.pickDocument();
		await this.attachFile(response, 'all');
	}

	toggleIsTodo_onPress() {
		shared.toggleIsTodo_onPress(this);

		this.scheduleSave();
	}

	tags_onPress() {
		if (!this.state.note || !this.state.note.id) return;

		this.setState({ noteTagDialogShown: true });
	}

	async share_onPress() {
		await Share.share({
			message: `${this.state.note.title}\n\n${this.state.note.body}`,
			title: this.state.note.title,
		});
	}

	properties_onPress() {
		this.props.dispatch({ type: 'SIDE_MENU_OPEN' });
	}

	setAlarm_onPress() {
		this.setState({ alarmDialogShown: true });
	}

	async onAlarmDialogAccept(date) {
		const newNote = Object.assign({}, this.state.note);
		newNote.todo_due = date ? date.getTime() : 0;

		await this.saveOneProperty('todo_due', date ? date.getTime() : 0);

		this.setState({ alarmDialogShown: false });
	}

	onAlarmDialogReject() {
		this.setState({ alarmDialogShown: false });
	}

	async showOnMap_onPress() {
		if (!this.state.note.id) return;

		const note = await Note.load(this.state.note.id);
		try {
			const url = Note.geolocationUrl(note);
			Linking.openURL(url);
		} catch (error) {
			this.props.dispatch({ type: 'SIDE_MENU_CLOSE' });
			await dialogs.error(this, error.message);
		}
	}

	async showSource_onPress() {
		if (!this.state.note.id) return;

		const note = await Note.load(this.state.note.id);
		try {
			Linking.openURL(note.source_url);
		} catch (error) {
			await dialogs.error(this, error.message);
		}
	}

	copyMarkdownLink_onPress() {
		const note = this.state.note;
		Clipboard.setString(Note.markdownTag(note));
	}

	sideMenuOptions() {
		const note = this.state.note;
		if (!note) return [];

		const output = [];

		const createdDateString = time.formatMsToLocal(note.user_created_time);
		const updatedDateString = time.formatMsToLocal(note.user_updated_time);

		output.push({ title: _('Created: %s', createdDateString) });
		output.push({ title: _('Updated: %s', updatedDateString) });
		output.push({ isDivider: true });

		output.push({
			title: _('View on map'),
			onPress: () => {
				this.showOnMap_onPress();
			},
		});
		if (note.source_url) {
			output.push({
				title: _('Go to source URL'),
				onPress: () => {
					this.showSource_onPress();
				},
			});
		}

		return output;
	}

	menuOptions() {
		const note = this.state.note;
		const isTodo = note && !!note.is_todo;
		const isSaved = note && note.id;

		const cacheKey = md5([isTodo, isSaved].join('_'));
		if (!this.menuOptionsCache_) this.menuOptionsCache_ = {};

		if (this.menuOptionsCache_[cacheKey]) return this.menuOptionsCache_[cacheKey];

		const output = [];

		// The file attachement modules only work in Android >= 5 (Version 21)
		// https://github.com/react-community/react-native-image-picker/issues/606
		let canAttachPicture = true;
		if (Platform.OS === 'android' && Platform.Version < 21) canAttachPicture = false;
		if (canAttachPicture) {
			output.push({
				title: _('Attach...'),
				onPress: async () => {
					const buttonId = await dialogs.pop(this, _('Choose an option'), [{ text: _('Take photo'), id: 'takePhoto' }, { text: _('Attach photo'), id: 'attachPhoto' }, { text: _('Attach any file'), id: 'attachFile' }]);

					if (buttonId === 'takePhoto') this.takePhoto_onPress();
					if (buttonId === 'attachPhoto') this.attachPhoto_onPress();
					if (buttonId === 'attachFile') this.attachFile_onPress();
				},
			});
		}

		if (isTodo) {
			output.push({
				title: _('Set alarm'),
				onPress: () => {
					this.setState({ alarmDialogShown: true });
				},
			});
		}

		output.push({
			title: _('Share'),
			onPress: () => {
				this.share_onPress();
			},
		});
		if (isSaved) {
			output.push({
				title: _('Tags'),
				onPress: () => {
					this.tags_onPress();
				},
			});
		}
		output.push({
			title: isTodo ? _('Convert to note') : _('Convert to todo'),
			onPress: () => {
				this.toggleIsTodo_onPress();
			},
		});
		if (isSaved) {
			output.push({
				title: _('Copy Markdown link'),
				onPress: () => {
					this.copyMarkdownLink_onPress();
				},
			});
		}
		output.push({
			title: _('Properties'),
			onPress: () => {
				this.properties_onPress();
			},
		});
		output.push({
			title: _('Delete'),
			onPress: () => {
				this.deleteNote_onPress();
			},
		});

		this.menuOptionsCache_ = {};
		this.menuOptionsCache_[cacheKey] = output;

		return output;
	}

	async todoCheckbox_change(checked) {
		await this.saveOneProperty('todo_completed', checked ? time.unixMs() : 0);
	}

	titleTextInput_contentSizeChange(event) {
		if (!this.enableMultilineTitle_) return;

		const height = event.nativeEvent.contentSize.height;
		this.setState({ titleTextInputHeight: height });
	}

	scheduleFocusUpdate() {
		if (this.focusUpdateIID_) clearTimeout(this.focusUpdateIID_);

		this.focusUpdateIID_ = setTimeout(() => {
			this.focusUpdateIID_ = null;
			this.focusUpdate();
		}, 100);
	}

	focusUpdate() {
		if (this.focusUpdateIID_) clearTimeout(this.focusUpdateIID_);
		this.focusUpdateIID_ = null;

		if (!this.state.note) return;
		let fieldToFocus = this.state.note.is_todo ? 'title' : 'body';
		if (this.state.mode === 'view') fieldToFocus = '';

		if (fieldToFocus === 'title' && this.refs.titleTextField) {
			this.refs.titleTextField.focus();
		}
		if (fieldToFocus === 'body' && this.markdownEditorRef.current) {
			if (this.markdownEditorRef.current) {
				this.markdownEditorRef.current.focus();
			}
		}
	}

	async folderPickerOptions_valueChanged(itemValue) {
		const note = this.state.note;

		if (!note.id) {
			await this.saveNoteButton_press(itemValue);
		} else {
			await Note.moveToFolder(note.id, itemValue);
		}

		note.parent_id = itemValue;

		const folder = await Folder.load(note.parent_id);

		this.setState({
			lastSavedNote: Object.assign({}, note),
			note: note,
			folder: folder,
		});
	}

	folderPickerOptions() {
		const options = {
			enabled: true,
			selectedFolderId: this.state.folder ? this.state.folder.id : null,
			onValueChange: this.folderPickerOptions_valueChanged,
		};

		if (this.folderPickerOptions_ && options.selectedFolderId === this.folderPickerOptions_.selectedFolderId) return this.folderPickerOptions_;

		this.folderPickerOptions_ = options;
		return this.folderPickerOptions_;
	}

	render() {
		if (this.state.isLoading) {
			return (
				<View style={this.styles().screen}>
					<ScreenHeader />
				</View>
			);
		}

		const theme = themeStyle(this.props.theme);
		const note = this.state.note;
		const isTodo = !!Number(note.is_todo);

		if (this.state.showCamera) {
			return <CameraView theme={this.props.theme} style={{ flex: 1 }} onPhoto={this.cameraView_onPhoto} onCancel={this.cameraView_onCancel} />;
		}

		let bodyComponent = null;
		if (this.state.mode == 'view' && !Setting.value('editor.beta')) {
			const onCheckboxChange = (newBody) => {
				this.saveOneProperty('body', newBody);
			};

			// Currently keyword highlighting is supported only when FTS is available.
			let keywords = [];
			if (this.props.searchQuery && !!this.props.ftsEnabled) {
				const parsedQuery = SearchEngine.instance().parseQuery(this.props.searchQuery);
				keywords = SearchEngine.instance().allParsedQueryTerms(parsedQuery);
			}

			// Note: as of 2018-12-29 it's important not to display the viewer if the note body is empty,
			// to avoid the HACK_webviewLoadingState related bug.
			bodyComponent =
				!note || !note.body.trim() ? null : (
					<NoteBodyViewer
						onJoplinLinkClick={this.onJoplinLinkClick_}
						ref="noteBodyViewer"
						style={this.styles().noteBodyViewer}
						webViewStyle={theme}
						// Extra bottom padding to make it possible to scroll past the
						// action button (so that it doesn't overlap the text)
						paddingBottom="150"
						note={note}
						noteResources={this.state.noteResources}
						highlightedKeywords={keywords}
						theme={this.props.theme}
						noteHash={this.props.noteHash}
						onCheckboxChange={(newBody) => {
							onCheckboxChange(newBody);
						}}
						onMarkForDownload={this.onMarkForDownload}
						onLoadEnd={() => {
							setTimeout(() => {
								this.setState({ HACK_webviewLoadingState: 1 });
								setTimeout(() => {
									this.setState({ HACK_webviewLoadingState: 0 });
								}, 50);
							}, 5);
						}}
					/>
				);
		} else {
			// autoFocus={fieldToFocus === 'body'}

			// Currently keyword highlighting is supported only when FTS is available.
			let keywords = [];
			if (this.props.searchQuery && !!this.props.ftsEnabled) {
				const parsedQuery = SearchEngine.instance().parseQuery(this.props.searchQuery);
				keywords = SearchEngine.instance().allParsedQueryTerms(parsedQuery);
			}

			const onCheckboxChange = (newBody) => {
				this.saveOneProperty('body', newBody);
			};

			bodyComponent = Setting.value('editor.beta')
				// Note: blurOnSubmit is necessary to get multiline to work.
				// See https://github.com/facebook/react-native/issues/12717#issuecomment-327001997
				? <MarkdownEditor
					ref={this.markdownEditorRef} // For focusing the Markdown editor
					editorFont={editorFont(this.props.editorFont)}
					style={this.styles().bodyTextInput}
					previewStyles={this.styles().noteBodyViewer}
					value={note.body}
					borderColor={this.styles().markdownButtons.borderColor}
					markdownButtonsColor={this.styles().markdownButtons.color}
					saveText={(text) => this.body_changeText(text)}
					blurOnSubmit={false}
					selectionColor={theme.textSelectionColor}
					keyboardAppearance={theme.keyboardAppearance}
					placeholder={_('Add body')}
					placeholderTextColor={theme.colorFaded}
					noteBodyViewer={{
						onJoplinLinkClick: this.onJoplinLinkClick_,
						ref: 'noteBodyViewer',
						style: {
							...this.styles().noteBodyViewer,
							...this.styles().noteBodyViewerPreview,
						},
						webViewStyle: theme,
						note: note,
						noteResources: this.state.noteResources,
						highlightedKeywords: keywords,
						theme: this.props.theme,
						noteHash: this.props.noteHash,
						onCheckboxChange: (newBody) => {
							onCheckboxChange(newBody);
						},
						onMarkForDownload: this.onMarkForDownload,
						onLoadEnd: () => {
							setTimeout(() => {
								this.setState({ HACK_webviewLoadingState: 1 });
								setTimeout(() => {
									this.setState({ HACK_webviewLoadingState: 0 });
								}, 50);
							}, 5);
						},
					}}

				/>
				:
				// Note: In theory ScrollView can be used to provide smoother scrolling of the TextInput.
				// However it causes memory or rendering issues on older Android devices, probably because
				// the whole text input has to be in memory for the scrollview to work. So we keep it as
				// a plain TextInput for now.
				// See https://github.com/laurent22/joplin/issues/3041
				(
<<<<<<< HEAD
					<TextInput
						autoCapitalize="sentences"
						style={this.styles().bodyTextInput}
						ref="noteBodyTextField"
						multiline={true}
						value={note.body}
						onChangeText={text => this.body_changeText(text)}
						onSelectionChange={({ nativeEvent: { selection } }) => {
							this.selection = selection;
						}}
						blurOnSubmit={false}
						selectionColor={theme.textSelectionColor}
						keyboardAppearance={theme.keyboardAppearance}
						placeholder={_('Add body')}
						placeholderTextColor={theme.colorFaded}
					/>
=======
					<TextInput autoCapitalize="sentences" style={this.styles().bodyTextInput} ref="noteBodyTextField" multiline={true} value={note.body} onChangeText={(text) => this.body_changeText(text)} blurOnSubmit={false} selectionColor={theme.textSelectionColor} keyboardAppearance={theme.keyboardAppearance} placeholder={_('Add body')} placeholderTextColor={theme.colorFaded} />
>>>>>>> 58396ea5
				);
		}

		const renderActionButton = () => {
			const buttons = [];

			buttons.push({
				title: _('Edit'),
				icon: 'md-create',
				onPress: () => {
					this.setState({ mode: 'edit' });

					this.doFocusUpdate_ = true;
				},
			});

			if (this.state.mode == 'edit') return null;

			return <ActionButton multiStates={true} buttons={buttons} buttonIndex={0} />;
		};

		const actionButtonComp = renderActionButton();

		const showSaveButton = this.state.mode == 'edit' || this.isModified() || this.saveButtonHasBeenShown_;
		const saveButtonDisabled = !this.isModified();

		if (showSaveButton) this.saveButtonHasBeenShown_ = true;

		const titleContainerStyle = isTodo ? this.styles().titleContainerTodo : this.styles().titleContainer;

		const dueDate = Note.dueDateObject(note);

		const titleComp = (
			<View style={titleContainerStyle}>
				{isTodo && <Checkbox style={this.styles().checkbox} checked={!!Number(note.todo_completed)} onChange={this.todoCheckbox_change} />}
				<TextInput onContentSizeChange={this.titleTextInput_contentSizeChange} multiline={this.enableMultilineTitle_} ref="titleTextField" underlineColorAndroid="#ffffff00" autoCapitalize="sentences" style={this.styles().titleTextInput} value={note.title} onChangeText={this.title_changeText} selectionColor={theme.textSelectionColor} keyboardAppearance={theme.keyboardAppearance} placeholder={_('Add title')} placeholderTextColor={theme.colorFaded} />
			</View>
		);

		const noteTagDialog = !this.state.noteTagDialogShown ? null : <NoteTagsDialog onCloseRequested={this.noteTagDialog_closeRequested} />;

		return (
			<View style={this.rootStyle(this.props.theme).root}>
				<ScreenHeader folderPickerOptions={this.folderPickerOptions()} menuOptions={this.menuOptions()} showSaveButton={showSaveButton} saveButtonDisabled={saveButtonDisabled} onSaveButtonPress={this.saveNoteButton_press} showSideMenuButton={false} showSearchButton={false} />
				{titleComp}
				{bodyComponent}
				{!Setting.value('editor.beta') && actionButtonComp}

				<SelectDateTimeDialog shown={this.state.alarmDialogShown} date={dueDate} onAccept={this.onAlarmDialogAccept} onReject={this.onAlarmDialogReject} />

				<DialogBox
					ref={(dialogbox) => {
						this.dialogbox = dialogbox;
					}}
				/>
				{noteTagDialog}
			</View>
		);
	}
}

const NoteScreen = connect((state) => {
	return {
		noteId: state.selectedNoteIds.length ? state.selectedNoteIds[0] : null,
		noteHash: state.selectedNoteHash,
		folderId: state.selectedFolderId,
		itemType: state.selectedItemType,
		folders: state.folders,
		searchQuery: state.searchQuery,
		theme: state.settings.theme,
		editorFont: [state.settings['style.editor.fontFamily']],
		ftsEnabled: state.settings['db.ftsEnabled'],
		sharedData: state.sharedData,
		showSideMenu: state.showSideMenu,
		provisionalNoteIds: state.provisionalNoteIds,
	};
})(NoteScreenComponent);

module.exports = { NoteScreen };<|MERGE_RESOLUTION|>--- conflicted
+++ resolved
@@ -991,14 +991,13 @@
 				// a plain TextInput for now.
 				// See https://github.com/laurent22/joplin/issues/3041
 				(
-<<<<<<< HEAD
 					<TextInput
 						autoCapitalize="sentences"
 						style={this.styles().bodyTextInput}
 						ref="noteBodyTextField"
 						multiline={true}
 						value={note.body}
-						onChangeText={text => this.body_changeText(text)}
+						onChangeText={(text) => this.body_changeText(text)}
 						onSelectionChange={({ nativeEvent: { selection } }) => {
 							this.selection = selection;
 						}}
@@ -1008,9 +1007,6 @@
 						placeholder={_('Add body')}
 						placeholderTextColor={theme.colorFaded}
 					/>
-=======
-					<TextInput autoCapitalize="sentences" style={this.styles().bodyTextInput} ref="noteBodyTextField" multiline={true} value={note.body} onChangeText={(text) => this.body_changeText(text)} blurOnSubmit={false} selectionColor={theme.textSelectionColor} keyboardAppearance={theme.keyboardAppearance} placeholder={_('Add body')} placeholderTextColor={theme.colorFaded} />
->>>>>>> 58396ea5
 				);
 		}
 
