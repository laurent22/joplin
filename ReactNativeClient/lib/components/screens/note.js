const React = require('react');
const { Platform, Clipboard, Keyboard, View, TextInput, StyleSheet, Linking, Image, Share } = require('react-native');
const { connect } = require('react-redux');
const { uuid } = require('lib/uuid.js');
const { MarkdownEditor } = require('../../../MarkdownEditor/index.js');
const RNFS = require('react-native-fs');
const Note = require('lib/models/Note.js');
const BaseItem = require('lib/models/BaseItem.js');
const Setting = require('lib/models/Setting.js');
const Resource = require('lib/models/Resource.js');
const Folder = require('lib/models/Folder.js');
const md5 = require('md5');
const { BackButtonService } = require('lib/services/back-button.js');
const NavService = require('lib/services/NavService.js');
const BaseModel = require('lib/BaseModel.js');
const { ActionButton } = require('lib/components/action-button.js');
const { fileExtension, safeFileExtension } = require('lib/path-utils.js');
const mimeUtils = require('lib/mime-utils.js').mime;
const { ScreenHeader } = require('lib/components/screen-header.js');
const NoteTagsDialog = require('lib/components/screens/NoteTagsDialog');
const { time } = require('lib/time-utils.js');
const { Checkbox } = require('lib/components/checkbox.js');
const { _ } = require('lib/locale.js');
const { reg } = require('lib/registry.js');
const { shim } = require('lib/shim.js');
const ResourceFetcher = require('lib/services/ResourceFetcher');
const { BaseScreenComponent } = require('lib/components/base-screen.js');
const { themeStyle, editorFont } = require('lib/components/global-style.js');
const { dialogs } = require('lib/dialogs.js');
const DialogBox = require('react-native-dialogbox').default;
const { NoteBodyViewer } = require('lib/components/note-body-viewer.js');
const { DocumentPicker, DocumentPickerUtil } = require('react-native-document-picker');
const ImageResizer = require('react-native-image-resizer').default;
const shared = require('lib/components/shared/note-screen-shared.js');
const ImagePicker = require('react-native-image-picker');
const { SelectDateTimeDialog } = require('lib/components/select-date-time-dialog.js');
// const ShareExtension = require('react-native-share-extension').default;
const CameraView = require('lib/components/CameraView');
const SearchEngine = require('lib/services/SearchEngine');
const urlUtils = require('lib/urlUtils');

import FileViewer from 'react-native-file-viewer';

class NoteScreenComponent extends BaseScreenComponent {
	static navigationOptions() {
		return { header: null };
	}

	constructor() {
		super();
		this.state = {
			note: Note.new(),
			mode: 'view',
			folder: null,
			lastSavedNote: null,
			isLoading: true,
			titleTextInputHeight: 20,
			alarmDialogShown: false,
			heightBumpView: 0,
			noteTagDialogShown: false,
			fromShare: false,
			showCamera: false,
			noteResources: {},

			// HACK: For reasons I can't explain, when the WebView is present, the TextInput initially does not display (It's just a white rectangle with
			// no visible text). It will only appear when tapping it or doing certain action like selecting text on the webview. The bug started to
			// appear one day and did not go away - reverting to an old RN version did not help, undoing all
			// the commits till a working version did not help. The bug also does not happen in the simulator which makes it hard to fix.
			// Eventually, a way that "worked" is to add a 1px margin on top of the text input just after the webview has loaded, then removing this
			// margin. This forces RN to update the text input and to display it. Maybe that hack can be removed once RN is upgraded.
			// See https://github.com/laurent22/joplin/issues/1057
			HACK_webviewLoadingState: 0,
		};

		this.markdownEditorRef = React.createRef(); // For focusing the Markdown editor

		this.doFocusUpdate_ = false;

		// iOS doesn't support multiline text fields properly so disable it
		this.enableMultilineTitle_ = Platform.OS !== 'ios';

		this.saveButtonHasBeenShown_ = false;

		this.styles_ = {};

		const saveDialog = async () => {
			if (this.isModified()) {
				const buttonId = await dialogs.pop(this, _('This note has been modified:'), [{ text: _('Save changes'), id: 'save' }, { text: _('Discard changes'), id: 'discard' }, { text: _('Cancel'), id: 'cancel' }]);

				if (buttonId == 'cancel') return true;
				if (buttonId == 'save') await this.saveNoteButton_press();
			}

			return false;
		};

		this.navHandler = async () => {
			return await saveDialog();
		};

		this.backHandler = async () => {

			if (this.isModified()) {
				await this.saveNoteButton_press();
			}

			const isProvisionalNote = this.props.provisionalNoteIds.includes(this.props.noteId);

			if (isProvisionalNote) {
				return false;
			}

			if (this.state.mode == 'edit') {
				Keyboard.dismiss();

				this.setState({
					note: Object.assign({}, this.state.lastSavedNote),
					mode: 'view',
				});

				return true;
			}

			return false;
		};

		this.noteTagDialog_closeRequested = () => {
			this.setState({ noteTagDialogShown: false });
		};

		this.onJoplinLinkClick_ = async msg => {
			try {
				if (msg.indexOf('joplin://') === 0) {
					const resourceUrlInfo = urlUtils.parseResourceUrl(msg);
					const itemId = resourceUrlInfo.itemId;
					const item = await BaseItem.loadItemById(itemId);
					if (!item) throw new Error(_('No item with ID %s', itemId));

					if (item.type_ === BaseModel.TYPE_NOTE) {
						// Easier to just go back, then go to the note since
						// the Note screen doesn't handle reloading a different note

						this.props.dispatch({
							type: 'NAV_BACK',
						});

						setTimeout(() => {
							this.props.dispatch({
								type: 'NAV_GO',
								routeName: 'Note',
								noteId: item.id,
								noteHash: resourceUrlInfo.hash,
							});
						}, 5);
					} else if (item.type_ === BaseModel.TYPE_RESOURCE) {
						if (!(await Resource.isReady(item))) throw new Error(_('This attachment is not downloaded or not decrypted yet.'));
						const resourcePath = Resource.fullPath(item);
						await FileViewer.open(resourcePath);
					} else {
						throw new Error(_('The Joplin mobile app does not currently support this type of link: %s', BaseModel.modelTypeToName(item.type_)));
					}
				} else {
					if (msg.indexOf('file://') === 0) {
						throw new Error(_('Links with protocol "%s" are not supported', 'file://'));
					} else {
						Linking.openURL(msg);
					}
				}
			} catch (error) {
				dialogs.error(this, error.message);
			}
		};

		this.refreshResource = async (resource, noteBody = null) => {
			if (noteBody === null && this.state.note && this.state.note.body) noteBody = this.state.note.body;
			if (noteBody === null) return;

			const resourceIds = await Note.linkedResourceIds(noteBody);
			if (resourceIds.indexOf(resource.id) >= 0) {
				shared.clearResourceCache();
				const attachedResources = await shared.attachedResources(noteBody);
				this.setState({ noteResources: attachedResources }, () => {
					if (this.refs.noteBodyViewer) this.refs.noteBodyViewer.rebuildMd();
				});
			}
		};

		this.takePhoto_onPress = this.takePhoto_onPress.bind(this);
		this.cameraView_onPhoto = this.cameraView_onPhoto.bind(this);
		this.cameraView_onCancel = this.cameraView_onCancel.bind(this);
		this.properties_onPress = this.properties_onPress.bind(this);
		this.showOnMap_onPress = this.showOnMap_onPress.bind(this);
		this.onMarkForDownload = this.onMarkForDownload.bind(this);
		this.sideMenuOptions = this.sideMenuOptions.bind(this);
		this.folderPickerOptions_valueChanged = this.folderPickerOptions_valueChanged.bind(this);
		this.saveNoteButton_press = this.saveNoteButton_press.bind(this);
		this.onAlarmDialogAccept = this.onAlarmDialogAccept.bind(this);
		this.onAlarmDialogReject = this.onAlarmDialogReject.bind(this);
		this.todoCheckbox_change = this.todoCheckbox_change.bind(this);
		this.titleTextInput_contentSizeChange = this.titleTextInput_contentSizeChange.bind(this);
		this.title_changeText = this.title_changeText.bind(this);
	}

	styles() {
		const themeId = this.props.theme;
		const theme = themeStyle(themeId);

		const cacheKey = [themeId, this.state.titleTextInputHeight, this.state.HACK_webviewLoadingState].join('_');

		if (this.styles_[cacheKey]) return this.styles_[cacheKey];
		this.styles_ = {};

		// TODO: Clean up these style names and nesting
		const styles = {
			bodyTextInput: {
				flex: 1,
				paddingLeft: theme.marginLeft,
				paddingRight: theme.marginRight,
				textAlignVertical: 'top',
				color: theme.color,
				backgroundColor: theme.backgroundColor,
				fontSize: theme.fontSize,
				fontFamily: editorFont(this.props.editorFont),
			},
			noteBodyViewer: {
				flex: 1,
				paddingLeft: theme.marginLeft,
				paddingRight: theme.marginRight,
			},
			noteBodyViewerPreview: {
				borderTopColor: theme.dividerColor,
				borderTopWidth: 1,
				borderBottomColor: theme.dividerColor,
				borderBottomWidth: 1,
			},
			checkbox: {
				color: theme.color,
				paddingRight: 10,
				paddingLeft: theme.marginLeft,
				paddingTop: 10, // Added for iOS (Not needed for Android??)
				paddingBottom: 10, // Added for iOS (Not needed for Android??)
			},
			markdownButtons: {
				borderColor: theme.dividerColor,
				color: theme.htmlLinkColor,
			},
		};

		styles.titleContainer = {
			flex: 0,
			flexDirection: 'row',
			paddingLeft: theme.marginLeft,
			paddingRight: theme.marginRight,
			borderBottomColor: theme.dividerColor,
			borderBottomWidth: 1,
		};

		styles.titleContainerTodo = Object.assign({}, styles.titleContainer);
		styles.titleContainerTodo.paddingLeft = 0;

		styles.titleTextInput = {
			flex: 1,
			marginTop: 0,
			paddingLeft: 0,
			color: theme.color,
			backgroundColor: theme.backgroundColor,
			fontWeight: 'bold',
			fontSize: theme.fontSize,
			paddingTop: 10, // Added for iOS (Not needed for Android??)
			paddingBottom: 10, // Added for iOS (Not needed for Android??)
		};

		if (this.enableMultilineTitle_) styles.titleTextInput.height = this.state.titleTextInputHeight;
		if (this.state.HACK_webviewLoadingState === 1) styles.titleTextInput.marginTop = 1;

		this.styles_[cacheKey] = StyleSheet.create(styles);
		return this.styles_[cacheKey];
	}

	isModified() {
		return shared.isModified(this);
	}

	async UNSAFE_componentWillMount() {
		BackButtonService.addHandler(this.backHandler);
		NavService.addHandler(this.navHandler);

		shared.clearResourceCache();
		shared.installResourceHandling(this.refreshResource);

		await shared.initState(this);

		if (this.state.note && this.state.note.body && Setting.value('sync.resourceDownloadMode') === 'auto') {
			const resourceIds = await Note.linkedResourceIds(this.state.note.body);
			await ResourceFetcher.instance().markForDownload(resourceIds);
		}
	}

	onMarkForDownload(event) {
		ResourceFetcher.instance().markForDownload(event.resourceId);
	}

	componentDidUpdate(prevProps) {
		if (this.doFocusUpdate_) {
			this.doFocusUpdate_ = false;
			this.focusUpdate();
		}

		if (prevProps.showSideMenu !== this.props.showSideMenu && this.props.showSideMenu) {
			this.props.dispatch({
				type: 'NOTE_SIDE_MENU_OPTIONS_SET',
				options: this.sideMenuOptions(),
			});
		}
	}

	componentWillUnmount() {
		BackButtonService.removeHandler(this.backHandler);
		NavService.removeHandler(this.navHandler);

		shared.uninstallResourceHandling(this.refreshResource);

		// if (Platform.OS !== 'ios' && this.state.fromShare) {
		// 	ShareExtension.close();
		// }
	}

	title_changeText(text) {
		shared.noteComponent_change(this, 'title', text);
		this.setState({ newAndNoTitleChangeNoteId: null });
		this.scheduleSave();
	}

	body_changeText(text) {
		shared.noteComponent_change(this, 'body', text);
		this.scheduleSave();
	}

	scheduleSave() {
		if (this.scheduleSaveIID_) {
			clearTimeout(this.scheduleSaveIID_);
			this.scheduleSaveIID_ = null;
		}

		this.scheduleSaveIID_ = setTimeout(async () => {
			await shared.saveNoteButton_press(this);
		}, 1000);
	}

	async saveNoteButton_press(folderId = null) {
		await shared.saveNoteButton_press(this, folderId);

		Keyboard.dismiss();
	}

	async saveOneProperty(name, value) {
		await shared.saveOneProperty(this, name, value);
	}

	async deleteNote_onPress() {
		const note = this.state.note;
		if (!note.id) return;

		const ok = await dialogs.confirm(this, _('Delete note?'));
		if (!ok) return;

		const folderId = note.parent_id;

		await Note.delete(note.id);

		this.props.dispatch({
			type: 'NAV_GO',
			routeName: 'Notes',
			folderId: folderId,
		});
	}

	async pickDocument() {
		return new Promise((resolve) => {
			DocumentPicker.show({ filetype: [DocumentPickerUtil.allFiles()] }, (error, res) => {
				if (error) {
					// Also returns an error if the user doesn't pick a file
					// so just resolve with null.
					console.info('pickDocument error:', error);
					resolve(null);
					return;
				}

				resolve(res);
			});
		});
	}

	async imageDimensions(uri) {
		return new Promise((resolve, reject) => {
			Image.getSize(
				uri,
				(width, height) => {
					resolve({ width: width, height: height });
				},
				error => {
					reject(error);
				}
			);
		});
	}

	showImagePicker(options) {
		return new Promise((resolve) => {
			ImagePicker.launchImageLibrary(options, response => {
				resolve(response);
			});
		});
	}

	async resizeImage(localFilePath, targetPath, mimeType) {
		const maxSize = Resource.IMAGE_MAX_DIMENSION;

		const dimensions = await this.imageDimensions(localFilePath);

		reg.logger().info('Original dimensions ', dimensions);
		if (dimensions.width > maxSize || dimensions.height > maxSize) {
			dimensions.width = maxSize;
			dimensions.height = maxSize;
		}
		reg.logger().info('New dimensions ', dimensions);

		const format = mimeType == 'image/png' ? 'PNG' : 'JPEG';
		reg.logger().info(`Resizing image ${localFilePath}`);
		const resizedImage = await ImageResizer.createResizedImage(localFilePath, dimensions.width, dimensions.height, format, 85); // , 0, targetPath);

		const resizedImagePath = resizedImage.uri;
		reg.logger().info('Resized image ', resizedImagePath);
		reg.logger().info(`Moving ${resizedImagePath} => ${targetPath}`);

		await RNFS.copyFile(resizedImagePath, targetPath);

		try {
			await RNFS.unlink(resizedImagePath);
		} catch (error) {
			reg.logger().warn('Error when unlinking cached file: ', error);
		}
	}

	async attachFile(pickerResponse, fileType) {
		if (!pickerResponse) {
			reg.logger().warn('Got no response from picker');
			return;
		}

		if (pickerResponse.error) {
			reg.logger().warn('Got error from picker', pickerResponse.error);
			return;
		}

		if (pickerResponse.didCancel) {
			reg.logger().info('User cancelled picker');
			return;
		}

		const localFilePath = Platform.select({
			android: pickerResponse.uri,
			ios: decodeURI(pickerResponse.uri),
		});

		let mimeType = pickerResponse.type;

		if (!mimeType) {
			const ext = fileExtension(localFilePath);
			mimeType = mimeUtils.fromFileExtension(ext);
		}

		if (!mimeType && fileType === 'image') {
			// Assume JPEG if we couldn't determine the file type. It seems to happen with the image picker
			// when the file path is something like content://media/external/images/media/123456
			// If the image is not a JPEG, something will throw an error below, but there's a good chance
			// it will work.
			reg.logger().info('Missing file type and could not detect it - assuming image/jpg');
			mimeType = 'image/jpg';
		}

		reg.logger().info(`Got file: ${localFilePath}`);
		reg.logger().info(`Got type: ${mimeType}`);

		let resource = Resource.new();
		resource.id = uuid.create();
		resource.mime = mimeType;
		resource.title = pickerResponse.fileName ? pickerResponse.fileName : '';
		resource.file_extension = safeFileExtension(fileExtension(pickerResponse.fileName ? pickerResponse.fileName : localFilePath));

		if (!resource.mime) resource.mime = 'application/octet-stream';

		const targetPath = Resource.fullPath(resource);

		try {
			if (mimeType == 'image/jpeg' || mimeType == 'image/jpg' || mimeType == 'image/png') {
				await this.resizeImage(localFilePath, targetPath, pickerResponse.mime);
			} else {
				if (fileType === 'image') {
					dialogs.error(this, _('Unsupported image type: %s', mimeType));
					return;
				} else {
					await shim.fsDriver().copy(localFilePath, targetPath);

					const stat = await shim.fsDriver().stat(targetPath);
					if (stat.size >= 10000000) {
						await shim.fsDriver().remove(targetPath);
						throw new Error('Resources larger than 10 MB are not currently supported as they may crash the mobile applications. The issue is being investigated and will be fixed at a later time.');
					}
				}
			}
		} catch (error) {
			reg.logger().warn('Could not attach file:', error);
			await dialogs.error(this, error.message);
			return;
		}

		const itDoes = await shim.fsDriver().waitTillExists(targetPath);
		if (!itDoes) throw new Error(`Resource file was not created: ${targetPath}`);

		const fileStat = await shim.fsDriver().stat(targetPath);
		resource.size = fileStat.size;

		resource = await Resource.save(resource, { isNew: true });

		const resourceTag = Resource.markdownTag(resource);

		const newNote = Object.assign({}, this.state.note);
		newNote.body += `\n${resourceTag}`;
		this.setState({ note: newNote });

		this.refreshResource(resource, newNote.body);

		this.scheduleSave();
	}

	async attachPhoto_onPress() {
		const response = await this.showImagePicker({ mediaType: 'photo' });
		await this.attachFile(response, 'image');
	}

	takePhoto_onPress() {
		this.setState({ showCamera: true });
	}

	cameraView_onPhoto(data) {
		this.attachFile(
			{
				uri: data.uri,
				didCancel: false,
				error: null,
				type: 'image/jpg',
			},
			'image'
		);

		this.setState({ showCamera: false });
	}

	cameraView_onCancel() {
		this.setState({ showCamera: false });
	}

	async attachFile_onPress() {
		const response = await this.pickDocument();
		await this.attachFile(response, 'all');
	}

	toggleIsTodo_onPress() {
		shared.toggleIsTodo_onPress(this);

		this.scheduleSave();
	}

	tags_onPress() {
		if (!this.state.note || !this.state.note.id) return;

		this.setState({ noteTagDialogShown: true });
	}

	async share_onPress() {
		await Share.share({
			message: `${this.state.note.title}\n\n${this.state.note.body}`,
			title: this.state.note.title,
		});
	}

	properties_onPress() {
		this.props.dispatch({ type: 'SIDE_MENU_OPEN' });
	}

	setAlarm_onPress() {
		this.setState({ alarmDialogShown: true });
	}

	async onAlarmDialogAccept(date) {
		const newNote = Object.assign({}, this.state.note);
		newNote.todo_due = date ? date.getTime() : 0;

		await this.saveOneProperty('todo_due', date ? date.getTime() : 0);

		this.setState({ alarmDialogShown: false });
	}

	onAlarmDialogReject() {
		this.setState({ alarmDialogShown: false });
	}

	async showOnMap_onPress() {
		if (!this.state.note.id) return;

		const note = await Note.load(this.state.note.id);
		try {
			const url = Note.geolocationUrl(note);
			Linking.openURL(url);
		} catch (error) {
			this.props.dispatch({ type: 'SIDE_MENU_CLOSE' });
			await dialogs.error(this, error.message);
		}
	}

	async showSource_onPress() {
		if (!this.state.note.id) return;

		const note = await Note.load(this.state.note.id);
		try {
			Linking.openURL(note.source_url);
		} catch (error) {
			await dialogs.error(this, error.message);
		}
	}

	copyMarkdownLink_onPress() {
		const note = this.state.note;
		Clipboard.setString(Note.markdownTag(note));
	}

	sideMenuOptions() {
		const note = this.state.note;
		if (!note) return [];

		const output = [];

		const createdDateString = time.formatMsToLocal(note.user_created_time);
		const updatedDateString = time.formatMsToLocal(note.user_updated_time);

		output.push({ title: _('Created: %s', createdDateString) });
		output.push({ title: _('Updated: %s', updatedDateString) });
		output.push({ isDivider: true });

		output.push({
			title: _('View on map'),
			onPress: () => {
				this.showOnMap_onPress();
			},
		});
		if (note.source_url) {
			output.push({
				title: _('Go to source URL'),
				onPress: () => {
					this.showSource_onPress();
				},
			});
		}

		return output;
	}

	menuOptions() {
		const note = this.state.note;
		const isTodo = note && !!note.is_todo;
		const isSaved = note && note.id;

		const cacheKey = md5([isTodo, isSaved].join('_'));
		if (!this.menuOptionsCache_) this.menuOptionsCache_ = {};

		if (this.menuOptionsCache_[cacheKey]) return this.menuOptionsCache_[cacheKey];

		const output = [];

		// The file attachement modules only work in Android >= 5 (Version 21)
		// https://github.com/react-community/react-native-image-picker/issues/606
		let canAttachPicture = true;
		if (Platform.OS === 'android' && Platform.Version < 21) canAttachPicture = false;
		if (canAttachPicture) {
			output.push({
				title: _('Attach...'),
				onPress: async () => {
					const buttonId = await dialogs.pop(this, _('Choose an option'), [{ text: _('Take photo'), id: 'takePhoto' }, { text: _('Attach photo'), id: 'attachPhoto' }, { text: _('Attach any file'), id: 'attachFile' }]);

					if (buttonId === 'takePhoto') this.takePhoto_onPress();
					if (buttonId === 'attachPhoto') this.attachPhoto_onPress();
					if (buttonId === 'attachFile') this.attachFile_onPress();
				},
			});
		}

		if (isTodo) {
			output.push({
				title: _('Set alarm'),
				onPress: () => {
					this.setState({ alarmDialogShown: true });
				},
			});
		}

		output.push({
			title: _('Share'),
			onPress: () => {
				this.share_onPress();
			},
		});
		if (isSaved) {
			output.push({
				title: _('Tags'),
				onPress: () => {
					this.tags_onPress();
				},
			});
		}
		output.push({
			title: isTodo ? _('Convert to note') : _('Convert to todo'),
			onPress: () => {
				this.toggleIsTodo_onPress();
			},
		});
		if (isSaved) {
			output.push({
				title: _('Copy Markdown link'),
				onPress: () => {
					this.copyMarkdownLink_onPress();
				},
			});
		}
		output.push({
			title: _('Properties'),
			onPress: () => {
				this.properties_onPress();
			},
		});
		output.push({
			title: _('Delete'),
			onPress: () => {
				this.deleteNote_onPress();
			},
		});

		this.menuOptionsCache_ = {};
		this.menuOptionsCache_[cacheKey] = output;

		return output;
	}

	async todoCheckbox_change(checked) {
		await this.saveOneProperty('todo_completed', checked ? time.unixMs() : 0);
	}

	titleTextInput_contentSizeChange(event) {
		if (!this.enableMultilineTitle_) return;

		const height = event.nativeEvent.contentSize.height;
		this.setState({ titleTextInputHeight: height });
	}

	scheduleFocusUpdate() {
		if (this.focusUpdateIID_) clearTimeout(this.focusUpdateIID_);

		this.focusUpdateIID_ = setTimeout(() => {
			this.focusUpdateIID_ = null;
			this.focusUpdate();
		}, 100);
	}

	focusUpdate() {
		if (this.focusUpdateIID_) clearTimeout(this.focusUpdateIID_);
		this.focusUpdateIID_ = null;

		if (!this.state.note) return;
		let fieldToFocus = this.state.note.is_todo ? 'title' : 'body';
		if (this.state.mode === 'view') fieldToFocus = '';

		if (fieldToFocus === 'title' && this.refs.titleTextField) {
			this.refs.titleTextField.focus();
		}
		if (fieldToFocus === 'body' && this.markdownEditorRef.current) {
			if (this.markdownEditorRef.current) {
				this.markdownEditorRef.current.focus();
			}
		}
	}

	async folderPickerOptions_valueChanged(itemValue) {
		const note = this.state.note;

		if (!note.id) {
			await this.saveNoteButton_press(itemValue);
		} else {
			await Note.moveToFolder(note.id, itemValue);
		}

		note.parent_id = itemValue;

		const folder = await Folder.load(note.parent_id);

		this.setState({
			lastSavedNote: Object.assign({}, note),
			note: note,
			folder: folder,
		});
	}

	folderPickerOptions() {
		const options = {
			enabled: true,
			selectedFolderId: this.state.folder ? this.state.folder.id : null,
			onValueChange: this.folderPickerOptions_valueChanged,
		};

		if (this.folderPickerOptions_ && options.selectedFolderId === this.folderPickerOptions_.selectedFolderId) return this.folderPickerOptions_;

		this.folderPickerOptions_ = options;
		return this.folderPickerOptions_;
	}

	render() {
		if (this.state.isLoading) {
			return (
				<View style={this.styles().screen}>
					<ScreenHeader />
				</View>
			);
		}

		const theme = themeStyle(this.props.theme);
		const note = this.state.note;
		const isTodo = !!Number(note.is_todo);

		if (this.state.showCamera) {
			return <CameraView theme={this.props.theme} style={{ flex: 1 }} onPhoto={this.cameraView_onPhoto} onCancel={this.cameraView_onCancel} />;
		}

		let bodyComponent = null;
		if (this.state.mode == 'view' && !Setting.value('editor.beta')) {
			const onCheckboxChange = newBody => {
				this.saveOneProperty('body', newBody);
			};

			// Currently keyword highlighting is supported only when FTS is available.
			let keywords = [];
			if (this.props.searchQuery && !!this.props.ftsEnabled) {
				const parsedQuery = SearchEngine.instance().parseQuery(this.props.searchQuery);
				keywords = SearchEngine.instance().allParsedQueryTerms(parsedQuery);
			}

			// Note: as of 2018-12-29 it's important not to display the viewer if the note body is empty,
			// to avoid the HACK_webviewLoadingState related bug.
			bodyComponent =
				!note || !note.body.trim() ? null : (
					<NoteBodyViewer
						onJoplinLinkClick={this.onJoplinLinkClick_}
						ref="noteBodyViewer"
						style={this.styles().noteBodyViewer}
						webViewStyle={theme}
						// Extra bottom padding to make it possible to scroll past the
						// action button (so that it doesn't overlap the text)
						paddingBottom='3.8em'
						note={note}
						noteResources={this.state.noteResources}
						highlightedKeywords={keywords}
						theme={this.props.theme}
						noteHash={this.props.noteHash}
						onCheckboxChange={newBody => {
							onCheckboxChange(newBody);
						}}
						onMarkForDownload={this.onMarkForDownload}
						onLoadEnd={() => {
							setTimeout(() => {
								this.setState({ HACK_webviewLoadingState: 1 });
								setTimeout(() => {
									this.setState({ HACK_webviewLoadingState: 0 });
								}, 50);
							}, 5);
						}}
					/>
				);
		} else {
			// autoFocus={fieldToFocus === 'body'}

<<<<<<< HEAD
			// Currently keyword highlighting is supported only when FTS is available.
			let keywords = [];
			if (this.props.searchQuery && !!this.props.ftsEnabled) {
				const parsedQuery = SearchEngine.instance().parseQuery(this.props.searchQuery);
				keywords = SearchEngine.instance().allParsedQueryTerms(parsedQuery);
			}

			const onCheckboxChange = newBody => {
				this.saveOneProperty('body', newBody);
			};

			bodyComponent = Setting.value('editor.beta')
				// Note: blurOnSubmit is necessary to get multiline to work.
				// See https://github.com/facebook/react-native/issues/12717#issuecomment-327001997
				? <MarkdownEditor
					ref={this.markdownEditorRef} // For focusing the Markdown editor
					editorFont={editorFont(this.props.editorFont)}
					style={this.styles().bodyTextInput}
					previewStyles={this.styles().noteBodyViewer}
					value={note.body}
					borderColor={this.styles().markdownButtons.borderColor}
					markdownButtonsColor={this.styles().markdownButtons.color}
					saveText={text => this.body_changeText(text)}
					blurOnSubmit={false}
					selectionColor={theme.textSelectionColor}
					placeholder={_('Add body')}
					placeholderTextColor={theme.colorFaded}
					noteBodyViewer={{
						onJoplinLinkClick: this.onJoplinLinkClick_,
						ref: 'noteBodyViewer',
						style: {
							...this.styles().noteBodyViewer,
							...this.styles().noteBodyViewerPreview,
						},
						webViewStyle: theme,
						note: note,
						noteResources: this.state.noteResources,
						highlightedKeywords: keywords,
						theme: this.props.theme,
						noteHash: this.props.noteHash,
						onCheckboxChange: newBody => {
							onCheckboxChange(newBody);
						},
						onMarkForDownload: this.onMarkForDownload,
						onLoadEnd: () => {
							setTimeout(() => {
								this.setState({ HACK_webviewLoadingState: 1 });
								setTimeout(() => {
									this.setState({ HACK_webviewLoadingState: 0 });
								}, 50);
							}, 5);
						},
					}}

				/>
				: (
					<ScrollView persistentScrollbar>
						<TextInput autoCapitalize="sentences" style={this.styles().bodyTextInput} ref="noteBodyTextField" multiline={true} value={note.body} onChangeText={text => this.body_changeText(text)} blurOnSubmit={false} selectionColor={theme.textSelectionColor} placeholder={_('Add body')} placeholderTextColor={theme.colorFaded} />
					</ScrollView>
				);

=======
			// Note: blurOnSubmit is necessary to get multiline to work.
			// See https://github.com/facebook/react-native/issues/12717#issuecomment-327001997
			bodyComponent = <TextInput autoCapitalize="sentences" style={this.styles().bodyTextInput} ref="noteBodyTextField" multiline={true} value={note.body} onChangeText={text => this.body_changeText(text)} blurOnSubmit={false} selectionColor={theme.textSelectionColor} placeholder={_('Add body')} placeholderTextColor={theme.colorFaded} />;
>>>>>>> 9524eb7e
		}

		const renderActionButton = () => {
			const buttons = [];

			buttons.push({
				title: _('Edit'),
				icon: 'md-create',
				onPress: () => {
					this.setState({ mode: 'edit' });

					this.doFocusUpdate_ = true;
				},
			});

			if (this.state.mode == 'edit') return null;

			return <ActionButton multiStates={true} buttons={buttons} buttonIndex={0} />;
		};

		const actionButtonComp = renderActionButton();

		const showSaveButton = this.state.mode == 'edit' || this.isModified() || this.saveButtonHasBeenShown_;
		const saveButtonDisabled = !this.isModified();

		if (showSaveButton) this.saveButtonHasBeenShown_ = true;

		const titleContainerStyle = isTodo ? this.styles().titleContainerTodo : this.styles().titleContainer;

		const dueDate = Note.dueDateObject(note);

		const titleComp = (
			<View style={titleContainerStyle}>
				{isTodo && <Checkbox style={this.styles().checkbox} checked={!!Number(note.todo_completed)} onChange={this.todoCheckbox_change} />}
				<TextInput onContentSizeChange={this.titleTextInput_contentSizeChange} multiline={this.enableMultilineTitle_} ref="titleTextField" underlineColorAndroid="#ffffff00" autoCapitalize="sentences" style={this.styles().titleTextInput} value={note.title} onChangeText={this.title_changeText} selectionColor={theme.textSelectionColor} placeholder={_('Add title')} placeholderTextColor={theme.colorFaded} />
			</View>
		);

		const noteTagDialog = !this.state.noteTagDialogShown ? null : <NoteTagsDialog onCloseRequested={this.noteTagDialog_closeRequested} />;

		return (
			<View style={this.rootStyle(this.props.theme).root}>
				<ScreenHeader folderPickerOptions={this.folderPickerOptions()} menuOptions={this.menuOptions()} showSaveButton={showSaveButton} saveButtonDisabled={saveButtonDisabled} onSaveButtonPress={this.saveNoteButton_press} showSideMenuButton={false} showSearchButton={false} />
				{titleComp}
				{bodyComponent}
				{!Setting.value('editor.beta') && actionButtonComp}

				<SelectDateTimeDialog shown={this.state.alarmDialogShown} date={dueDate} onAccept={this.onAlarmDialogAccept} onReject={this.onAlarmDialogReject} />

				<DialogBox
					ref={dialogbox => {
						this.dialogbox = dialogbox;
					}}
				/>
				{noteTagDialog}
			</View>
		);
	}
}

const NoteScreen = connect(state => {
	return {
		noteId: state.selectedNoteIds.length ? state.selectedNoteIds[0] : null,
		noteHash: state.selectedNoteHash,
		folderId: state.selectedFolderId,
		itemType: state.selectedItemType,
		folders: state.folders,
		searchQuery: state.searchQuery,
		theme: state.settings.theme,
		editorFont: [state.settings['style.editor.fontFamily']],
		ftsEnabled: state.settings['db.ftsEnabled'],
		sharedData: state.sharedData,
		showSideMenu: state.showSideMenu,
		provisionalNoteIds: state.provisionalNoteIds,
	};
})(NoteScreenComponent);

module.exports = { NoteScreen };<|MERGE_RESOLUTION|>--- conflicted
+++ resolved
@@ -886,7 +886,6 @@
 		} else {
 			// autoFocus={fieldToFocus === 'body'}
 
-<<<<<<< HEAD
 			// Currently keyword highlighting is supported only when FTS is available.
 			let keywords = [];
 			if (this.props.searchQuery && !!this.props.ftsEnabled) {
@@ -947,12 +946,6 @@
 						<TextInput autoCapitalize="sentences" style={this.styles().bodyTextInput} ref="noteBodyTextField" multiline={true} value={note.body} onChangeText={text => this.body_changeText(text)} blurOnSubmit={false} selectionColor={theme.textSelectionColor} placeholder={_('Add body')} placeholderTextColor={theme.colorFaded} />
 					</ScrollView>
 				);
-
-=======
-			// Note: blurOnSubmit is necessary to get multiline to work.
-			// See https://github.com/facebook/react-native/issues/12717#issuecomment-327001997
-			bodyComponent = <TextInput autoCapitalize="sentences" style={this.styles().bodyTextInput} ref="noteBodyTextField" multiline={true} value={note.body} onChangeText={text => this.body_changeText(text)} blurOnSubmit={false} selectionColor={theme.textSelectionColor} placeholder={_('Add body')} placeholderTextColor={theme.colorFaded} />;
->>>>>>> 9524eb7e
 		}
 
 		const renderActionButton = () => {
