const React = require('react'); const Component = React.Component;
const { Platform, TouchableOpacity, Linking, View, Switch, StyleSheet, Text, Button, ScrollView, TextInput, Alert } = require('react-native');
const { connect } = require('react-redux');
const { ScreenHeader } = require('lib/components/screen-header.js');
const { _, setLocale } = require('lib/locale.js');
const { BaseScreenComponent } = require('lib/components/base-screen.js');
const { Dropdown } = require('lib/components/Dropdown.js');
const { themeStyle } = require('lib/components/global-style.js');
const Setting = require('lib/models/Setting.js');
const shared = require('lib/components/shared/config-shared.js');
const SyncTargetRegistry = require('lib/SyncTargetRegistry');
const { reg } = require('lib/registry.js');
const NavService = require('lib/services/NavService.js');
const VersionInfo = require('react-native-version-info').default;
const { ReportService } = require('lib/services/report.js');
const { time } = require('lib/time-utils');
const RNFS = require('react-native-fs');

import { PermissionsAndroid } from 'react-native';
import Slider from '@react-native-community/slider';

class ConfigScreenComponent extends BaseScreenComponent {

	static navigationOptions(options) {
		return { header: null };
	}

	constructor() {
		super();
		this.styles_ = {};

		this.state = {
			creatingReport: false,
		};

		shared.init(this);

		this.checkSyncConfig_ = async () => {
			await shared.checkSyncConfig(this, this.state.settings);
		}

<<<<<<< HEAD
		this.saveButton_press = async () => {
			if (
				this.state.changedSettingKeys.includes('sync.target')
				&& this.state.settings['sync.target'] === SyncTargetRegistry.nameToId('filesystem')
				&& !await this.checkFilesystemPermission()
			) {
				Alert.alert(
					_('Warning'),
					_(
						'Joplin does not have permission to access "%s". ' +
						'Either choose a different sync target, ' +
						'or give Joplin the "Storage" permission.',
						this.state.settings['sync.2.path'],
					));
				// Save settings anyway, even if permission has not been granted
			}
=======
		this.e2eeConfig_ = () => {
			NavService.go('EncryptionConfig');
		}

		this.saveButton_press = () => {
>>>>>>> 430a1128
			return shared.saveSettings(this);
		};

		this.syncStatusButtonPress_ = () => {
			NavService.go('Status');
		}

		this.exportDebugButtonPress_ = async () => {
			this.setState({ creatingReport: true });
			const service = new ReportService();

			const logItems = await reg.logger().lastEntries(null);
			const logItemRows = [
				['Date','Level','Message']
			];
			for (let i = 0; i < logItems.length; i++) {
				const item = logItems[i];
				logItemRows.push([
					time.formatMsToLocal(item.timestamp, 'MM-DDTHH:mm:ss'),
					item.level,
					item.message
				]);
			}
			const logItemCsv = service.csvCreate(logItemRows);

			const itemListCsv = await service.basicItemList({ format: 'csv' });
			const filePath = RNFS.ExternalDirectoryPath + '/syncReport-' + (new Date()).getTime() + '.txt';

			const finalText = [logItemCsv, itemListCsv].join("\n================================================================================\n");

			await RNFS.writeFile(filePath, finalText);
			alert('Debug report exported to ' + filePath);
			this.setState({ creatingReport: false });
		}

		this.logButtonPress_ = () => {
			NavService.go('Log');
		}
	}

	async checkFilesystemPermission() {
		if (Platform.OS !== 'android') {
			// Not implemented yet
			return true;
		}
		const hasPermission = await PermissionsAndroid.check(
			PermissionsAndroid.PERMISSIONS.WRITE_EXTERNAL_STORAGE);
		if (hasPermission) {
			return true;
		}
		const requestResult = await PermissionsAndroid.request(
			PermissionsAndroid.PERMISSIONS.WRITE_EXTERNAL_STORAGE,
			{
				title: _('Permission to write to external storage'),
				message: _(
					'In order to use file system synchronization your ' +
					'permission to write to external storage is required.'
				),
				buttonPositive: _('OK'),
			},
		);
		return (requestResult === PermissionsAndroid.RESULTS.GRANTED);
	}

	UNSAFE_componentWillMount() {
		this.setState({ settings: this.props.settings });
	}

	styles() {
		const themeId = this.props.theme;
		const theme = themeStyle(themeId);

		if (this.styles_[themeId]) return this.styles_[themeId];
		this.styles_ = {};

		let styles = {
			body: {
				flex: 1,
				justifyContent: 'flex-start',
				flexDirection: 'column',
			},
			settingContainer: {
				flex: 1,
				flexDirection: 'row',
				alignItems: 'center',
				borderBottomWidth: 1,
				borderBottomColor: theme.dividerColor,
				paddingTop: theme.marginTop,
				paddingBottom: theme.marginBottom,
				paddingLeft: theme.marginLeft,
				paddingRight: theme.marginRight,
			},
			settingText: {
				color: theme.color,
				fontSize: theme.fontSize,
				flex: 1,
				paddingRight: 5,
			},
			descriptionText: {
				color: theme.color,
				fontSize: theme.fontSize,
				flex: 1,
			},
			sliderUnits: {
				color: theme.color,
				fontSize: theme.fontSize,
			},
			settingDescriptionText: {
				color: theme.color,
				fontSize: theme.fontSize,
				flex: 1,
				paddingLeft: theme.marginLeft,
				paddingRight: theme.marginRight,
				paddingBottom: theme.marginBottom,
			},
			permissionText: {
				color: theme.color,
				fontSize: theme.fontSize,
				flex: 1,
				marginTop: 10,
			},
			settingControl: {
				color: theme.color,
				flex: 1,
			},
		}

		styles.settingContainerNoBottomBorder = Object.assign({}, styles.settingContainer, {
			borderBottomWidth: 0,
			paddingBottom: theme.marginBottom / 2,
		});

		styles.settingControl.borderBottomWidth = 1;
		styles.settingControl.borderBottomColor = theme.strongDividerColor;

		styles.switchSettingText = Object.assign({}, styles.settingText);
		styles.switchSettingText.width = '80%';

		styles.switchSettingContainer = Object.assign({}, styles.settingContainer);
		styles.switchSettingContainer.flexDirection = 'row';
		styles.switchSettingContainer.justifyContent = 'space-between';

		styles.linkText = Object.assign({}, styles.settingText);
		styles.linkText.borderBottomWidth = 1;
		styles.linkText.borderBottomColor = theme.color;
		styles.linkText.flex = 0;
		styles.linkText.fontWeight = 'normal';

		styles.headerWrapperStyle = Object.assign({}, styles.settingContainer, theme.headerWrapperStyle)

		styles.switchSettingControl = Object.assign({}, styles.settingControl);
		delete styles.switchSettingControl.color;
		//styles.switchSettingControl.width = '20%';
		styles.switchSettingControl.flex = 0;

		this.styles_[themeId] = StyleSheet.create(styles);
		return this.styles_[themeId];
	}

	renderHeader(key, title) {
		const theme = themeStyle(this.props.theme);
		return (
			<View key={key} style={this.styles().headerWrapperStyle}>
				<Text style={theme.headerStyle}>{title}</Text>
			</View>
		);
	}

	renderButton(key, title, clickHandler, options = null) {
		if (!options) options = {};

		return (
			<View key={key} style={this.styles().settingContainer}>
				<View style={{flex:1, flexDirection: 'column'}}>
					<View style={{flex:1}}>
						<Button title={title} onPress={clickHandler} disabled={!!options.disabled}/>
					</View>
					{ options.statusComp }
				</View>
			</View>
		);
	}

	sectionToComponent(key, section, settings) {
		const theme = themeStyle(this.props.theme);
		const settingComps = [];

		for (let i = 0; i < section.metadatas.length; i++) {
			const md = section.metadatas[i];

			if (section.name === 'sync' && md.key === 'sync.resourceDownloadMode') {
				const syncTargetMd = SyncTargetRegistry.idToMetadata(settings['sync.target']);

				if (syncTargetMd.supportsConfigCheck) {
					const messages = shared.checkSyncConfigMessages(this);
					const statusComp = !messages.length ? null : (
						<View style={{flex:1, marginTop: 10}}>
							<Text style={this.styles().descriptionText}>{messages[0]}</Text>
							{messages.length >= 1 ? (<View style={{marginTop:10}}><Text style={this.styles().descriptionText}>{messages[1]}</Text></View>) : null}
						</View>);

					settingComps.push(this.renderButton('check_sync_config_button', _('Check synchronisation configuration'), this.checkSyncConfig_, { statusComp: statusComp }));
				}
			}

			const settingComp = this.settingToComponent(md.key, settings[md.key]);
			settingComps.push(settingComp);
		}

		if (section.name === 'sync') {
			settingComps.push(this.renderButton('e2ee_config_button', _('Encryption Config') + ' ▶', this.e2eeConfig_));
		}

		const headerWrapperStyle = this.styles().headerWrapperStyle;

		return (
			<View key={key}>
				{this.renderHeader(section.name, Setting.sectionNameToLabel(section.name))}
				<View>
					{settingComps}
				</View>
			</View>
		);
	}

	settingToComponent(key, value) {
		const themeId = this.props.theme;
		const theme = themeStyle(themeId);
		let output = null;

		const updateSettingValue = (key, value) => {
			return shared.updateSettingValue(this, key, value);
		}

		const md = Setting.settingMetadata(key);
		const settingDescription = md.description ? md.description() : '';

		if (md.isEnum) {
			value = value.toString();

			let items = [];
			const settingOptions = md.options();
			for (let k in settingOptions) {
				if (!settingOptions.hasOwnProperty(k)) continue;
				items.push({ label: settingOptions[k], value: k.toString() });
			}

			const descriptionComp = !settingDescription ? null : <Text style={this.styles().settingDescriptionText}>{settingDescription}</Text>
			const containerStyle = !settingDescription ? this.styles().settingContainer : this.styles().settingContainerNoBottomBorder;

			return (
				<View key={key} style={{flexDirection:'column', borderBottomWidth: 1, borderBottomColor: theme.dividerColor}}>
					<View style={containerStyle}>
						<Text key="label" style={this.styles().settingText}>{md.label()}</Text>
						<Dropdown
							key="control"
							style={this.styles().settingControl}
							items={items}
							selectedValue={value}
							itemListStyle={{
								backgroundColor: theme.backgroundColor,
							}}
							headerStyle={{
								color: theme.color,
								fontSize: theme.fontSize,
							}}
							itemStyle={{
								color: theme.color,
								fontSize: theme.fontSize,
							}}
							onValueChange={(itemValue, itemIndex) => { updateSettingValue(key, itemValue); }}
						/>
					</View>
					{descriptionComp}
				</View>
			);
		} else if (md.type == Setting.TYPE_BOOL) {
			return (
				<View key={key} style={this.styles().switchSettingContainer}>
					<Text key="label" style={this.styles().switchSettingText}>{md.label()}</Text>
					<Switch key="control" style={this.styles().switchSettingControl} value={value} onValueChange={(value) => updateSettingValue(key, value)} />
				</View>
			);
		} else if (md.type == Setting.TYPE_INT) {
			const unitLabel = md.unitLabel ? md.unitLabel(value) : value;
			return (
				<View key={key} style={this.styles().settingContainer}>
					<Text key="label" style={this.styles().settingText}>{md.label()}</Text>
					<View style={{display:'flex', flexDirection: 'column', alignItems: 'center', flex:1}}>
						<Slider key="control" minimumTrackTintColor={theme.color} maximumTrackTintColor={theme.color} style={{width:'100%'}} step={md.step} minimumValue={md.minimum} maximumValue={md.maximum} value={value} onValueChange={(value) => updateSettingValue(key, value)} />
						<Text style={this.styles().sliderUnits}>{unitLabel}</Text>
					</View>
				</View>
			);
		} else if (md.type == Setting.TYPE_STRING) {
			return (
				<View key={key} style={this.styles().settingContainer}>
					<Text key="label" style={this.styles().settingText}>{md.label()}</Text>
					<TextInput autoCorrect={false} autoCompleteType="off" selectionColor={theme.textSelectionColor} autoCapitalize="none" key="control" style={this.styles().settingControl} value={value} onChangeText={(value) => updateSettingValue(key, value)} secureTextEntry={!!md.secure} />
				</View>
			);
		} else {
			//throw new Error('Unsupported setting type: ' + md.type);
		}

		return output;
	}

	render() {
		const settings = this.state.settings;

		const settingComps = shared.settingsToComponents2(this, 'mobile', settings);

		settingComps.push(this.renderHeader('moreInfo', _('Tools')));

		settingComps.push(this.renderButton('status_button', _('Sync Status') + ' ▶', this.syncStatusButtonPress_));
		settingComps.push(this.renderButton('log_button', _('Log') + ' ▶', this.logButtonPress_));
		settingComps.push(this.renderButton('export_report_button', this.state.creatingReport ? _('Creating report...') : _('Export Debug Report'), this.exportDebugButtonPress_, { disabled: this.state.creatingReport }));

		settingComps.push(this.renderHeader('moreInfo', _('More information')));

		if (Platform.OS === 'android' && Platform.Version >= 23) {
			// Note: `PermissionsAndroid` doesn't work so we have to ask the user to manually
			// set these permissions. https://stackoverflow.com/questions/49771084/permission-always-returns-never-ask-again

			settingComps.push(
				<View key="permission_info" style={this.styles().settingContainer}>
					<View key="permission_info_wrapper">
						<Text key="perm1a" style={this.styles().settingText}>{_('To work correctly, the app needs the following permissions. Please enable them in your phone settings, in Apps > Joplin > Permissions')}</Text>
						<Text key="perm2" style={this.styles().permissionText}>{_('- Storage: to allow attaching files to notes and to enable filesystem synchronisation.')}</Text>
						<Text key="perm3" style={this.styles().permissionText}>{_('- Camera: to allow taking a picture and attaching it to a note.')}</Text>
						<Text key="perm4" style={this.styles().permissionText}>{_('- Location: to allow attaching geo-location information to a note.')}</Text>
					</View>
				</View>
			);
		}

		settingComps.push(
			<View key="donate_link" style={this.styles().settingContainer}>
				<TouchableOpacity onPress={() => { Linking.openURL('https://joplinapp.org/donate/') }}>
					<Text key="label" style={this.styles().linkText}>{_('Make a donation')}</Text>
				</TouchableOpacity>
			</View>
		);

		settingComps.push(
			<View key="website_link" style={this.styles().settingContainer}>
				<TouchableOpacity onPress={() => { Linking.openURL('https://joplinapp.org/') }}>
					<Text key="label" style={this.styles().linkText}>{_('Joplin website')}</Text>
				</TouchableOpacity>
			</View>
		);

		settingComps.push(
			<View key="privacy_link" style={this.styles().settingContainer}>
				<TouchableOpacity onPress={() => { Linking.openURL('https://joplinapp.org/privacy/') }}>
					<Text key="label" style={this.styles().linkText}>Privacy Policy</Text>
				</TouchableOpacity>
			</View>
		);

		settingComps.push(
			<View key="version_info_app" style={this.styles().settingContainer}>
					<Text style={this.styles().settingText}>{"Joplin " + VersionInfo.appVersion}</Text>
			</View>
		);

		settingComps.push(
			<View key="version_info_db" style={this.styles().settingContainer}>
				<Text style={this.styles().settingText}>{_('Database v%s', reg.db().version())}</Text>
			</View>
		);

		settingComps.push(
			<View key="version_info_fts" style={this.styles().settingContainer}>
				<Text style={this.styles().settingText}>{_('FTS enabled: %d', this.props.settings['db.ftsEnabled'])}</Text>
			</View>
		);

		return (
			<View style={this.rootStyle(this.props.theme).root}>
				<ScreenHeader
					title={_('Configuration')}
					showSaveButton={true}
					saveButtonDisabled={!this.state.changedSettingKeys.length}
					onSaveButtonPress={this.saveButton_press}
				/>
				<ScrollView >
					{ settingComps }
				</ScrollView>
			</View>
		);
	}

}

const ConfigScreen = connect(
	(state) => {
		return {
			settings: state.settings,
			theme: state.settings.theme,
		};
	}
)(ConfigScreenComponent)

module.exports = { ConfigScreen };<|MERGE_RESOLUTION|>--- conflicted
+++ resolved
@@ -39,7 +39,10 @@
 			await shared.checkSyncConfig(this, this.state.settings);
 		}
 
-<<<<<<< HEAD
+		this.e2eeConfig_ = () => {
+			NavService.go('EncryptionConfig');
+		}
+
 		this.saveButton_press = async () => {
 			if (
 				this.state.changedSettingKeys.includes('sync.target')
@@ -56,13 +59,6 @@
 					));
 				// Save settings anyway, even if permission has not been granted
 			}
-=======
-		this.e2eeConfig_ = () => {
-			NavService.go('EncryptionConfig');
-		}
-
-		this.saveButton_press = () => {
->>>>>>> 430a1128
 			return shared.saveSettings(this);
 		};
 
