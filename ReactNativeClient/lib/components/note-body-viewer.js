--- conflicted
+++ resolved
@@ -5,12 +5,8 @@
 const { Platform, View, Text, ToastAndroid } = require('react-native');
 const { WebView } = require('react-native-webview');
 const { themeStyle } = require('lib/components/global-style.js');
-<<<<<<< HEAD
-const Setting = require('lib/models/Setting.js');
+const Setting = require('lib/models/Setting').default;
 const { _ } = require('lib/locale.js');
-=======
-const Setting = require('lib/models/Setting').default;
->>>>>>> 30543104
 const { reg } = require('lib/registry.js');
 const shim = require('lib/shim').default;
 const { assetsToHeaders } = require('lib/joplin-renderer');
