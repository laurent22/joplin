/* eslint-disable enforce-react-hooks/enforce-react-hooks */

const React = require('react');
const Component = React.Component;
const { Platform, View, Text } = require('react-native');
const { WebView } = require('react-native-webview');
const { themeStyle } = require('lib/components/global-style.js');
const Setting = require('lib/models/Setting.js');
const { reg } = require('lib/registry.js');
const { shim } = require('lib/shim');
const { assetsToHeaders } = require('lib/joplin-renderer');
const shared = require('lib/components/shared/note-screen-shared.js');
const markupLanguageUtils = require('lib/markupLanguageUtils');

import Async from 'react-async';

class NoteBodyViewer extends Component {
	constructor() {
		super();
		this.state = {
			resources: {},
			webViewLoaded: false,
			bodyHtml: '',
		};

		this.isMounted_ = false;

		this.markupToHtml_ = markupLanguageUtils.newMarkupToHtml();

		this.reloadNote = this.reloadNote.bind(this);
	}

	componentDidMount() {
		this.isMounted_ = true;
	}

	componentWillUnmount() {
		this.markupToHtml_ = null;
		this.isMounted_ = false;
	}

<<<<<<< HEAD
	onLoadEnd() {
		setTimeout(() => {
			if (this.props.onLoadEnd) this.props.onLoadEnd();
		}, 100);

		if (this.state.webViewLoaded) return;

		// Need to display after a delay to avoid a white flash before
		// the content is displayed.
		setTimeout(() => {
			if (!this.isMounted_) return;
			this.setState({ webViewLoaded: true });
		}, 100);
	}

	componentWillReceiveProps() {
		// force update whenever props received
		this.forceUpdate();
	}

	shouldComponentUpdate(nextProps, nextState) {
		const safeGetNoteProp = (props, propName) => {
			if (!props) return null;
			if (!props.note) return null;
			return props.note[propName];
		};

		// To address https://github.com/laurent22/joplin/issues/433
		// If a checkbox in a note is ticked, the body changes, which normally would trigger a re-render
		// of this component, which has the unfortunate side effect of making the view scroll back to the top.
		// This re-rendering however is uncessary since the component is already visually updated via JS.
		// So here, if the note has not changed, we prevent the component from updating.
		// This fixes the above issue. A drawback of this is if the note is updated via sync, this change
		// will not be displayed immediately.
		const currentNoteId = safeGetNoteProp(this.props, 'id');
		const nextNoteId = safeGetNoteProp(nextProps, 'id');

		if (currentNoteId !== nextNoteId || nextState.webViewLoaded !== this.state.webViewLoaded) return true;

		// If the length of the body has changed, then it's something other than a checkbox that has changed,
		// for example a resource that has been attached to the note while in View mode. In that case, update.
		return (`${safeGetNoteProp(this.props, 'body')}`).length !== (`${safeGetNoteProp(nextProps, 'body')}`).length;
	}

	rebuildMd() {
		// this.mdToHtml_.clearCache();
		this.forceUpdate();
	}

	render() {
=======
	async reloadNote() {
>>>>>>> 688edd4b
		const note = this.props.note;
		const theme = themeStyle(this.props.theme);

		const bodyToRender = note ? note.body : '';

		const mdOptions = {
			onResourceLoaded: () => {
				if (this.resourceLoadedTimeoutId_) {
					clearTimeout(this.resourceLoadedTimeoutId_);
					this.resourceLoadedTimeoutId_ = null;
				}

				this.resourceLoadedTimeoutId_ = setTimeout(() => {
					this.resourceLoadedTimeoutId_ = null;
					this.forceUpdate();
				}, 100);
			},
			paddingBottom: '3.8em', // Extra bottom padding to make it possible to scroll past the action button (so that it doesn't overlap the text)
			highlightedKeywords: this.props.highlightedKeywords,
			resources: this.props.noteResources, // await shared.attachedResources(bodyToRender),
			codeTheme: theme.codeThemeCss,
			postMessageSyntax: 'window.ReactNativeWebView.postMessage',
		};

		let result = await this.markupToHtml_.render(note.markup_language, bodyToRender, this.props.webViewStyle, mdOptions);
		let html = result.html;

		const resourceDownloadMode = Setting.value('sync.resourceDownloadMode');

		const injectedJs = [];
		injectedJs.push(shim.injectedJs('webviewLib'));
		injectedJs.push('webviewLib.initialize({ postMessage: msg => { return window.ReactNativeWebView.postMessage(msg); } });');
		injectedJs.push(`
			const readyStateCheckInterval = setInterval(function() {
			    if (document.readyState === "complete") {
			    	clearInterval(readyStateCheckInterval);
			    	if ("${resourceDownloadMode}" === "manual") webviewLib.setupResourceManualDownload();

			    	const hash = "${this.props.noteHash}";
			    	// Gives it a bit of time before scrolling to the anchor
			    	// so that images are loaded.
			    	if (hash) {
				    	setTimeout(() => { 
					    	const e = document.getElementById(hash);
							if (!e) {
								console.warn('Cannot find hash', hash);
								return;
							}
							e.scrollIntoView();
						}, 500);
					}
			    }
			}, 10);
		`);

		html =
			`
			<!DOCTYPE html>
			<html>
				<head>
					<meta name="viewport" content="width=device-width, initial-scale=1">
					${assetsToHeaders(result.pluginAssets)}
				</head>
				<body>
					${html}
				</body>
			</html>
		`;

		// On iOS scalesPageToFit work like this:
		//
		// Find the widest image, resize it *and everything else* by x% so that
		// the image fits within the viewport. The problem is that it means if there's
		// a large image, everything is going to be scaled to a very small size, making
		// the text unreadable.
		//
		// On Android:
		//
		// Find the widest elements and scale them (and them only) to fit within the viewport
		// It means it's going to scale large images, but the text will remain at the normal
		// size.
		//
		// That means we can use scalesPageToFix on Android but not on iOS.
		// The weird thing is that on iOS, scalesPageToFix=false along with a CSS
		// rule "img { max-width: 100% }", works like scalesPageToFix=true on Android.
		// So we use scalesPageToFix=false on iOS along with that CSS rule.

		// `baseUrl` is where the images will be loaded from. So images must use a path relative to resourceDir.
		return {
			source: {
				html: html,
				baseUrl: `file://${Setting.value('resourceDir')}/`,
			},
			injectedJs: injectedJs,
		};
	}

	onLoadEnd() {
		setTimeout(() => {
			if (this.props.onLoadEnd) this.props.onLoadEnd();
		}, 100);

		if (this.state.webViewLoaded) return;

		// Need to display after a delay to avoid a white flash before
		// the content is displayed.
		setTimeout(() => {
			if (!this.isMounted_) return;
			this.setState({ webViewLoaded: true });
		}, 100);
	}

	shouldComponentUpdate(nextProps, nextState) {
		const safeGetNoteProp = (props, propName) => {
			if (!props) return null;
			if (!props.note) return null;
			return props.note[propName];
		};

		// To address https://github.com/laurent22/joplin/issues/433
		// If a checkbox in a note is ticked, the body changes, which normally would trigger a re-render
		// of this component, which has the unfortunate side effect of making the view scroll back to the top.
		// This re-rendering however is uncessary since the component is already visually updated via JS.
		// So here, if the note has not changed, we prevent the component from updating.
		// This fixes the above issue. A drawback of this is if the note is updated via sync, this change
		// will not be displayed immediately.
		const currentNoteId = safeGetNoteProp(this.props, 'id');
		const nextNoteId = safeGetNoteProp(nextProps, 'id');

		if (currentNoteId !== nextNoteId || nextState.webViewLoaded !== this.state.webViewLoaded) return true;

		// If the length of the body has changed, then it's something other than a checkbox that has changed,
		// for example a resource that has been attached to the note while in View mode. In that case, update.
		return (`${safeGetNoteProp(this.props, 'body')}`).length !== (`${safeGetNoteProp(nextProps, 'body')}`).length;
	}

	rebuildMd() {
		this.forceUpdate();
	}

	render() {
		// Note: useWebKit={false} is needed to go around this bug:
		// https://github.com/react-native-community/react-native-webview/issues/376
		// However, if we add the <meta> tag as described there, it is no longer necessary and WebKit can be used!
		// https://github.com/react-native-community/react-native-webview/issues/312#issuecomment-501991406
		//
		// However, on iOS, due to the bug below, we cannot use WebKit:
		// https://github.com/react-native-community/react-native-webview/issues/312#issuecomment-503754654


		let webViewStyle = { backgroundColor: this.props.webViewStyle.backgroundColor };
		// On iOS, the onLoadEnd() event is never fired so always
		// display the webview (don't do the little trick
		// to avoid the white flash).
		if (Platform.OS !== 'ios') {
			webViewStyle.opacity = this.state.webViewLoaded ? 1 : 0.01;
		}

		return (
			<View style={this.props.style}>
				<Async promiseFn={this.reloadNote}>
					{({ data, error, isPending }) => {
						if (error) {
							console.error(error);
							return <Text>{error.message}</Text>;
						}

						if (isPending) return null;

						return (
							<WebView
								useWebKit={Platform.OS !== 'ios'}
								style={webViewStyle}
								source={data.source}
								injectedJavaScript={data.injectedJs.join('\n')}
								originWhitelist={['file://*', './*', 'http://*', 'https://*']}
								mixedContentMode="always"
								allowFileAccess={true}
								onLoadEnd={() => this.onLoadEnd()}
								onError={() => reg.logger().error('WebView error')}
								onMessage={event => {
									// Since RN 58 (or 59) messages are now escaped twice???
									let msg = unescape(unescape(event.nativeEvent.data));

									console.info('Got IPC message: ', msg);

									if (msg.indexOf('checkboxclick:') === 0) {
										const newBody = shared.toggleCheckbox(msg, this.props.note.body);
										if (this.props.onCheckboxChange) this.props.onCheckboxChange(newBody);
									} else if (msg.indexOf('markForDownload:') === 0) {
										msg = msg.split(':');
										const resourceId = msg[1];
										if (this.props.onMarkForDownload) this.props.onMarkForDownload({ resourceId: resourceId });
									} else {
										this.props.onJoplinLinkClick(msg);
									}
								}}
							/>
						);
					}}
				</Async>
			</View>
		);
	}
}

module.exports = { NoteBodyViewer };<|MERGE_RESOLUTION|>--- conflicted
+++ resolved
@@ -39,7 +39,6 @@
 		this.isMounted_ = false;
 	}
 
-<<<<<<< HEAD
 	onLoadEnd() {
 		setTimeout(() => {
 			if (this.props.onLoadEnd) this.props.onLoadEnd();
@@ -90,9 +89,7 @@
 	}
 
 	render() {
-=======
 	async reloadNote() {
->>>>>>> 688edd4b
 		const note = this.props.note;
 		const theme = themeStyle(this.props.theme);
 
