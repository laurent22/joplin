const React = require('react');
const Component = React.Component;
const { Platform, View, Text } = require('react-native');
const { WebView } = require('react-native-webview');
const { themeStyle } = require('lib/components/global-style.js');
const Setting = require('lib/models/Setting.js');
const { reg } = require('lib/registry.js');
const { shim } = require('lib/shim');
const { assetsToHeaders } = require('lib/joplin-renderer');
const shared = require('lib/components/shared/note-screen-shared.js');
const markupLanguageUtils = require('lib/markupLanguageUtils');

import Async from 'react-async';

class NoteBodyViewer extends Component {
	constructor() {
		super();
		this.state = {
			resources: {},
			webViewLoaded: false,
			bodyHtml: '',
		};

		this.isMounted_ = false;

		this.markupToHtml_ = markupLanguageUtils.newMarkupToHtml();

		this.reloadNote = this.reloadNote.bind(this);
	}

	componentDidMount() {
		this.isMounted_ = true;
	}

	componentWillUnmount() {
		this.markupToHtml_ = null;
		this.isMounted_ = false;
	}

	async reloadNote() {
		const note = this.props.note;
		const theme = themeStyle(this.props.theme);

		const bodyToRender = note ? note.body : '';

		const mdOptions = {
			onResourceLoaded: () => {
				if (this.resourceLoadedTimeoutId_) {
					clearTimeout(this.resourceLoadedTimeoutId_);
					this.resourceLoadedTimeoutId_ = null;
				}

				this.resourceLoadedTimeoutId_ = setTimeout(() => {
					this.resourceLoadedTimeoutId_ = null;
					this.forceUpdate();
				}, 100);
			},
<<<<<<< HEAD
			paddingTop: '.8em', // Extra top padding on the rendered MD so it doesn't touch the border
			paddingBottom: this.props.paddingBottom || '0',
=======
>>>>>>> 9524eb7e
			highlightedKeywords: this.props.highlightedKeywords,
			resources: this.props.noteResources, // await shared.attachedResources(bodyToRender),
			codeTheme: theme.codeThemeCss,
			postMessageSyntax: 'window.ReactNativeWebView.postMessage',
		};

		const result = await this.markupToHtml_.render(
			note.markup_language,
			bodyToRender,
			{
				bodyPaddingBottom: '3.8em', // Extra bottom padding to make it possible to scroll past the action button (so that it doesn't overlap the text)
				...this.props.webViewStyle,
			},
			mdOptions
		);
		let html = result.html;

		const resourceDownloadMode = Setting.value('sync.resourceDownloadMode');

		const injectedJs = [];
		injectedJs.push(shim.injectedJs('webviewLib'));
		injectedJs.push('webviewLib.initialize({ postMessage: msg => { return window.ReactNativeWebView.postMessage(msg); } });');
		injectedJs.push(`
			const readyStateCheckInterval = setInterval(function() {
			    if (document.readyState === "complete") {
			    	clearInterval(readyStateCheckInterval);
			    	if ("${resourceDownloadMode}" === "manual") webviewLib.setupResourceManualDownload();

			    	const hash = "${this.props.noteHash}";
			    	// Gives it a bit of time before scrolling to the anchor
			    	// so that images are loaded.
			    	if (hash) {
				    	setTimeout(() => { 
					    	const e = document.getElementById(hash);
							if (!e) {
								console.warn('Cannot find hash', hash);
								return;
							}
							e.scrollIntoView();
						}, 500);
					}
			    }
			}, 10);
		`);

		html =
			`
			<!DOCTYPE html>
			<html>
				<head>
					<meta name="viewport" content="width=device-width, initial-scale=1">
					${assetsToHeaders(result.pluginAssets, { asHtml: true })}
				</head>
				<body>
					${html}
				</body>
			</html>
		`;

		// On iOS scalesPageToFit work like this:
		//
		// Find the widest image, resize it *and everything else* by x% so that
		// the image fits within the viewport. The problem is that it means if there's
		// a large image, everything is going to be scaled to a very small size, making
		// the text unreadable.
		//
		// On Android:
		//
		// Find the widest elements and scale them (and them only) to fit within the viewport
		// It means it's going to scale large images, but the text will remain at the normal
		// size.
		//
		// That means we can use scalesPageToFix on Android but not on iOS.
		// The weird thing is that on iOS, scalesPageToFix=false along with a CSS
		// rule "img { max-width: 100% }", works like scalesPageToFix=true on Android.
		// So we use scalesPageToFix=false on iOS along with that CSS rule.

		// `baseUrl` is where the images will be loaded from. So images must use a path relative to resourceDir.
		return {
			source: {
				html: html,
				baseUrl: `file://${Setting.value('resourceDir')}/`,
			},
			injectedJs: injectedJs,
		};
	}

	onLoadEnd() {
		setTimeout(() => {
			if (this.props.onLoadEnd) this.props.onLoadEnd();
		}, 100);

		if (this.state.webViewLoaded) return;

		// Need to display after a delay to avoid a white flash before
		// the content is displayed.
		setTimeout(() => {
			if (!this.isMounted_) return;
			this.setState({ webViewLoaded: true });
		}, 100);
	}

	shouldComponentUpdate(nextProps, nextState) {
		const safeGetNoteProp = (props, propName) => {
			if (!props) return null;
			if (!props.note) return null;
			return props.note[propName];
		};

		// To address https://github.com/laurent22/joplin/issues/433
		// If a checkbox in a note is ticked, the body changes, which normally would trigger a re-render
		// of this component, which has the unfortunate side effect of making the view scroll back to the top.
		// This re-rendering however is uncessary since the component is already visually updated via JS.
		// So here, if the note has not changed, we prevent the component from updating.
		// This fixes the above issue. A drawback of this is if the note is updated via sync, this change
		// will not be displayed immediately.
		const currentNoteId = safeGetNoteProp(this.props, 'id');
		const nextNoteId = safeGetNoteProp(nextProps, 'id');

		if (currentNoteId !== nextNoteId || nextState.webViewLoaded !== this.state.webViewLoaded) return true;

		// If the length of the body has changed, then it's something other than a checkbox that has changed,
		// for example a resource that has been attached to the note while in View mode. In that case, update.
		return (`${safeGetNoteProp(this.props, 'body')}`).length !== (`${safeGetNoteProp(nextProps, 'body')}`).length;
	}

	rebuildMd() {
		this.forceUpdate();
	}

	render() {
		// Note: useWebKit={false} is needed to go around this bug:
		// https://github.com/react-native-community/react-native-webview/issues/376
		// However, if we add the <meta> tag as described there, it is no longer necessary and WebKit can be used!
		// https://github.com/react-native-community/react-native-webview/issues/312#issuecomment-501991406
		//
		// However, on iOS, due to the bug below, we cannot use WebKit:
		// https://github.com/react-native-community/react-native-webview/issues/312#issuecomment-503754654


		const webViewStyle = { backgroundColor: this.props.webViewStyle.backgroundColor };
		// On iOS, the onLoadEnd() event is never fired so always
		// display the webview (don't do the little trick
		// to avoid the white flash).
		if (Platform.OS !== 'ios') {
			webViewStyle.opacity = this.state.webViewLoaded ? 1 : 0.01;
		}

		return (
			<View style={this.props.style}>
				<Async promiseFn={this.reloadNote}>
					{({ data, error, isPending }) => {
						if (error) {
							console.error(error);
							return <Text>{error.message}</Text>;
						}

						if (isPending) return null;

						return (
							<WebView
								useWebKit={Platform.OS !== 'ios'}
								style={webViewStyle}
								source={data.source}
								injectedJavaScript={data.injectedJs.join('\n')}
								originWhitelist={['file://*', './*', 'http://*', 'https://*']}
								mixedContentMode="always"
								allowFileAccess={true}
								onLoadEnd={() => this.onLoadEnd()}
								onError={() => reg.logger().error('WebView error')}
								onMessage={event => {
									// Since RN 58 (or 59) messages are now escaped twice???
									let msg = unescape(unescape(event.nativeEvent.data));

									console.info('Got IPC message: ', msg);

									if (msg.indexOf('checkboxclick:') === 0) {
										const newBody = shared.toggleCheckbox(msg, this.props.note.body);
										if (this.props.onCheckboxChange) this.props.onCheckboxChange(newBody);
									} else if (msg.indexOf('markForDownload:') === 0) {
										msg = msg.split(':');
										const resourceId = msg[1];
										if (this.props.onMarkForDownload) this.props.onMarkForDownload({ resourceId: resourceId });
									} else {
										this.props.onJoplinLinkClick(msg);
									}
								}}
							/>
						);
					}}
				</Async>
			</View>
		);
	}
}

module.exports = { NoteBodyViewer };<|MERGE_RESOLUTION|>--- conflicted
+++ resolved
@@ -55,11 +55,8 @@
 					this.forceUpdate();
 				}, 100);
 			},
-<<<<<<< HEAD
 			paddingTop: '.8em', // Extra top padding on the rendered MD so it doesn't touch the border
 			paddingBottom: this.props.paddingBottom || '0',
-=======
->>>>>>> 9524eb7e
 			highlightedKeywords: this.props.highlightedKeywords,
 			resources: this.props.noteResources, // await shared.attachedResources(bodyToRender),
 			codeTheme: theme.codeThemeCss,
