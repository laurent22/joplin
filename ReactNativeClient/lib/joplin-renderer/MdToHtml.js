const MarkdownIt = require('markdown-it');
const md5 = require('md5');
const noteStyle = require('./noteStyle');
const { fileExtension } = require('./pathUtils');
const memoryCache = require('memory-cache');

// /!\/!\ Note: the order of rules is important!! /!\/!\
const rules = {
	fence: require('./MdToHtml/rules/fence').default,
	sanitize_html: require('./MdToHtml/rules/sanitize_html').default,
	image: require('./MdToHtml/rules/image'),
	checkbox: require('./MdToHtml/rules/checkbox').default,
	katex: require('./MdToHtml/rules/katex'),
	link_open: require('./MdToHtml/rules/link_open'),
	html_image: require('./MdToHtml/rules/html_image'),
	highlight_keywords: require('./MdToHtml/rules/highlight_keywords'),
	code_inline: require('./MdToHtml/rules/code_inline'),
	fountain: require('./MdToHtml/rules/fountain'),
	mermaid: require('./MdToHtml/rules/mermaid').default,
};

const setupLinkify = require('./MdToHtml/setupLinkify');
const hljs = require('highlight.js');
const uslug = require('uslug');
const markdownItAnchor = require('markdown-it-anchor');
// The keys must match the corresponding entry in Setting.js
const plugins = {
	mark: { module: require('markdown-it-mark') },
	footnote: { module: require('markdown-it-footnote') },
	sub: { module: require('markdown-it-sub') },
	sup: { module: require('markdown-it-sup') },
	deflist: { module: require('markdown-it-deflist') },
	abbr: { module: require('markdown-it-abbr') },
	emoji: { module: require('markdown-it-emoji') },
	insert: { module: require('markdown-it-ins') },
	multitable: { module: require('markdown-it-multimd-table'), options: { multiline: true, rowspan: true, headerless: true } },
	toc: { module: require('markdown-it-toc-done-right'), options: { listType: 'ul', slugify: uslugify } },
	expand_tabs: { module: require('markdown-it-expand-tabs'), options: { tabWidth: 4 } },
};
const defaultNoteStyle = require('./defaultNoteStyle');

function uslugify(s) {
	return uslug(s);
}

class MdToHtml {
	constructor(options = null) {
		if (!options) options = {};

		// Must include last "/"
		this.resourceBaseUrl_ = 'resourceBaseUrl' in options ? options.resourceBaseUrl : null;

		this.cachedOutputs_ = {};

		this.lastCodeHighlightCacheKey_ = null;
		this.cachedHighlightedCode_ = {};
		this.ResourceModel_ = options.ResourceModel;
		this.pluginOptions_ = options.pluginOptions ? options.pluginOptions : {};
		this.contextCache_ = new memoryCache.Cache();

		this.tempDir_ = options.tempDir;
		this.fsDriver_ = {
			writeFile: (/* path, content, encoding = 'base64'*/) => { throw new Error('writeFile not set'); },
			exists: (/* path*/) => { throw new Error('exists not set'); },
			cacheCssToFile: (/* cssStrings*/) => { throw new Error('cacheCssToFile not set'); },
		};

		if (options.fsDriver) {
			if (options.fsDriver.writeFile) this.fsDriver_.writeFile = options.fsDriver.writeFile;
			if (options.fsDriver.exists) this.fsDriver_.exists = options.fsDriver.exists;
			if (options.fsDriver.cacheCssToFile) this.fsDriver_.cacheCssToFile = options.fsDriver.cacheCssToFile;
		}
	}

	fsDriver() {
		return this.fsDriver_;
	}

	tempDir() {
		return this.tempDir_;
	}

	static pluginNames() {
		const output = [];
		for (const n in rules) output.push(n);
		for (const n in plugins) output.push(n);
		return output;
	}

	pluginOptions(name) {
		let o = this.pluginOptions_[name] ? this.pluginOptions_[name] : {};
		o = Object.assign({
			enabled: true,
		}, o);
		return o;
	}

	pluginEnabled(name) {
		return this.pluginOptions(name).enabled;
	}

	processPluginAssets(pluginAssets) {
		const files = [];
		const cssStrings = [];
		for (const pluginName in pluginAssets) {
			for (const asset of pluginAssets[pluginName]) {
				let mime = asset.mime;

				if (!mime && asset.inline) throw new Error('Mime type is required for inline assets');

				if (!mime) {
					const ext = fileExtension(asset.name).toLowerCase();
					// For now it's only useful to support CSS and JS because that's what needs to be added
					// by the caller with <script> or <style> tags. Everything, like fonts, etc. is loaded
					// via CSS or some other ways.
					mime = 'application/octet-stream';
					if (ext === 'css') mime = 'text/css';
					if (ext === 'js') mime = 'application/javascript';
				}

				if (asset.inline) {
					if (mime === 'text/css') {
						cssStrings.push(asset.text);
					} else {
						throw new Error(`Unsupported inline mime type: ${mime}`);
					}
				} else {
					const name = `${pluginName}/${asset.name}`;
					files.push(Object.assign({}, asset, {
						name: name,
						path: `pluginAssets/${name}`,
						mime: mime,
					}));
				}
			}
		}

		return {
			pluginAssets: files,
			cssStrings: cssStrings,
		};
	}

	async allAssets(theme) {
		const assets = {};
		for (const key in rules) {
			if (!this.pluginEnabled(key)) continue;
			const rule = rules[key];

			if (rule.style) {
				assets[key] = rule.style(theme);
			}
		}

		const processedAssets = this.processPluginAssets(assets);
		processedAssets.cssStrings.splice(0, 0, noteStyle(theme));
		const output = await this.outputAssetsToExternalAssets_(processedAssets);
		return output.pluginAssets;
	}

	async outputAssetsToExternalAssets_(output) {
		for (const cssString of output.cssStrings) {
			output.pluginAssets.push(await this.fsDriver().cacheCssToFile(cssString));
		}
		delete output.cssStrings;
		return output;
	}

	// "style" here is really the theme, as returned by themeStyle()
	async render(body, theme = null, options = null) {
		options = Object.assign({}, {
			// In bodyOnly mode, the rendered Markdown is returned without the wrapper DIV
			bodyOnly: false,
			// In splitted mode, the CSS and HTML will be returned in separate properties.
			// In non-splitted mode, CSS and HTML will be merged in the same document.
			splitted: false,
			// When this is true, all assets such as CSS or JS are returned as external
			// files. Otherwise some of them might be in the cssStrings property.
			externalAssetsOnly: false,
			postMessageSyntax: 'postMessage',
<<<<<<< HEAD
			paddingTop: '0',
			paddingBottom: '0',
=======
>>>>>>> 9524eb7e
			highlightedKeywords: [],
			codeTheme: 'atom-one-light.css',
			theme: Object.assign({}, defaultNoteStyle, theme),
			plugins: {},
		}, options);

		// The "codeHighlightCacheKey" option indicates what set of cached object should be
		// associated with this particular Markdown body. It is only used to allow us to
		// clear the cache whenever switching to a different note.
		// If "codeHighlightCacheKey" is not specified, code highlighting won't be cached.
		if (options.codeHighlightCacheKey !== this.lastCodeHighlightCacheKey_ || !options.codeHighlightCacheKey) {
			this.cachedHighlightedCode_ = {};
			this.lastCodeHighlightCacheKey_ = options.codeHighlightCacheKey;
		}

		const cacheKey = md5(escape(body + JSON.stringify(options) + JSON.stringify(options.theme)));
		const cachedOutput = this.cachedOutputs_[cacheKey];
		if (cachedOutput) return cachedOutput;

		const context = {
			css: {},
			pluginAssets: {},
			cache: this.contextCache_,
		};

		const ruleOptions = Object.assign({}, options, {
			resourceBaseUrl: this.resourceBaseUrl_,
			ResourceModel: this.ResourceModel_,
		});

		const markdownIt = new MarkdownIt({
			breaks: !this.pluginEnabled('softbreaks'),
			typographer: this.pluginEnabled('typographer'),
			linkify: true,
			html: true,
			highlight: (str, lang) => {
				let outputCodeHtml = '';

				// The strings includes the last \n that is part of the fence,
				// so we remove it because we need the exact code in the source block
				const trimmedStr = str.replace(/(.*)\n$/, '$1');
				const sourceBlockHtml = `<pre class="joplin-source" data-joplin-source-open="\`\`\`${lang}&#10;" data-joplin-source-close="&#10;\`\`\`">${markdownIt.utils.escapeHtml(trimmedStr)}</pre>`;

				try {
					let hlCode = '';

					const cacheKey = md5(`${str}_${lang}`);

					if (options.codeHighlightCacheKey && this.cachedHighlightedCode_[cacheKey]) {
						hlCode = this.cachedHighlightedCode_[cacheKey];
					} else {
						if (lang && hljs.getLanguage(lang)) {
							hlCode = hljs.highlight(lang, trimmedStr, true).value;
						} else {
							hlCode = hljs.highlightAuto(trimmedStr).value;
						}
						this.cachedHighlightedCode_[cacheKey] = hlCode;
					}

					context.pluginAssets['highlight.js'] = [
						{ name: options.codeTheme },
					];

					outputCodeHtml = hlCode;
				} catch (error) {
					outputCodeHtml = markdownIt.utils.escapeHtml(trimmedStr);
				}

				return {
					wrapCode: false,
					html: `<div class="joplin-editable">${sourceBlockHtml}<pre class="hljs"><code>${outputCodeHtml}</code></pre></div>`,
				};
			},
		});

		// To add a plugin, there are three options:
		//
		// 1. If the plugin does not need any application specific data, use the standard way:
		//
		//    const someMarkdownPlugin = require('someMarkdownPlugin');
		//    markdownIt.use(someMarkdownPlugin);
		//
		// 2. If the plugin does not need any application specific data, and you want the user
		//    to be able to toggle the plugin:
		//
		//    Add the plugin to the plugins object
		//    const plugins = {
		//      plugin: require('someMarkdownPlugin'),
		//    }
		//
		//    And add a corresponding entry into Setting.js
		//    'markdown.plugin.mark': {value: true, type: Setting.TYPE_BOOL, section: 'plugins', public: true, appTypes: ['mobile', 'desktop'], label: () => _('Enable ==mark== syntax')},
		//
		// 3. If the plugin needs application data (in ruleOptions) or needs to pass data (CSS, files to load, etc.) back
		//    to the application (using the context object), use the application-specific way:
		//
		//    const imagePlugin = require('./MdToHtml/rules/image');
		//    markdownIt.use(imagePlugin(context, ruleOptions));
		//
		// Using the `context` object, a plugin can define what additional assets they need (css, fonts, etc.) using context.pluginAssets.
		// The calling application will need to handle loading these assets.

		for (const key in rules) {
			if (!this.pluginEnabled(key)) continue;
			const rule = rules[key];
			const ruleInstall = rule.install ? rule.install : rule;
			markdownIt.use(ruleInstall(context, { ...ruleOptions }));
		}

		markdownIt.use(markdownItAnchor, { slugify: uslugify });

		for (const key in plugins) {
			if (this.pluginEnabled(key)) markdownIt.use(plugins[key].module, plugins[key].options);
		}

		setupLinkify(markdownIt);

		const renderedBody = markdownIt.render(body);

		let cssStrings = noteStyle(options.theme);

		let output = this.processPluginAssets(context.pluginAssets);
		cssStrings = cssStrings.concat(output.cssStrings);

		if (options.userCss) cssStrings.push(options.userCss);

		if (options.bodyOnly) {
			output.html = renderedBody;
			output.cssStrings = cssStrings;
		} else {
			const styleHtml = `<style>${cssStrings.join('\n')}</style>`;
			output.html = `${styleHtml}<div id="rendered-md">${renderedBody}</div>`;

			if (options.splitted) {
				output.cssStrings = cssStrings;
				output.html = `<div id="rendered-md">${renderedBody}</div>`;
			}
		}

		if (options.externalAssetsOnly) output = await this.outputAssetsToExternalAssets_(output);

		// Fow now, we keep only the last entry in the cache
		this.cachedOutputs_ = {};
		this.cachedOutputs_[cacheKey] = output;

		return output;
	}

	injectedJavaScript() {
		return '';
	}
}

module.exports = MdToHtml;<|MERGE_RESOLUTION|>--- conflicted
+++ resolved
@@ -178,11 +178,8 @@
 			// files. Otherwise some of them might be in the cssStrings property.
 			externalAssetsOnly: false,
 			postMessageSyntax: 'postMessage',
-<<<<<<< HEAD
 			paddingTop: '0',
 			paddingBottom: '0',
-=======
->>>>>>> 9524eb7e
 			highlightedKeywords: [],
 			codeTheme: 'atom-one-light.css',
 			theme: Object.assign({}, defaultNoteStyle, theme),
