--- conflicted
+++ resolved
@@ -67,15 +67,8 @@
 		if (!folder) return; // noop
 
 		if (options.deleteChildren) {
-<<<<<<< HEAD
 			let noteIds = await Folder.noteIds(folderId);
 			await Note.batchDelete(noteIds);
-=======
-			const noteIds = await Folder.noteIds(folderId);
-			for (let i = 0; i < noteIds.length; i++) {
-				await Note.delete(noteIds[i]);
-			}
->>>>>>> 1ee88618
 
 			const subFolderIds = await Folder.subFolderIds(folderId);
 			for (let i = 0; i < subFolderIds.length; i++) {
