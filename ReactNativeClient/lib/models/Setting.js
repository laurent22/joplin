--- conflicted
+++ resolved
@@ -303,12 +303,9 @@
 				section: 'appearance',
 				options: () => themeOptions(),
 			},
-<<<<<<< HEAD
+
 			showNoteCounts: { value: true, type: Setting.TYPE_BOOL, public: false, advanced: true, appTypes: ['desktop'], label: () => _('Show note counts') },
-=======
-
-			showNoteCounts: { value: true, type: Setting.TYPE_BOOL, public: true, advanced: true, appTypes: ['desktop'], label: () => _('Show note counts') },
->>>>>>> dd557f66
+
 			layoutButtonSequence: {
 				value: Setting.LAYOUT_ALL,
 				type: Setting.TYPE_INT,
