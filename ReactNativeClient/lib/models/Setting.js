const BaseModel = require('lib/BaseModel.js');
const { Database } = require('lib/database.js');
const { Logger } = require('lib/logger.js');
const SyncTargetRegistry = require('lib/SyncTargetRegistry.js');
const { time } = require('lib/time-utils.js');
const { sprintf } = require('sprintf-js');
const ObjectUtils = require('lib/ObjectUtils');
const { toTitleCase } = require('lib/string-utils.js');
const { rtrimSlashes } = require('lib/path-utils.js');
const { _, supportedLocalesToLanguages, defaultLocale } = require('lib/locale.js');
const { shim } = require('lib/shim');

class Setting extends BaseModel {

	static tableName() {
		return 'settings';
	}

	static modelType() {
		return BaseModel.TYPE_SETTING;
	}

	static metadata() {
		if (this.metadata_) return this.metadata_;

		const platform = shim.platformName();

		// A "public" setting means that it will show up in the various config screens (or config command for the CLI tool), however
		// if if private a setting might still be handled and modified by the app. For instance, the settings related to sorting notes are not
		// public for the mobile and desktop apps because they are handled separately in menus.

		this.metadata_ = {
			'activeFolderId': { value: '', type: Setting.TYPE_STRING, public: false },
			'firstStart': { value: true, type: Setting.TYPE_BOOL, public: false },
			'locale': { value: defaultLocale(), type: Setting.TYPE_STRING, isEnum: true, public: true, label: () => _('Language'), options: () => {
				return ObjectUtils.sortByValue(supportedLocalesToLanguages());
			}},
			'dateFormat': { value: Setting.DATE_FORMAT_1, type: Setting.TYPE_STRING, isEnum: true, public: true, label: () => _('Date format'), options: () => {
				let options = {}
				const now = (new Date('2017-01-30T12:00:00')).getTime();
				options[Setting.DATE_FORMAT_1] = time.formatMsToLocal(now, Setting.DATE_FORMAT_1);
				options[Setting.DATE_FORMAT_2] = time.formatMsToLocal(now, Setting.DATE_FORMAT_2);
				options[Setting.DATE_FORMAT_3] = time.formatMsToLocal(now, Setting.DATE_FORMAT_3);
				options[Setting.DATE_FORMAT_4] = time.formatMsToLocal(now, Setting.DATE_FORMAT_4);
				options[Setting.DATE_FORMAT_5] = time.formatMsToLocal(now, Setting.DATE_FORMAT_5);
				options[Setting.DATE_FORMAT_6] = time.formatMsToLocal(now, Setting.DATE_FORMAT_6);
				return options;
			}},
			'timeFormat': { value: Setting.TIME_FORMAT_1, type: Setting.TYPE_STRING, isEnum: true, public: true, label: () => _('Time format'), options: () => {
				let options = {}
				const now = (new Date('2017-01-30T20:30:00')).getTime();
				options[Setting.TIME_FORMAT_1] = time.formatMsToLocal(now, Setting.TIME_FORMAT_1);
				options[Setting.TIME_FORMAT_2] = time.formatMsToLocal(now, Setting.TIME_FORMAT_2);
				return options;
			}},
			'theme': { value: Setting.THEME_LIGHT, type: Setting.TYPE_INT, public: true, appTypes: ['mobile', 'desktop'], isEnum: true, label: () => _('Theme'), options: () => {
				let output = {};
				output[Setting.THEME_LIGHT] = _('Light');
				output[Setting.THEME_DARK] = _('Dark');
				return output;
			}},
			'uncompletedTodosOnTop': { value: true, type: Setting.TYPE_BOOL, public: true, appTypes: ['cli'], label: () => _('Uncompleted to-dos on top') },
			'showCompletedTodos': { value: true, type: Setting.TYPE_BOOL, public: true, appTypes: ['cli'], label: () => _('Show completed to-dos') },
			'notes.sortOrder.field': { value: 'user_updated_time', type: Setting.TYPE_STRING, isEnum: true, public: true, appTypes: ['cli'], label: () => _('Sort notes by'), options: () => {
				const Note = require('lib/models/Note');
				const noteSortFields = ['user_updated_time', 'user_created_time', 'title'];
				const options = {};
				for (let i = 0; i < noteSortFields.length; i++) {
					options[noteSortFields[i]] = toTitleCase(Note.fieldToLabel(noteSortFields[i]));
				}
				return options;
			}},
			'notes.sortOrder.reverse': { value: true, type: Setting.TYPE_BOOL, public: true, label: () => _('Reverse sort order'), appTypes: ['cli'] },
			'trackLocation': { value: true, type: Setting.TYPE_BOOL, public: true, label: () => _('Save geo-location with notes') },
			'newTodoFocus': { value: 'title', type: Setting.TYPE_STRING, isEnum: true, public: true, appTypes: ['desktop'], label: () => _('When creating a new to-do:'), options: () => {
				return {
					'title': _('Focus title'),
					'body': _('Focus body'),
				};
			}},
			'newNoteFocus': { value: 'body', type: Setting.TYPE_STRING, isEnum: true, public: true, appTypes: ['desktop'], label: () => _('When creating a new note:'), options: () => {
				return {
					'title': _('Focus title'),
					'body': _('Focus body'),
				};
			}},

			// Tray icon (called AppIndicator) doesn't work in Ubuntu
			// http://www.webupd8.org/2017/04/fix-appindicator-not-working-for.html
			// Might be fixed in Electron 18.x but no non-beta release yet. So for now
			// by default we disable it on Linux.
			'showTrayIcon': { value: platform !== 'linux', type: Setting.TYPE_BOOL, public: true, appTypes: ['desktop'], label: () => _('Show tray icon'), description: () => {
				return platform === 'linux' ? _('Note: Does not work in all desktop environments.') : _('This will allow Joplin to run in the background. It is recommended to enable this setting so that your notes are constantly being synchronised, thus reducing the number of conflicts.');
			}},

			'startMinimized': { value: false, type: Setting.TYPE_BOOL, public: true, appTypes: ['desktop'], label: () => _('Start application minimised in the tray icon') },

			'collapsedFolderIds': { value: [], type: Setting.TYPE_ARRAY, public: false },
<<<<<<< HEAD

=======
			
			'db.ftsEnabled': { value: -1, type: Setting.TYPE_INT, public: false },
>>>>>>> f308fe71
			'encryption.enabled': { value: false, type: Setting.TYPE_BOOL, public: false },
			'encryption.activeMasterKeyId': { value: '', type: Setting.TYPE_STRING, public: false },
			'encryption.passwordCache': { value: {}, type: Setting.TYPE_OBJECT, public: false, secure: true },
			'style.zoom': {value: 100, type: Setting.TYPE_INT, public: true, appTypes: ['desktop'], label: () => _('Global zoom percentage'), minimum: 50, maximum: 500, step: 10},
			'style.editor.fontSize': {value: 12, type: Setting.TYPE_INT, public: true, appTypes: ['desktop'], label: () => _('Editor font size'), minimum: 4, maximum: 50, step: 1},
			'style.editor.fontFamily': {value: "", type: Setting.TYPE_STRING, public: true, appTypes: ['desktop'], label: () => _('Editor font family'), description: () => _('This must be *monospace* font or it will not work properly. If the font is incorrect or empty, it will default to a generic monospace font.')},
			'autoUpdateEnabled': { value: true, type: Setting.TYPE_BOOL, public: true, appTypes: ['desktop'], label: () => _('Automatically update the application') },
			'clipperServer.autoStart': { value: false, type: Setting.TYPE_BOOL, public: false },
			'sync.interval': { value: 300, type: Setting.TYPE_INT, isEnum: true, public: true, label: () => _('Synchronisation interval'), options: () => {
				return {
					0: _('Disabled'),
					300: _('%d minutes', 5),
					600: _('%d minutes', 10),
					1800: _('%d minutes', 30),
					3600: _('%d hour', 1),
					43200: _('%d hours', 12),
					86400: _('%d hours', 24),
				};
			}},
			'noteVisiblePanes': { value: ['editor', 'viewer'], type: Setting.TYPE_ARRAY, public: false, appTypes: ['desktop'] },
			'sidebarVisibility': { value: true, type: Setting.TYPE_BOOL, public: false, appTypes: ['desktop'] },
			'tagHeaderIsExpanded': { value: true, type: Setting.TYPE_BOOL, public: false, appTypes: ['desktop'] },
			'folderHeaderIsExpanded': { value: true, type: Setting.TYPE_BOOL, public: false, appTypes: ['desktop'] },
			'editor': { value: '', type: Setting.TYPE_STRING, public: true, appTypes: ['cli', 'desktop'], label: () => _('Text editor command'), description: () => _('The editor command (may include arguments) that will be used to open a note. If none is provided it will try to auto-detect the default editor.') },
			'showAdvancedOptions': { value: false, type: Setting.TYPE_BOOL, public: true, appTypes: ['mobile' ], label: () => _('Show advanced options') },
			'sync.target': { value: SyncTargetRegistry.nameToId('dropbox'), type: Setting.TYPE_INT, isEnum: true, public: true, label: () => _('Synchronisation target'), description: (appType) => { return appType !== 'cli' ? null : _('The target to synchonise to. Each sync target may have additional parameters which are named as `sync.NUM.NAME` (all documented below).') }, options: () => {
				return SyncTargetRegistry.idAndLabelPlainObject();
			}},

			'sync.2.path': { value: '', type: Setting.TYPE_STRING, show: (settings) => {
				try {
					return settings['sync.target'] == SyncTargetRegistry.nameToId('filesystem')
				} catch (error) {
					return false;
				}
			}, filter: (value) => {
				return value ? rtrimSlashes(value) : '';
			}, public: true, label: () => _('Directory to synchronise with (absolute path)'), description: (appType) => { return appType !== 'cli' ? null : _('The path to synchronise with when file system synchronisation is enabled. See `sync.target`.'); } },

			'sync.5.path': { value: '', type: Setting.TYPE_STRING, show: (settings) => { return settings['sync.target'] == SyncTargetRegistry.nameToId('nextcloud') }, public: true, label: () => _('Nextcloud WebDAV URL'), description: () => _('Attention: If you change this location, make sure you copy all your content to it before syncing, otherwise all files will be removed! See the FAQ for more details: %s', 'https://joplin.cozic.net/faq/') },
			'sync.5.username': { value: '', type: Setting.TYPE_STRING, show: (settings) => { return settings['sync.target'] == SyncTargetRegistry.nameToId('nextcloud') }, public: true, label: () => _('Nextcloud username') },
			'sync.5.password': { value: '', type: Setting.TYPE_STRING, show: (settings) => { return settings['sync.target'] == SyncTargetRegistry.nameToId('nextcloud') }, public: true, label: () => _('Nextcloud password'), secure: true },

			'sync.6.path': { value: '', type: Setting.TYPE_STRING, show: (settings) => { return settings['sync.target'] == SyncTargetRegistry.nameToId('webdav') }, public: true, label: () => _('WebDAV URL'), description: () => _('Attention: If you change this location, make sure you copy all your content to it before syncing, otherwise all files will be removed! See the FAQ for more details: %s', 'https://joplin.cozic.net/faq/') },
			'sync.6.username': { value: '', type: Setting.TYPE_STRING, show: (settings) => { return settings['sync.target'] == SyncTargetRegistry.nameToId('webdav') }, public: true, label: () => _('WebDAV username') },
			'sync.6.password': { value: '', type: Setting.TYPE_STRING, show: (settings) => { return settings['sync.target'] == SyncTargetRegistry.nameToId('webdav') }, public: true, label: () => _('WebDAV password'), secure: true },

			'sync.3.auth': { value: '', type: Setting.TYPE_STRING, public: false },
			'sync.4.auth': { value: '', type: Setting.TYPE_STRING, public: false },
			'sync.7.auth': { value: '', type: Setting.TYPE_STRING, public: false },
			'sync.1.context': { value: '', type: Setting.TYPE_STRING, public: false },
			'sync.2.context': { value: '', type: Setting.TYPE_STRING, public: false },
			'sync.3.context': { value: '', type: Setting.TYPE_STRING, public: false },
			'sync.4.context': { value: '', type: Setting.TYPE_STRING, public: false },
			'sync.5.context': { value: '', type: Setting.TYPE_STRING, public: false },
			'sync.6.context': { value: '', type: Setting.TYPE_STRING, public: false },
			'sync.7.context': { value: '', type: Setting.TYPE_STRING, public: false },

			'net.customCertificates': { value: '', type: Setting.TYPE_STRING, show: (settings) => { return [SyncTargetRegistry.nameToId('nextcloud'), SyncTargetRegistry.nameToId('webdav')].indexOf(settings['sync.target']) >= 0 }, public: true, appTypes: ['desktop', 'cli'], label: () => _('Custom TLS certificates'), description: () => _('Comma-separated list of paths to directories to load the certificates from, or path to individual cert files. For example: /my/cert_dir, /other/custom.pem. Note that if you make changes to the TLS settings, you must save your changes before clicking on "Check synchronisation configuration".') },
			'net.ignoreTlsErrors': { value: false, type: Setting.TYPE_BOOL, show: (settings) => { return [SyncTargetRegistry.nameToId('nextcloud'), SyncTargetRegistry.nameToId('webdav')].indexOf(settings['sync.target']) >= 0 }, public: true, appTypes: ['desktop', 'cli'], label: () => _('Ignore TLS certificate errors') },

			'api.token': { value: null, type: Setting.TYPE_STRING, public: false },

			'resourceService.lastProcessedChangeId': { value: 0, type: Setting.TYPE_INT, public: false },
			'searchEngine.lastProcessedChangeId': { value: 0, type: Setting.TYPE_INT, public: false },
		};

		return this.metadata_;
	}

	static settingMetadata(key) {
		const metadata = this.metadata();
		if (!(key in metadata)) throw new Error('Unknown key: ' + key);
		let output = Object.assign({}, metadata[key]);
		output.key = key;
		return output;
	}

	static keyExists(key) {
		return key in this.metadata();
	}

	static keyDescription(key, appType = null) {
		const md = this.settingMetadata(key);
		if (!md.description) return null;
		return md.description(appType);
	}

	static keys(publicOnly = false, appType = null) {
		if (!this.keys_) {
			const metadata = this.metadata();
			this.keys_ = [];
			for (let n in metadata) {
				if (!metadata.hasOwnProperty(n)) continue;
				this.keys_.push(n);
			}
		}

		if (appType || publicOnly) {
			let output = [];
			for (let i = 0; i < this.keys_.length; i++) {
				const md = this.settingMetadata(this.keys_[i]);
				if (publicOnly && !md.public) continue;
				if (appType && md.appTypes && md.appTypes.indexOf(appType) < 0) continue;
				output.push(md.key);
			}
			return output;
		} else {
			return this.keys_;
		}
	}

	static isPublic(key) {
		return this.keys(true).indexOf(key) >= 0;
	}

	static load() {
		this.cancelScheduleSave();
		this.cache_ = [];
		return this.modelSelectAll('SELECT * FROM settings').then((rows) => {
			this.cache_ = [];

			for (let i = 0; i < rows.length; i++) {
				let c = rows[i];

				if (!this.keyExists(c.key)) continue;
				c.value = this.formatValue(c.key, c.value);
				c.value = this.filterValue(c.key, c.value);

				this.cache_.push(c);
			}

			this.dispatchUpdateAll();
		});
	}

	static toPlainObject() {
		const keys = this.keys();
		let keyToValues = {};
		for (let i = 0; i < keys.length; i++) {
			keyToValues[keys[i]] = this.value(keys[i]);
		}
		return keyToValues;
	}

	static dispatchUpdateAll() {
		this.dispatch({
			type: 'SETTING_UPDATE_ALL',
			settings: this.toPlainObject(),
		});
	}

	static setConstant(key, value) {
		if (!(key in this.constants_)) throw new Error('Unknown constant key: ' + key);
		this.constants_[key] = value;
	}

	static setValue(key, value) {
		if (!this.cache_) throw new Error('Settings have not been initialized!');

		value = this.formatValue(key, value);
		value = this.filterValue(key, value);

		for (let i = 0; i < this.cache_.length; i++) {
			let c = this.cache_[i];
			if (c.key == key) {
				const md = this.settingMetadata(key);

				if (md.isEnum === true) {
					if (!this.isAllowedEnumOption(key, value)) {
						throw new Error(_('Invalid option value: "%s". Possible values are: %s.', value, this.enumOptionsDoc(key)));
					}
				}

				if (c.value === value) return;

				// Don't log this to prevent sensitive info (passwords, auth tokens...) to end up in logs
				// this.logger().info('Setting: ' + key + ' = ' + c.value + ' => ' + value);

				c.value = value;

				this.dispatch({
					type: 'SETTING_UPDATE_ONE',
					key: key,
					value: c.value,
				});

				this.scheduleSave();
				return;
			}
		}

		this.cache_.push({
			key: key,
			value: this.formatValue(key, value),
		});

		this.dispatch({
			type: 'SETTING_UPDATE_ONE',
			key: key,
			value: this.formatValue(key, value),
		});

		this.scheduleSave();
	}

	static setObjectKey(settingKey, objectKey, value) {
		let o = this.value(settingKey);
		if (typeof o !== 'object') o = {};
		o[objectKey] = value;
		this.setValue(settingKey, o);
	}

	static deleteObjectKey(settingKey, objectKey) {
		const o = this.value(settingKey);
		if (typeof o !== 'object') return;
		delete o[objectKey];
		this.setValue(settingKey, o);
	}

	static valueToString(key, value) {
		const md = this.settingMetadata(key);
		value = this.formatValue(key, value);
		if (md.type == Setting.TYPE_INT) return value.toFixed(0);
		if (md.type == Setting.TYPE_BOOL) return value ? '1' : '0';
		if (md.type == Setting.TYPE_ARRAY) return value ? JSON.stringify(value) : '[]';
		if (md.type == Setting.TYPE_OBJECT) return value ? JSON.stringify(value) : '{}';
		if (md.type == Setting.TYPE_STRING) return value ? value + '' : '';

		throw new Error('Unhandled value type: ' + md.type);
	}

	static filterValue(key, value) {
		const md = this.settingMetadata(key);
		return md.filter ? md.filter(value) : value;
	}

	static formatValue(key, value) {
		const md = this.settingMetadata(key);

		if (md.type == Setting.TYPE_INT) return !value ? 0 : Math.floor(Number(value));

		if (md.type == Setting.TYPE_BOOL) {
			if (typeof value === 'string') {
				value = value.toLowerCase();
				if (value === 'true') return true;
				if (value === 'false') return false;
				value = Number(value);
			}
			return !!value;
		}

		if (md.type === Setting.TYPE_ARRAY) {
			if (!value) return [];
			if (Array.isArray(value)) return value;
			if (typeof value === 'string') return JSON.parse(value);
			return [];
		}

		if (md.type === Setting.TYPE_OBJECT) {
			if (!value) return {};
			if (typeof value === 'object') return value;
			if (typeof value === 'string') return JSON.parse(value);
			return {};
		}

		if (md.type === Setting.TYPE_STRING) {
			if (!value) return '';
			return value + '';
		}

		throw new Error('Unhandled value type: ' + md.type);
	}

	static value(key) {
		// Need to copy arrays and objects since in setValue(), the old value and new one is compared
		// with strict equality and the value is updated only if changed. However if the caller acquire
		// and object and change a key, the objects will be detected as equal. By returning a copy
		// we avoid this problem.
		function copyIfNeeded(value) {
			if (value === null || value === undefined) return value;
			if (Array.isArray(value)) return value.slice();
			if (typeof value === 'object') return Object.assign({}, value);
			return value;
		}

		if (key in this.constants_) {
			const v = this.constants_[key];
			const output = typeof v === 'function' ? v() : v;
			if (output == 'SET_ME') throw new Error('Setting constant has not been set: ' + key);
			return output;
		}

		if (!this.cache_) throw new Error('Settings have not been initialized!');

		for (let i = 0; i < this.cache_.length; i++) {
			if (this.cache_[i].key == key) {
				return copyIfNeeded(this.cache_[i].value);
			}
		}

		const md = this.settingMetadata(key);
		return copyIfNeeded(md.value);
	}

	static isEnum(key) {
		const md = this.settingMetadata(key);
		return md.isEnum === true;
	}

	static enumOptionValues(key) {
		const options = this.enumOptions(key);
		let output = [];
		for (let n in options) {
			if (!options.hasOwnProperty(n)) continue;
			output.push(n);
		}
		return output;
	}

	static enumOptionLabel(key, value) {
		const options = this.enumOptions(key);
		for (let n in options) {
			if (n == value) return options[n];
		}
		return '';
	}

	static enumOptions(key) {
		const metadata = this.metadata();
		if (!metadata[key]) throw new Error('Unknown key: ' + key);
		if (!metadata[key].options) throw new Error('No options for: ' + key);
		return metadata[key].options();
	}

	static enumOptionsDoc(key, templateString = null) {
		if (templateString === null) templateString = '%s: %s';
		const options = this.enumOptions(key);
		let output = [];
		for (let n in options) {
			if (!options.hasOwnProperty(n)) continue;
			output.push(sprintf(templateString, n, options[n]));
		}
		return output.join(', ');
	}

	static isAllowedEnumOption(key, value) {
		const options = this.enumOptions(key);
		return !!options[value];
	}

	// For example, if settings is:
	// { sync.5.path: 'http://example', sync.5.username: 'testing' }
	// and baseKey is 'sync.5', the function will return
	// { path: 'http://example', username: 'testing' }
	static subValues(baseKey, settings) {
		let output = {};
		for (let key in settings) {
			if (!settings.hasOwnProperty(key)) continue;
			if (key.indexOf(baseKey) === 0) {
				const subKey = key.substr(baseKey.length + 1);
				output[subKey] = settings[key];
			}
		}
		return output;
	}

	static async saveAll() {
		if (!this.saveTimeoutId_) return Promise.resolve();

		this.logger().info('Saving settings...');
		clearTimeout(this.saveTimeoutId_);
		this.saveTimeoutId_ = null;

		let queries = [];
		queries.push('DELETE FROM settings');
		for (let i = 0; i < this.cache_.length; i++) {
			let s = Object.assign({}, this.cache_[i]);
			s.value = this.valueToString(s.key, s.value);
			queries.push(Database.insertQuery(this.tableName(), s));
		}

		await BaseModel.db().transactionExecBatch(queries);

		this.logger().info('Settings have been saved.');
	}

	static scheduleSave() {
		if (!Setting.autoSaveEnabled) return;

		if (this.saveTimeoutId_) clearTimeout(this.saveTimeoutId_);

		this.saveTimeoutId_ = setTimeout(() => {
			this.saveAll();
		}, 500);
	}

	static cancelScheduleSave() {
		if (this.saveTimeoutId_) clearTimeout(this.saveTimeoutId_);
		this.saveTimeoutId_ = null;
	}

	static publicSettings(appType) {
		if (!appType) throw new Error('appType is required');

		const metadata = this.metadata();

		let output = {};
		for (let key in metadata) {
			if (!metadata.hasOwnProperty(key)) continue;
			let s = Object.assign({}, metadata[key]);
			if (!s.public) continue;
			if (s.appTypes && s.appTypes.indexOf(appType) < 0) continue;
			s.value = this.value(key);
			output[key] = s;
		}
		return output;
	}

	static typeToString(typeId) {
		if (typeId === Setting.TYPE_INT) return 'int';
		if (typeId === Setting.TYPE_STRING) return 'string';
		if (typeId === Setting.TYPE_BOOL) return 'bool';
		if (typeId === Setting.TYPE_ARRAY) return 'array';
		if (typeId === Setting.TYPE_OBJECT) return 'object';
	}

}

Setting.TYPE_INT = 1;
Setting.TYPE_STRING = 2;
Setting.TYPE_BOOL = 3;
Setting.TYPE_ARRAY = 4;
Setting.TYPE_OBJECT = 5;

Setting.THEME_LIGHT = 1;
Setting.THEME_DARK = 2;

Setting.DATE_FORMAT_1 = 'DD/MM/YYYY'
Setting.DATE_FORMAT_2 = 'DD/MM/YY';
Setting.DATE_FORMAT_3 = 'MM/DD/YYYY';
Setting.DATE_FORMAT_4 = 'MM/DD/YY';
Setting.DATE_FORMAT_5 = 'YYYY-MM-DD';
Setting.DATE_FORMAT_6 = 'DD.MM.YYYY';

Setting.TIME_FORMAT_1 = 'HH:mm';
Setting.TIME_FORMAT_2 = 'h:mm A';

// Contains constants that are set by the application and
// cannot be modified by the user:
Setting.constants_ = {
	env: 'SET_ME',
	isDemo: false,
	appName: 'joplin',
	appId: 'SET_ME', // Each app should set this identifier
	appType: 'SET_ME', // 'cli' or 'mobile'
	resourceDir: '',
	profileDir: '',
	tempDir: '',
	openDevTools: false,
}

Setting.autoSaveEnabled = true;

module.exports = Setting;<|MERGE_RESOLUTION|>--- conflicted
+++ resolved
@@ -96,12 +96,8 @@
 			'startMinimized': { value: false, type: Setting.TYPE_BOOL, public: true, appTypes: ['desktop'], label: () => _('Start application minimised in the tray icon') },
 
 			'collapsedFolderIds': { value: [], type: Setting.TYPE_ARRAY, public: false },
-<<<<<<< HEAD
-
-=======
-			
+
 			'db.ftsEnabled': { value: -1, type: Setting.TYPE_INT, public: false },
->>>>>>> f308fe71
 			'encryption.enabled': { value: false, type: Setting.TYPE_BOOL, public: false },
 			'encryption.activeMasterKeyId': { value: '', type: Setting.TYPE_STRING, public: false },
 			'encryption.passwordCache': { value: {}, type: Setting.TYPE_OBJECT, public: false, secure: true },
