const BaseModel = require('lib/BaseModel.js');
const { Database } = require('lib/database.js');
const SyncTargetRegistry = require('lib/SyncTargetRegistry.js');
const { time } = require('lib/time-utils.js');
const { sprintf } = require('sprintf-js');
const ObjectUtils = require('lib/ObjectUtils');
const { toTitleCase } = require('lib/string-utils.js');
const { rtrimSlashes, toSystemSlashes } = require('lib/path-utils.js');
const { _, supportedLocalesToLanguages, defaultLocale } = require('lib/locale.js');
const { shim } = require('lib/shim');

class Setting extends BaseModel {
	static tableName() {
		return 'settings';
	}

	static modelType() {
		return BaseModel.TYPE_SETTING;
	}

	static metadata() {
		if (this.metadata_) return this.metadata_;

		const platform = shim.platformName();
		const mobilePlatform = shim.mobilePlatform();

		let wysiwygYes = '';
		let wysiwygNo = '';
		if (shim.isElectron()) {
			wysiwygYes = ` ${_('(wysiwyg: %s)', _('yes'))}`;
			wysiwygNo = ` ${_('(wysiwyg: %s)', _('no'))}`;
		}

		const emptyDirWarning = _('Attention: If you change this location, make sure you copy all your content to it before syncing, otherwise all files will be removed! See the FAQ for more details: %s', 'https://joplinapp.org/faq/');

		// A "public" setting means that it will show up in the various config screens (or config command for the CLI tool), however
		// if if private a setting might still be handled and modified by the app. For instance, the settings related to sorting notes are not
		// public for the mobile and desktop apps because they are handled separately in menus.

		this.metadata_ = {
			'clientId': {
				value: '',
				type: Setting.TYPE_STRING,
				public: false,
			},
			'editor.keyboardMode': {
				value: 'default',
				type: Setting.TYPE_STRING,
				public: true,
				appTypes: ['desktop'],
				isEnum: true,
				label: () => _('Keyboard Mode'),
				options: () => {
					const output = {};
					output['default'] = _('Default');
					output['emacs'] = _('Emacs');
					output['vim'] = _('Vim');
					return output;
				},
			},
			'sync.target': {
				value: SyncTargetRegistry.nameToId('dropbox'),
				type: Setting.TYPE_INT,
				isEnum: true,
				public: true,
				section: 'sync',
				label: () => _('Synchronisation target'),
				description: appType => {
					return appType !== 'cli' ? null : _('The target to synchonise to. Each sync target may have additional parameters which are named as `sync.NUM.NAME` (all documented below).');
				},
				options: () => {
					return SyncTargetRegistry.idAndLabelPlainObject(platform);
				},
			},

			'sync.2.path': {
				value: '',
				type: Setting.TYPE_STRING,
				section: 'sync',
				show: settings => {
					try {
						return settings['sync.target'] == SyncTargetRegistry.nameToId('filesystem');
					} catch (error) {
						return false;
					}
				},
				filter: value => {
					return value ? rtrimSlashes(value) : '';
				},
				public: true,
				label: () => _('Directory to synchronise with (absolute path)'),
				description: () => emptyDirWarning,
			},

			'sync.5.path': {
				value: '',
				type: Setting.TYPE_STRING,
				section: 'sync',
				show: settings => {
					return settings['sync.target'] == SyncTargetRegistry.nameToId('nextcloud');
				},
				public: true,
				label: () => _('Nextcloud WebDAV URL'),
				description: () => emptyDirWarning,
			},
			'sync.5.username': {
				value: '',
				type: Setting.TYPE_STRING,
				section: 'sync',
				show: settings => {
					return settings['sync.target'] == SyncTargetRegistry.nameToId('nextcloud');
				},
				public: true,
				label: () => _('Nextcloud username'),
			},
			'sync.5.password': {
				value: '',
				type: Setting.TYPE_STRING,
				section: 'sync',
				show: settings => {
					return settings['sync.target'] == SyncTargetRegistry.nameToId('nextcloud');
				},
				public: true,
				label: () => _('Nextcloud password'),
				secure: true,
			},

			'sync.6.path': {
				value: '',
				type: Setting.TYPE_STRING,
				section: 'sync',
				show: settings => {
					return settings['sync.target'] == SyncTargetRegistry.nameToId('webdav');
				},
				public: true,
				label: () => _('WebDAV URL'),
				description: () => emptyDirWarning,
			},
			'sync.6.username': {
				value: '',
				type: Setting.TYPE_STRING,
				section: 'sync',
				show: settings => {
					return settings['sync.target'] == SyncTargetRegistry.nameToId('webdav');
				},
				public: true,
				label: () => _('WebDAV username'),
			},
			'sync.6.password': {
				value: '',
				type: Setting.TYPE_STRING,
				section: 'sync',
				show: settings => {
					return settings['sync.target'] == SyncTargetRegistry.nameToId('webdav');
				},
				public: true,
				label: () => _('WebDAV password'),
				secure: true,
			},

			'sync.3.auth': { value: '', type: Setting.TYPE_STRING, public: false },
			'sync.4.auth': { value: '', type: Setting.TYPE_STRING, public: false },
			'sync.7.auth': { value: '', type: Setting.TYPE_STRING, public: false },
			'sync.1.context': { value: '', type: Setting.TYPE_STRING, public: false },
			'sync.2.context': { value: '', type: Setting.TYPE_STRING, public: false },
			'sync.3.context': { value: '', type: Setting.TYPE_STRING, public: false },
			'sync.4.context': { value: '', type: Setting.TYPE_STRING, public: false },
			'sync.5.context': { value: '', type: Setting.TYPE_STRING, public: false },
			'sync.6.context': { value: '', type: Setting.TYPE_STRING, public: false },
			'sync.7.context': { value: '', type: Setting.TYPE_STRING, public: false },

			'sync.5.syncTargets': { value: {}, type: Setting.TYPE_OBJECT, public: false },

			'sync.resourceDownloadMode': {
				value: 'always',
				type: Setting.TYPE_STRING,
				section: 'sync',
				public: true,
				advanced: true,
				isEnum: true,
				appTypes: ['mobile', 'desktop'],
				label: () => _('Attachment download behaviour'),
				description: () => _('In "Manual" mode, attachments are downloaded only when you click on them. In "Auto", they are downloaded when you open the note. In "Always", all the attachments are downloaded whether you open the note or not.'),
				options: () => {
					return {
						always: _('Always'),
						manual: _('Manual'),
						auto: _('Auto'),
					};
				},
			},

			'sync.maxConcurrentConnections': { value: 5, type: Setting.TYPE_INT, public: true, advanced: true, section: 'sync', label: () => _('Max concurrent connections'), minimum: 1, maximum: 20, step: 1 },

			activeFolderId: { value: '', type: Setting.TYPE_STRING, public: false },
			firstStart: { value: true, type: Setting.TYPE_BOOL, public: false },
			locale: {
				value: defaultLocale(),
				type: Setting.TYPE_STRING,
				isEnum: true,
				public: true,
				label: () => _('Language'),
				options: () => {
					return ObjectUtils.sortByValue(supportedLocalesToLanguages({ includeStats: true }));
				},
			},
			dateFormat: {
				value: Setting.DATE_FORMAT_1,
				type: Setting.TYPE_STRING,
				isEnum: true,
				public: true,
				label: () => _('Date format'),
				options: () => {
					const options = {};
					const now = new Date('2017-01-30T12:00:00').getTime();
					options[Setting.DATE_FORMAT_1] = time.formatMsToLocal(now, Setting.DATE_FORMAT_1);
					options[Setting.DATE_FORMAT_2] = time.formatMsToLocal(now, Setting.DATE_FORMAT_2);
					options[Setting.DATE_FORMAT_3] = time.formatMsToLocal(now, Setting.DATE_FORMAT_3);
					options[Setting.DATE_FORMAT_4] = time.formatMsToLocal(now, Setting.DATE_FORMAT_4);
					options[Setting.DATE_FORMAT_5] = time.formatMsToLocal(now, Setting.DATE_FORMAT_5);
					options[Setting.DATE_FORMAT_6] = time.formatMsToLocal(now, Setting.DATE_FORMAT_6);
					options[Setting.DATE_FORMAT_7] = time.formatMsToLocal(now, Setting.DATE_FORMAT_7);
					return options;
				},
			},
			timeFormat: {
				value: Setting.TIME_FORMAT_1,
				type: Setting.TYPE_STRING,
				isEnum: true,
				public: true,
				label: () => _('Time format'),
				options: () => {
					const options = {};
					const now = new Date('2017-01-30T20:30:00').getTime();
					options[Setting.TIME_FORMAT_1] = time.formatMsToLocal(now, Setting.TIME_FORMAT_1);
					options[Setting.TIME_FORMAT_2] = time.formatMsToLocal(now, Setting.TIME_FORMAT_2);
					return options;
				},
			},
			theme: {
				value: Setting.THEME_LIGHT,
				type: Setting.TYPE_INT,
				public: true,
				appTypes: ['mobile', 'desktop'],
				isEnum: true,
				label: () => _('Theme'),
				section: 'appearance',
				options: () => {
					const output = {};
					output[Setting.THEME_LIGHT] = _('Light');
					output[Setting.THEME_DARK] = _('Dark');
					if (platform !== mobilePlatform) {
						output[Setting.THEME_DRACULA] = _('Dracula');
						output[Setting.THEME_SOLARIZED_LIGHT] = _('Solarised Light');
						output[Setting.THEME_SOLARIZED_DARK] = _('Solarised Dark');
						output[Setting.THEME_NORD] = _('Nord');
						output[Setting.THEME_ARITIM_DARK] = _('Aritim Dark');
					} else {
						output[Setting.THEME_OLED_DARK] = _('OLED Dark');
					}
					return output;
				},
			},
			showNoteCounts: { value: true, type: Setting.TYPE_BOOL, public: true, appTypes: ['desktop'], label: () => _('Show note counts') },
			layoutButtonSequence: {
				value: Setting.LAYOUT_ALL,
				type: Setting.TYPE_INT,
				public: false,
				appTypes: ['desktop'],
				isEnum: true,
				options: () => ({
					[Setting.LAYOUT_ALL]: _('%s / %s / %s', _('Editor'), _('Viewer'), _('Split View')),
					[Setting.LAYOUT_EDITOR_VIEWER]: _('%s / %s', _('Editor'), _('Viewer')),
					[Setting.LAYOUT_EDITOR_SPLIT]: _('%s / %s', _('Editor'), _('Split View')),
					[Setting.LAYOUT_VIEWER_SPLIT]: _('%s / %s', _('Viewer'), _('Split View')),
					[Setting.LAYOUT_SPLIT_WYSIWYG]: _('%s / %s', _('Split'), 'WYSIWYG (Experimental)'),
				}),
			},
			uncompletedTodosOnTop: { value: true, type: Setting.TYPE_BOOL, section: 'note', public: true, appTypes: ['cli'], label: () => _('Uncompleted to-dos on top') },
			showCompletedTodos: { value: true, type: Setting.TYPE_BOOL, section: 'note', public: true, appTypes: ['cli'], label: () => _('Show completed to-dos') },
			'notes.sortOrder.field': {
				value: 'user_updated_time',
				type: Setting.TYPE_STRING,
				section: 'note',
				isEnum: true,
				public: true,
				appTypes: ['cli'],
				label: () => _('Sort notes by'),
				options: () => {
					const Note = require('lib/models/Note');
					const noteSortFields = ['user_updated_time', 'user_created_time', 'title'];
					const options = {};
					for (let i = 0; i < noteSortFields.length; i++) {
						options[noteSortFields[i]] = toTitleCase(Note.fieldToLabel(noteSortFields[i]));
					}
					return options;
				},
			},
			'editor.autoMatchingBraces': {
				value: true,
				type: Setting.TYPE_BOOL,
				public: true,
				section: 'note',
				appTypes: ['desktop'],
				label: () => _('Auto-pair braces, parenthesis, quotations, etc.'),
			},
			'notes.sortOrder.reverse': { value: true, type: Setting.TYPE_BOOL, section: 'note', public: true, label: () => _('Reverse sort order'), appTypes: ['cli'] },
			'folders.sortOrder.field': {
				value: 'title',
				type: Setting.TYPE_STRING,
				isEnum: true,
				public: true,
				appTypes: ['cli'],
				label: () => _('Sort notebooks by'),
				options: () => {
					const Folder = require('lib/models/Folder');
					const folderSortFields = ['title', 'last_note_user_updated_time'];
					const options = {};
					for (let i = 0; i < folderSortFields.length; i++) {
						options[folderSortFields[i]] = toTitleCase(Folder.fieldToLabel(folderSortFields[i]));
					}
					return options;
				},
			},
			'folders.sortOrder.reverse': { value: false, type: Setting.TYPE_BOOL, public: true, label: () => _('Reverse sort order'), appTypes: ['cli'] },
			trackLocation: { value: true, type: Setting.TYPE_BOOL, section: 'note', public: true, label: () => _('Save geo-location with notes') },

			'editor.beta': {
				value: false,
				type: Setting.TYPE_BOOL,
				section: 'note',
				public: true,
				appTypes: ['mobile'],
				label: () => 'Opt-in to the editor beta',
				description: () => 'This beta adds list continuation, Markdown preview, and Markdown shortcuts. If you find bugs, please report them in the Discourse forum.',
			},

			newTodoFocus: {
				value: 'title',
				type: Setting.TYPE_STRING,
				section: 'note',
				isEnum: true,
				public: true,
				appTypes: ['desktop'],
				label: () => _('When creating a new to-do:'),
				options: () => {
					return {
						title: _('Focus title'),
						body: _('Focus body'),
					};
				},
			},
			newNoteFocus: {
				value: 'body',
				type: Setting.TYPE_STRING,
				section: 'note',
				isEnum: true,
				public: true,
				appTypes: ['desktop'],
				label: () => _('When creating a new note:'),
				options: () => {
					return {
						title: _('Focus title'),
						body: _('Focus body'),
					};
				},
			},

			// Deprecated - use markdown.plugin.*
			'markdown.softbreaks': { value: false, type: Setting.TYPE_BOOL, public: false, appTypes: ['mobile', 'desktop'] },
			'markdown.typographer': { value: false, type: Setting.TYPE_BOOL, public: false, appTypes: ['mobile', 'desktop'] },
			// Deprecated

<<<<<<< HEAD
			'markdown.plugin.softbreaks': { value: false, type: Setting.TYPE_BOOL, section: 'plugins', public: true, appTypes: ['mobile', 'desktop'], label: () => _('Enable soft breaks') },
			'markdown.plugin.typographer': { value: false, type: Setting.TYPE_BOOL, section: 'plugins', public: true, appTypes: ['mobile', 'desktop'], label: () => _('Enable typographer support') },
			'markdown.plugin.katex': { value: true, type: Setting.TYPE_BOOL, section: 'plugins', public: true, appTypes: ['mobile', 'desktop'], label: () => _('Enable math expressions') },
			'markdown.plugin.mark': { value: true, type: Setting.TYPE_BOOL, section: 'plugins', public: true, appTypes: ['mobile', 'desktop'], label: () => _('Enable ==mark== syntax') },
			'markdown.plugin.footnote': { value: true, type: Setting.TYPE_BOOL, section: 'plugins', public: true, appTypes: ['mobile', 'desktop'], label: () => _('Enable footnotes') },
			'markdown.plugin.toc': { value: true, type: Setting.TYPE_BOOL, section: 'plugins', public: true, appTypes: ['mobile', 'desktop'], label: () => _('Enable table of contents extension') },
			'markdown.plugin.sub': { value: false, type: Setting.TYPE_BOOL, section: 'plugins', public: true, appTypes: ['mobile', 'desktop'], label: () => _('Enable ~sub~ syntax') },
			'markdown.plugin.sup': { value: false, type: Setting.TYPE_BOOL, section: 'plugins', public: true, appTypes: ['mobile', 'desktop'], label: () => _('Enable ^sup^ syntax') },
			'markdown.plugin.deflist': { value: false, type: Setting.TYPE_BOOL, section: 'plugins', public: true, appTypes: ['mobile', 'desktop'], label: () => _('Enable deflist syntax') },
			'markdown.plugin.abbr': { value: false, type: Setting.TYPE_BOOL, section: 'plugins', public: true, appTypes: ['mobile', 'desktop'], label: () => _('Enable abbreviation syntax') },
			'markdown.plugin.emoji': { value: false, type: Setting.TYPE_BOOL, section: 'plugins', public: true, appTypes: ['mobile', 'desktop'], label: () => _('Enable markdown emoji') },
			'markdown.plugin.insert': { value: false, type: Setting.TYPE_BOOL, section: 'plugins', public: true, appTypes: ['mobile', 'desktop'], label: () => _('Enable ++insert++ syntax') },
			'markdown.plugin.multitable': { value: false, type: Setting.TYPE_BOOL, section: 'plugins', public: true, appTypes: ['mobile', 'desktop'], label: () => _('Enable multimarkdown table extension') },
			'markdown.plugin.fountain': { value: false, type: Setting.TYPE_BOOL, section: 'plugins', public: true, appTypes: ['mobile', 'desktop'], label: () => _('Enable Fountain syntax support') },
			'markdown.plugin.mermaid': { value: true, type: Setting.TYPE_BOOL, section: 'plugins', public: true, appTypes: ['mobile', 'desktop'], label: () => _('Enable Mermaid diagrams support') },
			'markdown.plugin.video': { value: false, type: Setting.TYPE_BOOL, section: 'plugins', public: true, appTypes: ['desktop'], label: () => _('Enable video embedding') },
=======
			'markdown.plugin.softbreaks': { value: false, type: Setting.TYPE_BOOL, section: 'plugins', public: true, appTypes: ['mobile', 'desktop'], label: () => `${_('Enable soft breaks')}${wysiwygYes}` },
			'markdown.plugin.typographer': { value: false, type: Setting.TYPE_BOOL, section: 'plugins', public: true, appTypes: ['mobile', 'desktop'], label: () => `${_('Enable typographer support')}${wysiwygYes}` },
			'markdown.plugin.katex': { value: true, type: Setting.TYPE_BOOL, section: 'plugins', public: true, appTypes: ['mobile', 'desktop'], label: () => `${_('Enable math expressions')}${wysiwygYes}` },
			'markdown.plugin.fountain': { value: false, type: Setting.TYPE_BOOL, section: 'plugins', public: true, appTypes: ['mobile', 'desktop'], label: () => `${_('Enable Fountain syntax support')}${wysiwygYes}` },
			'markdown.plugin.mermaid': { value: true, type: Setting.TYPE_BOOL, section: 'plugins', public: true, appTypes: ['mobile', 'desktop'], label: () => `${_('Enable Mermaid diagrams support')}${wysiwygYes}` },

			'markdown.plugin.mark': { value: true, type: Setting.TYPE_BOOL, section: 'plugins', public: true, appTypes: ['mobile', 'desktop'], label: () => `${_('Enable ==mark== syntax')}${wysiwygNo}` },
			'markdown.plugin.footnote': { value: true, type: Setting.TYPE_BOOL, section: 'plugins', public: true, appTypes: ['mobile', 'desktop'], label: () => `${_('Enable footnotes')}${wysiwygNo}` },
			'markdown.plugin.toc': { value: true, type: Setting.TYPE_BOOL, section: 'plugins', public: true, appTypes: ['mobile', 'desktop'], label: () => `${_('Enable table of contents extension')}${wysiwygNo}` },
			'markdown.plugin.sub': { value: false, type: Setting.TYPE_BOOL, section: 'plugins', public: true, appTypes: ['mobile', 'desktop'], label: () => `${_('Enable ~sub~ syntax')}${wysiwygNo}` },
			'markdown.plugin.sup': { value: false, type: Setting.TYPE_BOOL, section: 'plugins', public: true, appTypes: ['mobile', 'desktop'], label: () => `${_('Enable ^sup^ syntax')}${wysiwygNo}` },
			'markdown.plugin.deflist': { value: false, type: Setting.TYPE_BOOL, section: 'plugins', public: true, appTypes: ['mobile', 'desktop'], label: () => `${_('Enable deflist syntax')}${wysiwygNo}` },
			'markdown.plugin.abbr': { value: false, type: Setting.TYPE_BOOL, section: 'plugins', public: true, appTypes: ['mobile', 'desktop'], label: () => `${_('Enable abbreviation syntax')}${wysiwygNo}` },
			'markdown.plugin.emoji': { value: false, type: Setting.TYPE_BOOL, section: 'plugins', public: true, appTypes: ['mobile', 'desktop'], label: () => `${_('Enable markdown emoji')}${wysiwygNo}` },
			'markdown.plugin.insert': { value: false, type: Setting.TYPE_BOOL, section: 'plugins', public: true, appTypes: ['mobile', 'desktop'], label: () => `${_('Enable ++insert++ syntax')}${wysiwygNo}` },
			'markdown.plugin.multitable': { value: false, type: Setting.TYPE_BOOL, section: 'plugins', public: true, appTypes: ['mobile', 'desktop'], label: () => `${_('Enable multimarkdown table extension')}${wysiwygNo}` },
>>>>>>> 206a64ef

			// Tray icon (called AppIndicator) doesn't work in Ubuntu
			// http://www.webupd8.org/2017/04/fix-appindicator-not-working-for.html
			// Might be fixed in Electron 18.x but no non-beta release yet. So for now
			// by default we disable it on Linux.
			showTrayIcon: {
				value: platform !== 'linux',
				type: Setting.TYPE_BOOL,
				section: 'application',
				public: true,
				appTypes: ['desktop'],
				label: () => _('Show tray icon'),
				description: () => {
					return platform === 'linux' ? _('Note: Does not work in all desktop environments.') : _('This will allow Joplin to run in the background. It is recommended to enable this setting so that your notes are constantly being synchronised, thus reducing the number of conflicts.');
				},
			},

			startMinimized: { value: false, type: Setting.TYPE_BOOL, section: 'application', public: true, appTypes: ['desktop'], label: () => _('Start application minimised in the tray icon') },

			collapsedFolderIds: { value: [], type: Setting.TYPE_ARRAY, public: false },

			'db.ftsEnabled': { value: -1, type: Setting.TYPE_INT, public: false },
			'encryption.enabled': { value: false, type: Setting.TYPE_BOOL, public: false },
			'encryption.activeMasterKeyId': { value: '', type: Setting.TYPE_STRING, public: false },
			'encryption.passwordCache': { value: {}, type: Setting.TYPE_OBJECT, public: false, secure: true },
			'encryption.shouldReencrypt': {
				value: -1, // will be set on app startup
				type: Setting.TYPE_INT,
				public: false,
			},

			// Deprecated in favour of windowContentZoomFactor
			'style.zoom': { value: 100, type: Setting.TYPE_INT, public: false, appTypes: ['desktop'], section: 'appearance', label: () => '', minimum: 50, maximum: 500, step: 10 },

			'style.editor.fontSize': { value: 13, type: Setting.TYPE_INT, public: true, appTypes: ['desktop'], section: 'appearance', label: () => _('Editor font size'), minimum: 4, maximum: 50, step: 1 },
			'style.editor.fontFamily':
				(mobilePlatform) ?
					({
						value: Setting.FONT_DEFAULT,
						type: Setting.TYPE_STRING,
						isEnum: true,
						public: true,
						label: () => _('Editor font'),
						appTypes: ['mobile'],
						section: 'appearance',
						options: () => {
							// IMPORTANT: The font mapping must match the one in global-styles.js::editorFont()
							if (mobilePlatform === 'ios') {
								return {
									[Setting.FONT_DEFAULT]: 'Default',
									[Setting.FONT_MENLO]: 'Menlo',
									[Setting.FONT_COURIER_NEW]: 'Courier New',
									[Setting.FONT_AVENIR]: 'Avenir',
								};
							}
							return {
								[Setting.FONT_DEFAULT]: 'Default',
								[Setting.FONT_MONOSPACE]: 'Monospace',
							};
						},
					}) : {
						value: '',
						type: Setting.TYPE_STRING,
						public: true,
						appTypes: ['desktop'],
						section: 'appearance',
						label: () => _('Editor font family'),
						description: () =>
							_('This must be *monospace* font or it will not work properly. If the font ' +
						'is incorrect or empty, it will default to a generic monospace font.'),
					},
			'style.sidebar.width': { value: 150, minimum: 80, maximum: 400, type: Setting.TYPE_INT, public: false, appTypes: ['desktop'] },
			'style.noteList.width': { value: 150, minimum: 80, maximum: 400, type: Setting.TYPE_INT, public: false, appTypes: ['desktop'] },

			// TODO: Is there a better way to do this? The goal here is to simply have
			// a way to display a link to the customizable stylesheets, not for it to
			// serve as a customizable Setting. But because the Setting page is auto-
			// generated from this list of settings, there wasn't a really elegant way
			// to do that directly in the React markup.
			'style.customCss.renderedMarkdown': {
				onClick: () => {
					const dir = Setting.value('profileDir');
					const filename = Setting.custom_css_files.RENDERED_MARKDOWN;
					const filepath = `${dir}/${filename}`;
					const defaultContents = '/* For styling the rendered Markdown */';

					shim.openOrCreateFile(filepath, defaultContents);
				},
				type: Setting.TYPE_BUTTON,
				public: true,
				appTypes: ['desktop'],
				label: () => _('Custom stylesheet for rendered Markdown'),
				section: 'appearance',
				advanced: true,
			},
			'style.customCss.joplinApp': {
				onClick: () => {
					const dir = Setting.value('profileDir');
					const filename = Setting.custom_css_files.JOPLIN_APP;
					const filepath = `${dir}/${filename}`;
					const defaultContents = `/* For styling the entire Joplin app (except the rendered Markdown, which is defined in \`${Setting.custom_css_files.RENDERED_MARKDOWN}\`) */`;

					shim.openOrCreateFile(filepath, defaultContents);
				},
				type: Setting.TYPE_BUTTON,
				public: true,
				appTypes: ['desktop'],
				label: () => _('Custom stylesheet for Joplin-wide app styles'),
				section: 'appearance',
				advanced: true,
				description: () => 'CSS file support is provided for your convenience, but they are advanced settings, and styles you define may break from one version to the next. If you want to use them, please know that it might require regular development work from you to keep them working. The Joplin team cannot make a commitment to keep the application HTML structure stable.',
			},

			autoUpdateEnabled: { value: true, type: Setting.TYPE_BOOL, section: 'application', public: true, appTypes: ['desktop'], label: () => _('Automatically update the application') },
			'autoUpdate.includePreReleases': { value: false, type: Setting.TYPE_BOOL, section: 'application', public: true, appTypes: ['desktop'], label: () => _('Get pre-releases when checking for updates'), description: () => _('See the pre-release page for more details: %s', 'https://joplinapp.org/prereleases') },
			'clipperServer.autoStart': { value: false, type: Setting.TYPE_BOOL, public: false },
			'sync.interval': {
				value: 300,
				type: Setting.TYPE_INT,
				section: 'sync',
				isEnum: true,
				public: true,
				label: () => _('Synchronisation interval'),
				options: () => {
					return {
						0: _('Disabled'),
						300: _('%d minutes', 5),
						600: _('%d minutes', 10),
						1800: _('%d minutes', 30),
						3600: _('%d hour', 1),
						43200: _('%d hours', 12),
						86400: _('%d hours', 24),
					};
				},
			},
			noteVisiblePanes: { value: ['editor', 'viewer'], type: Setting.TYPE_ARRAY, public: false, appTypes: ['desktop'] },
			sidebarVisibility: { value: true, type: Setting.TYPE_BOOL, public: false, appTypes: ['desktop'] },
			noteListVisibility: { value: true, type: Setting.TYPE_BOOL, public: false, appTypes: ['desktop'] },
			tagHeaderIsExpanded: { value: true, type: Setting.TYPE_BOOL, public: false, appTypes: ['desktop'] },
			folderHeaderIsExpanded: { value: true, type: Setting.TYPE_BOOL, public: false, appTypes: ['desktop'] },
			editor: { value: '', type: Setting.TYPE_STRING, subType: 'file_path_and_args', public: true, appTypes: ['cli', 'desktop'], label: () => _('Text editor command'), description: () => _('The editor command (may include arguments) that will be used to open a note. If none is provided it will try to auto-detect the default editor.') },
			'export.pdfPageSize': { value: 'A4', type: Setting.TYPE_STRING, isEnum: true, public: true, appTypes: ['desktop'], label: () => _('Page size for PDF export'), options: () => {
				return {
					'A4': _('A4'),
					'Letter': _('Letter'),
					'A3': _('A3'),
					'A5': _('A5'),
					'Tabloid': _('Tabloid'),
					'Legal': _('Legal'),
				};
			} },
			'export.pdfPageOrientation': { value: 'portrait', type: Setting.TYPE_STRING, isEnum: true, public: true, appTypes: ['desktop'], label: () => _('Page orientation for PDF export'), options: () => {
				return {
					'portrait': _('Portrait'),
					'landscape': _('Landscape'),
				};
			} },


			'net.customCertificates': {
				value: '',
				type: Setting.TYPE_STRING,
				section: 'sync',
				advanced: true,
				show: settings => {
					return [SyncTargetRegistry.nameToId('nextcloud'), SyncTargetRegistry.nameToId('webdav')].indexOf(settings['sync.target']) >= 0;
				},
				public: true,
				appTypes: ['desktop', 'cli'],
				label: () => _('Custom TLS certificates'),
				description: () => _('Comma-separated list of paths to directories to load the certificates from, or path to individual cert files. For example: /my/cert_dir, /other/custom.pem. Note that if you make changes to the TLS settings, you must save your changes before clicking on "Check synchronisation configuration".'),
			},
			'net.ignoreTlsErrors': {
				value: false,
				type: Setting.TYPE_BOOL,
				advanced: true,
				section: 'sync',
				show: settings => {
					return [SyncTargetRegistry.nameToId('nextcloud'), SyncTargetRegistry.nameToId('webdav')].indexOf(settings['sync.target']) >= 0;
				},
				public: true,
				appTypes: ['desktop', 'cli'],
				label: () => _('Ignore TLS certificate errors'),
			},

			'sync.wipeOutFailSafe': {
				value: true,
				type: Setting.TYPE_BOOL,
				advanced: true,
				public: true,
				section: 'sync',
				label: () => _('Fail-safe'),
				description: () => _('Fail-safe: Do not wipe out local data when sync target is empty (often the result of a misconfiguration or bug)'),
			},

			'api.token': { value: null, type: Setting.TYPE_STRING, public: false },
			'api.port': { value: null, type: Setting.TYPE_INT, public: true, appTypes: ['cli'], description: () => _('Specify the port that should be used by the API server. If not set, a default will be used.') },

			'resourceService.lastProcessedChangeId': { value: 0, type: Setting.TYPE_INT, public: false },
			'searchEngine.lastProcessedChangeId': { value: 0, type: Setting.TYPE_INT, public: false },
			'revisionService.lastProcessedChangeId': { value: 0, type: Setting.TYPE_INT, public: false },

			'searchEngine.initialIndexingDone': { value: false, type: Setting.TYPE_BOOL, public: false },

			'revisionService.enabled': { section: 'revisionService', value: true, type: Setting.TYPE_BOOL, public: true, label: () => _('Enable note history') },
			'revisionService.ttlDays': {
				section: 'revisionService',
				value: 90,
				type: Setting.TYPE_INT,
				public: true,
				minimum: 1,
				maximum: 365 * 2,
				step: 1,
				unitLabel: (value = null) => {
					return value === null ? _('days') : _('%d days', value);
				},
				label: () => _('Keep note history for'),
			},
			'revisionService.intervalBetweenRevisions': { section: 'revisionService', value: 1000 * 60 * 10, type: Setting.TYPE_INT, public: false },
			'revisionService.oldNoteInterval': { section: 'revisionService', value: 1000 * 60 * 60 * 24 * 7, type: Setting.TYPE_INT, public: false },

			'welcome.wasBuilt': { value: false, type: Setting.TYPE_BOOL, public: false },
			'welcome.enabled': { value: true, type: Setting.TYPE_BOOL, public: false },

			'camera.type': { value: 0, type: Setting.TYPE_INT, public: false, appTypes: ['mobile'] },
			'camera.ratio': { value: '4:3', type: Setting.TYPE_STRING, public: false, appTypes: ['mobile'] },

			windowContentZoomFactor: {
				value: 100,
				type: Setting.TYPE_INT,
				public: false,
				appTypes: ['desktop'],
				minimum: 30,
				maximum: 300,
				step: 10,
			},
		};

		return this.metadata_;
	}

	static settingMetadata(key) {
		const metadata = this.metadata();
		if (!(key in metadata)) throw new Error(`Unknown key: ${key}`);
		const output = Object.assign({}, metadata[key]);
		output.key = key;
		return output;
	}

	static keyExists(key) {
		return key in this.metadata();
	}

	static keyDescription(key, appType = null) {
		const md = this.settingMetadata(key);
		if (!md.description) return null;
		return md.description(appType);
	}

	static keys(publicOnly = false, appType = null) {
		if (!this.keys_) {
			const metadata = this.metadata();
			this.keys_ = [];
			for (const n in metadata) {
				if (!metadata.hasOwnProperty(n)) continue;
				this.keys_.push(n);
			}
		}

		if (appType || publicOnly) {
			const output = [];
			for (let i = 0; i < this.keys_.length; i++) {
				const md = this.settingMetadata(this.keys_[i]);
				if (publicOnly && !md.public) continue;
				if (appType && md.appTypes && md.appTypes.indexOf(appType) < 0) continue;
				output.push(md.key);
			}
			return output;
		} else {
			return this.keys_;
		}
	}

	static isPublic(key) {
		return this.keys(true).indexOf(key) >= 0;
	}

	static load() {
		this.cancelScheduleSave();
		this.cache_ = [];
		return this.modelSelectAll('SELECT * FROM settings').then(rows => {
			this.cache_ = [];

			for (let i = 0; i < rows.length; i++) {
				const c = rows[i];

				if (!this.keyExists(c.key)) continue;
				c.value = this.formatValue(c.key, c.value);
				c.value = this.filterValue(c.key, c.value);

				this.cache_.push(c);
			}

			this.dispatchUpdateAll();
		});
	}

	static toPlainObject() {
		const keys = this.keys();
		const keyToValues = {};
		for (let i = 0; i < keys.length; i++) {
			keyToValues[keys[i]] = this.value(keys[i]);
		}
		return keyToValues;
	}

	static dispatchUpdateAll() {
		this.dispatch({
			type: 'SETTING_UPDATE_ALL',
			settings: this.toPlainObject(),
		});
	}

	static setConstant(key, value) {
		if (!(key in this.constants_)) throw new Error(`Unknown constant key: ${key}`);
		this.constants_[key] = value;
	}

	static setValue(key, value) {
		if (!this.cache_) throw new Error('Settings have not been initialized!');

		value = this.formatValue(key, value);
		value = this.filterValue(key, value);

		for (let i = 0; i < this.cache_.length; i++) {
			const c = this.cache_[i];
			if (c.key == key) {
				const md = this.settingMetadata(key);

				if (md.isEnum === true) {
					if (!this.isAllowedEnumOption(key, value)) {
						throw new Error(_('Invalid option value: "%s". Possible values are: %s.', value, this.enumOptionsDoc(key)));
					}
				}

				if (c.value === value) return;

				// Don't log this to prevent sensitive info (passwords, auth tokens...) to end up in logs
				// this.logger().info('Setting: ' + key + ' = ' + c.value + ' => ' + value);

				if ('minimum' in md && value < md.minimum) value = md.minimum;
				if ('maximum' in md && value > md.maximum) value = md.maximum;

				c.value = value;

				this.dispatch({
					type: 'SETTING_UPDATE_ONE',
					key: key,
					value: c.value,
				});

				this.scheduleSave();
				return;
			}
		}

		this.cache_.push({
			key: key,
			value: this.formatValue(key, value),
		});

		this.dispatch({
			type: 'SETTING_UPDATE_ONE',
			key: key,
			value: this.formatValue(key, value),
		});

		this.scheduleSave();
	}

	static incValue(key, inc) {
		return this.setValue(key, this.value(key) + inc);
	}

	static setObjectKey(settingKey, objectKey, value) {
		let o = this.value(settingKey);
		if (typeof o !== 'object') o = {};
		o[objectKey] = value;
		this.setValue(settingKey, o);
	}

	static deleteObjectKey(settingKey, objectKey) {
		const o = this.value(settingKey);
		if (typeof o !== 'object') return;
		delete o[objectKey];
		this.setValue(settingKey, o);
	}

	static valueToString(key, value) {
		const md = this.settingMetadata(key);
		value = this.formatValue(key, value);
		if (md.type == Setting.TYPE_INT) return value.toFixed(0);
		if (md.type == Setting.TYPE_BOOL) return value ? '1' : '0';
		if (md.type == Setting.TYPE_ARRAY) return value ? JSON.stringify(value) : '[]';
		if (md.type == Setting.TYPE_OBJECT) return value ? JSON.stringify(value) : '{}';
		if (md.type == Setting.TYPE_STRING) return value ? `${value}` : '';

		throw new Error(`Unhandled value type: ${md.type}`);
	}

	static filterValue(key, value) {
		const md = this.settingMetadata(key);
		return md.filter ? md.filter(value) : value;
	}

	static formatValue(key, value) {
		const md = this.settingMetadata(key);

		if (md.type == Setting.TYPE_INT) return !value ? 0 : Math.floor(Number(value));

		if (md.type == Setting.TYPE_BOOL) {
			if (typeof value === 'string') {
				value = value.toLowerCase();
				if (value === 'true') return true;
				if (value === 'false') return false;
				value = Number(value);
			}
			return !!value;
		}

		if (md.type === Setting.TYPE_ARRAY) {
			if (!value) return [];
			if (Array.isArray(value)) return value;
			if (typeof value === 'string') return JSON.parse(value);
			return [];
		}

		if (md.type === Setting.TYPE_OBJECT) {
			if (!value) return {};
			if (typeof value === 'object') return value;
			if (typeof value === 'string') return JSON.parse(value);
			return {};
		}

		if (md.type === Setting.TYPE_STRING) {
			if (!value) return '';
			return `${value}`;
		}

		throw new Error(`Unhandled value type: ${md.type}`);
	}

	static value(key) {
		// Need to copy arrays and objects since in setValue(), the old value and new one is compared
		// with strict equality and the value is updated only if changed. However if the caller acquire
		// and object and change a key, the objects will be detected as equal. By returning a copy
		// we avoid this problem.
		function copyIfNeeded(value) {
			if (value === null || value === undefined) return value;
			if (Array.isArray(value)) return value.slice();
			if (typeof value === 'object') return Object.assign({}, value);
			return value;
		}

		if (key in this.constants_) {
			const v = this.constants_[key];
			const output = typeof v === 'function' ? v() : v;
			if (output == 'SET_ME') throw new Error(`Setting constant has not been set: ${key}`);
			return output;
		}

		if (!this.cache_) throw new Error('Settings have not been initialized!');

		for (let i = 0; i < this.cache_.length; i++) {
			if (this.cache_[i].key == key) {
				return copyIfNeeded(this.cache_[i].value);
			}
		}

		const md = this.settingMetadata(key);
		return copyIfNeeded(md.value);
	}

	static isEnum(key) {
		const md = this.settingMetadata(key);
		return md.isEnum === true;
	}

	static enumOptionValues(key) {
		const options = this.enumOptions(key);
		const output = [];
		for (const n in options) {
			if (!options.hasOwnProperty(n)) continue;
			output.push(n);
		}
		return output;
	}

	static enumOptionLabel(key, value) {
		const options = this.enumOptions(key);
		for (const n in options) {
			if (n == value) return options[n];
		}
		return '';
	}

	static enumOptions(key) {
		const metadata = this.metadata();
		if (!metadata[key]) throw new Error(`Unknown key: ${key}`);
		if (!metadata[key].options) throw new Error(`No options for: ${key}`);
		return metadata[key].options();
	}

	static enumOptionsDoc(key, templateString = null) {
		if (templateString === null) templateString = '%s: %s';
		const options = this.enumOptions(key);
		const output = [];
		for (const n in options) {
			if (!options.hasOwnProperty(n)) continue;
			output.push(sprintf(templateString, n, options[n]));
		}
		return output.join(', ');
	}

	static isAllowedEnumOption(key, value) {
		const options = this.enumOptions(key);
		return !!options[value];
	}

	// For example, if settings is:
	// { sync.5.path: 'http://example', sync.5.username: 'testing' }
	// and baseKey is 'sync.5', the function will return
	// { path: 'http://example', username: 'testing' }
	static subValues(baseKey, settings, options = null) {
		const includeBaseKeyInName = !!options && !!options.includeBaseKeyInName;

		const output = {};
		for (const key in settings) {
			if (!settings.hasOwnProperty(key)) continue;
			if (key.indexOf(baseKey) === 0) {
				const subKey = includeBaseKeyInName ? key : key.substr(baseKey.length + 1);
				output[subKey] = settings[key];
			}
		}
		return output;
	}

	static async saveAll() {
		if (!this.saveTimeoutId_) return Promise.resolve();

		this.logger().info('Saving settings...');
		clearTimeout(this.saveTimeoutId_);
		this.saveTimeoutId_ = null;

		const queries = [];
		queries.push('DELETE FROM settings');
		for (let i = 0; i < this.cache_.length; i++) {
			const s = Object.assign({}, this.cache_[i]);
			s.value = this.valueToString(s.key, s.value);
			queries.push(Database.insertQuery(this.tableName(), s));
		}

		await BaseModel.db().transactionExecBatch(queries);

		this.logger().info('Settings have been saved.');
	}

	static scheduleSave() {
		if (!Setting.autoSaveEnabled) return;

		if (this.saveTimeoutId_) clearTimeout(this.saveTimeoutId_);

		this.saveTimeoutId_ = setTimeout(() => {
			this.saveAll();
		}, 500);
	}

	static cancelScheduleSave() {
		if (this.saveTimeoutId_) clearTimeout(this.saveTimeoutId_);
		this.saveTimeoutId_ = null;
	}

	static publicSettings(appType) {
		if (!appType) throw new Error('appType is required');

		const metadata = this.metadata();

		const output = {};
		for (const key in metadata) {
			if (!metadata.hasOwnProperty(key)) continue;
			const s = Object.assign({}, metadata[key]);
			if (!s.public) continue;
			if (s.appTypes && s.appTypes.indexOf(appType) < 0) continue;
			s.value = this.value(key);
			output[key] = s;
		}
		return output;
	}

	static typeToString(typeId) {
		if (typeId === Setting.TYPE_INT) return 'int';
		if (typeId === Setting.TYPE_STRING) return 'string';
		if (typeId === Setting.TYPE_BOOL) return 'bool';
		if (typeId === Setting.TYPE_ARRAY) return 'array';
		if (typeId === Setting.TYPE_OBJECT) return 'object';
	}

	static groupMetadatasBySections(metadatas) {
		const sections = [];
		const generalSection = { name: 'general', metadatas: [] };
		const nameToSections = {};
		nameToSections['general'] = generalSection;
		sections.push(generalSection);
		for (let i = 0; i < metadatas.length; i++) {
			const md = metadatas[i];
			if (!md.section) {
				generalSection.metadatas.push(md);
			} else {
				if (!nameToSections[md.section]) {
					nameToSections[md.section] = { name: md.section, metadatas: [] };
					sections.push(nameToSections[md.section]);
				}
				nameToSections[md.section].metadatas.push(md);
			}
		}
		return sections;
	}

	static sectionNameToLabel(name) {
		if (name === 'general') return _('General');
		if (name === 'sync') return _('Synchronisation');
		if (name === 'appearance') return _('Appearance');
		if (name === 'note') return _('Note');
		if (name === 'plugins') return _('Plugins');
		if (name === 'application') return _('Application');
		if (name === 'revisionService') return _('Note History');
		if (name === 'encryption') return _('Encryption');
		if (name === 'server') return _('Web Clipper');
		return name;
	}

	static sectionDescription(name) {
		if (name === 'plugins') return _('These plugins enhance the Markdown renderer with additional features. Please note that, while these features might be useful, they are not standard Markdown and thus most of them will only work in Joplin. Additionally, some of them are *incompatible* with the WYSIWYG editor. If you open a note that uses one of these plugins in that editor, you will lose the plugin formatting. It is indicated below which plugins are compatible or not with the WYSIWYG editor.');
		if (name === 'general') return _('Notes and settings are stored in: %s', toSystemSlashes(this.value('profileDir'), process.platform));
		return '';
	}

	static sectionNameToIcon(name) {
		if (name === 'general') return 'fa-sliders';
		if (name === 'sync') return 'fa-refresh';
		if (name === 'appearance') return 'fa-pencil';
		if (name === 'note') return 'fa-file-text-o';
		if (name === 'plugins') return 'fa-puzzle-piece';
		if (name === 'application') return 'fa-cog';
		if (name === 'revisionService') return 'fa-archive-org';
		if (name === 'encryption') return 'fa-key-modern';
		if (name === 'server') return 'fa-hand-scissors-o';
		return name;
	}

	static appTypeToLabel(name) {
		// Not translated for now because only used on Welcome notes (which are not translated)
		if (name === 'cli') return 'CLI';
		return name[0].toUpperCase() + name.substr(1).toLowerCase();
	}
}

Setting.TYPE_INT = 1;
Setting.TYPE_STRING = 2;
Setting.TYPE_BOOL = 3;
Setting.TYPE_ARRAY = 4;
Setting.TYPE_OBJECT = 5;
Setting.TYPE_BUTTON = 6;

Setting.THEME_LIGHT = 1;
Setting.THEME_DARK = 2;
Setting.THEME_OLED_DARK = 22;
Setting.THEME_SOLARIZED_LIGHT = 3;
Setting.THEME_SOLARIZED_DARK = 4;
Setting.THEME_DRACULA = 5;
Setting.THEME_NORD = 6;
Setting.THEME_ARITIM_DARK = 7;

Setting.FONT_DEFAULT = 0;
Setting.FONT_MENLO = 1;
Setting.FONT_COURIER_NEW = 2;
Setting.FONT_AVENIR = 3;
Setting.FONT_MONOSPACE = 4;

Setting.LAYOUT_ALL = 0;
Setting.LAYOUT_EDITOR_VIEWER = 1;
Setting.LAYOUT_EDITOR_SPLIT = 2;
Setting.LAYOUT_VIEWER_SPLIT = 3;
Setting.LAYOUT_SPLIT_WYSIWYG = 4;

Setting.DATE_FORMAT_1 = 'DD/MM/YYYY';
Setting.DATE_FORMAT_2 = 'DD/MM/YY';
Setting.DATE_FORMAT_3 = 'MM/DD/YYYY';
Setting.DATE_FORMAT_4 = 'MM/DD/YY';
Setting.DATE_FORMAT_5 = 'YYYY-MM-DD';
Setting.DATE_FORMAT_6 = 'DD.MM.YYYY';
Setting.DATE_FORMAT_7 = 'YYYY.MM.DD';

Setting.TIME_FORMAT_1 = 'HH:mm';
Setting.TIME_FORMAT_2 = 'h:mm A';

Setting.SHOULD_REENCRYPT_NO = 0; // Data doesn't need to be re-encrypted
Setting.SHOULD_REENCRYPT_YES = 1; // Data should be re-encrypted
Setting.SHOULD_REENCRYPT_NOTIFIED = 2; // Data should be re-encrypted, and user has been notified

Setting.custom_css_files = {
	JOPLIN_APP: 'userchrome.css',
	RENDERED_MARKDOWN: 'userstyle.css',
};


// Contains constants that are set by the application and
// cannot be modified by the user:
Setting.constants_ = {
	env: 'SET_ME',
	isDemo: false,
	appName: 'joplin',
	appId: 'SET_ME', // Each app should set this identifier
	appType: 'SET_ME', // 'cli' or 'mobile'
	resourceDirName: '',
	resourceDir: '',
	profileDir: '',
	templateDir: '',
	tempDir: '',
	flagOpenDevTools: false,
	syncVersion: 1,
};

Setting.autoSaveEnabled = true;

module.exports = Setting;<|MERGE_RESOLUTION|>--- conflicted
+++ resolved
@@ -371,24 +371,6 @@
 			'markdown.typographer': { value: false, type: Setting.TYPE_BOOL, public: false, appTypes: ['mobile', 'desktop'] },
 			// Deprecated
 
-<<<<<<< HEAD
-			'markdown.plugin.softbreaks': { value: false, type: Setting.TYPE_BOOL, section: 'plugins', public: true, appTypes: ['mobile', 'desktop'], label: () => _('Enable soft breaks') },
-			'markdown.plugin.typographer': { value: false, type: Setting.TYPE_BOOL, section: 'plugins', public: true, appTypes: ['mobile', 'desktop'], label: () => _('Enable typographer support') },
-			'markdown.plugin.katex': { value: true, type: Setting.TYPE_BOOL, section: 'plugins', public: true, appTypes: ['mobile', 'desktop'], label: () => _('Enable math expressions') },
-			'markdown.plugin.mark': { value: true, type: Setting.TYPE_BOOL, section: 'plugins', public: true, appTypes: ['mobile', 'desktop'], label: () => _('Enable ==mark== syntax') },
-			'markdown.plugin.footnote': { value: true, type: Setting.TYPE_BOOL, section: 'plugins', public: true, appTypes: ['mobile', 'desktop'], label: () => _('Enable footnotes') },
-			'markdown.plugin.toc': { value: true, type: Setting.TYPE_BOOL, section: 'plugins', public: true, appTypes: ['mobile', 'desktop'], label: () => _('Enable table of contents extension') },
-			'markdown.plugin.sub': { value: false, type: Setting.TYPE_BOOL, section: 'plugins', public: true, appTypes: ['mobile', 'desktop'], label: () => _('Enable ~sub~ syntax') },
-			'markdown.plugin.sup': { value: false, type: Setting.TYPE_BOOL, section: 'plugins', public: true, appTypes: ['mobile', 'desktop'], label: () => _('Enable ^sup^ syntax') },
-			'markdown.plugin.deflist': { value: false, type: Setting.TYPE_BOOL, section: 'plugins', public: true, appTypes: ['mobile', 'desktop'], label: () => _('Enable deflist syntax') },
-			'markdown.plugin.abbr': { value: false, type: Setting.TYPE_BOOL, section: 'plugins', public: true, appTypes: ['mobile', 'desktop'], label: () => _('Enable abbreviation syntax') },
-			'markdown.plugin.emoji': { value: false, type: Setting.TYPE_BOOL, section: 'plugins', public: true, appTypes: ['mobile', 'desktop'], label: () => _('Enable markdown emoji') },
-			'markdown.plugin.insert': { value: false, type: Setting.TYPE_BOOL, section: 'plugins', public: true, appTypes: ['mobile', 'desktop'], label: () => _('Enable ++insert++ syntax') },
-			'markdown.plugin.multitable': { value: false, type: Setting.TYPE_BOOL, section: 'plugins', public: true, appTypes: ['mobile', 'desktop'], label: () => _('Enable multimarkdown table extension') },
-			'markdown.plugin.fountain': { value: false, type: Setting.TYPE_BOOL, section: 'plugins', public: true, appTypes: ['mobile', 'desktop'], label: () => _('Enable Fountain syntax support') },
-			'markdown.plugin.mermaid': { value: true, type: Setting.TYPE_BOOL, section: 'plugins', public: true, appTypes: ['mobile', 'desktop'], label: () => _('Enable Mermaid diagrams support') },
-			'markdown.plugin.video': { value: false, type: Setting.TYPE_BOOL, section: 'plugins', public: true, appTypes: ['desktop'], label: () => _('Enable video embedding') },
-=======
 			'markdown.plugin.softbreaks': { value: false, type: Setting.TYPE_BOOL, section: 'plugins', public: true, appTypes: ['mobile', 'desktop'], label: () => `${_('Enable soft breaks')}${wysiwygYes}` },
 			'markdown.plugin.typographer': { value: false, type: Setting.TYPE_BOOL, section: 'plugins', public: true, appTypes: ['mobile', 'desktop'], label: () => `${_('Enable typographer support')}${wysiwygYes}` },
 			'markdown.plugin.katex': { value: true, type: Setting.TYPE_BOOL, section: 'plugins', public: true, appTypes: ['mobile', 'desktop'], label: () => `${_('Enable math expressions')}${wysiwygYes}` },
@@ -405,7 +387,7 @@
 			'markdown.plugin.emoji': { value: false, type: Setting.TYPE_BOOL, section: 'plugins', public: true, appTypes: ['mobile', 'desktop'], label: () => `${_('Enable markdown emoji')}${wysiwygNo}` },
 			'markdown.plugin.insert': { value: false, type: Setting.TYPE_BOOL, section: 'plugins', public: true, appTypes: ['mobile', 'desktop'], label: () => `${_('Enable ++insert++ syntax')}${wysiwygNo}` },
 			'markdown.plugin.multitable': { value: false, type: Setting.TYPE_BOOL, section: 'plugins', public: true, appTypes: ['mobile', 'desktop'], label: () => `${_('Enable multimarkdown table extension')}${wysiwygNo}` },
->>>>>>> 206a64ef
+			'markdown.plugin.video': { value: false, type: Setting.TYPE_BOOL, section: 'plugins', public: true, appTypes: ['desktop'], label: () => `${_('Enable video embedding')}${wysiwygNo}` },
 
 			// Tray icon (called AppIndicator) doesn't work in Ubuntu
 			// http://www.webupd8.org/2017/04/fix-appindicator-not-working-for.html
