--- conflicted
+++ resolved
@@ -390,9 +390,7 @@
 			},
 
 			'api.token': { value: null, type: Setting.TYPE_STRING, public: false },
-<<<<<<< HEAD
 			'api.port': { value: null, type: Setting.TYPE_INT, public: true, appTypes: ['cli'], description: () => _('Specify the port that should be used by the API server. If not set, a default will be used.') },
-=======
 
 			'resourceService.lastProcessedChangeId': { value: 0, type: Setting.TYPE_INT, public: false },
 			'searchEngine.lastProcessedChangeId': { value: 0, type: Setting.TYPE_INT, public: false },
@@ -419,7 +417,6 @@
 
 			'welcome.wasBuilt': { value: false, type: Setting.TYPE_BOOL, public: false },
 			'welcome.enabled': { value: true, type: Setting.TYPE_BOOL, public: false },
->>>>>>> 4488a1b9
 		};
 
 		return this.metadata_;
