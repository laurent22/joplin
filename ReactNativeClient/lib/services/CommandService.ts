--- conflicted
+++ resolved
@@ -258,12 +258,12 @@
 		return command.runtime.title(command.runtime.props);
 	}
 
-<<<<<<< HEAD
 	iconName(commandName:string):string {
 		const command = this.commandByName(commandName);
 		if (!command) throw new Error(`No such command: ${commandName}`);
 		return command.declaration.iconName;
-=======
+	}
+
 	label(commandName:string):string {
 		const command = this.commandByName(commandName);
 		if (!command) throw new Error(`Command: ${commandName} is not declared`);
@@ -273,7 +273,6 @@
 	exists(commandName:string):boolean {
 		const command = this.commandByName(commandName, { mustExist: false });
 		return !!command;
->>>>>>> fbe96690
 	}
 
 	private extractExecuteArgs(command:Command, executeArgs:any) {
