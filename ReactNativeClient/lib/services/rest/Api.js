const { ltrimSlashes } = require('lib/path-utils.js');
const Folder = require('lib/models/Folder');
const Note = require('lib/models/Note');
const Tag = require('lib/models/Tag');
const BaseItem = require('lib/models/BaseItem');
const BaseModel = require('lib/BaseModel');
const Setting = require('lib/models/Setting');
const markdownUtils = require('lib/markdownUtils');
const mimeUtils = require('lib/mime-utils.js').mime;
const { Logger } = require('lib/logger.js');
const md5 = require('md5');
const { shim } = require('lib/shim');
const HtmlToMd = require('lib/HtmlToMd');
const urlUtils = require('lib/urlUtils.js');
const { netUtils } = require('lib/net-utils');
const { fileExtension, safeFileExtension, safeFilename, filename } = require('lib/path-utils');
const ApiResponse = require('lib/services/rest/ApiResponse');
const SearchEngineUtils = require('lib/services/SearchEngineUtils');
const { FoldersScreenUtils } = require('lib/folders-screen-utils.js');
const uri2path = require('file-uri-to-path');

class ApiError extends Error {

	constructor(message, httpCode = 400) {
		super(message);
		this.httpCode_ = httpCode;
	}

	get httpCode() {
		return this.httpCode_;
	}

}

class ErrorMethodNotAllowed extends ApiError { constructor(message = 'Method Not Allowed') { super(message, 405); } }
class ErrorNotFound extends ApiError { constructor(message = 'Not Found') { super(message, 404); } }
class ErrorForbidden extends ApiError {	constructor(message = 'Forbidden') { super(message, 403); } }
class ErrorBadRequest extends ApiError { constructor(message = 'Bad Request') { super(message, 400); } }

class Api {

	constructor(token = null) {
		this.token_ = token;
		this.knownNounces_ = {};
		this.logger_ = new Logger();
	}

	get token() {
		return typeof this.token_ === 'function' ? this.token_() : this.token_;
	}

	parsePath(path) {
		path = ltrimSlashes(path);
		if (!path) return { callName: '', params: [] };

		const pathParts = path.split('/');
		const callSuffix = pathParts.splice(0,1)[0];
		let callName = 'action_' + callSuffix;
		return {
			callName: callName,
			params: pathParts,
		};
	}

	async route(method, path, query = null, body = null, files = null) {
		if (!files) files = [];
		if (!query) query = {};

		const parsedPath = this.parsePath(path);
		if (!parsedPath.callName) throw new ErrorNotFound(); // Nothing at the root yet

<<<<<<< HEAD
=======
		if (query && query.nounce) {
			const requestMd5 = md5(JSON.stringify([method, path, body, query, files.length]));
			if (this.knownNounces_[query.nounce] === requestMd5) {
				throw new ErrorBadRequest('Duplicate Nounce');
			}
			this.knownNounces_[query.nounce] = requestMd5;
		}
		
>>>>>>> b835682d
		const request = {
			method: method,
			path: ltrimSlashes(path),
			query: query ? query : {},
			body: body,
			bodyJson_: null,
			bodyJson: function(disallowedProperties = null) {
				if (!this.bodyJson_) this.bodyJson_ = JSON.parse(this.body);

				if (disallowedProperties) {
					const filteredBody = Object.assign({}, this.bodyJson_);
					for (let i = 0; i < disallowedProperties.length; i++) {
						const n = disallowedProperties[i];
						delete filteredBody[n];
					}
					return filteredBody;
				}

				return this.bodyJson_;
			},
			files: files,
		}

		let id = null;
		let link = null;
		let params = parsedPath.params;

		if (params.length >= 1) {
			id = params[0];
			params.splice(0, 1);
			if (params.length >= 1) {
				link = params[0];
				params.splice(0, 1);
			}
		}

		request.params = params;

		if (!this[parsedPath.callName]) throw new ErrorNotFound();

		try {
			return await this[parsedPath.callName](request, id, link);
		} catch (error) {
			if (!error.httpCode) error.httpCode = 500;
			throw error;
		}
	}

	setLogger(l) {
		this.logger_ = l;
	}

	logger() {
		return this.logger_;
	}

	readonlyProperties(requestMethod) {
		const output = ['created_time', 'updated_time', 'encryption_blob_encrypted', 'encryption_applied', 'encryption_cipher_text'];
		if (requestMethod !== 'POST') output.splice(0, 0, 'id');
		return output;
	}

	fields_(request, defaultFields) {
		const query = request.query;
		if (!query || !query.fields) return defaultFields;
		const fields = query.fields.split(',').map(f => f.trim()).filter(f => !!f);
		return fields.length ? fields : defaultFields;
	}

	checkToken_(request) {
		// For now, whitelist some calls to allow the web clipper to work
		// without an extra auth step
		const whiteList = [
			[ 'GET', 'ping' ],
			[ 'GET', 'tags' ],
			[ 'GET', 'folders' ],
			[ 'POST', 'notes' ],
		];

		for (let i = 0; i < whiteList.length; i++) {
			if (whiteList[i][0] === request.method && whiteList[i][1] === request.path) return;
		}

		if (!this.token) return;
		if (!request.query || !request.query.token) throw new ErrorForbidden('Missing "token" parameter');
		if (request.query.token !== this.token) throw new ErrorForbidden('Invalid "token" parameter');
	}

	async defaultAction_(modelType, request, id = null, link = null) {
		this.checkToken_(request);

		if (link) throw new ErrorNotFound(); // Default action doesn't support links at all for now

		const ModelClass = BaseItem.getClassByItemType(modelType);

		const getOneModel = async () => {
			const model = await ModelClass.load(id);
			if (!model) throw new ErrorNotFound();
			return model;
		}

		if (request.method === 'GET') {
			if (id) {
				return getOneModel();
			} else {
				const options = {};
				const fields = this.fields_(request, []);
				if (fields.length) options.fields = fields;
				return await ModelClass.all(options);
			}
		}

		if (request.method === 'PUT' && id) {
			const model = await getOneModel();
			let newModel = Object.assign({}, model, request.bodyJson(this.readonlyProperties('PUT')));
			newModel = await ModelClass.save(newModel, { userSideValidation: true });
			return newModel;
		}

		if (request.method === 'DELETE' && id) {
			const model = await getOneModel();
			await ModelClass.delete(model.id);
			return;
		}

		if (request.method === 'POST') {
			const props = this.readonlyProperties('POST');
			const idIdx = props.indexOf('id');
			if (idIdx >= 0) props.splice(idIdx, 1);
			const model = request.bodyJson(props);
			const result = await ModelClass.save(model, this.defaultSaveOptions_(model, 'POST'));
			return result;
		}

		throw new ErrorMethodNotAllowed();
	}

	async action_ping(request, id = null, link = null) {
		if (request.method === 'GET') {
			return 'JoplinClipperServer';
		}

		throw new ErrorMethodNotAllowed();
	}

	async action_search(request) {
		this.checkToken_(request);

		if (request.method !== 'GET') throw new ErrorMethodNotAllowed();

		const query = request.query.query;
		if (!query) throw new ErrorBadRequest('Missing "query" parameter');

		return await SearchEngineUtils.notesForQuery(query, this.notePreviewsOptions_(request));
	}

	async action_folders(request, id = null, link = null) {
		if (request.method === 'GET' && !id) {
			const folders = await FoldersScreenUtils.allForDisplay({ fields: this.fields_(request, ['id', 'parent_id', 'title']) });
			const output = await Folder.allAsTree(folders);
			return output;
		}

		if (request.method === 'GET' && id) {
			if (link && link === 'notes') {
				const options = this.notePreviewsOptions_(request);
				return Note.previews(id, options);
			} else if (link) {
				throw new ErrorNotFound();
			}
		}

		return this.defaultAction_(BaseModel.TYPE_FOLDER, request, id, link);
	}

	async action_tags(request, id = null, link = null) {
		if (link === 'notes') {
			const tag = await Tag.load(id);
			if (!tag) throw new ErrorNotFound();

			if (request.method === 'POST') {
				const note = request.bodyJson();
				if (!note || !note.id) throw new ErrorBadRequest('Missing note ID');
				return await Tag.addNote(tag.id, note.id);
			}

			if (request.method === 'DELETE') {
				const noteId = request.params.length ? request.params[0] : null;
				if (!noteId) throw new ErrorBadRequest('Missing note ID');
				await Tag.removeNote(tag.id, noteId);
				return;
			}

			if (request.method === 'GET') {
				// Ideally we should get all this in one SQL query but for now that will do
				const noteIds = await Tag.noteIds(tag.id);
				const output = [];
				for (let i = 0; i < noteIds.length; i++) {
					const n = await Note.preview(noteIds[i], this.notePreviewsOptions_(request));
					if (!n) continue;
					output.push(n);
				}
				return output;
			}
		}

		return this.defaultAction_(BaseModel.TYPE_TAG, request, id, link);
	}

	async action_master_keys(request, id = null, link = null) {
		return this.defaultAction_(BaseModel.TYPE_MASTER_KEY, request, id, link);
	}

	async action_resources(request, id = null, link = null) {
		// fieldName: "data"
		// headers: Object
		// originalFilename: "test.jpg"
		// path: "C:\Users\Laurent\AppData\Local\Temp\BW77wkpP23iIGUstd0kDuXXC.jpg"
		// size: 164394

		if (request.method === 'GET') {
			if (link === 'file') {
				const resource = await Resource.load(id);
				if (!resource) throw new ErrorNotFound();

				const filePath = Resource.fullPath(resource);
				const buffer = await shim.fsDriver().readFile(filePath, 'Buffer');

				const response = new ApiResponse();
				response.type = 'attachment';
				response.body = buffer;
				response.contentType = resource.mime;
				response.attachmentFilename = Resource.friendlyFilename(resource);
				return response;
			}

			if (link) throw new ErrorNotFound();
		}

		if (request.method === 'POST') {
			if (!request.files.length) throw new ErrorBadRequest('Resource cannot be created without a file');
			const filePath = request.files[0].path;
			const defaultProps = request.bodyJson(this.readonlyProperties('POST'));
			return shim.createResourceFromPath(filePath, defaultProps);
		}

		return this.defaultAction_(BaseModel.TYPE_RESOURCE, request, id, link);
	}

	notePreviewsOptions_(request) {
		const fields = this.fields_(request, []); // previews() already returns default fields
		const options = {};
		if (fields.length) options.fields = fields;
		return options;
	}

	defaultSaveOptions_(model, requestMethod) {
		const options = { userSideValidation: true };
		if (requestMethod === 'POST' && model.id) options.isNew = true;
		return options;
	}

	async action_notes(request, id = null, link = null) {
		this.checkToken_(request);

		if (request.method === 'GET') {

			if (link && link === 'tags') {
				return Tag.tagsByNoteId(id);
			} else if (link) {
				throw new ErrorNotFound();
			}

			const options = this.notePreviewsOptions_(request);
			if (id) {
				return await Note.preview(id, options);
			} else {
				return await Note.previews(null, options);
			}
		}

		if (request.method === 'POST') {
			const requestId = Date.now();
			const requestNote = JSON.parse(request.body);

			const allowFileProtocolImages = urlUtils.urlProtocol(requestNote.base_url).toLowerCase() === 'file:';

			const imageSizes = requestNote.image_sizes ? requestNote.image_sizes : {};

			let note = await this.requestNoteToNote_(requestNote);

			const imageUrls = markdownUtils.extractImageUrls(note.body);

			this.logger().info('Request (' + requestId + '): Downloading images: ' + imageUrls.length);

			let result = await this.downloadImages_(imageUrls, allowFileProtocolImages);

			this.logger().info('Request (' + requestId + '): Creating resources from paths: ' + Object.getOwnPropertyNames(result).length);

			result = await this.createResourcesFromPaths_(result);
			await this.removeTempFiles_(result);
			note.body = this.replaceImageUrlsByResources_(note.body, result, imageSizes);

			this.logger().info('Request (' + requestId + '): Saving note...');

			const saveOptions = this.defaultSaveOptions_(note, 'POST');
			note = await Note.save(note, saveOptions);

			if (requestNote.tags) {
				const tagTitles = requestNote.tags.split(',');
				await Tag.setNoteTagsByTitles(note.id, tagTitles);
			}

			if (requestNote.image_data_url) {
				note = await this.attachImageFromDataUrl_(note, requestNote.image_data_url, requestNote.crop_rect);
			}

			this.logger().info('Request (' + requestId + '): Created note ' + note.id);

			return note;
		}

		return this.defaultAction_(BaseModel.TYPE_NOTE, request, id, link);
	}





	// ========================================================================================================================
	// UTILIY FUNCTIONS
	// ========================================================================================================================

	htmlToMdParser() {
		if (this.htmlToMdParser_) return this.htmlToMdParser_;
		this.htmlToMdParser_ = new HtmlToMd();
		return this.htmlToMdParser_;
	}

	async requestNoteToNote_(requestNote) {
		const output = {
			title: requestNote.title ? requestNote.title : '',
			body: requestNote.body ? requestNote.body : '',
		};

		if (requestNote.id) output.id = requestNote.id;

		if (requestNote.body_html) {
			// Parsing will not work if the HTML is not wrapped in a top level tag, which is not guaranteed
			// when getting the content from elsewhere. So here wrap it - it won't change anything to the final
			// rendering but it makes sure everything will be parsed.
			output.body = await this.htmlToMdParser().parse('<div>' + requestNote.body_html + '</div>', {
				baseUrl: requestNote.base_url ? requestNote.base_url : '',
				anchorNames: requestNote.anchor_names ? requestNote.anchor_names : [],
			});
		}

		if (requestNote.parent_id) {
			output.parent_id = requestNote.parent_id;
		} else {
			const folder = await Folder.defaultFolder();
			if (!folder) throw new Error('Cannot find folder for note');
			output.parent_id = folder.id;
		}

		if (requestNote.source_url) output.source_url = requestNote.source_url;
		if (requestNote.author) output.author = requestNote.author;
		if ('user_updated_time' in requestNote) output.user_updated_time = Database.formatValue(Database.TYPE_INT, requestNote.user_updated_time);
		if ('user_created_time' in requestNote) output.user_created_time = Database.formatValue(Database.TYPE_INT, requestNote.user_created_time);
		if (requestNote.is_todo) output.is_todo = requestNote.is_todo;

		return output;
	}

	// Note must have been saved first
	async attachImageFromDataUrl_(note, imageDataUrl, cropRect) {
		const tempDir = Setting.value('tempDir');
		const mime = mimeUtils.fromDataUrl(imageDataUrl);
		let ext = mimeUtils.toFileExtension(mime) || '';
		if (ext) ext = '.' + ext;
		const tempFilePath = tempDir + '/' + md5(Math.random() + '_' + Date.now()) + ext;
		const imageConvOptions = {};
		if (cropRect) imageConvOptions.cropRect = cropRect;
		await shim.imageFromDataUrl(imageDataUrl, tempFilePath, imageConvOptions);
		return await shim.attachFileToNote(note, tempFilePath);
	}

	async tryToGuessImageExtFromMimeType_(response, imagePath) {
		const mimeType = netUtils.mimeTypeFromHeaders(response.headers);
		if (!mimeType) return imagePath;

		const newExt = mimeUtils.toFileExtension(mimeType);
		if (!newExt) return imagePath;

		const newImagePath = imagePath + '.' + newExt;
		await shim.fsDriver().move(imagePath, newImagePath);
		return newImagePath;
	}

	async downloadImage_(url, allowFileProtocolImages) {
		const tempDir = Setting.value('tempDir');

		const isDataUrl = url && url.toLowerCase().indexOf('data:') === 0;

		const name = isDataUrl ? md5(Math.random() + '_' + Date.now()) : filename(url);
		let fileExt = isDataUrl ? mimeUtils.toFileExtension(mimeUtils.fromDataUrl(url)) : safeFileExtension(fileExtension(url).toLowerCase());
		if (!mimeUtils.fromFileExtension(fileExt)) fileExt = ''; // If the file extension is unknown - clear it.
		if (fileExt) fileExt = '.' + fileExt;
		let imagePath = tempDir + '/' + safeFilename(name) + fileExt;
		if (await shim.fsDriver().exists(imagePath)) imagePath = tempDir + '/' + safeFilename(name) + '_' + md5(Math.random() + '_' + Date.now()).substr(0,10) + fileExt;

		try {
			if (isDataUrl) {
				await shim.imageFromDataUrl(url, imagePath);
			} else if (urlUtils.urlProtocol(url).toLowerCase() === 'file:') {
				// Can't think of any reason to disallow this at this point
				// if (!allowFileProtocolImages) throw new Error('For security reasons, this URL with file:// protocol cannot be downloaded');
				const localPath = uri2path(url);
				await shim.fsDriver().copy(localPath, imagePath);
			} else {
				const response = await shim.fetchBlob(url, { path: imagePath, maxRetry: 1 });

				// If we could not find the file extension from the URL, try to get it
				// now based on the Content-Type header.
				if (!fileExt) imagePath = this.tryToGuessImageExtFromMimeType_(response, imagePath);
			}
			return imagePath;
		} catch (error) {
			this.logger().warn('Cannot download image at ' + url, error);
			return '';
		}
	}

	async downloadImages_(urls, allowFileProtocolImages) {
		const PromisePool = require('es6-promise-pool')

		const output = {};

		let urlIndex = 0;
		const promiseProducer = () => {
			if (urlIndex >= urls.length) return null;

			const url = urls[urlIndex++];

			return new Promise(async (resolve, reject) => {
				const imagePath = await this.downloadImage_(url, allowFileProtocolImages);
				if (imagePath) output[url] = { path: imagePath, originalUrl: url };
				resolve();
			});
		}

		const concurrency = 3
		const pool = new PromisePool(promiseProducer, concurrency)
		await pool.start()

		return output;
	}

	async createResourcesFromPaths_(urls) {
		for (let url in urls) {
			if (!urls.hasOwnProperty(url)) continue;
			const urlInfo = urls[url];
			try {
				const resource = await shim.createResourceFromPath(urlInfo.path);
				urlInfo.resource = resource;
			} catch (error) {
				this.logger().warn('Cannot create resource for ' + url, error);
			}
		}
		return urls;
	}

	async removeTempFiles_(urls) {
		for (let url in urls) {
			if (!urls.hasOwnProperty(url)) continue;
			const urlInfo = urls[url];
			try {
				await shim.fsDriver().remove(urlInfo.path);
			} catch (error) {
				this.logger().warn('Cannot remove ' + urlInfo.path, error);
			}
		}
	}

	replaceImageUrlsByResources_(md, urls, imageSizes) {
		let output = md.replace(/(!\[.*?\]\()([^\s\)]+)(.*?\))/g, (match, before, imageUrl, after) => {
			const urlInfo = urls[imageUrl];
			if (!urlInfo || !urlInfo.resource) return before + imageUrl + after;
			const imageSize = imageSizes[urlInfo.originalUrl];
			const resourceUrl = Resource.internalUrl(urlInfo.resource);

			if (imageSize && (imageSize.naturalWidth !== imageSize.width || imageSize.naturalHeight !== imageSize.height)) {
				return '<img width="' + imageSize.width + '" height="' + imageSize.height + '" src="' + resourceUrl + '"/>';
			} else {
				return before + resourceUrl + after;
			}
		});

		return output;
	}


}

module.exports = Api;<|MERGE_RESOLUTION|>--- conflicted
+++ resolved
@@ -69,8 +69,6 @@
 		const parsedPath = this.parsePath(path);
 		if (!parsedPath.callName) throw new ErrorNotFound(); // Nothing at the root yet
 
-<<<<<<< HEAD
-=======
 		if (query && query.nounce) {
 			const requestMd5 = md5(JSON.stringify([method, path, body, query, files.length]));
 			if (this.knownNounces_[query.nounce] === requestMd5) {
@@ -78,8 +76,7 @@
 			}
 			this.knownNounces_[query.nounce] = requestMd5;
 		}
-		
->>>>>>> b835682d
+
 		const request = {
 			method: method,
 			path: ltrimSlashes(path),
