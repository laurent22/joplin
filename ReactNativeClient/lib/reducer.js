--- conflicted
+++ resolved
@@ -1055,11 +1055,6 @@
 		newState = handleHistory(newState, action);
 	}
 
-<<<<<<< HEAD
-	newState = resourceEditWatcherReducer(newState, action);
-
-	CommandService.instance().scheduleMapStateToProps(newState);
-
 	for (const additionalReducer of additionalReducers) {
 		newState = additionalReducer.reducer(newState, action);
 	}
@@ -1069,9 +1064,6 @@
 	} else {
 		return newState;
 	}
-=======
-	return newState;
->>>>>>> baea44cb
 };
 
 module.exports = { reducer, defaultState, stateUtils, MAX_HISTORY };