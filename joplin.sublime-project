{
	"folders":
	[
		{
			"file_exclude_patterns":
			[
				"*.jar",
				"*.map",
				"*.po",
				"*.pot",
				"CliClient/app/lib",
				"CliClient/app/src",
				"locales/*.json",
				"log.txt",
				"package-lock.json",
				"ReactNativeClient/locales/*",
				"src/log.txt",
				"*.min.js",
				"ElectronClient/gui/note-viewer/highlight/*.pack.js",
				"ElectronClient/css/font-awesome.min.css",
				"docs/*.html",
				"docs/*.svg",
				"ReactNativeClient/lib/mime-utils.js",
				"_mydocs/EnexSamples/*.enex",
				"*.min.css",
				"*.min.js",
				"*.bundle.js",
				"yarn.lock",
				"*.icns",
				"*.base64",
				"Podfile.lock",
				"ReactNativeClient/PluginAssetsLoader.js",
				"ElectronClient/gui/NoteText2.js",
				"ElectronClient/gui/ResourceScreen.js",
				"ElectronClient/gui/ShareNoteDialog.js",
<<<<<<< HEAD
				"ElectronClient/gui/TinyMCE.js"
=======
				"ElectronClient/gui/TinyMCE.js",
				"ReactNativeClient/lib/joplin-renderer/MdToHtml/rules/sanitize_html.js",
				"ReactNativeClient/setUpQuickActions.js",
				"ReactNativeClient/android/app/joplin.keystore"
>>>>>>> 421d7a94
			],
			"folder_exclude_patterns":
			[
				"_mydocs/mdtest",
				"_vieux",
				"ElectronClient/fonts",
				"CliClient/app/lib",
				"CliClient/app/src",
				"CliClient/build",
				"CliClient/node_modules",
				"CliClient/tests-build",
				"CliClient/tests-build/lib",
				"CliClient/tests/fuzzing -*",
				"CliClient/tests/fuzzing",
				"CliClient/tests/src",
				"CliClient/tests/sync",
				"ElectronClient/dist",
				"ElectronClient/build",
				"ElectronClient/lib",
				"ElectronClient/locale",
				"ElectronClient/dist",
				"node_modules",
				"ReactNativeClient/android/.gradle",
				"ReactNativeClient/android/.idea",
				"ReactNativeClient/android/app/build",
				"ReactNativeClient/android/build",
				"ReactNativeClient/android/local.properties",
				"ReactNativeClient/node_modules",
				"ReactNativeClient/pluginAssets",
				"ElectronClient/gui/note-viewer/highlight/styles",
				"tests/logs",
				"ReactNativeClient/ios/build",
				"ElectronClient/dist",
				"_releases",
				"ReactNativeClient/lib/csstojs",
				"Clipper/popup/build",
				"Clipper/dist",
				"ReactNativeClient/lib/rnInjectedJs",
				"ReactNativeClient/ios/Pods",
				"CliClient/locales-build",
<<<<<<< HEAD
=======
				"ReactNativeClient/lib/vendor",
				"ReactNativeClient/ios/Joplin-tvOS"
>>>>>>> 421d7a94
			],
			"path": "."
		}
	]
}<|MERGE_RESOLUTION|>--- conflicted
+++ resolved
@@ -33,14 +33,10 @@
 				"ElectronClient/gui/NoteText2.js",
 				"ElectronClient/gui/ResourceScreen.js",
 				"ElectronClient/gui/ShareNoteDialog.js",
-<<<<<<< HEAD
-				"ElectronClient/gui/TinyMCE.js"
-=======
 				"ElectronClient/gui/TinyMCE.js",
 				"ReactNativeClient/lib/joplin-renderer/MdToHtml/rules/sanitize_html.js",
 				"ReactNativeClient/setUpQuickActions.js",
 				"ReactNativeClient/android/app/joplin.keystore"
->>>>>>> 421d7a94
 			],
 			"folder_exclude_patterns":
 			[
@@ -81,11 +77,8 @@
 				"ReactNativeClient/lib/rnInjectedJs",
 				"ReactNativeClient/ios/Pods",
 				"CliClient/locales-build",
-<<<<<<< HEAD
-=======
 				"ReactNativeClient/lib/vendor",
 				"ReactNativeClient/ios/Joplin-tvOS"
->>>>>>> 421d7a94
 			],
 			"path": "."
 		}
