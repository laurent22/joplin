--- conflicted
+++ resolved
@@ -588,8 +588,7 @@
 			const bodyEditor = this.props.settingEditorCodeView ? 'CodeMirror' : 'TinyMCE';
 			return <NoteEditor key={key} bodyEditor={bodyEditor} />;
 		} else if (key === 'noteListControls') {
-<<<<<<< HEAD
-			return <NoteListControls key={key} />;
+			return <NoteListControls key={key} showNewNoteButtons={this.props.focusedField !== 'globalSearch'} />;
 		} else if (key.indexOf('plugin-view') === 0) {
 			const { control, plugin } = event.item.context;
 			return <UserWebview
@@ -603,9 +602,6 @@
 				borderBottom={true}
 				fitToContent={false}
 			/>;
-=======
-			return <NoteListControls key={key} showNewNoteButtons={this.props.focusedField !== 'globalSearch'} />;
->>>>>>> 26f5a606
 		}
 
 		throw new Error(`Invalid layout component: ${key}`);
