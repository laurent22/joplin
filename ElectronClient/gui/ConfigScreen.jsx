const React = require('react');
const { connect } = require('react-redux');
const Setting = require('lib/models/Setting.js');
const { bridge } = require('electron').remote.require('./bridge');
const { themeStyle } = require('lib/theme');
const pathUtils = require('lib/path-utils.js');
const { _ } = require('lib/locale.js');
const SyncTargetRegistry = require('lib/SyncTargetRegistry');
const shared = require('lib/components/shared/config-shared.js');
const ConfigMenuBar = require('./ConfigMenuBar.min.js');
const { EncryptionConfigScreen } = require('./EncryptionConfigScreen.min');
const { ClipperConfigScreen } = require('./ClipperConfigScreen.min');
const { KeymapConfigScreen } = require('./KeymapConfig/KeymapConfigScreen');

class ConfigScreenComponent extends React.Component {
	constructor() {
		super();

		shared.init(this);

		this.state.selectedSectionName = 'general';
		this.state.screenName = '';

		this.checkSyncConfig_ = async () => {
			await shared.checkSyncConfig(this, this.state.settings);
		};

		this.checkNextcloudAppButton_click = async () => {
			this.setState({ showNextcloudAppLog: true });
			await shared.checkNextcloudApp(this, this.state.settings);
		};

		this.showLogButton_click = () => {
			this.setState({ showNextcloudAppLog: true });
		};

		this.nextcloudAppHelpLink_click = () => {
			bridge().openExternal('https://joplinapp.org/nextcloud_app');
		};

		this.rowStyle_ = {
			marginBottom: 10,
		};

		this.configMenuBar_selectionChange = this.configMenuBar_selectionChange.bind(this);
	}

	UNSAFE_componentWillMount() {
		this.setState({ settings: this.props.settings });
	}

	componentDidMount() {
		if (this.props.defaultSection) {
			this.setState({ selectedSectionName: this.props.defaultSection }, () => {
				this.switchSection(this.props.defaultSection);
			});
		}
	}

	sectionByName(name) {
		const sections = shared.settingsSections({ device: 'desktop', settings: this.state.settings });
		for (const section of sections) {
			if (section.name === name) return section;
		}

		throw new Error(`Invalid section name: ${name}`);
	}

	screenFromName(screenName) {
<<<<<<< HEAD
		if (screenName === 'encryption') return <EncryptionConfigScreen themeId={this.props.themeId}/>;
		if (screenName === 'server') return <ClipperConfigScreen themeId={this.props.themeId}/>;
=======
		if (screenName === 'encryption') return <EncryptionConfigScreen theme={this.props.theme}/>;
		if (screenName === 'server') return <ClipperConfigScreen theme={this.props.theme}/>;
		if (screenName === 'keymap') return <KeymapConfigScreen themeId={this.props.theme}/>;
>>>>>>> fbe96690

		throw new Error(`Invalid screen name: ${screenName}`);
	}

	switchSection(name) {
		const section = this.sectionByName(name);
		let screenName = '';
		if (section.isScreen) {
			screenName = section.name;

			if (this.hasChanges()) {
				const ok = confirm(_('This will open a new screen. Save your current changes?'));
				if (ok) shared.saveSettings(this);
			}
		}

		this.setState({ selectedSectionName: section.name, screenName: screenName });
	}

	configMenuBar_selectionChange(event) {
		this.switchSection(event.section.name);
	}

	keyValueToArray(kv) {
		const output = [];
		for (const k in kv) {
			if (!kv.hasOwnProperty(k)) continue;
			output.push({
				key: k,
				label: kv[k],
			});
		}

		return output;
	}

	renderSectionDescription(section) {
		const description = Setting.sectionDescription(section.name);
		if (!description) return null;

		const theme = themeStyle(this.props.themeId);
		return (
			<div style={Object.assign({}, theme.textStyle, { marginBottom: 15 })}>
				{description}
			</div>
		);
	}

	sectionToComponent(key, section, settings, selected) {
		const theme = themeStyle(this.props.themeId);

		const createSettingComponents = (advanced) => {
			const output = [];
			for (let i = 0; i < section.metadatas.length; i++) {
				const md = section.metadatas[i];
				if (!!md.advanced !== advanced) continue;
				const settingComp = this.settingToComponent(md.key, settings[md.key]);
				output.push(settingComp);
			}
			return output;
		};

		const settingComps = createSettingComponents(false);
		const advancedSettingComps = createSettingComponents(true);

		const sectionStyle = {
			marginTop: 20,
			marginBottom: 20,
		};

		if (!selected) sectionStyle.display = 'none';

		if (section.name === 'general') {
			sectionStyle.borderTopWidth = 0;
		}

		if (section.name === 'sync') {
			const syncTargetMd = SyncTargetRegistry.idToMetadata(settings['sync.target']);
			const statusStyle = Object.assign({}, theme.textStyle, { marginTop: 10 });

			if (syncTargetMd.supportsConfigCheck) {
				const messages = shared.checkSyncConfigMessages(this);
				const statusComp = !messages.length ? null : (
					<div style={statusStyle}>
						{messages[0]}
						{messages.length >= 1 ? <p>{messages[1]}</p> : null}
					</div>
				);

				settingComps.push(
					<div key="check_sync_config_button" style={this.rowStyle_}>
						<button disabled={this.state.checkSyncConfigResult === 'checking'} style={theme.buttonStyle} onClick={this.checkSyncConfig_}>
							{_('Check synchronisation configuration')}
						</button>
						{statusComp}
					</div>
				);
			}

			if (syncTargetMd.name === 'nextcloud') {
				const syncTarget = settings['sync.5.syncTargets'][settings['sync.5.path']];

				let status = _('Unknown');
				let errorMessage = null;

				if (this.state.checkNextcloudAppResult === 'checking') {
					status = _('Checking...');
				} else if (syncTarget) {
					if (syncTarget.uuid) status = _('OK');
					if (syncTarget.error) {
						status = _('Error');
						errorMessage = syncTarget.error;
					}
				}

				const statusComp = !errorMessage || this.state.checkNextcloudAppResult === 'checking' || !this.state.showNextcloudAppLog ? null : (
					<div style={statusStyle}>
						<p style={theme.textStyle}>{_('The Joplin Nextcloud App is either not installed or misconfigured. Please see the full error message below:')}</p>
						<pre>{errorMessage}</pre>
					</div>
				);

				const showLogButton = !errorMessage || this.state.showNextcloudAppLog ? null : (
					<a style={theme.urlStyle} href="#" onClick={this.showLogButton_click}>[{_('Show Log')}]</a>
				);

				const appStatusStyle = Object.assign({}, theme.textStyle, { fontWeight: 'bold' });

				settingComps.push(
					<div key="nextcloud_app_check" style={this.rowStyle_}>
						<span style={theme.textStyle}>Beta: {_('Joplin Nextcloud App status:')} </span><span style={appStatusStyle}>{status}</span>
						&nbsp;&nbsp;
						{showLogButton}
						&nbsp;&nbsp;
						<button disabled={this.state.checkNextcloudAppResult === 'checking'} style={theme.buttonStyle} onClick={this.checkNextcloudAppButton_click}>
							{_('Check Status')}
						</button>
						&nbsp;&nbsp;
						<a style={theme.urlStyle} href="#" onClick={this.nextcloudAppHelpLink_click}>[{_('Help')}]</a>
						{statusComp}
					</div>
				);
			}
		}

		let advancedSettingsButton = null;
		const advancedSettingsSectionStyle = { display: 'none' };

		if (advancedSettingComps.length) {
			const iconName = this.state.showAdvancedSettings ? 'fa fa-angle-down' : 'fa fa-angle-right';
			const advancedSettingsButtonStyle = Object.assign({}, theme.buttonStyle, { marginBottom: 10 });
			advancedSettingsButton = <button onClick={() => shared.advancedSettingsButton_click(this)} style={advancedSettingsButtonStyle}><i style={{ fontSize: 14 }} className={iconName}></i> {_('Show Advanced Settings')}</button>;
			advancedSettingsSectionStyle.display = this.state.showAdvancedSettings ? 'block' : 'none';
		}

		return (
			<div key={key} style={sectionStyle}>
				{this.renderSectionDescription(section)}
				<div>{settingComps}</div>
				{advancedSettingsButton}
				<div style={advancedSettingsSectionStyle}>{advancedSettingComps}</div>
			</div>
		);
	}

	settingToComponent(key, value) {
		const theme = themeStyle(this.props.themeId);

		const output = null;

		const rowStyle = this.rowStyle_;

		const labelStyle = Object.assign({}, theme.textStyle, {
			display: 'inline-block',
			marginRight: 10,
			color: theme.color,
		});

		const subLabel = Object.assign({}, labelStyle, {
			opacity: 0.7,
			marginBottom: Math.round(rowStyle.marginBottom * 0.7),
		});

		const invisibleLabel = Object.assign({}, labelStyle, {
			opacity: 0,
		});

		const checkboxLabelStyle = Object.assign({}, labelStyle, {
			marginLeft: 8,
		});

		const controlStyle = {
			display: 'inline-block',
			color: theme.color,
			backgroundColor: theme.backgroundColor,
		};

		const descriptionStyle = Object.assign({}, theme.textStyle, {
			color: theme.colorFaded,
			marginTop: 5,
			fontStyle: 'italic',
			maxWidth: '70em',
		});

		const textInputBaseStyle = Object.assign({}, controlStyle, {
			border: '1px solid',
			padding: '4px 6px',
			borderColor: theme.dividerColor,
			borderRadius: 4,
		});

		const updateSettingValue = (key, value) => {
			// console.info(key + ' = ' + value);
			return shared.updateSettingValue(this, key, value);
		};

		// Component key needs to be key+value otherwise it doesn't update when the settings change.

		const md = Setting.settingMetadata(key);

		const descriptionText = Setting.keyDescription(key, 'desktop');
		const descriptionComp = descriptionText ? <div style={descriptionStyle}>{descriptionText}</div> : null;

		if (md.isEnum) {
			const items = [];
			const settingOptions = md.options();
			const array = this.keyValueToArray(settingOptions);
			for (let i = 0; i < array.length; i++) {
				const e = array[i];
				items.push(
					<option value={e.key.toString()} key={e.key}>
						{settingOptions[e.key]}
					</option>
				);
			}

			const selectStyle = Object.assign({}, controlStyle, { height: 22, borderColor: theme.dividerColor });

			return (
				<div key={key} style={rowStyle}>
					<div style={labelStyle}>
						<label>{md.label()}</label>
					</div>
					<select
						value={value}
						style={selectStyle}
						onChange={event => {
							updateSettingValue(key, event.target.value);
						}}
					>
						{items}
					</select>
					{descriptionComp}
				</div>
			);
		} else if (md.type === Setting.TYPE_BOOL) {
			const onCheckboxClick = () => {
				updateSettingValue(key, !value);
			};

			// Hack: The {key+value.toString()} is needed as otherwise the checkbox doesn't update when the state changes.
			// There's probably a better way to do this but can't figure it out.

			return (
				<div key={key + value.toString()} style={rowStyle}>
					<div style={controlStyle}>
						<input
							id={`setting_checkbox_${key}`}
							type="checkbox"
							checked={!!value}
							onChange={event => {
								onCheckboxClick(event);
							}}
						/>
						<label
							onClick={event => {
								onCheckboxClick(event);
							}}
							style={checkboxLabelStyle}
							htmlFor={`setting_checkbox_${key}`}
						>
							{md.label()}
						</label>
						{descriptionComp}
					</div>
				</div>
			);
		} else if (md.type === Setting.TYPE_STRING) {
			const inputStyle = Object.assign({}, textInputBaseStyle, {
				width: '50%',
				minWidth: '20em',
			});
			const inputType = md.secure === true ? 'password' : 'text';

			if (md.subType === 'file_path_and_args') {
				inputStyle.marginBottom = subLabel.marginBottom;

				const splitCmd = cmdString => {
					const path = pathUtils.extractExecutablePath(cmdString);
					const args = cmdString.substr(path.length + 1);
					return [pathUtils.unquotePath(path), args];
				};

				const joinCmd = cmdArray => {
					if (!cmdArray[0] && !cmdArray[1]) return '';
					let cmdString = pathUtils.quotePath(cmdArray[0]);
					if (!cmdString) cmdString = '""';
					if (cmdArray[1]) cmdString += ` ${cmdArray[1]}`;
					return cmdString;
				};

				const onPathChange = event => {
					const cmd = splitCmd(this.state.settings[key]);
					cmd[0] = event.target.value;
					updateSettingValue(key, joinCmd(cmd));
				};

				const onArgsChange = event => {
					const cmd = splitCmd(this.state.settings[key]);
					cmd[1] = event.target.value;
					updateSettingValue(key, joinCmd(cmd));
				};

				const browseButtonClick = () => {
					const paths = bridge().showOpenDialog();
					if (!paths || !paths.length) return;
					const cmd = splitCmd(this.state.settings[key]);
					cmd[0] = paths[0];
					updateSettingValue(key, joinCmd(cmd));
				};

				const cmd = splitCmd(this.state.settings[key]);

				return (
					<div key={key} style={rowStyle}>
						<div style={{ display: 'flex' }}>
							<div style={{ flex: 0, whiteSpace: 'nowrap' }}>
								<div style={labelStyle}>
									<label>{md.label()}</label>
								</div>
							</div>
							<div style={{ flex: 0 }}>
								<div style={subLabel}>Path:</div>
								<div style={subLabel}>Arguments:</div>
							</div>
							<div style={{ flex: 1 }}>
								<div style={{ display: 'flex', flexDirection: 'row', alignItems: 'center', marginBottom: inputStyle.marginBottom }}>
									<input
										type={inputType}
										style={Object.assign({}, inputStyle, { marginBottom: 0 })}
										onChange={event => {
											onPathChange(event);
										}}
										value={cmd[0]}
									/>
									<button onClick={browseButtonClick} style={Object.assign({}, theme.buttonStyle, { marginLeft: 5 })}>
										{_('Browse...')}
									</button>
								</div>
								<input
									type={inputType}
									style={inputStyle}
									onChange={event => {
										onArgsChange(event);
									}}
									value={cmd[1]}
								/>
							</div>
						</div>

						<div style={{ display: 'flex' }}>
							<div style={{ flex: 0, whiteSpace: 'nowrap' }}>
								<div style={invisibleLabel}>
									<label>{md.label()}</label>
								</div>
							</div>
							<div style={{ flex: 1 }}>{descriptionComp}</div>
						</div>
					</div>
				);
			} else {
				const onTextChange = event => {
					updateSettingValue(key, event.target.value);
				};

				return (
					<div key={key} style={rowStyle}>
						<div style={labelStyle}>
							<label>{md.label()}</label>
						</div>
						<input
							type={inputType}
							style={inputStyle}
							value={this.state.settings[key]}
							onChange={event => {
								onTextChange(event);
							}}
						/>
						{descriptionComp}
					</div>
				);
			}
		} else if (md.type === Setting.TYPE_INT) {
			const onNumChange = event => {
				updateSettingValue(key, event.target.value);
			};

			const label = [md.label()];
			if (md.unitLabel) label.push(`(${md.unitLabel()})`);

			const inputStyle = Object.assign({}, textInputBaseStyle);

			return (
				<div key={key} style={rowStyle}>
					<div style={labelStyle}>
						<label>{label.join(' ')}</label>
					</div>
					<input
						type="number"
						style={inputStyle}
						value={this.state.settings[key]}
						onChange={event => {
							onNumChange(event);
						}}
						min={md.minimum}
						max={md.maximum}
						step={md.step}
					/>
					{descriptionComp}
				</div>
			);
		} else if (md.type === Setting.TYPE_BUTTON) {
			const theme = themeStyle(this.props.themeId);
			const buttonStyle = Object.assign({}, theme.buttonStyle, {
				display: 'inline-block',
				marginRight: 10,
			});

			return (
				<div key={key} style={rowStyle}>
					<div style={labelStyle}>
						<label>{md.label()}</label>
					</div>
					<button style={buttonStyle} onClick={md.onClick}>
						{_('Edit')}
					</button>
					{descriptionComp}
				</div>
			);
		} else {
			console.warn(`Type not implemented: ${key}`);
		}

		return output;
	}

	onApplyClick() {
		shared.saveSettings(this);
	}

	onSaveClick() {
		shared.saveSettings(this);
		this.props.dispatch({ type: 'NAV_BACK' });
	}

	onCancelClick() {
		this.props.dispatch({ type: 'NAV_BACK' });
	}

	hasChanges() {
		return !!this.state.changedSettingKeys.length;
	}

	render() {
		const theme = themeStyle(this.props.themeId);

		const style = Object.assign(
			{
				backgroundColor: theme.backgroundColor,
			},
			this.props.style,
			{
				overflow: 'hidden',
				display: 'flex',
				flexDirection: 'column',
			}
		);

		const settings = this.state.settings;

		const containerStyle = Object.assign({}, theme.containerStyle, { padding: 10, paddingTop: 0, display: 'flex', flex: 1 });

		const hasChanges = this.hasChanges();

		const buttonStyle = Object.assign({}, theme.buttonStyle, {
			display: 'inline-block',
			marginRight: 10,
		});

		const buttonStyleApprove = Object.assign({}, buttonStyle, {
			opacity: hasChanges ? 1 : theme.disabledOpacity,
		});

		const settingComps = shared.settingsToComponents2(this, 'desktop', settings, this.state.selectedSectionName);

		const buttonBarStyle = {
			display: 'flex',
			alignItems: 'center',
			padding: 10,
			borderTopWidth: 1,
			borderTopStyle: 'solid',
			borderTopColor: theme.dividerColor,
		};

		const screenComp = this.state.screenName ? <div style={{ overflow: 'scroll', flex: 1 }}>{this.screenFromName(this.state.screenName)}</div> : null;

		if (screenComp) containerStyle.display = 'none';

		const sections = shared.settingsSections({ device: 'desktop', settings });

		return (
			<div style={style}>
				<ConfigMenuBar
					selection={this.state.selectedSectionName}
					onSelectionChange={this.configMenuBar_selectionChange}
					sections={sections}
					themeId={this.props.themeId}
				/>
				{screenComp}
				<div style={containerStyle}>{settingComps}</div>
				<div style={buttonBarStyle}>
					<button
						onClick={() => {
							this.onCancelClick();
						}}
						style={buttonStyle}
					>
						<i style={theme.buttonIconStyle} className={'fa fa-chevron-left'}></i>
						{hasChanges && !screenComp ? _('Cancel') : _('Back')}
					</button>
					{ !screenComp && (
						<div>
							<button disabled={!hasChanges} onClick={() => { this.onSaveClick(); }} style={buttonStyleApprove}>{_('OK')}</button>
							<button disabled={!hasChanges} onClick={() => { this.onApplyClick(); }} style={buttonStyleApprove}>{_('Apply')}</button>
						</div>
					)}
				</div>
			</div>
		);
	}
}

const mapStateToProps = state => {
	return {
		themeId: state.settings.theme,
		settings: state.settings,
		locale: state.settings.locale,
	};
};

const ConfigScreen = connect(mapStateToProps)(ConfigScreenComponent);

module.exports = { ConfigScreen };<|MERGE_RESOLUTION|>--- conflicted
+++ resolved
@@ -67,14 +67,9 @@
 	}
 
 	screenFromName(screenName) {
-<<<<<<< HEAD
 		if (screenName === 'encryption') return <EncryptionConfigScreen themeId={this.props.themeId}/>;
 		if (screenName === 'server') return <ClipperConfigScreen themeId={this.props.themeId}/>;
-=======
-		if (screenName === 'encryption') return <EncryptionConfigScreen theme={this.props.theme}/>;
-		if (screenName === 'server') return <ClipperConfigScreen theme={this.props.theme}/>;
-		if (screenName === 'keymap') return <KeymapConfigScreen themeId={this.props.theme}/>;
->>>>>>> fbe96690
+		if (screenName === 'keymap') return <KeymapConfigScreen themeId={this.props.themeId}/>;
 
 		throw new Error(`Invalid screen name: ${screenName}`);
 	}
