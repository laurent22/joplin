import * as React from 'react';
import { useEffect, useImperativeHandle, useState, useRef, useCallback, forwardRef } from 'react';

import * as CodeMirror from 'codemirror';

import 'codemirror/addon/comment/comment';
import 'codemirror/addon/dialog/dialog';
import 'codemirror/addon/edit/closebrackets';
import 'codemirror/addon/edit/continuelist';
import 'codemirror/addon/scroll/scrollpastend';

import useListIdent from './utils/useListIdent';
import useScrollUtils from './utils/useScrollUtils';
import useCursorUtils from './utils/useCursorUtils';
import useLineSorting from './utils/useLineSorting';

import 'codemirror/keymap/emacs';
import 'codemirror/keymap/vim';
import 'codemirror/keymap/sublime'; // Used for swapLineUp and swapLineDown

import 'codemirror/mode/gfm/gfm';
import 'codemirror/mode/xml/xml';
// Modes for syntax highlighting inside of code blocks
import 'codemirror/mode/python/python';
import 'codemirror/mode/javascript/javascript';
import 'codemirror/mode/markdown/markdown';
import 'codemirror/mode/clike/clike';
import 'codemirror/mode/diff/diff';
import 'codemirror/mode/sql/sql';

<<<<<<< HEAD
const CodeMirror = require('codemirror');
const eventManager = require('lib/eventManager');

=======
>>>>>>> f61c4c13
export interface CancelledKeys {
	mac: string[],
	default: string[],
}

export interface EditorProps {
	value: string,
	mode: string,
	style: any,
	theme: any,
	readOnly: boolean,
	autoMatchBraces: boolean,
	keyMap: string,
	cancelledKeys: CancelledKeys,
	onChange: any,
	onScroll: any,
	onEditorContextMenu: any,
	onEditorPaste: any,
}

function Editor(props: EditorProps, ref: any) {
	const [editor, setEditor] = useState(null);
	const editorParent = useRef(null);

	// Codemirror plugins add new commands to codemirror (or change it's behavior)
	// This command adds the smartListIndent function which will be bound to tab
	useListIdent(CodeMirror);
	useScrollUtils(CodeMirror);
	useCursorUtils(CodeMirror);
	useLineSorting(CodeMirror);

	useEffect(() => {
		if (props.cancelledKeys) {
			for (let i = 0; i < props.cancelledKeys.mac.length; i++) {
				const k = props.cancelledKeys.mac[i];
				CodeMirror.keyMap.macDefault[k] = null;
			}
			for (let i = 0; i < props.cancelledKeys.default.length; i++) {
				const k = props.cancelledKeys.default[i];
				CodeMirror.keyMap.default[k] = null;
			}
		}
	}, [props.cancelledKeys]);

	useImperativeHandle(ref, () => {
		return editor;
	});

	const editor_change = useCallback((cm: any, change: any) => {
		if (props.onChange && change.origin !== 'setValue') {
			props.onChange(cm.getValue());
		}
	}, [props.onChange]);

	// eslint-disable-next-line no-unused-vars, @typescript-eslint/no-unused-vars
	const editor_scroll = useCallback((_cm: any) => {
		props.onScroll();
	}, [props.onScroll]);

	// eslint-disable-next-line no-unused-vars, @typescript-eslint/no-unused-vars
	const editor_mousedown = useCallback((_cm: any, event: any) => {
		if (event && event.button === 2) {
			props.onEditorContextMenu();
		}
	}, [props.onEditorContextMenu]);

	// eslint-disable-next-line no-unused-vars, @typescript-eslint/no-unused-vars
	const editor_paste = useCallback((_cm: any, _event: any) => {
		props.onEditorPaste();
	}, [props.onEditorPaste]);

	// eslint-disable-next-line no-unused-vars, @typescript-eslint/no-unused-vars
	const editor_drop = useCallback((cm: any, _event: any) => {
		cm.focus();
	}, []);

	const editor_drag = useCallback((cm: any, event: any) => {
		// This is the type for all drag and drops that are external to codemirror
		// setting the cursor allows us to drop them in the right place
		if (event.dataTransfer.effectAllowed === 'all') {
			const coords = cm.coordsChar({ left: event.x, top: event.y });
			cm.setCursor(coords);
		}
	}, []);

	// const divRef = useCallback(node => {
	useEffect(() => {
		if (!editorParent.current) return () => {};

		const userOptions = eventManager.filterEmit('codeMirrorOptions', {});

		const cmOptions = Object.assign({}, {
			value: props.value,
			screenReaderLabel: props.value,
			theme: props.theme,
			mode: props.mode,
			readOnly: props.readOnly,
			autoCloseBrackets: props.autoMatchBraces,
			inputStyle: 'textarea', // contenteditable loses cursor position on focus change, use textarea instead
			lineWrapping: true,
			lineNumbers: false,
			scrollPastEnd: true,
			indentWithTabs: true,
			indentUnit: 4,
			spellcheck: true,
			allowDropFileTypes: [''], // disable codemirror drop handling
			keyMap: props.keyMap ? props.keyMap : 'default',
			extraKeys: { 'Enter': 'insertListElement',
				'Ctrl-/': 'toggleComment',
				'Ctrl-Alt-S': 'sortSelectedLines',
				'Alt-Up': 'swapLineUp',
				'Alt-Down': 'swapLineDown',
				'Cmd-/': 'toggleComment',
				'Cmd-Opt-S': 'sortSelectedLines',
				'Opt-Up': 'swapLineUp',
				'Opt-Down': 'swapLineDown',
				'Tab': 'smartListIndent',
				'Shift-Tab': 'smartListUnindent' },
		}, userOptions);

		const cm = CodeMirror(editorParent.current, cmOptions);
		setEditor(cm);
		cm.on('change', editor_change);
		cm.on('scroll', editor_scroll);
		cm.on('mousedown', editor_mousedown);
		cm.on('paste', editor_paste);
		cm.on('drop', editor_drop);
		cm.on('dragover', editor_drag);

		return () => {
			// Clean up codemirror
			cm.off('change', editor_change);
			cm.off('scroll', editor_scroll);
			cm.off('mousedown', editor_mousedown);
			cm.off('paste', editor_paste);
			cm.off('drop', editor_drop);
			cm.off('dragover', editor_drag);
			editorParent.current.removeChild(cm.getWrapperElement());
			setEditor(null);
		};
	}, []);

	useEffect(() => {
		if (editor) {
			//  Value can also be changed by the editor itself so we need this guard
			//  to prevent loops
			if (props.value !== editor.getValue()) {
				editor.setValue(props.value);
				editor.clearHistory();
			}
			editor.setOption('screenReaderLabel', props.value);
			editor.setOption('theme', props.theme);
			editor.setOption('mode', props.mode);
			editor.setOption('readOnly', props.readOnly);
			editor.setOption('autoCloseBrackets', props.autoMatchBraces);
			editor.setOption('keyMap', props.keyMap ? props.keyMap : 'default');
		}
	}, [props.value, props.theme, props.mode, props.readOnly, props.autoMatchBraces, props.keyMap]);

	return <div style={props.style} ref={editorParent} />;
}

export default forwardRef(Editor);<|MERGE_RESOLUTION|>--- conflicted
+++ resolved
@@ -28,12 +28,8 @@
 import 'codemirror/mode/diff/diff';
 import 'codemirror/mode/sql/sql';
 
-<<<<<<< HEAD
-const CodeMirror = require('codemirror');
 const eventManager = require('lib/eventManager');
 
-=======
->>>>>>> f61c4c13
 export interface CancelledKeys {
 	mac: string[],
 	default: string[],
