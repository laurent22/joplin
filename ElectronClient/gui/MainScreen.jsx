const React = require('react');
const { connect } = require('react-redux');
const { Header } = require('./Header.min.js');
const { SideBar } = require('./SideBar.min.js');
const { NoteList } = require('./NoteList.min.js');
const NoteEditor = require('./NoteEditor/NoteEditor.js').default;
const { stateUtils } = require('lib/reducer.js');
const { PromptDialog } = require('./PromptDialog.min.js');
const NoteContentPropertiesDialog = require('./NoteContentPropertiesDialog.js').default;
const NotePropertiesDialog = require('./NotePropertiesDialog.min.js');
const ShareNoteDialog = require('./ShareNoteDialog.js').default;
const InteropServiceHelper = require('../InteropServiceHelper.js');
const Setting = require('lib/models/Setting.js');
const BaseModel = require('lib/BaseModel.js');
const Tag = require('lib/models/Tag.js');
const Note = require('lib/models/Note.js');
const { uuid } = require('lib/uuid.js');
const { shim } = require('lib/shim');
const Folder = require('lib/models/Folder.js');
const { themeStyle } = require('../theme.js');
const { _ } = require('lib/locale.js');
const { bridge } = require('electron').remote.require('./bridge');
const eventManager = require('../eventManager');
const VerticalResizer = require('./VerticalResizer.min');
const PluginManager = require('lib/services/PluginManager');
const TemplateUtils = require('lib/TemplateUtils');
const EncryptionService = require('lib/services/EncryptionService');
const ipcRenderer = require('electron').ipcRenderer;
const { time } = require('lib/time-utils.js');

class MainScreenComponent extends React.Component {
	constructor() {
		super();

		this.state = {
			promptOptions: null,
			modalLayer: {
				visible: false,
				message: '',
			},
			notePropertiesDialogOptions: {},
			noteContentPropertiesDialogOptions: {},
			shareNoteDialogOptions: {},
		};

		this.setupAppCloseHandling();

		this.notePropertiesDialog_close = this.notePropertiesDialog_close.bind(this);
		this.noteContentPropertiesDialog_close = this.noteContentPropertiesDialog_close.bind(this);
		this.shareNoteDialog_close = this.shareNoteDialog_close.bind(this);
		this.sidebar_onDrag = this.sidebar_onDrag.bind(this);
		this.noteList_onDrag = this.noteList_onDrag.bind(this);
		this.commandSavePdf = this.commandSavePdf.bind(this);
		this.commandPrint = this.commandPrint.bind(this);
	}

	setupAppCloseHandling() {
		this.waitForNotesSavedIID_ = null;

		// This event is dispached from the main process when the app is about
		// to close. The renderer process must respond with the "appCloseReply"
		// and tell the main process whether the app can really be closed or not.
		// For example, it cannot be closed right away if a note is being saved.
		// If a note is being saved, we wait till it is saved and then call
		// "appCloseReply" again.
		ipcRenderer.on('appClose', () => {
			if (this.waitForNotesSavedIID_) clearInterval(this.waitForNotesSavedIID_);
			this.waitForNotesSavedIID_ = null;

			ipcRenderer.send('asynchronous-message', 'appCloseReply', {
				canClose: !this.props.hasNotesBeingSaved,
			});

			if (this.props.hasNotesBeingSaved) {
				this.waitForNotesSavedIID_ = setInterval(() => {
					if (!this.props.hasNotesBeingSaved) {
						clearInterval(this.waitForNotesSavedIID_);
						this.waitForNotesSavedIID_ = null;
						ipcRenderer.send('asynchronous-message', 'appCloseReply', {
							canClose: true,
						});
					}
				}, 50);
			}
		});
	}

	sidebar_onDrag(event) {
		Setting.setValue('style.sidebar.width', this.props.sidebarWidth + event.deltaX);
	}

	noteList_onDrag(event) {
		Setting.setValue('style.noteList.width', Setting.value('style.noteList.width') + event.deltaX);
	}

	notePropertiesDialog_close() {
		this.setState({ notePropertiesDialogOptions: {} });
	}

	noteContentPropertiesDialog_close() {
		this.setState({ noteContentPropertiesDialogOptions: {} });
	}

	shareNoteDialog_close() {
		this.setState({ shareNoteDialogOptions: {} });
	}

	UNSAFE_componentWillReceiveProps(newProps) {
		// Execute a command if any, and if we haven't already executed it
		if (newProps.windowCommand && newProps.windowCommand !== this.props.windowCommand) {
			this.doCommand(newProps.windowCommand);
		}
	}

	toggleVisiblePanes() {
		this.props.dispatch({
			type: 'NOTE_VISIBLE_PANES_TOGGLE',
		});
	}

	toggleSidebar() {
		this.props.dispatch({
			type: 'SIDEBAR_VISIBILITY_TOGGLE',
		});
	}

	toggleNoteList() {
		this.props.dispatch({
			type: 'NOTELIST_VISIBILITY_TOGGLE',
		});
	}

	async doCommand(command) {
		if (!command) return;

		const createNewNote = async (template, isTodo) => {
			const folderId = Setting.value('activeFolderId');
			if (!folderId) return;

			const body = template ? TemplateUtils.render(template) : '';

			const newNote = await Note.save({
				parent_id: folderId,
				is_todo: isTodo ? 1 : 0,
				body: body,
			}, { provisional: true });

			this.props.dispatch({
				type: 'NOTE_SELECT',
				id: newNote.id,
			});
		};

		let commandProcessed = true;

		let delayedFunction = null;
		let delayedArgs = null;

		if (command.name === 'newNote') {
			if (!this.props.folders.length) {
				bridge().showErrorMessageBox(_('Please create a notebook first.'));
			} else {
				await createNewNote(null, false);
			}
		} else if (command.name === 'newTodo') {
			if (!this.props.folders.length) {
				bridge().showErrorMessageBox(_('Please create a notebook first'));
			} else {
				await createNewNote(null, true);
			}
		} else if (command.name === 'newNotebook' || (command.name === 'newSubNotebook' && command.activeFolderId)) {
			this.setState({
				promptOptions: {
					label: _('Notebook title:'),
					onClose: async answer => {
						if (answer) {
							let folder = null;
							try {
								folder = await Folder.save({ title: answer }, { userSideValidation: true });
								if (command.name === 'newSubNotebook') folder = await Folder.moveToFolder(folder.id, command.activeFolderId);
							} catch (error) {
								bridge().showErrorMessageBox(error.message);
							}

							if (folder) {
								this.props.dispatch({
									type: 'FOLDER_SELECT',
									id: folder.id,
								});
							}
						}

						this.setState({ promptOptions: null });
					},
				},
			});
		} else if (command.name === 'setTags') {
			const tags = await Tag.commonTagsByNoteIds(command.noteIds);
			const startTags = tags
				.map(a => {
					return { value: a.id, label: a.title };
				})
				.sort((a, b) => {
					// sensitivity accent will treat accented characters as differemt
					// but treats caps as equal
					return a.label.localeCompare(b.label, undefined, { sensitivity: 'accent' });
				});
			const allTags = await Tag.allWithNotes();
			const tagSuggestions = allTags.map(a => {
				return { value: a.id, label: a.title };
			})
				.sort((a, b) => {
				// sensitivity accent will treat accented characters as differemt
				// but treats caps as equal
					return a.label.localeCompare(b.label, undefined, { sensitivity: 'accent' });
				});

			this.setState({
				promptOptions: {
					label: _('Add or remove tags:'),
					inputType: 'tags',
					value: startTags,
					autocomplete: tagSuggestions,
					onClose: async answer => {
						if (answer !== null) {
							const endTagTitles = answer.map(a => {
								return a.label.trim();
							});
							if (command.noteIds.length === 1) {
								await Tag.setNoteTagsByTitles(command.noteIds[0], endTagTitles);
							} else {
								const startTagTitles = startTags.map(a => { return a.label.trim(); });
								const addTags = endTagTitles.filter(value => !startTagTitles.includes(value));
								const delTags = startTagTitles.filter(value => !endTagTitles.includes(value));

								// apply the tag additions and deletions to each selected note
								for (let i = 0; i < command.noteIds.length; i++) {
									const tags = await Tag.tagsByNoteId(command.noteIds[i]);
									let tagTitles = tags.map(a => { return a.title; });
									tagTitles = tagTitles.concat(addTags);
									tagTitles = tagTitles.filter(value => !delTags.includes(value));
									await Tag.setNoteTagsByTitles(command.noteIds[i], tagTitles);
								}
							}
						}
						this.setState({ promptOptions: null });
					},
				},
			});
		} else if (command.name === 'moveToFolder') {
			const folders = await Folder.sortFolderTree();
			const startFolders = [];
			const maxDepth = 15;

			const addOptions = (folders, depth) => {
				for (let i = 0; i < folders.length; i++) {
					const folder = folders[i];
					startFolders.push({ key: folder.id, value: folder.id, label: folder.title, indentDepth: depth });
					if (folder.children) addOptions(folder.children, (depth + 1) < maxDepth ? depth + 1 : maxDepth);
				}
			};

			addOptions(folders, 0);

			this.setState({
				promptOptions: {
					label: _('Move to notebook:'),
					inputType: 'dropdown',
					value: '',
					autocomplete: startFolders,
					onClose: async answer => {
						if (answer != null) {
							for (let i = 0; i < command.noteIds.length; i++) {
								await Note.moveToFolder(command.noteIds[i], answer.value);
							}
						}
						this.setState({ promptOptions: null });
					},
				},
			});
		} else if (command.name === 'renameFolder') {
			const folder = await Folder.load(command.id);

			if (folder) {
				this.setState({
					promptOptions: {
						label: _('Rename notebook:'),
						value: folder.title,
						onClose: async answer => {
							if (answer !== null) {
								try {
									folder.title = answer;
									await Folder.save(folder, { fields: ['title'], userSideValidation: true });
								} catch (error) {
									bridge().showErrorMessageBox(error.message);
								}
							}
							this.setState({ promptOptions: null });
						},
					},
				});
			}
		} else if (command.name === 'renameTag') {
			const tag = await Tag.load(command.id);
			if (tag) {
				this.setState({
					promptOptions: {
						label: _('Rename tag:'),
						value: tag.title,
						onClose: async answer => {
							if (answer !== null) {
								try {
									tag.title = answer;
									await Tag.save(tag, { fields: ['title'], userSideValidation: true });
								} catch (error) {
									bridge().showErrorMessageBox(error.message);
								}
							}
							this.setState({ promptOptions: null });
						},
					},
				});
			}
		} else if (command.name === 'search') {
			if (!this.searchId_) this.searchId_ = uuid.create();

			this.props.dispatch({
				type: 'SEARCH_UPDATE',
				search: {
					id: this.searchId_,
					title: command.query,
					query_pattern: command.query,
					query_folder_id: null,
					type_: BaseModel.TYPE_SEARCH,
				},
			});

			if (command.query) {
				this.props.dispatch({
					type: 'SEARCH_SELECT',
					id: this.searchId_,
				});
			} else {
				const note = await Note.load(this.props.selectedNoteId);
				if (note) {
					this.props.dispatch({
						type: 'FOLDER_AND_NOTE_SELECT',
						folderId: note.parent_id,
						noteId: note.id,
					});
				}
			}
		} else if (command.name === 'commandNoteProperties') {
			this.setState({
				notePropertiesDialogOptions: {
					noteId: command.noteId,
					visible: true,
					onRevisionLinkClick: command.onRevisionLinkClick,
				},
			});
		} else if (command.name === 'commandContentProperties') {
			const note = await Note.load(this.props.selectedNoteId);
			if (note) {
				this.setState({
					noteContentPropertiesDialogOptions: {
						visible: true,
						text: note.body,
						// lines: command.lines,
					},
				});
			}
		} else if (command.name === 'commandShareNoteDialog') {
			this.setState({
				shareNoteDialogOptions: {
					noteIds: command.noteIds,
					visible: true,
				},
			});
		} else if (command.name === 'toggleVisiblePanes') {
			this.toggleVisiblePanes();
		} else if (command.name === 'toggleSidebar') {
			this.toggleSidebar();
		} else if (command.name === 'toggleNoteList') {
			this.toggleNoteList();
		} else if (command.name === 'showModalMessage') {
			this.setState({
				modalLayer: {
					visible: true,
					message:
						<div className="modal-message">
							<div id="loading-animation" />
							<div className="text">{command.message}</div>
						</div>,
				},
			});
		} else if (command.name === 'hideModalMessage') {
			this.setState({ modalLayer: { visible: false, message: '' } });
		} else if (command.name === 'editAlarm') {
			const note = await Note.load(command.noteId);

			const defaultDate = new Date(Date.now() + 2 * 3600 * 1000);
			defaultDate.setMinutes(0);
			defaultDate.setSeconds(0);

			this.setState({
				promptOptions: {
					label: _('Set alarm:'),
					inputType: 'datetime',
					buttons: ['ok', 'cancel', 'clear'],
					value: note.todo_due ? new Date(note.todo_due) : defaultDate,
					onClose: async (answer, buttonType) => {
						let newNote = null;

						if (buttonType === 'clear') {
							newNote = {
								id: note.id,
								todo_due: 0,
							};
						} else if (answer !== null) {
							newNote = {
								id: note.id,
								todo_due: answer.getTime(),
							};
						}

						if (newNote) {
							await Note.save(newNote);
							eventManager.emit('alarmChange', { noteId: note.id, note: newNote });
						}

						this.setState({ promptOptions: null });
					},
				},
			});
		} else if (command.name === 'selectTemplate') {
			this.setState({
				promptOptions: {
					label: _('Template file:'),
					inputType: 'dropdown',
					value: this.props.templates[0], // Need to start with some value
					autocomplete: this.props.templates,
					onClose: async answer => {
						if (answer) {
							if (command.noteType === 'note' || command.noteType === 'todo') {
								createNewNote(answer.value, command.noteType === 'todo');
							} else {
								this.props.dispatch({
									type: 'WINDOW_COMMAND',
									name: 'insertTemplate',
									value: answer.value,
								});
							}
						}

						this.setState({ promptOptions: null });
					},
				},
			});
		} else if (command.name === 'exportPdf') {
			delayedFunction = this.commandSavePdf;
			delayedArgs = { noteIds: command.noteIds };
		} else if (command.name === 'print') {
			delayedFunction = this.commandPrint;
			delayedArgs = { noteIds: command.noteIds };
		} else {
			commandProcessed = false;
		}

		if (commandProcessed) {
			this.props.dispatch({
				type: 'WINDOW_COMMAND',
				name: null,
			});
		}

		if (delayedFunction) {
			requestAnimationFrame(() => {
				delayedFunction = delayedFunction.bind(this);
				delayedFunction(delayedArgs);
			});
		}
	}

	async waitForNoteToSaved(noteId) {
		while (noteId && this.props.editorNoteStatuses[noteId] === 'saving') {
			console.info('Waiting for note to be saved...', this.props.editorNoteStatuses);
			await time.msleep(100);
		}
	}

	async printTo_(target, options) {
		// Concurrent print calls are disallowed to avoid incorrect settings being restored upon completion
		if (this.isPrinting_) {
			console.info(`Printing ${options.path} to ${target} disallowed, already printing.`);
			return;
		}

		this.isPrinting_ = true;

		// Need to wait for save because the interop service reloads the note from the database
		await this.waitForNoteToSaved(options.noteId);

		if (target === 'pdf') {
			try {
				const pdfData = await InteropServiceHelper.exportNoteToPdf(options.noteId, {
					printBackground: true,
					pageSize: Setting.value('export.pdfPageSize'),
					landscape: Setting.value('export.pdfPageOrientation') === 'landscape',
					customCss: this.props.customCss,
				});
				await shim.fsDriver().writeFile(options.path, pdfData, 'buffer');
			} catch (error) {
				console.error(error);
				bridge().showErrorMessageBox(error.message);
			}
		} else if (target === 'printer') {
			try {
				await InteropServiceHelper.printNote(options.noteId, {
					printBackground: true,
					customCss: this.props.customCss,
				});
			} catch (error) {
				console.error(error);
				bridge().showErrorMessageBox(error.message);
			}
		}
		this.isPrinting_ = false;
	}

	async commandSavePdf(args) {
		try {
			const noteIds = args.noteIds;

			if (!noteIds.length) throw new Error('No notes selected for pdf export');

			let path = null;
			if (noteIds.length === 1) {
				path = bridge().showSaveDialog({
					filters: [{ name: _('PDF File'), extensions: ['pdf'] }],
					defaultPath: await InteropServiceHelper.defaultFilename(noteIds[0], 'pdf'),
				});

			} else {
				path = bridge().showOpenDialog({
					properties: ['openDirectory', 'createDirectory'],
				});
			}

			if (!path) return;

			for (let i = 0; i < noteIds.length; i++) {
				const note = await Note.load(noteIds[i]);

				let pdfPath = '';

				if (noteIds.length === 1) {
					pdfPath = path;
				} else {
					const n = await InteropServiceHelper.defaultFilename(note.id, 'pdf');
					pdfPath = await shim.fsDriver().findUniqueFilename(`${path}/${n}`);
				}

				await this.printTo_('pdf', { path: pdfPath, noteId: note.id });
			}
		} catch (error) {
			console.error(error);
			bridge().showErrorMessageBox(error.message);
		}
	}

	async commandPrint(args) {
		// TODO: test
		try {
			const noteIds = args.noteIds;
			if (noteIds.length !== 1) throw new Error(_('Only one note can be printed at a time.'));

			await this.printTo_('printer', { noteId: noteIds[0] });
		} catch (error) {
			bridge().showErrorMessageBox(error.message);
		}
	}

	styles(themeId, width, height, messageBoxVisible, isSidebarVisible, isNoteListVisible, sidebarWidth, noteListWidth) {
		const styleKey = [themeId, width, height, messageBoxVisible, +isSidebarVisible, +isNoteListVisible, sidebarWidth, noteListWidth].join('_');
		if (styleKey === this.styleKey_) return this.styles_;

		const theme = themeStyle(themeId);

		this.styleKey_ = styleKey;

		this.styles_ = {};

		this.styles_.header = {
			width: width,
		};

		this.styles_.messageBox = {
			width: width,
			height: 30,
			display: 'flex',
			alignItems: 'center',
			paddingLeft: 10,
			backgroundColor: theme.warningBackgroundColor,
		};

		const rowHeight = height - theme.headerHeight - (messageBoxVisible ? this.styles_.messageBox.height : 0);

		this.styles_.verticalResizerSidebar = {
			width: 5,
			// HACK: For unknown reasons, the resizers are just a little bit taller than the other elements,
			// making the whole window scroll vertically. So we remove 10 extra pixels here.
			height: rowHeight - 10,
			display: 'inline-block',
		};

		this.styles_.verticalResizerNotelist = Object.assign({}, this.styles_.verticalResizerSidebar);

		this.styles_.sideBar = {
			width: sidebarWidth - this.styles_.verticalResizerSidebar.width,
			height: rowHeight,
			display: 'inline-block',
			verticalAlign: 'top',
		};

		if (isSidebarVisible === false) {
			this.styles_.sideBar.width = 0;
			this.styles_.sideBar.display = 'none';
			this.styles_.verticalResizerSidebar.display = 'none';
		}

		this.styles_.noteList = {
			width: noteListWidth - this.styles_.verticalResizerNotelist.width,
			height: rowHeight,
			display: 'inline-block',
			verticalAlign: 'top',
		};

		if (isNoteListVisible === false) {
			this.styles_.noteList.width = 0;
			this.styles_.noteList.display = 'none';
			this.styles_.verticalResizerNotelist.display = 'none';
		}

		this.styles_.noteText = {
			width: Math.floor(width - this.styles_.sideBar.width - this.styles_.noteList.width - 10),
			height: rowHeight,
			display: 'inline-block',
			verticalAlign: 'top',
		};

		this.styles_.prompt = {
			width: width,
			height: height,
		};

		this.styles_.modalLayer = Object.assign({}, theme.textStyle, {
			zIndex: 10000,
			position: 'absolute',
			top: 0,
			left: 0,
			backgroundColor: theme.backgroundColor,
			width: width - 20,
			height: height - 20,
			padding: 10,
		});

		return this.styles_;
	}

	renderNotification(theme, styles) {
		if (!this.messageBoxVisible()) return null;

		const onViewStatusScreen = () => {
			this.props.dispatch({
				type: 'NAV_GO',
				routeName: 'Status',
			});
		};

		const onViewEncryptionConfigScreen = () => {
			this.props.dispatch({
				type: 'NAV_GO',
				routeName: 'Config',
				props: {
					defaultSection: 'encryption',
				},
			});
		};

		let msg = null;
		if (this.props.hasDisabledSyncItems) {
			msg = (
				<span>
					{_('Some items cannot be synchronised.')}{' '}
					<a href="#" onClick={() => onViewStatusScreen()}>
						{_('View them now')}
					</a>
				</span>
			);
		} else if (this.props.hasDisabledEncryptionItems) {
			msg = (
				<span>
					{_('Some items cannot be decrypted.')}{' '}
					<a href="#" onClick={() => onViewStatusScreen()}>
						{_('View them now')}
					</a>
				</span>
			);
		} else if (this.props.showMissingMasterKeyMessage) {
			msg = (
				<span>
					{_('One or more master keys need a password.')}{' '}
					<a href="#" onClick={() => onViewEncryptionConfigScreen()}>
						{_('Set the password')}
					</a>
				</span>
			);
		} else if (this.props.showNeedUpgradingMasterKeyMessage) {
			msg = (
				<span>
					{_('One of your master keys use an obsolete encryption method.')}{' '}
					<a href="#" onClick={() => onViewEncryptionConfigScreen()}>
						{_('View them now')}
					</a>
				</span>
			);
		} else if (this.props.showShouldReencryptMessage) {
			msg = (
				<span>
					{_('The default encryption method has been changed, you should re-encrypt your data.')}{' '}
					<a href="#" onClick={() => onViewEncryptionConfigScreen()}>
						{_('More info')}
					</a>
				</span>
			);
		}

		return (
			<div style={styles.messageBox}>
				<span style={theme.textStyle}>{msg}</span>
			</div>
		);
	}

	messageBoxVisible() {
		return this.props.hasDisabledSyncItems || this.props.showMissingMasterKeyMessage || this.props.showNeedUpgradingMasterKeyMessage || this.props.showShouldReencryptMessage || this.props.hasDisabledEncryptionItems;
	}

	render() {
		const theme = themeStyle(this.props.theme);
		const style = Object.assign(
			{
				color: theme.color,
				backgroundColor: theme.backgroundColor,
			},
			this.props.style,
		);
		const promptOptions = this.state.promptOptions;
		const folders = this.props.folders;
		const notes = this.props.notes;
		const sidebarVisibility = this.props.sidebarVisibility;
		const noteListVisibility = this.props.noteListVisibility;
		const styles = this.styles(this.props.theme, style.width, style.height, this.messageBoxVisible(), sidebarVisibility, noteListVisibility, this.props.sidebarWidth, this.props.noteListWidth);
		const onConflictFolder = this.props.selectedFolderId === Folder.conflictFolderId();

		const headerItems = [];

		headerItems.push({
			title: _('Toggle sidebar'),
			iconName: 'fa-bars',
			iconRotation: this.props.sidebarVisibility ? 0 : 90,
			onClick: () => {
				this.doCommand({ name: 'toggleSidebar' });
			},
		});

		headerItems.push({
			title: _('Toggle note list'),
			iconName: 'fa-align-justify',
			iconRotation: noteListVisibility ? 0 : 90,
			onClick: () => {
				this.doCommand({ name: 'toggleNoteList' });
			},
		});

		headerItems.push({
			title: _('New note'),
			iconName: 'fa-file-o',
			enabled: !!folders.length && !onConflictFolder,
			onClick: () => {
				this.doCommand({ name: 'newNote' });
			},
		});

		headerItems.push({
			title: _('New to-do'),
			iconName: 'fa-check-square-o',
			enabled: !!folders.length && !onConflictFolder,
			onClick: () => {
				this.doCommand({ name: 'newTodo' });
			},
		});

		headerItems.push({
			title: _('New notebook'),
			iconName: 'fa-book',
			onClick: () => {
				this.doCommand({ name: 'newNotebook' });
			},
		});

		headerItems.push({
			title: _('Code View'),
			iconName: 'fa-file-code-o ',
			enabled: !!notes.length,
			type: 'checkbox',
			checked: this.props.settingEditorCodeView,
			onClick: () => {
				// A bit of a hack, but for now don't allow changing code view
				// while a note is being saved as it will cause a problem with
				// TinyMCE because it won't have time to send its content before
				// being switch to Ace Editor.
				if (this.props.hasNotesBeingSaved) return;
				Setting.toggle('editor.codeView');
			},
		});

		if (this.props.settingEditorCodeView) {
			headerItems.push({
				title: _('Layout'),
				iconName: 'fa-columns',
				enabled: !!notes.length,
				onClick: () => {
					this.doCommand({ name: 'toggleVisiblePanes' });
				},
			});
		}

		headerItems.push({
			title: _('Search...'),
			iconName: 'fa-search',
			onQuery: query => {
				this.doCommand({ name: 'search', query: query });
			},
			type: 'search',
		});

		if (!this.promptOnClose_) {
			this.promptOnClose_ = (answer, buttonType) => {
				return this.state.promptOptions.onClose(answer, buttonType);
			};
		}

		const messageComp = this.renderNotification(theme, styles);

		const dialogInfo = PluginManager.instance().pluginDialogToShow(this.props.plugins);
		const pluginDialog = !dialogInfo ? null : <dialogInfo.Dialog {...dialogInfo.props} />;

		const modalLayerStyle = Object.assign({}, styles.modalLayer, { display: this.state.modalLayer.visible ? 'block' : 'none' });

		const notePropertiesDialogOptions = this.state.notePropertiesDialogOptions;
		const noteContentPropertiesDialogOptions = this.state.noteContentPropertiesDialogOptions;
		const shareNoteDialogOptions = this.state.shareNoteDialogOptions;

		const bodyEditor = this.props.settingEditorCodeView ? 'AceEditor' : 'TinyMCE';

		return (
			<div style={style}>
				<div style={modalLayerStyle}>{this.state.modalLayer.message}</div>

				{noteContentPropertiesDialogOptions.visible && <NoteContentPropertiesDialog theme={this.props.theme} onClose={this.noteContentPropertiesDialog_close} text={noteContentPropertiesDialogOptions.text} lines={noteContentPropertiesDialogOptions.lines}/>}
				{notePropertiesDialogOptions.visible && <NotePropertiesDialog theme={this.props.theme} noteId={notePropertiesDialogOptions.noteId} onClose={this.notePropertiesDialog_close} onRevisionLinkClick={notePropertiesDialogOptions.onRevisionLinkClick} />}
				{shareNoteDialogOptions.visible && <ShareNoteDialog theme={this.props.theme} noteIds={shareNoteDialogOptions.noteIds} onClose={this.shareNoteDialog_close} />}

				<PromptDialog autocomplete={promptOptions && 'autocomplete' in promptOptions ? promptOptions.autocomplete : null} defaultValue={promptOptions && promptOptions.value ? promptOptions.value : ''} theme={this.props.theme} style={styles.prompt} onClose={this.promptOnClose_} label={promptOptions ? promptOptions.label : ''} description={promptOptions ? promptOptions.description : null} visible={!!this.state.promptOptions} buttons={promptOptions && 'buttons' in promptOptions ? promptOptions.buttons : null} inputType={promptOptions && 'inputType' in promptOptions ? promptOptions.inputType : null} />

				<Header style={styles.header} showBackButton={false} items={headerItems} />
				{messageComp}
				<SideBar style={styles.sideBar} />
				<VerticalResizer style={styles.verticalResizerSidebar} onDrag={this.sidebar_onDrag} />
				<NoteList style={styles.noteList} />
<<<<<<< HEAD
				<VerticalResizer style={styles.verticalResizerNotelist} onDrag={this.noteList_onDrag} />
				{noteTextComp}
=======
				<VerticalResizer style={styles.verticalResizer} onDrag={this.noteList_onDrag} />
				<NoteEditor bodyEditor={bodyEditor} style={styles.noteText} />
>>>>>>> b3f32ffc
				{pluginDialog}
			</div>
		);
	}
}

const mapStateToProps = state => {
	return {
		theme: state.settings.theme,
		settingEditorCodeView: state.settings['editor.codeView'],
		windowCommand: state.windowCommand,
		sidebarVisibility: state.sidebarVisibility,
		noteListVisibility: state.noteListVisibility,
		folders: state.folders,
		notes: state.notes,
		hasDisabledSyncItems: state.hasDisabledSyncItems,
		hasDisabledEncryptionItems: state.hasDisabledEncryptionItems,
		showMissingMasterKeyMessage: state.notLoadedMasterKeys.length && state.masterKeys.length,
		showNeedUpgradingMasterKeyMessage: !!EncryptionService.instance().masterKeysThatNeedUpgrading(state.masterKeys).length,
		showShouldReencryptMessage: state.settings['encryption.shouldReencrypt'] >= Setting.SHOULD_REENCRYPT_YES,
		selectedFolderId: state.selectedFolderId,
		sidebarWidth: state.settings['style.sidebar.width'],
		noteListWidth: state.settings['style.noteList.width'],
		selectedNoteId: state.selectedNoteIds.length === 1 ? state.selectedNoteIds[0] : null,
		plugins: state.plugins,
		templates: state.templates,
		customCss: state.customCss,
		editorNoteStatuses: state.editorNoteStatuses,
		hasNotesBeingSaved: stateUtils.hasNotesBeingSaved(state),
	};
};

const MainScreen = connect(mapStateToProps)(MainScreenComponent);

module.exports = { MainScreen };<|MERGE_RESOLUTION|>--- conflicted
+++ resolved
@@ -879,13 +879,8 @@
 				<SideBar style={styles.sideBar} />
 				<VerticalResizer style={styles.verticalResizerSidebar} onDrag={this.sidebar_onDrag} />
 				<NoteList style={styles.noteList} />
-<<<<<<< HEAD
 				<VerticalResizer style={styles.verticalResizerNotelist} onDrag={this.noteList_onDrag} />
-				{noteTextComp}
-=======
-				<VerticalResizer style={styles.verticalResizer} onDrag={this.noteList_onDrag} />
 				<NoteEditor bodyEditor={bodyEditor} style={styles.noteText} />
->>>>>>> b3f32ffc
 				{pluginDialog}
 			</div>
 		);
