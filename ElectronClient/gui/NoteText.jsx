--- conflicted
+++ resolved
@@ -866,13 +866,6 @@
 					folderId: item.parent_id,
 					noteId: item.id,
 					hash: resourceUrlInfo.hash,
-<<<<<<< HEAD
-=======
-					historyNoteAction: {
-						id: this.state.note.id,
-						parent_id: this.state.note.parent_id,
-					},
->>>>>>> d2582f4f
 				});
 			} else {
 				throw new Error(`Unsupported item type: ${item.type_}`);
@@ -1699,7 +1692,6 @@
 	createToolbarItems(note, editorIsVisible) {
 		const toolbarItems = [];
 
-<<<<<<< HEAD
 		toolbarItems.push({
 			tooltip: _('Back'),
 			iconName: 'fa-arrow-left',
@@ -1723,26 +1715,6 @@
 				});
 			},
 		});
-=======
-		if (this.props.historyNotes.length) {
-			toolbarItems.push({
-				tooltip: _('Back'),
-				iconName: 'fa-arrow-left',
-				onClick: () => {
-					if (!this.props.historyNotes.length) return;
-
-					const lastItem = this.props.historyNotes[this.props.historyNotes.length - 1];
-
-					this.props.dispatch({
-						type: 'FOLDER_AND_NOTE_SELECT',
-						folderId: lastItem.parent_id,
-						noteId: lastItem.id,
-						historyNoteAction: 'pop',
-					});
-				},
-			});
-		}
->>>>>>> d2582f4f
 
 		if (note && this.state.folder && ['Search', 'Tag', 'SmartFilter'].includes(this.props.notesParentType)) {
 			toolbarItems.push({
