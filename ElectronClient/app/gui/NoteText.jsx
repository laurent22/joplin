const React = require('react');
const Note = require('lib/models/Note.js');
const BaseItem = require('lib/models/BaseItem.js');
const BaseModel = require('lib/BaseModel.js');
const Search = require('lib/models/Search.js');
const { time } = require('lib/time-utils.js');
const Setting = require('lib/models/Setting.js');
const { IconButton } = require('./IconButton.min.js');
const Toolbar = require('./Toolbar.min.js');
const { connect } = require('react-redux');
const { _ } = require('lib/locale.js');
const { reg } = require('lib/registry.js');
const MdToHtml = require('lib/MdToHtml');
const shared = require('lib/components/shared/note-screen-shared.js');
const { bridge } = require('electron').remote.require('./bridge');
const { themeStyle } = require('../theme.js');
const AceEditor = require('react-ace').default;
const Menu = bridge().Menu;
const MenuItem = bridge().MenuItem;
const { shim } = require('lib/shim.js');
const eventManager = require('../eventManager');
const fs = require('fs-extra');
const {clipboard} = require('electron')
const md5 = require('md5');
const mimeUtils = require('lib/mime-utils.js').mime;
const ArrayUtils = require('lib/ArrayUtils');
const urlUtils = require('lib/urlUtils');
const dialogs = require('./dialogs');
const markdownUtils = require('lib/markdownUtils');
const ExternalEditWatcher = require('lib/services/ExternalEditWatcher');

require('brace/mode/markdown');
// https://ace.c9.io/build/kitchen-sink.html
// https://highlightjs.org/static/demo/
require('brace/theme/chrome');

class NoteTextComponent extends React.Component {

	constructor() {
		super();

		this.state = {
			note: null,
			noteMetadata: '',
			showNoteMetadata: false,
			folder: null,
			lastSavedNote: null,
			isLoading: true,
			webviewReady: false,
			scrollHeight: null,
			editorScrollTop: 0,
			newNote: null,

			// If the current note was just created, and the title has never been
			// changed by the user, this variable contains that note ID. Used
			// to automatically set the title.
			newAndNoTitleChangeNoteId: null,
			bodyHtml: '',
			lastKeys: [],
		};

		this.lastLoadedNoteId_ = null;

		this.webviewListeners_ = null;
		this.ignoreNextEditorScroll_ = false;
		this.scheduleSaveTimeout_ = null;
		this.restoreScrollTop_ = null;
		this.lastSetHtml_ = '';
		this.lastSetMarkers_ = [];
		this.selectionRange_ = null;

		// Complicated but reliable method to get editor content height
		// https://github.com/ajaxorg/ace/issues/2046
		this.editorMaxScrollTop_ = 0;
		this.onAfterEditorRender_ = () => {
			const r = this.editor_.editor.renderer;
			this.editorMaxScrollTop_ = Math.max(0, r.layerConfig.maxHeight - r.$size.scrollerHeight);

			if (this.restoreScrollTop_ !== null) {
				this.editorSetScrollTop(this.restoreScrollTop_);
				this.restoreScrollTop_ = null;
			}
		}

		this.onAlarmChange_ = (event) => { if (event.noteId === this.props.noteId) this.reloadNote(this.props); }
		this.onNoteTypeToggle_ = (event) => { if (event.noteId === this.props.noteId) this.reloadNote(this.props); }
		this.onTodoToggle_ = (event) => { if (event.noteId === this.props.noteId) this.reloadNote(this.props); }

		this.onEditorPaste_ = async (event) => {
			const formats = clipboard.availableFormats();
			for (let i = 0; i < formats.length; i++) {
				const format = formats[i].toLowerCase();
				const formatType = format.split('/')[0]
				if (formatType === 'image') {
					event.preventDefault();

					const image = clipboard.readImage();

					const fileExt = mimeUtils.toFileExtension(format);
					const filePath = Setting.value('tempDir') + '/' + md5(Date.now()) + '.' + fileExt;

					await shim.writeImageToFile(image, format, filePath);
					await this.commandAttachFile([filePath]);
					await shim.fsDriver().remove(filePath);
				}
			}
		}

		this.onEditorKeyDown_ = (event) => {
			const lastKeys = this.state.lastKeys.slice();
			lastKeys.push(event.key);
			while (lastKeys.length > 2) lastKeys.splice(0, 1);
			this.setState({ lastKeys: lastKeys });
		}

		this.onDrop_ = async (event) => {
			const files = event.dataTransfer.files;
			if (!files || !files.length) return;

			const filesToAttach = [];

			for (let i = 0; i < files.length; i++) {
				const file = files[i];
				if (!file.path) continue;
				filesToAttach.push(file.path);
			}

			await this.commandAttachFile(filesToAttach);
		}

		const updateSelectionRange = () => {

			const ranges = this.rawEditor().getSelection().getAllRanges();
			if (!ranges || !ranges.length || !this.state.note) {
				this.selectionRange_ = null;
			} else {
				this.selectionRange_ = ranges[0];
			}
		}

		this.aceEditor_selectionChange = (selection) => {
			updateSelectionRange();
		}

		this.aceEditor_focus = (event) => {
			updateSelectionRange();
		}

		this.externalEditWatcher_noteChange = (event) => {
			if (!this.state.note || !this.state.note.id) return;
			if (event.id === this.state.note.id) {
				this.reloadNote(this.props);
			}
		}
	}

	// Note:
	// - What's called "cursor position" is expressed as { row: x, column: y } and is how Ace Editor get/set the cursor position
	// - A "range" defines a selection with a start and end cusor position, expressed as { start: <CursorPos>, end: <CursorPos> } 
	// - A "text offset" below is the absolute position of the cursor in the string, as would be used in the indexOf() function.
	// The functions below are used to convert between the different types.
	rangeToTextOffsets(range, body) {
		return {
			start: this.cursorPositionToTextOffset(range.start, body),
			end: this.cursorPositionToTextOffset(range.end, body),
		};
	}

	currentTextOffset() {
		return this.cursorPositionToTextOffset(this.editor_.editor.getCursorPosition(), this.state.note.body);
	}

	cursorPositionToTextOffset(cursorPos, body) {
		if (!this.editor_ || !this.editor_.editor || !this.state.note || !this.state.note.body) return 0;

		const noteLines = body.split('\n');

		let pos = 0;
		for (let i = 0; i < noteLines.length; i++) {
			if (i > 0) pos++; // Need to add the newline that's been removed in the split() call above

			if (i === cursorPos.row) {
				pos += cursorPos.column;
				break;
			} else {
				pos += noteLines[i].length;
			}
		}

		return pos;
	}

	textOffsetToCursorPosition(offset, body) {
		const lines = body.split('\n');
		let row = 0;
		let currentOffset = 0;
		for (let i = 0; i < lines.length; i++) {
			const line = lines[i];
			if (currentOffset + line.length >= offset) {
				return {
					row: row,
					column: offset - currentOffset,
				}
			}

			row++;
			currentOffset += line.length + 1;	
		}
	}

	mdToHtml() {
		if (this.mdToHtml_) return this.mdToHtml_;
		this.mdToHtml_ = new MdToHtml({
			resourceBaseUrl: 'file://' + Setting.value('resourceDir') + '/',
		});
		return this.mdToHtml_;
	}

	async componentWillMount() {
		let note = null;

		if (this.props.newNote) {
			note = Object.assign({}, this.props.newNote);
		} else if (this.props.noteId) {
			note = await Note.load(this.props.noteId);
		}

		const folder = note ? Folder.byId(this.props.folders, note.parent_id) : null;

		this.setState({
			lastSavedNote: Object.assign({}, note),
			note: note,
			folder: folder,
			isLoading: false,
		});

		this.lastLoadedNoteId_ = note ? note.id : null;

		this.updateHtml(note && note.body ? note.body : '');

		eventManager.on('alarmChange', this.onAlarmChange_);
		eventManager.on('noteTypeToggle', this.onNoteTypeToggle_);
		eventManager.on('todoToggle', this.onTodoToggle_);
	}

	componentWillUnmount() {
		this.saveIfNeeded();

		this.mdToHtml_ = null;
		this.destroyWebview();

		eventManager.removeListener('alarmChange', this.onAlarmChange_);
		eventManager.removeListener('noteTypeToggle', this.onNoteTypeToggle_);
		eventManager.removeListener('todoToggle', this.onTodoToggle_);

		this.destroyExternalEditWatcher();
	}

	async saveIfNeeded(saveIfNewNote = false) {
		const forceSave = saveIfNewNote && (this.state.note && !this.state.note.id);

		if (this.scheduleSaveTimeout_) clearTimeout(this.scheduleSaveTimeout_);
		this.scheduleSaveTimeout_ = null;
		if (!forceSave) {
			if (!shared.isModified(this)) return;
		}
		await shared.saveNoteButton_press(this);

		this.externalEditWatcherUpdateNoteFile(this.state.note);
	}

	async saveOneProperty(name, value) {
		if (this.state.note && !this.state.note.id) {
			const note = Object.assign({}, this.state.note);
			note[name] = value;
			this.setState({ note: note });
			this.scheduleSave();
		} else {
			await shared.saveOneProperty(this, name, value);
		}
	}

	scheduleSave() {
		if (this.scheduleSaveTimeout_) clearTimeout(this.scheduleSaveTimeout_);
		this.scheduleSaveTimeout_ = setTimeout(() => {
			this.saveIfNeeded();
		}, 500);
	}

	async reloadNote(props, options = null) {
		if (!options) options = {};
		if (!('noReloadIfLocalChanges' in options)) options.noReloadIfLocalChanges = false;

		await this.saveIfNeeded();

		const previousNote = this.state.note ? Object.assign({}, this.state.note) : null;

		const stateNoteId = this.state.note ? this.state.note.id : null;
		let noteId = null;
		let note = null;
		let loadingNewNote = true;
		let parentFolder = null;

		if (props.newNote) {
			note = Object.assign({}, props.newNote);
			this.lastLoadedNoteId_ = null;
			this.externalEditWatcherStopWatchingAll();
		} else {
			noteId = props.noteId;
			loadingNewNote = stateNoteId !== noteId;
			this.lastLoadedNoteId_ = noteId;
			note = noteId ? await Note.load(noteId) : null;
			if (noteId !== this.lastLoadedNoteId_) return; // Race condition - current note was changed while this one was loading
			if (options.noReloadIfLocalChanges && this.isModified()) return;

			// If the note hasn't been changed, exit now
			if (this.state.note && note) {
				let diff = Note.diffObjects(this.state.note, note);
				delete diff.type_;
				if (!Object.getOwnPropertyNames(diff).length) return;
			}
		}

		this.mdToHtml_ = null;

		// If we are loading nothing (noteId == null), make sure to
		// set webviewReady to false too because the webview component
		// is going to be removed in render().
		const webviewReady = this.webview_ && this.state.webviewReady && (noteId || props.newNote);

		// Scroll back to top when loading new note
		if (loadingNewNote) {
			this.externalEditWatcherStopWatchingAll();

			this.editorMaxScrollTop_ = 0;

			// HACK: To go around a bug in Ace editor, we first set the scroll position to 1
			// and then (in the renderer callback) to the value we actually need. The first
			// operation helps clear the scroll position cache. See:
			// https://github.com/ajaxorg/ace/issues/2195
			this.editorSetScrollTop(1);
			this.restoreScrollTop_ = 0;

			// If a search is in progress we don't focus any field otherwise it will
			// take the focus out of the search box.
			if (note && this.props.notesParentType !== 'Search') {
				const focusSettingName = !!note.is_todo ? 'newTodoFocus' : 'newNoteFocus';

				if (Setting.value(focusSettingName) === 'title') {
					if (this.titleField_) this.titleField_.focus();
				} else {
					if (this.editor_) this.editor_.editor.focus();
				}
			}

			if (this.editor_) {
				// Calling setValue here does two things:
				// 1. It sets the initial value as recorded by the undo manager. If we were to set it instead to "" and wait for the render
				//    phase to set the value, the initial value would still be "", which means pressing "undo" on a note that has just loaded
				//    would clear it.
				// 2. It resets the undo manager - fixes https://github.com/laurent22/joplin/issues/355
				// Note: calling undoManager.reset() doesn't work
				try {
					this.editor_.editor.getSession().setValue(note ? note.body : '');
				} catch (error) {
					if (error.message === "Cannot read property 'match' of undefined") {
						// The internals of Ace Editor throws an exception when creating a new note,
						// but that can be ignored.
					} else {
						console.error(error);
					}
				}
				this.editor_.editor.clearSelection();
				this.editor_.editor.moveCursorTo(0,0);
			}
		}

		if (note)
		{
			parentFolder = Folder.byId(props.folders, note.parent_id);
		}

		let newState = {
			note: note,
			lastSavedNote: Object.assign({}, note),
			webviewReady: webviewReady,
			folder: parentFolder,
			lastKeys: [],
		};

		if (!note) {
			newState.newAndNoTitleChangeNoteId = null;
		} else if (note.id !== this.state.newAndNoTitleChangeNoteId) {
			newState.newAndNoTitleChangeNoteId = null;
		}

		this.lastSetHtml_ = '';
		this.lastSetMarkers_ = [];

		this.setState(newState);

		this.updateHtml(newState.note ? newState.note.body : '');
	}

	async componentWillReceiveProps(nextProps) {
		if (nextProps.newNote) {
			await this.reloadNote(nextProps);
		} else if ('noteId' in nextProps && nextProps.noteId !== this.props.noteId) {
			await this.reloadNote(nextProps);
		}

		if ('syncStarted' in nextProps && !nextProps.syncStarted && !this.isModified()) {
			await this.reloadNote(nextProps, { noReloadIfLocalChanges: true });
		}

		if (nextProps.windowCommand) {
			this.doCommand(nextProps.windowCommand);
		}
	}

	isModified() {
		return shared.isModified(this);
	}

	refreshNoteMetadata(force = null) {
		return shared.refreshNoteMetadata(this, force);
	}

	title_changeText(event) {
		shared.noteComponent_change(this, 'title', event.target.value);
		this.setState({ newAndNoTitleChangeNoteId: null });
		this.scheduleSave();
	}

	toggleIsTodo_onPress() {
		shared.toggleIsTodo_onPress(this);
		this.scheduleSave();
	}

	showMetadata_onPress() {
		shared.showMetadata_onPress(this);
	}

	async webview_ipcMessage(event) {
		const msg = event.channel ? event.channel : '';
		const args = event.args;
		const arg0 = args && args.length >= 1 ? args[0] : null;
		const arg1 = args && args.length >= 2 ? args[1] : null;

		reg.logger().debug('Got ipc-message: ' + msg, args);

		if (msg.indexOf('checkboxclick:') === 0) {
			// Ugly hack because setting the body here will make the scrollbar
			// go to some random position. So we save the scrollTop here and it
			// will be restored after the editor ref has been reset, and the
			// "afterRender" event has been called.
			this.restoreScrollTop_ = this.editorScrollTop();

			const newBody = this.mdToHtml_.handleCheckboxClick(msg, this.state.note.body);
			this.saveOneProperty('body', newBody);
		} else if (msg === 'percentScroll') {
			this.ignoreNextEditorScroll_ = true;
			this.setEditorPercentScroll(arg0);
		} else if (msg === 'contextMenu') {
			const itemType = arg0 && arg0.type;

			const menu = new Menu()

			if (itemType === "image" || itemType === "link") {
				const resource = await Resource.load(arg0.resourceId);
				const resourcePath = Resource.fullPath(resource);

				menu.append(new MenuItem({label: _('Open...'), click: async () => {
					const ok = bridge().openExternal('file://' + resourcePath);
					if (!ok) bridge().showErrorMessageBox(_('This file could not be opened: %s', resourcePath));
				}}));

				menu.append(new MenuItem({label: _('Save as...'), click: async () => {
					const filePath = bridge().showSaveDialog({
						defaultPath: resource.filename ? resource.filename : resource.title,
					});
					if (!filePath) return;
					await fs.copy(resourcePath, filePath);
				}}));

				menu.append(new MenuItem({label: _('Copy path to clipboard'), click: async () => {
					const { clipboard } = require('electron');
					const { toSystemSlashes } = require('lib/path-utils.js');
					clipboard.writeText(toSystemSlashes(resourcePath));
				}}));
			} else {
				reg.logger().error('Unhandled item type: ' + itemType);
				return;
			}

			menu.popup(bridge().window());
		} else if (msg.indexOf('joplin://') === 0) {
			const itemId = msg.substr('joplin://'.length);
			const item = await BaseItem.loadItemById(itemId);

			if (!item) throw new Error('No item with ID ' + itemId);

			if (item.type_ === BaseModel.TYPE_RESOURCE) {
				const filePath = Resource.fullPath(item);
				bridge().openItem(filePath);
			} else if (item.type_ === BaseModel.TYPE_NOTE) {
				this.props.dispatch({
					type: "FOLDER_SELECT",
					id: item.parent_id,
				});

				setTimeout(() => {
					this.props.dispatch({
						type: 'NOTE_SELECT',
						id: item.id,
					});
				}, 10);
			} else {
				throw new Error('Unsupported item type: ' + item.type_);
			}
		} else if (urlUtils.urlProtocol(msg)) {
			require('electron').shell.openExternal(msg);
		} else {
			bridge().showErrorMessageBox(_('Unsupported link or message: %s', msg));
		}
	}

	editorMaxScroll() {
		return this.editorMaxScrollTop_;
	}

	editorScrollTop() {
		return this.editor_.editor.getSession().getScrollTop();
	}

	editorSetScrollTop(v) {
		if (!this.editor_) return;
		this.editor_.editor.getSession().setScrollTop(v);
	}

	setEditorPercentScroll(p) {
		this.editorSetScrollTop(p * this.editorMaxScroll());
	}

	setViewerPercentScroll(p) {
		this.webview_.send('setPercentScroll', p);
	}

	editor_scroll() {
		if (this.ignoreNextEditorScroll_) {
			this.ignoreNextEditorScroll_ = false;
			return;
		}

		const m = this.editorMaxScroll();
		this.setViewerPercentScroll(m ? this.editorScrollTop() / m : 0);
	}

	webview_domReady() {
		if (!this.webview_) return;

		this.setState({
			webviewReady: true,
		});

		// if (Setting.value('env') === 'dev') this.webview_.openDevTools();
	}

	webview_ref(element) {
		if (this.webview_) {
			if (this.webview_ === element) return;
			this.destroyWebview();
		}

		if (!element) {
			this.destroyWebview();
		} else {
			this.initWebview(element);
		}
	}

	editor_ref(element) {
		if (this.editor_ === element) return;

		if (this.editor_) {
			this.editor_.editor.renderer.off('afterRender', this.onAfterEditorRender_);
			document.querySelector('#note-editor').removeEventListener('paste', this.onEditorPaste_, true);
			document.querySelector('#note-editor').removeEventListener('keydown', this.onEditorKeyDown_);
		}

		this.editor_ = element;

		if (this.editor_) {
			this.editor_.editor.renderer.on('afterRender', this.onAfterEditorRender_);

			const cancelledKeys = [];
			const letters = ['F', 'T', 'P', 'Q', 'L', ','];
			for (let i = 0; i < letters.length; i++) {
				const l = letters[i];
				cancelledKeys.push('Ctrl+' + l);
				cancelledKeys.push('Command+' + l);
			}

			for (let i = 0; i < cancelledKeys.length; i++) {
				const k = cancelledKeys[i];
				this.editor_.editor.commands.bindKey(k, () => {
					// HACK: Ace doesn't seem to provide a way to override its shortcuts, but throwing
					// an exception from this undocumented function seems to cancel it without any
					// side effect.
					// https://stackoverflow.com/questions/36075846
					throw new Error('HACK: Overriding Ace Editor shortcut: ' + k);
				});
			}

			document.querySelector('#note-editor').addEventListener('paste', this.onEditorPaste_, true);
			document.querySelector('#note-editor').addEventListener('keydown', this.onEditorKeyDown_);

			// Disable Markdown auto-completion (eg. auto-adding a dash after a line with a dash.
			// https://github.com/ajaxorg/ace/issues/2754
			const that = this; // The "this" within the function below refers to something else
			this.editor_.editor.getSession().getMode().getNextLineIndent = function(state, line) {
				const ls = that.state.lastKeys;
				if (ls.length >= 2 && ls[ls.length - 1] === 'Enter' && ls[ls.length - 2] === 'Enter') return this.$getIndent(line);

				if (line.indexOf('- [ ] ') === 0 || line.indexOf('- [x] ') === 0 || line.indexOf('- [X] ') === 0) return '- [ ] ';
				if (line.indexOf('- ') === 0) return '- ';
				if (line.indexOf('* ') === 0) return '* ';

				const bulletNumber = markdownUtils.olLineNumber(line);
				if (bulletNumber) return (bulletNumber + 1) + '. ';

				return this.$getIndent(line);
			};
		}
	}

	initWebview(wv) {
		if (!this.webviewListeners_) {
			this.webviewListeners_ = {
				'dom-ready': this.webview_domReady.bind(this),
				'ipc-message': this.webview_ipcMessage.bind(this),
			};
		}

		for (let n in this.webviewListeners_) {
			if (!this.webviewListeners_.hasOwnProperty(n)) continue;
			const fn = this.webviewListeners_[n];
			wv.addEventListener(n, fn);
		}

		this.webview_ = wv;
	}

	destroyWebview() {
		if (!this.webview_) return;

		for (let n in this.webviewListeners_) {
			if (!this.webviewListeners_.hasOwnProperty(n)) continue;
			const fn = this.webviewListeners_[n];
			this.webview_.removeEventListener(n, fn);
		}

		this.webview_ = null;
	}

	aceEditor_change(body) {
		shared.noteComponent_change(this, 'body', body);
		this.scheduleHtmlUpdate();
		this.scheduleSave();
	}

	scheduleHtmlUpdate(timeout = 500) {
		if (this.scheduleHtmlUpdateIID_) {
			clearTimeout(this.scheduleHtmlUpdateIID_);
			this.scheduleHtmlUpdateIID_ = null;
		}

		if (timeout) {
			this.scheduleHtmlUpdateIID_ = setTimeout(() => {
				this.updateHtml();
			}, timeout);
		} else {
			this.updateHtml();
		}
	}

	updateHtml(body = null) {
		const mdOptions = {
			onResourceLoaded: () => {
				this.updateHtml();
				this.forceUpdate();
			},
			postMessageSyntax: 'ipcRenderer.sendToHost',
		};

		const theme = themeStyle(this.props.theme);

		let bodyToRender = body;
		if (bodyToRender === null) bodyToRender = this.state.note && this.state.note.body ? this.state.note.body : '';
		let bodyHtml = '';

		const visiblePanes = this.props.visiblePanes || ['editor', 'viewer'];

		if (!bodyToRender.trim() && visiblePanes.indexOf('viewer') >= 0 && visiblePanes.indexOf('editor') < 0) {
			// Fixes https://github.com/laurent22/joplin/issues/217
			bodyToRender = '*' + _('This note has no content. Click on "%s" to toggle the editor and edit the note.', _('Layout')) + '*';
		}

		bodyHtml = this.mdToHtml().render(bodyToRender, theme, mdOptions);

		this.setState({ bodyHtml: bodyHtml });
	}

	async doCommand(command) {
		if (!command) return;

		let commandProcessed = true;

		if (command.name === 'exportPdf' && this.webview_) {
			const path = bridge().showSaveDialog({
				filters: [{ name: _('PDF File'), extensions: ['pdf']}]
			});

			if (path) {
				this.webview_.printToPDF({}, (error, data) => {
					if (error) {
						bridge().showErrorMessageBox(error.message);
					} else {
						shim.fsDriver().writeFile(path, data, 'buffer');
					}
				});
			}
		} else if (command.name === 'print' && this.webview_) {
			this.webview_.print();
		} else if (command.name === 'textBold') {
			this.commandTextBold();
		} else if (command.name === 'textItalic') {
			this.commandTextItalic();
<<<<<<< HEAD
		} else if (command.name === 'insertDateTime' ) {
			this.commandDateTime();
=======
		} else if (command.name === 'commandStartExternalEditing') {
			this.commandStartExternalEditing();
>>>>>>> 74d0f758
		} else {
			commandProcessed = false;
		}

		if (commandProcessed) {
			this.props.dispatch({
				type: 'WINDOW_COMMAND',
				name: null,
			});
		}
	}

	async commandAttachFile(filePaths = null) {
		if (!filePaths) {
			filePaths = bridge().showOpenDialog({
				properties: ['openFile', 'createDirectory', 'multiSelections'],
			});
			if (!filePaths || !filePaths.length) return;
		}

		await this.saveIfNeeded(true);
		let note = await Note.load(this.state.note.id);

		const position = this.currentTextOffset();

		for (let i = 0; i < filePaths.length; i++) {
			const filePath = filePaths[i];
			try {
				reg.logger().info('Attaching ' + filePath);
				note = await shim.attachFileToNote(note, filePath, position);
				reg.logger().info('File was attached.');
				this.setState({
					note: Object.assign({}, note),
					lastSavedNote: Object.assign({}, note),
				});

				this.updateHtml(note.body);
			} catch (error) {
				reg.logger().error(error);
				bridge().showErrorMessageBox(error.message);
			}
		}
	}

	async commandSetAlarm() {
		await this.saveIfNeeded(true);

		this.props.dispatch({
			type: 'WINDOW_COMMAND',
			name: 'editAlarm',
			noteId: this.state.note.id,
		});
	}

	externalEditWatcher() {
		if (!this.externalEditWatcher_) {
			this.externalEditWatcher_ = new ExternalEditWatcher((action) => { return this.props.dispatch(action) });
			this.externalEditWatcher_.setLogger(reg.logger());
			this.externalEditWatcher_.on('noteChange', this.externalEditWatcher_noteChange);
		}

		return this.externalEditWatcher_;
	}

	externalEditWatcherUpdateNoteFile(note) {
		if (this.externalEditWatcher_) this.externalEditWatcher().updateNoteFile(note);
	}

	externalEditWatcherStopWatchingAll() {
		if (this.externalEditWatcher_) this.externalEditWatcher().stopWatchingAll();
	}

	destroyExternalEditWatcher() {
		if (!this.externalEditWatcher_) return;

		console.info(this.externalEditWatcher_);

		this.externalEditWatcher_.off('noteChange', this.externalEditWatcher_noteChange);
		this.externalEditWatcher_.stopWatchingAll();
		this.externalEditWatcher_ = null;
	}

	async commandStartExternalEditing() {
		this.externalEditWatcher().openAndWatch(this.state.note);
	}

	async commandStopExternalEditing() {
		this.externalEditWatcherStopWatchingAll();
	}

	async commandSetTags() {
		await this.saveIfNeeded(true);

		this.props.dispatch({
			type: 'WINDOW_COMMAND',
			name: 'setTags',
			noteId: this.state.note.id,
		});
	}

	// Returns the actual Ace Editor instance (not the React wrapper)
	rawEditor() {
		return this.editor_ && this.editor_.editor ? this.editor_.editor : null;
	}

	updateEditorWithDelay(fn) {
		setTimeout(() => {
			if (!this.rawEditor()) return;
			fn(this.rawEditor());
		}, 10);
	}

	lineAtRow(row) {
		if (!this.state.note) return '';
		const body = this.state.note.body
		const lines = body.split('\n');
		if (row < 0 || row >= lines.length) return '';
		return lines[row];
	}

	selectionRangePreviousLine() {
		if (!this.selectionRange_) return '';
		const row = this.selectionRange_.start.row;
		return this.lineAtRow(row - 1);
	}

	selectionRangeCurrentLine() {
		if (!this.selectionRange_) return '';
		const row = this.selectionRange_.start.row;
		return this.lineAtRow(row);
	}

	wrapSelectionWithStrings(string1, string2 = '', defaultText = '') {
		if (!this.rawEditor() || !this.state.note) return;

		const selection = this.selectionRange_ ? this.rangeToTextOffsets(this.selectionRange_, this.state.note.body) : null;

		let newBody = this.state.note.body;

		if (selection && selection.start !== selection.end) {
			const s1 = this.state.note.body.substr(0, selection.start);
			const s2 = this.state.note.body.substr(selection.start, selection.end - selection.start);
			const s3 = this.state.note.body.substr(selection.end);
			newBody = s1 + string1 + s2 + string2 + s3;

			const r = this.selectionRange_;

			const newRange = {
				start: { row: r.start.row, column: r.start.column + string1.length},
				end: { row: r.end.row, column: r.end.column + string1.length},
			};

			this.updateEditorWithDelay((editor) => {
				const range = this.selectionRange_;
				range.setStart(newRange.start.row, newRange.start.column);
				range.setEnd(newRange.end.row, newRange.end.column);
				editor.getSession().getSelection().setSelectionRange(range, false);
				editor.focus();
			});
		} else {
			const textOffset = this.currentTextOffset();
			const s1 = this.state.note.body.substr(0, textOffset);
			const s2 = this.state.note.body.substr(textOffset);
			newBody = s1 + string1 + defaultText + string2 + s2;

			const p = this.textOffsetToCursorPosition(textOffset + string1.length, newBody);
			const newRange = {
				start: { row: p.row, column: p.column },
				end: { row: p.row, column: p.column + defaultText.length },
			};

			console.info('DDDDD', defaultText, newRange);

			this.updateEditorWithDelay((editor) => {
				if (defaultText && newRange) {
					const range = this.selectionRange_;
					range.setStart(newRange.start.row, newRange.start.column);
					range.setEnd(newRange.end.row, newRange.end.column);
					editor.getSession().getSelection().setSelectionRange(range, false);
				} else {
					for (let i = 0; i < string1.length; i++) {
						editor.getSession().getSelection().moveCursorRight();
					}
				}
				editor.focus();
			}, 10);
		}

		shared.noteComponent_change(this, 'body', newBody);
		this.scheduleHtmlUpdate();
		this.scheduleSave();
	}

	commandTextBold() {
		this.wrapSelectionWithStrings('**', '**', _('strong text'));
	}

	commandTextItalic() {
		this.wrapSelectionWithStrings('*', '*', _('emphasized text'));
	}

	commandDateTime() {
		this.wrapSelectionWithStrings(time.formatMsToLocal(new Date().getTime()));
	}

	commandTextCode() {
		this.wrapSelectionWithStrings('`', '`');
	}

	addListItem(string1, string2 = '', defaultText = '') {
		const currentLine = this.selectionRangeCurrentLine();
		let newLine = '\n'
		if (!currentLine) newLine = '';
		this.wrapSelectionWithStrings(newLine + string1, string2, defaultText);
	}

	commandTextCheckbox() {
		this.addListItem('- [ ] ', '', _('List item'));
	}

	commandTextListUl() {
		this.addListItem('- ', '', _('List item'));
	}

	commandTextListOl() {
		let bulletNumber = markdownUtils.olLineNumber(this.selectionRangeCurrentLine());
		if (!bulletNumber) bulletNumber = markdownUtils.olLineNumber(this.selectionRangePreviousLine());
		if (!bulletNumber) bulletNumber = 0;
		this.addListItem((bulletNumber + 1) + '. ', '', _('List item'));
	}

	commandTextHeading() {
		this.addListItem('## ');
	}

	commandTextHorizontalRule() {
		this.addListItem('* * *');
	}

	async commandTextLink() {
		const url = await dialogs.prompt(_('Insert Hyperlink'));
		this.wrapSelectionWithStrings('[', '](' + url + ')');
	}

	itemContextMenu(event) {
		const note = this.state.note;
		if (!note) return;

		const menu = new Menu()

		menu.append(new MenuItem({label: _('Attach file'), click: async () => {
			return this.commandAttachFile();
		}}));

		menu.append(new MenuItem({label: _('Tags'), click: async () => {
			return this.commandSetTags();
		}}));

		if (!!note.is_todo) {
			menu.append(new MenuItem({label: _('Set alarm'), click: async () => {
				return this.commandSetAlarm();
			}}));
		}

		menu.popup(bridge().window());
	}

	createToolbarItems(note) {
		const toolbarItems = [];
		if (note && this.state.folder && ['Search', 'Tag'].includes(this.props.notesParentType)) {
			toolbarItems.push({
				title: _('In: %s', this.state.folder.title),
				iconName: 'fa-folder-o',
				enabled: false,
			});
		}

		toolbarItems.push({
			tooltip: _('Bold'),
			iconName: 'fa-bold',
			onClick: () => { return this.commandTextBold(); },
		});

		toolbarItems.push({
			tooltip: _('Italic'),
			iconName: 'fa-italic',
			onClick: () => { return this.commandTextItalic(); },
		});

		toolbarItems.push({
			type: 'separator',
		});

		toolbarItems.push({
			tooltip: _('Hyperlink'),
			iconName: 'fa-link',
			onClick: () => { return this.commandTextLink(); },
		});

		toolbarItems.push({
			tooltip: _('Code'),
			iconName: 'fa-code',
			onClick: () => { return this.commandTextCode(); },
		});

		toolbarItems.push({
			tooltip: _('Attach file'),
			iconName: 'fa-paperclip',
			onClick: () => { return this.commandAttachFile(); },
		});

		toolbarItems.push({
			type: 'separator',
		});

		toolbarItems.push({
			tooltip: _('Numbered List'),
			iconName: 'fa-list-ol',
			onClick: () => { return this.commandTextListOl(); },
		});

		toolbarItems.push({
			tooltip: _('Bulleted List'),
			iconName: 'fa-list-ul',
			onClick: () => { return this.commandTextListUl(); },
		});

		toolbarItems.push({
			tooltip: _('Checkbox'),
			iconName: 'fa-check-square',
			onClick: () => { return this.commandTextCheckbox(); },
		});

		toolbarItems.push({
			tooltip: _('Heading'),
			iconName: 'fa-header',
			onClick: () => { return this.commandTextHeading(); },
		});

		toolbarItems.push({
			tooltip: _('Horizontal Rule'),
			iconName: 'fa-ellipsis-h',
			onClick: () => { return this.commandTextHorizontalRule(); },
		});

		toolbarItems.push({
			tooltip: _('Insert Date Time'),
			iconName: 'fa-calendar-plus-o',
			onClick: () => { return this.commandDateTime(); },
		});

		toolbarItems.push({
			type: 'separator',
		});

		if (note && this.props.watchedNoteFiles.indexOf(note.id) >= 0) {
			toolbarItems.push({
				tooltip: _('Click to stop external editing'),
				title: _('Watching...'),
				iconName: 'fa-external-link',
				onClick: () => { return this.commandStopExternalEditing(); },
			});
		} else {
			toolbarItems.push({
				tooltip: _('Edit in external editor'),
				iconName: 'fa-external-link',
				onClick: () => { return this.commandStartExternalEditing(); },
			});
		}

		toolbarItems.push({
			tooltip: _('Tags'),
			iconName: 'fa-tags',
			onClick: () => { return this.commandSetTags(); },
		});

		if (note.is_todo) {
			const item = {
				iconName: 'fa-clock-o',
				enabled: !note.todo_completed,
				onClick: () => { return this.commandSetAlarm(); },
			}
			if (Note.needAlarm(note)) {
				item.title = time.formatMsToLocal(note.todo_due);
			} else {
				item.tooltip = _('Set alarm');
			}
			toolbarItems.push(item);
		}

		return toolbarItems;
	}

	render() {
		const style = this.props.style;
		const note = this.state.note;
		const body = note && note.body ? note.body : '';
		const theme = themeStyle(this.props.theme);
		const visiblePanes = this.props.visiblePanes || ['editor', 'viewer'];
		const isTodo = note && !!note.is_todo;

		const borderWidth = 1;

		const rootStyle = Object.assign({
			borderLeft: borderWidth + 'px solid ' + theme.dividerColor,
			boxSizing: 'border-box',
			paddingLeft: 10,
			paddingRight: 0,
		}, style);

		const innerWidth = rootStyle.width - rootStyle.paddingLeft - rootStyle.paddingRight - borderWidth;

		if (!note || !!note.encryption_applied) {
			const emptyDivStyle = Object.assign({
				backgroundColor: 'black',
				opacity: 0.1,
			}, rootStyle);
			return <div style={emptyDivStyle}></div>
		}

		const titleBarStyle = {
			width: innerWidth - rootStyle.paddingLeft,
			height: 30,
			boxSizing: 'border-box',
			marginTop: 10,
			marginBottom: 0,
			display: 'flex',
			flexDirection: 'row',
			alignItems: 'center',
		};

		const titleEditorStyle = {
			display: 'flex',
			flex: 1,
			display: 'inline-block',
			paddingTop: 5,
			paddingBottom: 5,
			paddingLeft: 8,
			paddingRight: 8,
			marginRight: rootStyle.paddingLeft,
		};

		const toolbarStyle = {
			marginBottom: 10,
		};

		const bottomRowHeight = rootStyle.height - titleBarStyle.height - titleBarStyle.marginBottom - titleBarStyle.marginTop - theme.toolbarHeight - toolbarStyle.marginBottom;

		const viewerStyle = {
			width: Math.floor(innerWidth / 2),
			height: bottomRowHeight,
			overflow: 'hidden',
			float: 'left',
			verticalAlign: 'top',
			boxSizing: 'border-box',
		};

		const paddingTop = 14;

		const editorStyle = {
			width: innerWidth - viewerStyle.width,
			height: bottomRowHeight - paddingTop,
			overflowY: 'hidden',
			float: 'left',
			verticalAlign: 'top',
			paddingTop: paddingTop + 'px',
			lineHeight: theme.textAreaLineHeight + 'px',
			fontSize: theme.fontSize + 'px',
		};

		if (visiblePanes.indexOf('viewer') < 0) {
			// Note: setting webview.display to "none" is currently not supported due
			// to this bug: https://github.com/electron/electron/issues/8277
			// So instead setting the width 0.
			viewerStyle.width = 0;
			editorStyle.width = innerWidth;
		}

		if (visiblePanes.indexOf('editor') < 0) {
			editorStyle.display = 'none';
			viewerStyle.width = innerWidth;
		}

		if (visiblePanes.indexOf('viewer') >= 0 && visiblePanes.indexOf('editor') >= 0) {
			viewerStyle.borderLeft = '1px solid ' + theme.dividerColor;
		} else {
			viewerStyle.borderLeft = 'none';
		}

		if (this.state.webviewReady) {
			let html = this.state.bodyHtml;

			const htmlHasChanged = this.lastSetHtml_ !== html;
			 if (htmlHasChanged) {
				this.webview_.send('setHtml', html);
				this.lastSetHtml_ = html;
			}

			const search = BaseModel.byId(this.props.searches, this.props.selectedSearchId);
			const keywords = search ? Search.keywords(search.query_pattern) : [];

			if (htmlHasChanged || !ArrayUtils.contentEquals(this.lastSetMarkers_, keywords)) {
				this.lastSetMarkers_ = [];
				this.webview_.send('setMarkers', keywords);
			}
		}

		const toolbarItems = this.createToolbarItems(note);

		const toolbar = <Toolbar
			style={toolbarStyle}
			items={toolbarItems}
		/>

		const titleEditor = <input
			type="text"
			ref={(elem) => { this.titleField_ = elem; } }
			style={titleEditorStyle}
			value={note && note.title ? note.title : ''}
			onChange={(event) => { this.title_changeText(event); }}
			placeholder={ this.props.newNote ? _('Creating new %s...', isTodo ? _('to-do') : _('note')) : '' }
		/>

		const titleBarMenuButton = <IconButton style={{
			display: 'flex',
		}} iconName="fa-caret-down" theme={this.props.theme} onClick={() => { this.itemContextMenu() }} />

		const titleBarDate = <span style={Object.assign({}, theme.textStyle, {color: theme.colorFaded})}>{time.formatMsToLocal(note.user_updated_time)}</span>

		const viewer =  <webview
			style={viewerStyle}
			nodeintegration="1"
			src="gui/note-viewer/index.html"
			ref={(elem) => { this.webview_ref(elem); } }
		/>

		// const markers = [{
		// 	startRow: 2,
		// 	startCol: 3,
		// 	endRow: 2,
		// 	endCol: 6,
		// 	type: 'text',
		// 	className: 'test-marker'
		// }];

		// markers={markers}
		// editorProps={{$useWorker: false}}

		// #note-editor .test-marker {
		// 	background-color: red;
		// 	color: yellow;
		// 	position: absolute;
		// }

		const editorRootStyle = Object.assign({}, editorStyle);
		delete editorRootStyle.width;
		delete editorRootStyle.height;
		delete editorRootStyle.fontSize;
		const editor =  <AceEditor
			value={body}
			mode="markdown"
			theme="chrome"
			style={editorRootStyle}
			width={editorStyle.width + 'px'}
			height={editorStyle.height + 'px'}
			fontSize={editorStyle.fontSize}
			showGutter={false}
			name="note-editor"
			wrapEnabled={true}
			onScroll={(event) => { this.editor_scroll(); }}
			ref={(elem) => { this.editor_ref(elem); } }
			onChange={(body) => { this.aceEditor_change(body) }}
			showPrintMargin={false}
			onSelectionChange={this.aceEditor_selectionChange}
			onFocus={this.aceEditor_focus}

			// Disable warning: "Automatically scrolling cursor into view after
			// selection change this will be disabled in the next version set
			// editor.$blockScrolling = Infinity to disable this message"
			editorProps={{$blockScrolling: true}}

			// This is buggy (gets outside the container)
			highlightActiveLine={false}
		/>

		return (
			<div style={rootStyle} onDrop={this.onDrop_}>
				<div style={titleBarStyle}>
					{ titleEditor }
					{ titleBarDate }
					{ false ? titleBarMenuButton : null }
				</div>
				{ toolbar }
				{ editor }
				{ viewer }
			</div>
		);
	}

}

const mapStateToProps = (state) => {
	return {
		noteId: state.selectedNoteIds.length === 1 ? state.selectedNoteIds[0] : null,
		folderId: state.selectedFolderId,
		itemType: state.selectedItemType,
		folders: state.folders,
		theme: state.settings.theme,
		showAdvancedOptions: state.settings.showAdvancedOptions,
		syncStarted: state.syncStarted,
		newNote: state.newNote,
		windowCommand: state.windowCommand,
		notesParentType: state.notesParentType,
		searches: state.searches,
		selectedSearchId: state.selectedSearchId,
		watchedNoteFiles: state.watchedNoteFiles,
	};
};

const NoteText = connect(mapStateToProps)(NoteTextComponent);

module.exports = { NoteText };<|MERGE_RESOLUTION|>--- conflicted
+++ resolved
@@ -736,13 +736,10 @@
 			this.commandTextBold();
 		} else if (command.name === 'textItalic') {
 			this.commandTextItalic();
-<<<<<<< HEAD
 		} else if (command.name === 'insertDateTime' ) {
 			this.commandDateTime();
-=======
 		} else if (command.name === 'commandStartExternalEditing') {
 			this.commandStartExternalEditing();
->>>>>>> 74d0f758
 		} else {
 			commandProcessed = false;
 		}
