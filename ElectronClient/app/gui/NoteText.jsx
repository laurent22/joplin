const React = require('react');
const Note = require('lib/models/Note.js');
const BaseItem = require('lib/models/BaseItem.js');
const BaseModel = require('lib/BaseModel.js');
const Search = require('lib/models/Search.js');
const { time } = require('lib/time-utils.js');
const Setting = require('lib/models/Setting.js');
const { IconButton } = require('./IconButton.min.js');
const { urlDecode, escapeHtml } = require('lib/string-utils');
const Toolbar = require('./Toolbar.min.js');
const TagList = require('./TagList.min.js');
const { connect } = require('react-redux');
const { _ } = require('lib/locale.js');
const { reg } = require('lib/registry.js');
const MdToHtml = require('lib/MdToHtml');
const shared = require('lib/components/shared/note-screen-shared.js');
const { bridge } = require('electron').remote.require('./bridge');
const { themeStyle } = require('../theme.js');
const AceEditor = require('react-ace').default;
const Menu = bridge().Menu;
const MenuItem = bridge().MenuItem;
const { shim } = require('lib/shim.js');
const eventManager = require('../eventManager');
const fs = require('fs-extra');
const md5 = require('md5');
const mimeUtils = require('lib/mime-utils.js').mime;
const ArrayUtils = require('lib/ArrayUtils');
const urlUtils = require('lib/urlUtils');
const dialogs = require('./dialogs');
const markdownUtils = require('lib/markdownUtils');
const ExternalEditWatcher = require('lib/services/ExternalEditWatcher');
const ResourceFetcher = require('lib/services/ResourceFetcher');
const { toSystemSlashes, safeFilename } = require('lib/path-utils');
const { clipboard } = require('electron');

require('brace/mode/markdown');
// https://ace.c9.io/build/kitchen-sink.html
// https://highlightjs.org/static/demo/
require('brace/theme/chrome');
require('brace/theme/twilight');

class NoteTextComponent extends React.Component {

	constructor() {
		super();

		this.state = {
			note: null,
			noteMetadata: '',
			showNoteMetadata: false,
			folder: null,
			lastSavedNote: null,
			isLoading: true,
			webviewReady: false,
			scrollHeight: null,
			editorScrollTop: 0,
			newNote: null,
			noteTags: [],

			// If the current note was just created, and the title has never been
			// changed by the user, this variable contains that note ID. Used
			// to automatically set the title.
			newAndNoTitleChangeNoteId: null,
			bodyHtml: '',
			lastKeys: [],
		};

		this.lastLoadedNoteId_ = null;

		this.webviewListeners_ = null;
		this.ignoreNextEditorScroll_ = false;
		this.scheduleSaveTimeout_ = null;
		this.restoreScrollTop_ = null;
		this.lastSetHtml_ = '';
		this.lastSetMarkers_ = [];
		this.selectionRange_ = null;

		// Complicated but reliable method to get editor content height
		// https://github.com/ajaxorg/ace/issues/2046
		this.editorMaxScrollTop_ = 0;
		this.onAfterEditorRender_ = () => {
			const r = this.editor_.editor.renderer;
			this.editorMaxScrollTop_ = Math.max(0, r.layerConfig.maxHeight - r.$size.scrollerHeight);

			if (this.restoreScrollTop_ !== null) {
				this.editorSetScrollTop(this.restoreScrollTop_);
				this.restoreScrollTop_ = null;
			}
		}

		this.onAlarmChange_ = (event) => { if (event.noteId === this.props.noteId) this.reloadNote(this.props); }
		this.onNoteTypeToggle_ = (event) => { if (event.noteId === this.props.noteId) this.reloadNote(this.props); }
		this.onTodoToggle_ = (event) => { if (event.noteId === this.props.noteId) this.reloadNote(this.props); }

		this.onEditorPaste_ = async (event = null) => {
			const formats = clipboard.availableFormats();
			for (let i = 0; i < formats.length; i++) {
				const format = formats[i].toLowerCase();
				const formatType = format.split('/')[0]

				if (formatType === 'image') {
					if (event) event.preventDefault();

					const image = clipboard.readImage();

					const fileExt = mimeUtils.toFileExtension(format);
					const filePath = Setting.value('tempDir') + '/' + md5(Date.now()) + '.' + fileExt;

					await shim.writeImageToFile(image, format, filePath);
					await this.commandAttachFile([filePath]);
					await shim.fsDriver().remove(filePath);
				}
			}
		}

		this.onEditorKeyDown_ = (event) => {
			const lastKeys = this.state.lastKeys.slice();
			lastKeys.push(event.key);
			while (lastKeys.length > 2) lastKeys.splice(0, 1);
			this.setState({ lastKeys: lastKeys });
		}

		this.onEditorContextMenu_ = (event) => {
			const menu = new Menu();

			const selectedText = this.selectedText();
			const clipboardText = clipboard.readText();

			menu.append(new MenuItem({label: _('Cut'), enabled: !!selectedText, click: async () => {
				this.editorCutText();
			}}));

			menu.append(new MenuItem({label: _('Copy'), enabled: !!selectedText, click: async () => {
				this.editorCopyText();
			}}));

			menu.append(new MenuItem({label: _('Paste'), enabled: true, click: async () => {
				if (clipboardText) {
					this.editorPasteText();
				} else {
					// To handle pasting images
					this.onEditorPaste_();
				}
			}}));

			menu.popup(bridge().window());
		}

		this.onDrop_ = async (event) => {
			const dt = event.dataTransfer;

			if (dt.types.indexOf("text/x-jop-note-ids") >= 0) {
				const noteIds = JSON.parse(dt.getData("text/x-jop-note-ids"));
				const linkText = [];
				for (let i = 0; i < noteIds.length; i++) {
					const note = await Note.load(noteIds[i]);
					linkText.push(Note.markdownTag(note));
				}

				this.wrapSelectionWithStrings("", "", '', linkText.join('\n'));
			}

			const files = dt.files;
			if (!files || !files.length) return;

			const filesToAttach = [];

			for (let i = 0; i < files.length; i++) {
				const file = files[i];
				if (!file.path) continue;
				filesToAttach.push(file.path);
			}

			await this.commandAttachFile(filesToAttach);
		}

		const updateSelectionRange = () => {
			if (!this.rawEditor()) {
				this.selectionRange_ = null;
				return;
			}

			const ranges = this.rawEditor().getSelection().getAllRanges();
			if (!ranges || !ranges.length || !this.state.note) {
				this.selectionRange_ = null;
			} else {
				this.selectionRange_ = ranges[0];
			}
		}

		this.aceEditor_selectionChange = (selection) => {
			updateSelectionRange();
		}

		this.aceEditor_focus = (event) => {
			updateSelectionRange();
		}

		this.externalEditWatcher_noteChange = (event) => {
			if (!this.state.note || !this.state.note.id) return;
			if (event.id === this.state.note.id) {
				this.reloadNote(this.props);
			}
		}

		this.resourceFetcher_downloadComplete = async (resource) => {
			if (!this.state.note || !this.state.note.body) return;
			const resourceIds = await Note.linkedResourceIds(this.state.note.body);
			if (resourceIds.indexOf(resource.id) >= 0) {
				this.mdToHtml().clearCache();
				this.lastSetHtml_ = '';
				this.updateHtml(this.state.note.body);
			}
		}
	}

	// Note:
	// - What's called "cursor position" is expressed as { row: x, column: y } and is how Ace Editor get/set the cursor position
	// - A "range" defines a selection with a start and end cusor position, expressed as { start: <CursorPos>, end: <CursorPos> }
	// - A "text offset" below is the absolute position of the cursor in the string, as would be used in the indexOf() function.
	// The functions below are used to convert between the different types.
	rangeToTextOffsets(range, body) {
		return {
			start: this.cursorPositionToTextOffset(range.start, body),
			end: this.cursorPositionToTextOffset(range.end, body),
		};
	}

	currentTextOffset() {
		return this.cursorPositionToTextOffset(this.editor_.editor.getCursorPosition(), this.state.note.body);
	}

	cursorPositionToTextOffset(cursorPos, body) {
		if (!this.editor_ || !this.editor_.editor || !this.state.note || !this.state.note.body) return 0;

		const noteLines = body.split('\n');

		let pos = 0;
		for (let i = 0; i < noteLines.length; i++) {
			if (i > 0) pos++; // Need to add the newline that's been removed in the split() call above

			if (i === cursorPos.row) {
				pos += cursorPos.column;
				break;
			} else {
				pos += noteLines[i].length;
			}
		}

		return pos;
	}

	textOffsetToCursorPosition(offset, body) {
		const lines = body.split('\n');
		let row = 0;
		let currentOffset = 0;
		for (let i = 0; i < lines.length; i++) {
			const line = lines[i];
			if (currentOffset + line.length >= offset) {
				return {
					row: row,
					column: offset - currentOffset,
				}
			}

			row++;
			currentOffset += line.length + 1;
		}
	}

	mdToHtml() {
		if (this.mdToHtml_) return this.mdToHtml_;
		this.mdToHtml_ = new MdToHtml({
			resourceBaseUrl: 'file://' + Setting.value('resourceDir') + '/',
		});
		return this.mdToHtml_;
	}

	async componentWillMount() {
		let note = null;
		let noteTags = [];
		if (this.props.newNote) {
			note = Object.assign({}, this.props.newNote);
		} else if (this.props.noteId) {
			note = await Note.load(this.props.noteId);
			noteTags = this.props.noteTags || [];
		}

		const folder = note ? Folder.byId(this.props.folders, note.parent_id) : null;

		this.setState({
			lastSavedNote: Object.assign({}, note),
			note: note,
			folder: folder,
			isLoading: false,
			noteTags: noteTags
		});

		this.lastLoadedNoteId_ = note ? note.id : null;

		this.updateHtml(note && note.body ? note.body : '');

		eventManager.on('alarmChange', this.onAlarmChange_);
		eventManager.on('noteTypeToggle', this.onNoteTypeToggle_);
		eventManager.on('todoToggle', this.onTodoToggle_);

		ResourceFetcher.instance().on('downloadComplete', this.resourceFetcher_downloadComplete);
	}

	componentWillUnmount() {
		this.saveIfNeeded();

		this.mdToHtml_ = null;
		this.destroyWebview();

		eventManager.removeListener('alarmChange', this.onAlarmChange_);
		eventManager.removeListener('noteTypeToggle', this.onNoteTypeToggle_);
		eventManager.removeListener('todoToggle', this.onTodoToggle_);

		ResourceFetcher.instance().off('downloadComplete', this.resourceFetcher_downloadComplete);

		this.destroyExternalEditWatcher();
	}

	async saveIfNeeded(saveIfNewNote = false) {
		const forceSave = saveIfNewNote && (this.state.note && !this.state.note.id);

		if (this.scheduleSaveTimeout_) clearTimeout(this.scheduleSaveTimeout_);
		this.scheduleSaveTimeout_ = null;
		if (!forceSave) {
			if (!shared.isModified(this)) return;
		}
		await shared.saveNoteButton_press(this);

		this.externalEditWatcherUpdateNoteFile(this.state.note);
	}

	async saveOneProperty(name, value) {
		if (this.state.note && !this.state.note.id) {
			const note = Object.assign({}, this.state.note);
			note[name] = value;
			this.setState({ note: note });
			this.scheduleSave();
		} else {
			await shared.saveOneProperty(this, name, value);
		}
	}

	scheduleSave() {
		if (this.scheduleSaveTimeout_) clearTimeout(this.scheduleSaveTimeout_);
		this.scheduleSaveTimeout_ = setTimeout(() => {
			this.saveIfNeeded();
		}, 500);
	}

	async reloadNote(props, options = null) {
		if (!options) options = {};
		if (!('noReloadIfLocalChanges' in options)) options.noReloadIfLocalChanges = false;

		await this.saveIfNeeded();

		const previousNote = this.state.note ? Object.assign({}, this.state.note) : null;

		const stateNoteId = this.state.note ? this.state.note.id : null;
		let noteId = null;
		let note = null;
		let loadingNewNote = true;
		let parentFolder = null;
		let noteTags = [];

		if (props.newNote) {
			note = Object.assign({}, props.newNote);
			this.lastLoadedNoteId_ = null;
			this.externalEditWatcherStopWatchingAll();
		} else {
			noteId = props.noteId;
			loadingNewNote = stateNoteId !== noteId;
			noteTags = await Tag.tagsByNoteId(noteId);
			this.lastLoadedNoteId_ = noteId;
			note = noteId ? await Note.load(noteId) : null;
			if (noteId !== this.lastLoadedNoteId_) return; // Race condition - current note was changed while this one was loading
			if (options.noReloadIfLocalChanges && this.isModified()) return;

			// If the note hasn't been changed, exit now
			if (this.state.note && note) {
				let diff = Note.diffObjects(this.state.note, note);
				delete diff.type_;
				if (!Object.getOwnPropertyNames(diff).length) return;
			}
		}

		this.mdToHtml_ = null;

		// If we are loading nothing (noteId == null), make sure to
		// set webviewReady to false too because the webview component
		// is going to be removed in render().
		const webviewReady = this.webview_ && this.state.webviewReady && (noteId || props.newNote);

		// Scroll back to top when loading new note
		if (loadingNewNote) {
			this.externalEditWatcherStopWatchingAll();

			this.editorMaxScrollTop_ = 0;

			// HACK: To go around a bug in Ace editor, we first set the scroll position to 1
			// and then (in the renderer callback) to the value we actually need. The first
			// operation helps clear the scroll position cache. See:
			// https://github.com/ajaxorg/ace/issues/2195
			this.editorSetScrollTop(1);
			this.restoreScrollTop_ = 0;

			// Only force focus on notes when creating a new note/todo
			if (this.props.newNote) {
				const focusSettingName = !!note.is_todo ? 'newTodoFocus' : 'newNoteFocus';

				if (Setting.value(focusSettingName) === 'title') {
					if (this.titleField_) this.titleField_.focus();
				} else {
					if (this.editor_) this.editor_.editor.focus();
				}
			}

			if (this.editor_) {
				// Calling setValue here does two things:
				// 1. It sets the initial value as recorded by the undo manager. If we were to set it instead to "" and wait for the render
				//    phase to set the value, the initial value would still be "", which means pressing "undo" on a note that has just loaded
				//    would clear it.
				// 2. It resets the undo manager - fixes https://github.com/laurent22/joplin/issues/355
				// Note: calling undoManager.reset() doesn't work
				try {
					this.editor_.editor.getSession().setValue(note ? note.body : '');
				} catch (error) {
					if (error.message === "Cannot read property 'match' of undefined") {
						// The internals of Ace Editor throws an exception when creating a new note,
						// but that can be ignored.
					} else {
						console.error(error);
					}
				}
				this.editor_.editor.clearSelection();
				this.editor_.editor.moveCursorTo(0,0);
			}
		}

		if (note)
		{
			parentFolder = Folder.byId(props.folders, note.parent_id);
		}

		let newState = {
			note: note,
			lastSavedNote: Object.assign({}, note),
			webviewReady: webviewReady,
			folder: parentFolder,
			lastKeys: [],
			noteTags: noteTags
		};

		if (!note) {
			newState.newAndNoTitleChangeNoteId = null;
		} else if (note.id !== this.state.newAndNoTitleChangeNoteId) {
			newState.newAndNoTitleChangeNoteId = null;
		}

		this.lastSetHtml_ = '';
		this.lastSetMarkers_ = [];

		this.setState(newState);

<<<<<<< HEAD
=======
		// https://github.com/laurent22/joplin/pull/893#discussion_r228025210
		// @Abijeet: Had to add this check. If not, was going into an infinite loop where state was getting updated repeatedly.
		// Since I'm updating the state, the componentWillReceiveProps was getting triggered again, where nextProps.newNote was still true, causing reloadNote to trigger again and again.
		// Notes from Laurent: The selected note tags are part of the global Redux state because they need to be updated whenever tags are changed or deleted
		// anywhere in the app. Thus it's not possible simple to load the tags here (as we won't have a way to know if they're updated afterwards).
		// Perhaps a better way would be to move that code in the middleware, check for TAGS_DELETE, TAGS_UPDATE, etc. actions and update the 
		// selected note tags accordingly.
>>>>>>> 71d9b1d4
		if (!this.props.newNote) {
			this.props.dispatch({
				type: "SET_NOTE_TAGS",
				items: noteTags,
			});
		}

		this.updateHtml(newState.note ? newState.note.body : '');
	}

	async componentWillReceiveProps(nextProps) {
		if (nextProps.newNote) {
			await this.reloadNote(nextProps);
		} else if ('noteId' in nextProps && nextProps.noteId !== this.props.noteId) {
			await this.reloadNote(nextProps);
		} else if ('noteTags' in nextProps && this.areNoteTagsModified(nextProps.noteTags, this.state.noteTags)) {
			this.setState({
				noteTags: nextProps.noteTags
			});
		}

		if ('syncStarted' in nextProps && !nextProps.syncStarted && !this.isModified()) {
			await this.reloadNote(nextProps, { noReloadIfLocalChanges: true });
		}

		if (nextProps.windowCommand) {
			this.doCommand(nextProps.windowCommand);
		}
	}

	isModified() {
		return shared.isModified(this);
	}

	areNoteTagsModified(newTags, oldTags) {
		if (!oldTags) return true;

		if (newTags.length !== oldTags.length) return true;

		for (let i = 0; i < newTags.length; ++i) {
			let currNewTag = newTags[i];
			for (let j = 0; j < oldTags.length; ++j) {
				let currOldTag = oldTags[j];
				if (currOldTag.id === currNewTag.id && currOldTag.updated_time !== currNewTag.updated_time) {
					return true;
				}
			}
		}

		return false;
	}

	refreshNoteMetadata(force = null) {
		return shared.refreshNoteMetadata(this, force);
	}

	title_changeText(event) {
		shared.noteComponent_change(this, 'title', event.target.value);
		this.setState({ newAndNoTitleChangeNoteId: null });
		this.scheduleSave();
	}

	toggleIsTodo_onPress() {
		shared.toggleIsTodo_onPress(this);
		this.scheduleSave();
	}

	showMetadata_onPress() {
		shared.showMetadata_onPress(this);
	}

	async webview_ipcMessage(event) {
		const msg = event.channel ? event.channel : '';
		const args = event.args;
		const arg0 = args && args.length >= 1 ? args[0] : null;
		const arg1 = args && args.length >= 2 ? args[1] : null;

		reg.logger().debug('Got ipc-message: ' + msg, args);

		if (msg.indexOf('checkboxclick:') === 0) {
			// Ugly hack because setting the body here will make the scrollbar
			// go to some random position. So we save the scrollTop here and it
			// will be restored after the editor ref has been reset, and the
			// "afterRender" event has been called.
			this.restoreScrollTop_ = this.editorScrollTop();

			const newBody = this.mdToHtml_.handleCheckboxClick(msg, this.state.note.body);
			this.saveOneProperty('body', newBody);
		} else if (msg === 'percentScroll') {
			this.ignoreNextEditorScroll_ = true;
			this.setEditorPercentScroll(arg0);
		} else if (msg === 'contextMenu') {
			const itemType = arg0 && arg0.type;

			const menu = new Menu()

			if (itemType === "image" || itemType === "resource") {
				const resource = await Resource.load(arg0.resourceId);
				const resourcePath = Resource.fullPath(resource);

				menu.append(new MenuItem({label: _('Open...'), click: async () => {
					const ok = bridge().openExternal('file://' + resourcePath);
					if (!ok) bridge().showErrorMessageBox(_('This file could not be opened: %s', resourcePath));
				}}));

				menu.append(new MenuItem({label: _('Save as...'), click: async () => {
					const filePath = bridge().showSaveDialog({
						defaultPath: resource.filename ? resource.filename : resource.title,
					});
					if (!filePath) return;
					await fs.copy(resourcePath, filePath);
				}}));

				menu.append(new MenuItem({label: _('Copy path to clipboard'), click: async () => {
					clipboard.writeText(toSystemSlashes(resourcePath));
				}}));
			} else if (itemType === "text") {
				menu.append(new MenuItem({label: _('Copy'), click: async () => {
					clipboard.writeText(arg0.textToCopy);
				}}));
			} else if (itemType === "link") {
				menu.append(new MenuItem({label: _('Copy Link Address'), click: async () => {
					clipboard.writeText(arg0.textToCopy);
				}}));
			} else {
				reg.logger().error('Unhandled item type: ' + itemType);
				return;
			}

			menu.popup(bridge().window());
		} else if (msg.indexOf('joplin://') === 0) {
			const itemId = msg.substr('joplin://'.length);
			const item = await BaseItem.loadItemById(itemId);

			if (!item) throw new Error('No item with ID ' + itemId);

			if (item.type_ === BaseModel.TYPE_RESOURCE) {
				const localState = await Resource.localState(item);
				if (localState.fetch_status !== Resource.FETCH_STATUS_DONE || !!item.encryption_blob_encrypted) {
					bridge().showErrorMessageBox(_('This attachment is not downloaded or not decrypted yet.'));
					return;
				}
				const filePath = Resource.fullPath(item);
				bridge().openItem(filePath);
			} else if (item.type_ === BaseModel.TYPE_NOTE) {
				this.props.dispatch({
					type: "FOLDER_AND_NOTE_SELECT",
					folderId: item.parent_id,
					noteId: item.id,
				});
			} else {
				throw new Error('Unsupported item type: ' + item.type_);
			}
		} else if (urlUtils.urlProtocol(msg)) {
			if (msg.indexOf('file://') === 0) {
				// When using the file:// protocol, openExternal doesn't work (does nothing) with URL-encoded paths
				require('electron').shell.openExternal(urlDecode(msg));
			} else {
				require('electron').shell.openExternal(msg);
			}
		} else if (msg.indexOf('#') === 0) {
			// This is an internal anchor, which is handled by the WebView so skip this case
		} else {
			bridge().showErrorMessageBox(_('Unsupported link or message: %s', msg));
		}
	}

	editorMaxScroll() {
		return this.editorMaxScrollTop_;
	}

	editorScrollTop() {
		return this.editor_.editor.getSession().getScrollTop();
	}

	editorSetScrollTop(v) {
		if (!this.editor_) return;
		this.editor_.editor.getSession().setScrollTop(v);
	}

	setEditorPercentScroll(p) {
		this.editorSetScrollTop(p * this.editorMaxScroll());
	}

	setViewerPercentScroll(p) {
		this.webview_.send('setPercentScroll', p);
	}

	editor_scroll() {
		if (this.ignoreNextEditorScroll_) {
			this.ignoreNextEditorScroll_ = false;
			return;
		}

		const m = this.editorMaxScroll();
		this.setViewerPercentScroll(m ? this.editorScrollTop() / m : 0);
	}

	webview_domReady() {
		if (!this.webview_) return;

		this.setState({
			webviewReady: true,
		});

		// if (Setting.value('env') === 'dev') this.webview_.openDevTools();
	}

	webview_ref(element) {
		if (this.webview_) {
			if (this.webview_ === element) return;
			this.destroyWebview();
		}

		if (!element) {
			this.destroyWebview();
		} else {
			this.initWebview(element);
		}
	}

	editor_ref(element) {
		if (this.editor_ === element) return;

		if (this.editor_) {
			this.editor_.editor.renderer.off('afterRender', this.onAfterEditorRender_);
			document.querySelector('#note-editor').removeEventListener('paste', this.onEditorPaste_, true);
			document.querySelector('#note-editor').removeEventListener('keydown', this.onEditorKeyDown_);
			document.querySelector('#note-editor').removeEventListener('contextmenu', this.onEditorContextMenu_);
		}

		this.editor_ = element;

		if (this.editor_) {
			this.editor_.editor.renderer.on('afterRender', this.onAfterEditorRender_);

			const cancelledKeys = [];
			const letters = ['F', 'T', 'P', 'Q', 'L', ','];
			for (let i = 0; i < letters.length; i++) {
				const l = letters[i];
				cancelledKeys.push('Ctrl+' + l);
				cancelledKeys.push('Command+' + l);
			}

			for (let i = 0; i < cancelledKeys.length; i++) {
				const k = cancelledKeys[i];
				this.editor_.editor.commands.bindKey(k, () => {
					// HACK: Ace doesn't seem to provide a way to override its shortcuts, but throwing
					// an exception from this undocumented function seems to cancel it without any
					// side effect.
					// https://stackoverflow.com/questions/36075846
					throw new Error('HACK: Overriding Ace Editor shortcut: ' + k);
				});
			}

			document.querySelector('#note-editor').addEventListener('paste', this.onEditorPaste_, true);
			document.querySelector('#note-editor').addEventListener('keydown', this.onEditorKeyDown_);
			document.querySelector('#note-editor').addEventListener('contextmenu', this.onEditorContextMenu_);

			const lineLeftSpaces = function(line) {
				let output = '';
				for (let i = 0; i < line.length; i++) {
					if ([' ', '\t'].indexOf(line[i]) >= 0) {
						output += line[i];
					} else {
						break;
					}
				}
				return output;
			}

			// Disable Markdown auto-completion (eg. auto-adding a dash after a line with a dash.
			// https://github.com/ajaxorg/ace/issues/2754
			const that = this; // The "this" within the function below refers to something else
			this.editor_.editor.getSession().getMode().getNextLineIndent = function(state, line) {
				const ls = that.state.lastKeys;
				if (ls.length >= 2 && ls[ls.length - 1] === 'Enter' && ls[ls.length - 2] === 'Enter') return this.$getIndent(line);

				const leftSpaces = lineLeftSpaces(line);
				const lineNoLeftSpaces = line.trimLeft();

				if (lineNoLeftSpaces.indexOf('- [ ] ') === 0 || lineNoLeftSpaces.indexOf('- [x] ') === 0 || lineNoLeftSpaces.indexOf('- [X] ') === 0) return leftSpaces + '- [ ] ';
				if (lineNoLeftSpaces.indexOf('- ') === 0) return leftSpaces + '- ';
				if (lineNoLeftSpaces.indexOf('* ') === 0 && line.trim() !== '* * *') return leftSpaces + '* ';

				const bulletNumber = markdownUtils.olLineNumber(lineNoLeftSpaces);
				if (bulletNumber) return leftSpaces + (bulletNumber + 1) + '. ';

				return this.$getIndent(line);
			};
		}
	}

	initWebview(wv) {
		if (!this.webviewListeners_) {
			this.webviewListeners_ = {
				'dom-ready': this.webview_domReady.bind(this),
				'ipc-message': this.webview_ipcMessage.bind(this),
			};
		}

		for (let n in this.webviewListeners_) {
			if (!this.webviewListeners_.hasOwnProperty(n)) continue;
			const fn = this.webviewListeners_[n];
			wv.addEventListener(n, fn);
		}

		this.webview_ = wv;
	}

	destroyWebview() {
		if (!this.webview_) return;

		for (let n in this.webviewListeners_) {
			if (!this.webviewListeners_.hasOwnProperty(n)) continue;
			const fn = this.webviewListeners_[n];
			this.webview_.removeEventListener(n, fn);
		}

		this.webview_ = null;
	}

	aceEditor_change(body) {
		shared.noteComponent_change(this, 'body', body);
		this.scheduleHtmlUpdate();
		this.scheduleSave();
	}

	scheduleHtmlUpdate(timeout = 500) {
		if (this.scheduleHtmlUpdateIID_) {
			clearTimeout(this.scheduleHtmlUpdateIID_);
			this.scheduleHtmlUpdateIID_ = null;
		}

		if (timeout) {
			this.scheduleHtmlUpdateIID_ = setTimeout(() => {
				this.updateHtml();
			}, timeout);
		} else {
			this.updateHtml();
		}
	}

	updateHtml(body = null) {
		const mdOptions = {
			onResourceLoaded: () => {
				if (this.resourceLoadedTimeoutId_) {
					clearTimeout(this.resourceLoadedTimeoutId_);
					this.resourceLoadedTimeoutId_ = null;
				}

				this.resourceLoadedTimeoutId_ = setTimeout(() => {
					this.resourceLoadedTimeoutId_ = null;
					this.updateHtml();
					this.forceUpdate();
				}, 100);
			},
			postMessageSyntax: 'ipcProxySendToHost',
		};

		const theme = themeStyle(this.props.theme);

		let bodyToRender = body;
		if (bodyToRender === null) bodyToRender = this.state.note && this.state.note.body ? this.state.note.body : '';
		bodyToRender = '<style>' + this.props.customCss + '</style>\n' + bodyToRender;
		let bodyHtml = '';

		const visiblePanes = this.props.visiblePanes || ['editor', 'viewer'];

		if (!bodyToRender.trim() && visiblePanes.indexOf('viewer') >= 0 && visiblePanes.indexOf('editor') < 0) {
			// Fixes https://github.com/laurent22/joplin/issues/217
			bodyToRender = '*' + _('This note has no content. Click on "%s" to toggle the editor and edit the note.', _('Layout')) + '*';
		}

		bodyHtml = this.mdToHtml().render(bodyToRender, theme, mdOptions);

		this.setState({ bodyHtml: bodyHtml });
	}

	async doCommand(command) {
		if (!command || !this.state.note) return;

		let commandProcessed = true;

		if (command.name === 'exportPdf' && this.webview_) {
			this.commandSavePdf();
		} else if (command.name === 'print' && this.webview_) {
			this.webview_.print();
		} else if (command.name === 'textBold') {
			this.commandTextBold();
		} else if (command.name === 'textItalic') {
			this.commandTextItalic();
		} else if (command.name === 'insertDateTime' ) {
			this.commandDateTime();
		} else if (command.name === 'commandStartExternalEditing') {
			this.commandStartExternalEditing();
		} else {
			commandProcessed = false;
		}

		if (commandProcessed) {
			this.props.dispatch({
				type: 'WINDOW_COMMAND',
				name: null,
			});
		}
	}

	async commandAttachFile(filePaths = null) {
		if (!filePaths) {
			filePaths = bridge().showOpenDialog({
				properties: ['openFile', 'createDirectory', 'multiSelections'],
			});
			if (!filePaths || !filePaths.length) return;
		}

		await this.saveIfNeeded(true);
		let note = await Note.load(this.state.note.id);

		const position = this.currentTextOffset();

		for (let i = 0; i < filePaths.length; i++) {
			const filePath = filePaths[i];
			try {
				reg.logger().info('Attaching ' + filePath);
				note = await shim.attachFileToNote(note, filePath, position);
				reg.logger().info('File was attached.');
				this.setState({
					note: Object.assign({}, note),
					lastSavedNote: Object.assign({}, note),
				});

				this.updateHtml(note.body);
			} catch (error) {
				reg.logger().error(error);
				bridge().showErrorMessageBox(error.message);
			}
		}
	}

	async commandSetAlarm() {
		await this.saveIfNeeded(true);

		this.props.dispatch({
			type: 'WINDOW_COMMAND',
			name: 'editAlarm',
			noteId: this.state.note.id,
		});
	}

	commandSavePdf() {
		const path = bridge().showSaveDialog({
			filters: [{ name: _('PDF File'), extensions: ['pdf']}],
			defaultPath: safeFilename(this.state.note.title),
		});

		if (path) {
			// Temporarily add a <h2> title in the webview
			const newHtml = this.insertHtmlHeading_(this.lastSetHtml_, this.state.note.title);
			this.webview_.send('setHtml', newHtml);

			setTimeout(() => {
				this.webview_.printToPDF({}, (error, data) => {
					if (error) {
						bridge().showErrorMessageBox(error.message);
					} else {
						shim.fsDriver().writeFile(path, data, 'buffer');
					}
	
					// Refresh the webview, restoring the previous content
					this.lastSetHtml_ = '';
					this.forceUpdate();
				});
			}, 100);
		}
	}

	insertHtmlHeading_(s, heading) {
		const tag = 'h2';
		const marker = '<!-- START_OF_DOCUMENT -->'
		let splitStyle = s.split(marker);
		const index = splitStyle.length > 1 ? 1 : 0;
		let toInsert = escapeHtml(heading);
		toInsert = '<' + tag + '>' + toInsert + '</' + tag + '>';
		splitStyle[index] = toInsert + splitStyle[index];
		return splitStyle.join(marker);
	}

	externalEditWatcher() {
		if (!this.externalEditWatcher_) {
			this.externalEditWatcher_ = new ExternalEditWatcher((action) => { return this.props.dispatch(action) });
			this.externalEditWatcher_.setLogger(reg.logger());
			this.externalEditWatcher_.on('noteChange', this.externalEditWatcher_noteChange);
		}

		return this.externalEditWatcher_;
	}

	externalEditWatcherUpdateNoteFile(note) {
		if (this.externalEditWatcher_) this.externalEditWatcher().updateNoteFile(note);
	}

	externalEditWatcherStopWatchingAll() {
		if (this.externalEditWatcher_) this.externalEditWatcher().stopWatchingAll();
	}

	destroyExternalEditWatcher() {
		if (!this.externalEditWatcher_) return;

		this.externalEditWatcher_.off('noteChange', this.externalEditWatcher_noteChange);
		this.externalEditWatcher_.stopWatchingAll();
		this.externalEditWatcher_ = null;
	}

	async commandStartExternalEditing() {
		try {
			await this.externalEditWatcher().openAndWatch(this.state.note);
		} catch (error) {
			bridge().showErrorMessageBox(_('Error opening note in editor: %s', error.message));
		}
	}

	async commandStopExternalEditing() {
		this.externalEditWatcherStopWatchingAll();
	}

	async commandSetTags() {
		await this.saveIfNeeded(true);

		this.props.dispatch({
			type: 'WINDOW_COMMAND',
			name: 'setTags',
			noteId: this.state.note.id,
		});
	}

	// Returns the actual Ace Editor instance (not the React wrapper)
	rawEditor() {
		return this.editor_ && this.editor_.editor ? this.editor_.editor : null;
	}

	updateEditorWithDelay(fn) {
		setTimeout(() => {
			if (!this.rawEditor()) return;
			fn(this.rawEditor());
		}, 10);
	}

	lineAtRow(row) {
		if (!this.state.note) return '';
		const body = this.state.note.body
		const lines = body.split('\n');
		if (row < 0 || row >= lines.length) return '';
		return lines[row];
	}

	selectedText() {
		if (!this.state.note || !this.state.note.body) return '';

		const selection = this.textOffsetSelection();
		if (!selection || selection.start === selection.end) return '';

		return this.state.note.body.substr(selection.start, selection.end - selection.start);
	}

	editorCopyText() {
		clipboard.writeText(this.selectedText());
	}

	editorCutText() {
		const selectedText = this.selectedText();
		if (!selectedText) return;

		clipboard.writeText(selectedText);

		const s = this.textOffsetSelection();
		if (!s || s.start === s.end) return '';

		const s1 = this.state.note.body.substr(0, s.start);
		const s2 = this.state.note.body.substr(s.end);

		shared.noteComponent_change(this, 'body', s1 + s2);

		this.updateEditorWithDelay((editor) => {
			const range = this.selectionRange_;
			range.setStart(range.start.row, range.start.column);
			range.setEnd(range.start.row, range.start.column);
			editor.getSession().getSelection().setSelectionRange(range, false);
			editor.focus();
		}, 10);
	}

	editorPasteText() {
		const s = this.textOffsetSelection();
		const s1 = this.state.note.body.substr(0, s.start);
		const s2 = this.state.note.body.substr(s.end);
		this.wrapSelectionWithStrings("", "", '', clipboard.readText());
	}

	selectionRangePreviousLine() {
		if (!this.selectionRange_) return '';
		const row = this.selectionRange_.start.row;
		return this.lineAtRow(row - 1);
	}

	selectionRangeCurrentLine() {
		if (!this.selectionRange_) return '';
		const row = this.selectionRange_.start.row;
		return this.lineAtRow(row);
	}

	textOffsetSelection() {
		return this.selectionRange_ ? this.rangeToTextOffsets(this.selectionRange_, this.state.note.body) : null;
	}

	wrapSelectionWithStrings(string1, string2 = '', defaultText = '', replacementText = '') {
		if (!this.rawEditor() || !this.state.note) return;

		const selection = this.textOffsetSelection();

		let newBody = this.state.note.body;

		if (selection && selection.start !== selection.end) {
			const s1 = this.state.note.body.substr(0, selection.start);
			const s2 = replacementText ? replacementText : this.state.note.body.substr(selection.start, selection.end - selection.start);
			const s3 = this.state.note.body.substr(selection.end);
			newBody = s1 + string1 + s2 + string2 + s3;

			const r = this.selectionRange_;

			const newRange = {
				start: { row: r.start.row, column: r.start.column + string1.length},
				end: { row: r.end.row, column: r.end.column + string1.length},
			};

			if (replacementText) {
				const diff = replacementText.length - (selection.end - selection.start);
				newRange.end.column += diff;
			}

			this.updateEditorWithDelay((editor) => {
				const range = this.selectionRange_;
				range.setStart(newRange.start.row, newRange.start.column);
				range.setEnd(newRange.end.row, newRange.end.column);
				editor.getSession().getSelection().setSelectionRange(range, false);
				editor.focus();
			});
		} else {
			let middleText = replacementText ? replacementText : defaultText;
			const textOffset = this.currentTextOffset();
			const s1 = this.state.note.body.substr(0, textOffset);
			const s2 = this.state.note.body.substr(textOffset);
			newBody = s1 + string1 + middleText + string2 + s2;

			const p = this.textOffsetToCursorPosition(textOffset + string1.length, newBody);
			const newRange = {
				start: { row: p.row, column: p.column },
				end: { row: p.row, column: p.column + middleText.length },
			};

			// BUG!! If replacementText contains newline characters, the logic
			// to select the new text will not work.

			this.updateEditorWithDelay((editor) => {
				if (middleText && newRange) {
					const range = this.selectionRange_;
					range.setStart(newRange.start.row, newRange.start.column);
					range.setEnd(newRange.end.row, newRange.end.column);
					editor.getSession().getSelection().setSelectionRange(range, false);
				} else {
					for (let i = 0; i < string1.length; i++) {
						editor.getSession().getSelection().moveCursorRight();
					}
				}
				editor.focus();
			}, 10);
		}

		shared.noteComponent_change(this, 'body', newBody);
		this.scheduleHtmlUpdate();
		this.scheduleSave();
	}

	commandTextBold() {
		this.wrapSelectionWithStrings('**', '**', _('strong text'));
	}

	commandTextItalic() {
		this.wrapSelectionWithStrings('*', '*', _('emphasized text'));
	}

	commandDateTime() {
		this.wrapSelectionWithStrings(time.formatMsToLocal(new Date().getTime()));
	}

	commandTextCode() {
		this.wrapSelectionWithStrings('`', '`');
	}

	addListItem(string1, string2 = '', defaultText = '') {
		const currentLine = this.selectionRangeCurrentLine();
		let newLine = '\n'
		if (!currentLine) newLine = '';
		this.wrapSelectionWithStrings(newLine + string1, string2, defaultText);
	}

	commandTextCheckbox() {
		this.addListItem('- [ ] ', '', _('List item'));
	}

	commandTextListUl() {
		this.addListItem('- ', '', _('List item'));
	}

	commandTextListOl() {
		let bulletNumber = markdownUtils.olLineNumber(this.selectionRangeCurrentLine());
		if (!bulletNumber) bulletNumber = markdownUtils.olLineNumber(this.selectionRangePreviousLine());
		if (!bulletNumber) bulletNumber = 0;
		this.addListItem((bulletNumber + 1) + '. ', '', _('List item'));
	}

	commandTextHeading() {
		this.addListItem('## ');
	}

	commandTextHorizontalRule() {
		this.addListItem('* * *');
	}

	async commandTextLink() {
		const url = await dialogs.prompt(_('Insert Hyperlink'));
		this.wrapSelectionWithStrings('[', '](' + url + ')');
	}

	itemContextMenu(event) {
		const note = this.state.note;
		if (!note) return;

		const menu = new Menu()

		menu.append(new MenuItem({label: _('Attach file'), click: async () => {
			return this.commandAttachFile();
		}}));

		menu.append(new MenuItem({label: _('Tags'), click: async () => {
			return this.commandSetTags();
		}}));

		if (!!note.is_todo) {
			menu.append(new MenuItem({label: _('Set alarm'), click: async () => {
				return this.commandSetAlarm();
			}}));
		}

		menu.popup(bridge().window());
	}

	createToolbarItems(note) {
		const toolbarItems = [];
		if (note && this.state.folder && ['Search', 'Tag'].includes(this.props.notesParentType)) {
			toolbarItems.push({
				title: _('In: %s', this.state.folder.title),
				iconName: 'fa-folder-o',
				enabled: false,
			});
		}

		toolbarItems.push({
			tooltip: _('Bold'),
			iconName: 'fa-bold',
			onClick: () => { return this.commandTextBold(); },
		});

		toolbarItems.push({
			tooltip: _('Italic'),
			iconName: 'fa-italic',
			onClick: () => { return this.commandTextItalic(); },
		});

		toolbarItems.push({
			type: 'separator',
		});

		toolbarItems.push({
			tooltip: _('Note properties'),
			iconName: 'fa-info-circle',
			onClick: () => {
				const n = this.state.note;
				if (!n || !n.id) return;

				this.props.dispatch({
					type: 'WINDOW_COMMAND',
					name: 'commandNoteProperties',
					noteId: n.id,
				});
			},
		});

		toolbarItems.push({
			type: 'separator',
		});

		toolbarItems.push({
			tooltip: _('Hyperlink'),
			iconName: 'fa-link',
			onClick: () => { return this.commandTextLink(); },
		});

		toolbarItems.push({
			tooltip: _('Code'),
			iconName: 'fa-code',
			onClick: () => { return this.commandTextCode(); },
		});

		toolbarItems.push({
			tooltip: _('Attach file'),
			iconName: 'fa-paperclip',
			onClick: () => { return this.commandAttachFile(); },
		});

		toolbarItems.push({
			type: 'separator',
		});

		toolbarItems.push({
			tooltip: _('Numbered List'),
			iconName: 'fa-list-ol',
			onClick: () => { return this.commandTextListOl(); },
		});

		toolbarItems.push({
			tooltip: _('Bulleted List'),
			iconName: 'fa-list-ul',
			onClick: () => { return this.commandTextListUl(); },
		});

		toolbarItems.push({
			tooltip: _('Checkbox'),
			iconName: 'fa-check-square',
			onClick: () => { return this.commandTextCheckbox(); },
		});

		toolbarItems.push({
			tooltip: _('Heading'),
			iconName: 'fa-header',
			onClick: () => { return this.commandTextHeading(); },
		});

		toolbarItems.push({
			tooltip: _('Horizontal Rule'),
			iconName: 'fa-ellipsis-h',
			onClick: () => { return this.commandTextHorizontalRule(); },
		});

		toolbarItems.push({
			tooltip: _('Insert Date Time'),
			iconName: 'fa-calendar-plus-o',
			onClick: () => { return this.commandDateTime(); },
		});

		toolbarItems.push({
			type: 'separator',
		});

		if (note && this.props.watchedNoteFiles.indexOf(note.id) >= 0) {
			toolbarItems.push({
				tooltip: _('Click to stop external editing'),
				title: _('Watching...'),
				iconName: 'fa-external-link',
				onClick: () => { return this.commandStopExternalEditing(); },
			});
		} else {
			toolbarItems.push({
				tooltip: _('Edit in external editor'),
				iconName: 'fa-external-link',
				onClick: () => { return this.commandStartExternalEditing(); },
			});
		}

		toolbarItems.push({
			tooltip: _('Tags'),
			iconName: 'fa-tags',
			onClick: () => { return this.commandSetTags(); },
		});

		if (note.is_todo) {
			const item = {
				iconName: 'fa-clock-o',
				enabled: !note.todo_completed,
				onClick: () => { return this.commandSetAlarm(); },
			}
			if (Note.needAlarm(note)) {
				item.title = time.formatMsToLocal(note.todo_due);
			} else {
				item.tooltip = _('Set alarm');
			}
			toolbarItems.push(item);
		}

		return toolbarItems;
	}

	render() {
		const style = this.props.style;
		const note = this.state.note;
		const body = note && note.body ? note.body : '';
		const theme = themeStyle(this.props.theme);
		const visiblePanes = this.props.visiblePanes || ['editor', 'viewer'];
		const isTodo = note && !!note.is_todo;

		const borderWidth = 1;

		const rootStyle = Object.assign({
			borderLeft: borderWidth + 'px solid ' + theme.dividerColor,
			boxSizing: 'border-box',
			paddingLeft: 10,
			paddingRight: 0,
		}, style);

		const innerWidth = rootStyle.width - rootStyle.paddingLeft - rootStyle.paddingRight - borderWidth;

		if (!note || !!note.encryption_applied) {
			const emptyDivStyle = Object.assign({
				backgroundColor: 'black',
				opacity: 0.1,
			}, rootStyle);
			return <div style={emptyDivStyle}></div>
		}

		const titleBarStyle = {
			width: innerWidth - rootStyle.paddingLeft,
			height: 30,
			boxSizing: 'border-box',
			marginTop: 10,
			marginBottom: 0,
			display: 'flex',
			flexDirection: 'row',
			alignItems: 'center',
		};

		const titleEditorStyle = {
			display: 'flex',
			flex: 1,
			display: 'inline-block',
			paddingTop: 5,
			paddingBottom: 5,
			paddingLeft: 8,
			paddingRight: 8,
			marginRight: rootStyle.paddingLeft,
			color: theme.color,
			backgroundColor: theme.backgroundColor,
			border: '1px solid',
			borderColor: theme.dividerColor,
		};

		const toolbarStyle = {
		};

		const tagStyle = {
			marginBottom: 10,
		};

		const bottomRowHeight = rootStyle.height - titleBarStyle.height - titleBarStyle.marginBottom - titleBarStyle.marginTop - theme.toolbarHeight;

		const viewerStyle = {
			width: Math.floor(innerWidth / 2),
			height: bottomRowHeight,
			overflow: 'hidden',
			float: 'left',
			verticalAlign: 'top',
			boxSizing: 'border-box',
		};

		const paddingTop = 14;

		const editorStyle = {
			width: innerWidth - viewerStyle.width,
			height: bottomRowHeight - paddingTop,
			overflowY: 'hidden',
			float: 'left',
			verticalAlign: 'top',
			paddingTop: paddingTop + 'px',
			lineHeight: theme.textAreaLineHeight + 'px',
			fontSize: theme.fontSize + 'px',
			color: theme.color,
			backgroundColor: theme.backgroundColor,
			editorTheme: theme.editorTheme,
		};

		if (visiblePanes.indexOf('viewer') < 0) {
			// Note: setting webview.display to "none" is currently not supported due
			// to this bug: https://github.com/electron/electron/issues/8277
			// So instead setting the width 0.
			viewerStyle.width = 0;
			editorStyle.width = innerWidth;
		}

		if (visiblePanes.indexOf('editor') < 0) {
			// Note: Ideally we'd set the display to "none" to take the editor out
			// of the DOM but if we do that, certain things won't work, in particular
			// things related to scroll, which are based on the editor. See
			// editorScrollTop_, restoreScrollTop_, etc.
			editorStyle.width = 0;
			viewerStyle.width = innerWidth;
		}

		if (visiblePanes.indexOf('viewer') >= 0 && visiblePanes.indexOf('editor') >= 0) {
			viewerStyle.borderLeft = '1px solid ' + theme.dividerColor;
		} else {
			viewerStyle.borderLeft = 'none';
		}

		if (this.state.webviewReady) {
			let html = this.state.bodyHtml;

			const htmlHasChanged = this.lastSetHtml_ !== html;
			 if (htmlHasChanged) {
				let options = {codeTheme: theme.codeThemeCss};
				this.webview_.send('setHtml', html, options);
				this.lastSetHtml_ = html;
			}

			const search = BaseModel.byId(this.props.searches, this.props.selectedSearchId);
			const keywords = search ? Search.keywords(search.query_pattern) : [];

			if (htmlHasChanged || !ArrayUtils.contentEquals(this.lastSetMarkers_, keywords)) {
				this.lastSetMarkers_ = [];
				this.webview_.send('setMarkers', keywords);
			}
		}

		const toolbarItems = this.createToolbarItems(note);

		const toolbar = <Toolbar
			style={toolbarStyle}
			items={toolbarItems}
		/>

		const titleEditor = <input
			type="text"
			ref={(elem) => { this.titleField_ = elem; } }
			style={titleEditorStyle}
			value={note && note.title ? note.title : ''}
			onChange={(event) => { this.title_changeText(event); }}
			placeholder={ this.props.newNote ? _('Creating new %s...', isTodo ? _('to-do') : _('note')) : '' }
		/>

		const tagList = <TagList
			style={tagStyle}
			items={this.state.noteTags}
		/>;

		const titleBarMenuButton = <IconButton style={{
			display: 'flex',
		}} iconName="fa-caret-down" theme={this.props.theme} onClick={() => { this.itemContextMenu() }} />

		const titleBarDate = <span style={Object.assign({}, theme.textStyle, {color: theme.colorFaded})}>{time.formatMsToLocal(note.user_updated_time)}</span>

		const viewer =  <webview
			style={viewerStyle}
			preload="gui/note-viewer/preload.js"
			src="gui/note-viewer/index.html"
			webpreferences="contextIsolation"
			ref={(elem) => { this.webview_ref(elem); } }
		/>

		// const markers = [{
		// 	startRow: 2,
		// 	startCol: 3,
		// 	endRow: 2,
		// 	endCol: 6,
		// 	type: 'text',
		// 	className: 'test-marker'
		// }];

		// markers={markers}
		// editorProps={{$useWorker: false}}

		// #note-editor .test-marker {
		// 	background-color: red;
		// 	color: yellow;
		// 	position: absolute;
		// }

		const editorRootStyle = Object.assign({}, editorStyle);
		delete editorRootStyle.width;
		delete editorRootStyle.height;
		delete editorRootStyle.fontSize;
		const editor =  <AceEditor
			value={body}
			mode="markdown"
			theme={editorRootStyle.editorTheme}
			style={editorRootStyle}
			width={editorStyle.width + 'px'}
			height={editorStyle.height + 'px'}
			fontSize={editorStyle.fontSize}
			showGutter={false}
			name="note-editor"
			wrapEnabled={true}
			onScroll={(event) => { this.editor_scroll(); }}
			ref={(elem) => { this.editor_ref(elem); } }
			onChange={(body) => { this.aceEditor_change(body) }}
			showPrintMargin={false}
			onSelectionChange={this.aceEditor_selectionChange}
			onFocus={this.aceEditor_focus}

			// Disable warning: "Automatically scrolling cursor into view after
			// selection change this will be disabled in the next version set
			// editor.$blockScrolling = Infinity to disable this message"
			editorProps={{$blockScrolling: true}}

			// This is buggy (gets outside the container)
			highlightActiveLine={false}
		/>

		return (
			<div style={rootStyle} onDrop={this.onDrop_}>
				<div style={titleBarStyle}>
					{ titleEditor }
					{ titleBarDate }
					{ false ? titleBarMenuButton : null }
				</div>
				{ toolbar }
				{ tagList }
				{ editor }
				{ viewer }
			</div>
		);
	}

}

const mapStateToProps = (state) => {
	return {
		noteId: state.selectedNoteIds.length === 1 ? state.selectedNoteIds[0] : null,
		noteTags: state.selectedNoteTags,
		folderId: state.selectedFolderId,
		itemType: state.selectedItemType,
		folders: state.folders,
		theme: state.settings.theme,
		showAdvancedOptions: state.settings.showAdvancedOptions,
		syncStarted: state.syncStarted,
		newNote: state.newNote,
		windowCommand: state.windowCommand,
		notesParentType: state.notesParentType,
		searches: state.searches,
		selectedSearchId: state.selectedSearchId,
		watchedNoteFiles: state.watchedNoteFiles,
		customCss: state.customCss,
	};
};

const NoteText = connect(mapStateToProps)(NoteTextComponent);

module.exports = { NoteText };<|MERGE_RESOLUTION|>--- conflicted
+++ resolved
@@ -467,8 +467,6 @@
 
 		this.setState(newState);
 
-<<<<<<< HEAD
-=======
 		// https://github.com/laurent22/joplin/pull/893#discussion_r228025210
 		// @Abijeet: Had to add this check. If not, was going into an infinite loop where state was getting updated repeatedly.
 		// Since I'm updating the state, the componentWillReceiveProps was getting triggered again, where nextProps.newNote was still true, causing reloadNote to trigger again and again.
@@ -476,7 +474,6 @@
 		// anywhere in the app. Thus it's not possible simple to load the tags here (as we won't have a way to know if they're updated afterwards).
 		// Perhaps a better way would be to move that code in the middleware, check for TAGS_DELETE, TAGS_UPDATE, etc. actions and update the 
 		// selected note tags accordingly.
->>>>>>> 71d9b1d4
 		if (!this.props.newNote) {
 			this.props.dispatch({
 				type: "SET_NOTE_TAGS",
