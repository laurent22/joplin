--- conflicted
+++ resolved
@@ -270,7 +270,6 @@
 			webFrame.setZoomFactor(Setting.value('windowContentZoomFactor') / 100);
 		}
 
-<<<<<<< HEAD
 		if (action.type == 'SETTING_UPDATE_ONE' &&
 			action.key === 'preferredLightTheme' &&
 			!bridge().shouldUseDarkColors() &&
@@ -283,10 +282,10 @@
 			bridge().shouldUseDarkColors() &&
 			Setting.value('themeAutoDetect')) {
 			Setting.setValue('theme', action.value);
-=======
+    }
+    
 		if (action.type == 'SETTING_UPDATE_ONE' && ['editor.codeView'].includes(action.key) || action.type == 'SETTING_UPDATE_ALL') {
 			mustUpdateMenuItemStates = true;
->>>>>>> 0cf56d5a
 		}
 
 		if (['EVENT_NOTE_ALARM_FIELD_CHANGE', 'NOTE_DELETE'].indexOf(action.type) >= 0) {
