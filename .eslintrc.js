module.exports = {
	'root': true,
	'env': {
		'browser': true,
		'es6': true,
		'node': true,
	},
	'parser': '@typescript-eslint/parser',
	'extends': ['eslint:recommended'],
	'settings': {
		'react': {
			'version': '16.12',
		},
	},
	'globals': {
		'Atomics': 'readonly',
		'SharedArrayBuffer': 'readonly',

		// Jest variables
		'test': 'readonly',
		'expect': 'readonly',
		'describe': 'readonly',
		'it': 'readonly',
		'beforeAll': 'readonly',
		'afterAll': 'readonly',
		'beforeEach': 'readonly',
		'afterEach': 'readonly',
		'jest': 'readonly',

		// React Native variables
		'__DEV__': 'readonly',

		// Clipper variables
		'browserSupportsPromises_': true,
		'chrome': 'readonly',
		'browser': 'readonly',

		// Server admin UI global variables
		'onDocumentReady': 'readonly',
		'setupPasswordStrengthHandler': 'readonly',
		'$': 'readonly',
		'zxcvbn': 'readonly',

		'tinymce': 'readonly',
	},
	'parserOptions': {
		'ecmaVersion': 2018,
		'ecmaFeatures': {
			'jsx': true,
		},
		'sourceType': 'module',
	},
	'rules': {
		// -------------------------------
		// Code correctness
		// -------------------------------
		'react/jsx-uses-react': 'error',
		'react/jsx-uses-vars': 'error',
		'no-unused-vars': ['error', { 'argsIgnorePattern': '^_' }],
		'@typescript-eslint/no-unused-vars': ['error', { 'argsIgnorePattern': '^_' }],
		'@typescript-eslint/explicit-member-accessibility': 'off',
		'no-constant-condition': 0,
		'no-prototype-builtins': 0,
		// This error is always a false positive so far since it detects
		// possible race conditions in contexts where we know it cannot happen.
		'require-atomic-updates': 0,
		'prefer-const': ['error'],
		'no-var': ['error'],
		'no-new-func': ['error'],
		'import/prefer-default-export': ['error'],

		// This rule should not be enabled since it matters in what order
		// imports are done, in particular in relation to the shim.setReact
		// call, which should be done first, but this rule might move it down.
		// 'import/first': ['error'],

		'no-array-constructor': ['error'],
		'radix': ['error'],
		'eqeqeq': ['error', 'always'],
		'no-console': ['error', { 'allow': ['warn', 'error'] }],

		// Warn only for now because fixing everything would take too much
		// refactoring, but new code should try to stick to it.
		// 'complexity': ['warn', { max: 10 }],

		// Checks rules of Hooks
		'@seiyab/react-hooks/rules-of-hooks': 'error',
		'@seiyab/react-hooks/exhaustive-deps': ['error', { 'ignoreThisDependency': 'props' }],

		// Checks effect dependencies
		// Disable because of this: https://github.com/facebook/react/issues/16265
		// "react-hooks/exhaustive-deps": "warn",

		'jest/require-top-level-describe': ['error', { 'maxNumberOfTopLevelDescribes': 1 }],
		'jest/no-identical-title': ['error'],
		'jest/prefer-lowercase-title': ['error', { 'ignoreTopLevelDescribe': true }],

		'promise/prefer-await-to-then': 'error',
		'no-unneeded-ternary': 'error',
		'github/array-foreach': ['error'],

		// -------------------------------
		// Formatting
		// -------------------------------
		'space-in-parens': ['error', 'never'],
		'space-infix-ops': ['error'],
		'curly': ['error', 'multi-line', 'consistent'],
		'semi': ['error', 'always'],
		'eol-last': ['error', 'always'],
		'quotes': ['error', 'single'],

		// Note that "indent" only applies to JavaScript files. See
		// https://github.com/laurent22/joplin/issues/8360
		'indent': ['error', 'tab'],
		'comma-dangle': ['error', {
			'arrays': 'always-multiline',
			'objects': 'always-multiline',
			'imports': 'always-multiline',
			'exports': 'always-multiline',
			'functions': 'never',
		}],
		'comma-spacing': ['error', { 'before': false, 'after': true }],
		'no-trailing-spaces': 'error',
		'linebreak-style': ['error', 'unix'],
		'prefer-template': ['error'],
		'template-curly-spacing': ['error', 'never'],
		'object-curly-spacing': ['error', 'always'],
		'array-bracket-spacing': ['error', 'never'],
		'key-spacing': ['error', {
			'beforeColon': false,
			'afterColon': true,
			'mode': 'strict',
		}],
		'block-spacing': ['error'],
		'brace-style': ['error', '1tbs', { 'allowSingleLine': true }],
		'no-spaced-func': ['error'],
		'func-call-spacing': ['error'],
		'space-before-function-paren': ['error', {
			'anonymous': 'never',
			'named': 'never',
			'asyncArrow': 'always',
		}],
		'multiline-comment-style': ['error', 'separate-lines', { checkJSDoc: true }],
		'space-before-blocks': 'error',
		'spaced-comment': ['error', 'always'],
		'keyword-spacing': ['error', { 'before': true, 'after': true }],
		'no-multi-spaces': ['error'],
		'prefer-object-spread': ['error'],
		'prefer-regex-literals': ['error', { disallowRedundantWrapping: true }],

		// Regarding the keyword blacklist:
		// - err: We generally avoid using too many abbreviations, so it should
		//   be "error", not "err"
		// - notebook: In code, it should always be "folder" (not "notebook").
		//   In user-facing text, it should be "notebook".
		'id-denylist': ['error', 'err', 'notebook', 'notebooks'],
		'prefer-arrow-callback': ['error'],
	},
	'plugins': [
		'react',
		'@typescript-eslint',
		// Need to use a fork of the official rules of hooks because of this bug:
		// https://github.com/facebook/react/issues/16265
		'@seiyab/eslint-plugin-react-hooks',
		// 'react-hooks',
		'import',
		'promise',
		'jest',
		'github',
	],
	'overrides': [
		{
			'files': [
				'packages/tools/**',
				'packages/app-mobile/tools/**',
				'packages/app-desktop/tools/**',
			],
			'rules': {
				'no-console': 'off',
			},
		},
		{
			// enable the rule specifically for TypeScript files
			'files': ['*.ts', '*.tsx'],
			'parserOptions': {
				// Required for @typescript-eslint/no-floating-promises
				'project': './tsconfig.eslint.json',
			},
			'rules': {
<<<<<<< HEAD
				'@typescript-eslint/indent': ['error', 'tab', {
					'ignoredNodes': [
						// See https://github.com/typescript-eslint/typescript-eslint/issues/1824
						'TSUnionType',
					],
				}],
=======
				'@typescript-eslint/ban-ts-comment': ['error'],
				'@typescript-eslint/ban-types': 'error',
>>>>>>> 8eba798c
				'@typescript-eslint/explicit-member-accessibility': ['error'],
				'@typescript-eslint/type-annotation-spacing': ['error', { 'before': false, 'after': true }],
				'@typescript-eslint/array-type': 'error',
				'@typescript-eslint/no-inferrable-types': ['error'],
				'@typescript-eslint/comma-dangle': ['error', {
					'arrays': 'always-multiline',
					'objects': 'always-multiline',
					'imports': 'always-multiline',
					'exports': 'always-multiline',
					'enums': 'always-multiline',
					'generics': 'always-multiline',
					'tuples': 'always-multiline',
					'functions': 'never',
				}],
				'@typescript-eslint/object-curly-spacing': ['error', 'always'],
				'@typescript-eslint/semi': ['error', 'always'],
				'@typescript-eslint/member-delimiter-style': ['error', {
					'multiline': {
						'delimiter': 'semi',
						'requireLast': true,
					},
					'singleline': {
						'delimiter': 'semi',
						'requireLast': false,
					},
				}],
				'@typescript-eslint/no-floating-promises': ['error'],
				'@typescript-eslint/naming-convention': ['error',
					// Naming conventions over the codebase is very inconsistent
					// unfortunately and fixing it would be way too much work.
					// In general, we use "strictCamelCase" for variable names.

					// {
					// 	selector: 'default',
					// 	format: ['StrictPascalCase', 'strictCamelCase', 'snake_case', 'UPPER_CASE'],
					// 	leadingUnderscore: 'allow',
					// 	trailingUnderscore: 'allow',
					// },

					// Each rule below is made of two blocks: first the rule we
					// actually want, and below exceptions to the rule.

					// -----------------------------------
					// ENUM
					// -----------------------------------

					{
						selector: 'enumMember',
						format: ['StrictPascalCase'],
					},
					{
						selector: 'enumMember',
						format: null,
						'filter': {
							'regex': '^(GET|POST|PUT|DELETE|PATCH|HEAD|SQLite|PostgreSQL|ASC|DESC|E2EE|OR|AND|UNION|INTERSECT|EXCLUSION|INCLUSION|EUR|GBP|USD|SJCL.*)$',
							'match': true,
						},
					},

					// -----------------------------------
					// INTERFACE
					// -----------------------------------

					{
						selector: 'interface',
						format: ['StrictPascalCase'],
					},
					{
						selector: 'interface',
						format: null,
						'filter': {
							'regex': '^(RSA|RSAKeyPair)$',
							'match': true,
						},
					},
				],
			},
		},
	],
};<|MERGE_RESOLUTION|>--- conflicted
+++ resolved
@@ -187,17 +187,14 @@
 				'project': './tsconfig.eslint.json',
 			},
 			'rules': {
-<<<<<<< HEAD
 				'@typescript-eslint/indent': ['error', 'tab', {
 					'ignoredNodes': [
 						// See https://github.com/typescript-eslint/typescript-eslint/issues/1824
 						'TSUnionType',
 					],
 				}],
-=======
 				'@typescript-eslint/ban-ts-comment': ['error'],
 				'@typescript-eslint/ban-types': 'error',
->>>>>>> 8eba798c
 				'@typescript-eslint/explicit-member-accessibility': ['error'],
 				'@typescript-eslint/type-annotation-spacing': ['error', { 'before': false, 'after': true }],
 				'@typescript-eslint/array-type': 'error',
