#!/bin/bash
ROOT_DIR="$( cd "$( dirname "${BASH_SOURCE[0]}" )" && pwd )"
BUILD_DIR="$ROOT_DIR/tests-build"
TEST_FILE="$1"

rsync -a --exclude "node_modules/" "$ROOT_DIR/tests/" "$BUILD_DIR/"
rsync -a "$ROOT_DIR/../ReactNativeClient/lib/" "$BUILD_DIR/lib/"
rsync -a "$ROOT_DIR/build/locales/" "$BUILD_DIR/locales/"
mkdir -p "$BUILD_DIR/data"

if [[ $TEST_FILE != "" ]]; then
	(cd "$ROOT_DIR" && npm test tests-build/$TEST_FILE.js)
	exit
fi

<<<<<<< HEAD
(cd "$ROOT_DIR" && npm test tests-build/synchronizer.js)
(cd "$ROOT_DIR" && npm test tests-build/encryption.js)
=======
>>>>>>> e15f8471
(cd "$ROOT_DIR" && npm test tests-build/ArrayUtils.js)
(cd "$ROOT_DIR" && npm test tests-build/encryption.js
(cd "$ROOT_DIR" && npm test tests-build/EnexToMd.js)
(cd "$ROOT_DIR" && npm test tests-build/HtmlToMd.js)
(cd "$ROOT_DIR" && npm test tests-build/markdownUtils.js)
(cd "$ROOT_DIR" && npm test tests-build/models_Folder.js)
(cd "$ROOT_DIR" && npm test tests-build/models_Note.js)
(cd "$ROOT_DIR" && npm test tests-build/models_Setting.js)
(cd "$ROOT_DIR" && npm test tests-build/services_InteropService.js)
(cd "$ROOT_DIR" && npm test tests-build/services_ResourceService.js)
(cd "$ROOT_DIR" && npm test tests-build/synchronizer.js)
(cd "$ROOT_DIR" && npm test tests-build/urlUtils.js)<|MERGE_RESOLUTION|>--- conflicted
+++ resolved
@@ -13,11 +13,6 @@
 	exit
 fi
 
-<<<<<<< HEAD
-(cd "$ROOT_DIR" && npm test tests-build/synchronizer.js)
-(cd "$ROOT_DIR" && npm test tests-build/encryption.js)
-=======
->>>>>>> e15f8471
 (cd "$ROOT_DIR" && npm test tests-build/ArrayUtils.js)
 (cd "$ROOT_DIR" && npm test tests-build/encryption.js
 (cd "$ROOT_DIR" && npm test tests-build/EnexToMd.js)
