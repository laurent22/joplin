# SOME DESCRIPTIVE TITLE.
# Copyright (C) YEAR Laurent Cozic
# This file is distributed under the same license as the Joplin-CLI package.
# FIRST AUTHOR <EMAIL@ADDRESS>, YEAR.
#
msgid ""
msgstr ""
"Project-Id-Version: Joplin-CLI 1.0.0\n"
"Report-Msgid-Bugs-To: \n"
"Last-Translator: Artyom Karlov <artyom.karlov@gmail.com>\n"
"Language-Team: \n"
"Language: ru_RU\n"
"MIME-Version: 1.0\n"
"Content-Type: text/plain; charset=UTF-8\n"
"Content-Transfer-Encoding: 8bit\n"
<<<<<<< HEAD
"X-Generator: Poedit 2.0.6\n"
"Plural-Forms: nplurals=3; plural=(n%10==1 && n%100!=11 ? 0 : n%10>=2 && n%10<=4 && (n%100<10 || n%100>=20) ? 1 : 2);\n"
"POT-Creation-Date: \n"
"PO-Revision-Date: \n"
=======
"X-Generator: Poedit 2.0.5\n"
"Plural-Forms: nplurals=3; plural=(n%10==1 && n%100!=11 ? 0 : n%10>=2 && n"
"%10<=4 && (n%100<10 || n%100>=20) ? 1 : 2);\n"
>>>>>>> 42c78264

msgid "Give focus to next pane"
msgstr "Переключиться на следующую панель"

msgid "Give focus to previous pane"
msgstr "Переключиться на предыдущую панель"

msgid "Enter command line mode"
msgstr "Войти в режим командной строки"

msgid "Exit command line mode"
msgstr "Выйти из режима командной строки"

msgid "Edit the selected note"
msgstr "Редактировать выбранную заметку"

msgid "Cancel the current command."
msgstr "Отменить текущую команду."

msgid "Exit the application."
msgstr "Выйти из приложения."

msgid "Delete the currently selected note or notebook."
msgstr "Удалить текущую выбранную заметку или блокнот."

msgid "To delete a tag, untag the associated notes."
msgstr "Чтобы удалить тег, уберите его с ассоциированных с ним заметок."

msgid "Please select the note or notebook to be deleted first."
msgstr "Сначала выберите заметку или блокнот, которые должны быть удалены."

msgid "Set a to-do as completed / not completed"
msgstr "Отметить задачу как завершённую/незавершённую"

msgid "[t]oggle [c]onsole between maximized/minimized/hidden/visible."
msgstr "[tc] переключить консоль между развёрнутой/свёрнутой/скрытой/видимой."

msgid "Search"
msgstr "Поиск"

msgid "[t]oggle note [m]etadata."
msgstr "[tm] переключить отображение метаданных заметки."

msgid "[M]ake a new [n]ote"
msgstr "[mn] создать новую заметку"

msgid "[M]ake a new [t]odo"
msgstr "[mt] создать новую задачу"

msgid "[M]ake a new note[b]ook"
msgstr "[mb] создать новый блокнот"

msgid "Copy ([Y]ank) the [n]ote to a notebook."
msgstr "[yn] копировать заметку в блокнот."

msgid "Move the note to a notebook."
msgstr "Переместить заметку в блокнот."

msgid "Press Ctrl+D or type \"exit\" to exit the application"
msgstr "Для выхода из приложения нажмите Ctrl+D или введите «exit»"

#, javascript-format
msgid "More than one item match \"%s\". Please narrow down your query."
msgstr "Более одного элемента соответствуют «%s». Уточните ваш запрос, пожалуйста."

msgid "No notebook selected."
msgstr "Не выбран блокнот."

msgid "No notebook has been specified."
msgstr "Не был указан блокнот."

msgid "Y"
msgstr "Y"

msgid "n"
msgstr "n"

msgid "N"
msgstr "N"

msgid "y"
msgstr "y"

msgid "Cancelling background synchronisation... Please wait."
msgstr "Отмена фоновой синхронизации... Пожалуйста, ожидайте."

#, javascript-format
msgid "No such command: %s"
msgstr "Нет такой команды: %s"

#, javascript-format
msgid "The command \"%s\" is only available in GUI mode"
msgstr "Команда «%s» доступна только в режиме GUI"

msgid "Cannot change encrypted item"
<<<<<<< HEAD
msgstr "Не удалось изменить зашифрованный элемент"
=======
msgstr ""
>>>>>>> 42c78264

#, javascript-format
msgid "Missing required argument: %s"
msgstr "Отсутствует требуемый аргумент: %s"

#, javascript-format
msgid "%s: %s"
msgstr "%s: %s"

msgid "Your choice: "
msgstr "Ваш выбор: "

#, javascript-format
msgid "Invalid answer: %s"
msgstr "Неверный ответ: %s"

msgid "Attaches the given file to the note."
msgstr "Прикрепляет заданный файл к заметке."

#, javascript-format
msgid "Cannot find \"%s\"."
msgstr "Не удалось найти «%s»."

msgid "Displays the given note."
msgstr "Отображает заданную заметку."

msgid "Displays the complete information about note."
msgstr "Отображает полную информацию о заметке."

msgid "Gets or sets a config value. If [value] is not provided, it will show the value of [name]. If neither [name] nor [value] is provided, it will list the current configuration."
msgstr "Выводит или задаёт параметр конфигурации. Если [value] не указано, выведет значение [name]. Если не указаны ни [name], ни [value], выведет текущую конфигурацию."

msgid "Also displays unset and hidden config variables."
msgstr "Также выводит неустановленные или скрытые переменные конфигурации."

#, javascript-format
msgid "%s = %s (%s)"
msgstr "%s = %s (%s)"

#, javascript-format
msgid "%s = %s"
msgstr "%s = %s"

msgid "Duplicates the notes matching <note> to [notebook]. If no notebook is specified the note is duplicated in the current notebook."
msgstr "Дублирует заметки, содержащие <note>, в [notebook]. Если блокнот не указан, заметки продублируются в текущем."

msgid "Marks a to-do as done."
msgstr "Отмечает задачу как завершённую."

#, javascript-format
msgid "Note is not a to-do: \"%s\""
msgstr "Заметка не является задачей: «%s»"

<<<<<<< HEAD
msgid "Manages E2EE configuration. Commands are `enable`, `disable`, `decrypt`, `status` and `target-status`."
msgstr "Управляет конфигурацией E2EE. Команды: `enable`, `disable`, `decrypt`, `status` и `target-status`."

msgid "Enter master password:"
msgstr "Введите мастер-пароль:"

msgid "Operation cancelled"
msgstr "Операция отменена"

msgid "Starting decryption... Please wait as it may take several minutes depending on how much there is to decrypt."
msgstr "Запуск расшифровки... Пожалуйста, ожидайте. Время расшифровки зависит от объёма расшифровываемых данных."

msgid "Completed decryption."
msgstr "Расшифровка завершена."
=======
msgid ""
"Manages E2EE configuration. Commands are `enable`, `disable`, `decrypt`, "
"`status` and `target-status`."
msgstr ""

#, fuzzy
msgid "Enter master password:"
msgstr "Установить пароль"

msgid "Operation cancelled"
msgstr ""

msgid ""
"Starting decryption... Please wait as it may take several minutes depending "
"on how much there is to decrypt."
msgstr ""

#, fuzzy
msgid "Completed decryption."
msgstr "Включить шифрование"
>>>>>>> 42c78264

msgid "Enabled"
msgstr "Включено"

msgid "Disabled"
msgstr "Отключено"

<<<<<<< HEAD
#, javascript-format
msgid "Encryption is: %s"
msgstr "Шифрование: %s"
=======
#, fuzzy, javascript-format
msgid "Encryption is: %s"
msgstr "Шифрование:"
>>>>>>> 42c78264

msgid "Edit note."
msgstr "Редактировать заметку."

msgid "No text editor is defined. Please set it using `config editor <editor-path>`"
msgstr "Текстовый редактор не определён. Задайте его, используя `config editor <editor-path>`"

msgid "No active notebook."
msgstr "Нет активного блокнота."

#, javascript-format
msgid "Note does not exist: \"%s\". Create it?"
msgstr "Заметки не существует: «%s». Создать?"

msgid "Starting to edit note. Close the editor to get back to the prompt."
msgstr "Запуск редактирования заметки. Закройте редактор, чтобы вернуться к командной строке."

#, javascript-format
msgid "Error opening note in editor: %s"
msgstr "Ошибка при открытии заметки в редакторе: %s"

#, javascript-format
msgid "Error opening note in editor: %s"
msgstr ""

msgid "Note has been saved."
msgstr "Заметка сохранена."

msgid "Exits the application."
msgstr "Выход из приложения."

msgid "Exports Joplin data to the given directory. By default, it will export the complete database including notebooks, notes, tags and resources."
msgstr "Экспортирует данные Joplin в заданный каталог. По умолчанию экспортируется полная база данных, включая блокноты, заметки, теги и ресурсы."

msgid "Exports only the given note."
msgstr "Экспортирует только заданную заметку."

msgid "Exports only the given notebook."
msgstr "Экспортирует только заданный блокнот."

msgid "Displays a geolocation URL for the note."
msgstr "Выводит URL геолокации для заметки."

msgid "Displays usage information."
msgstr "Выводит информацию об использовании."

msgid "Shortcuts are not available in CLI mode."
msgstr "Ярлыки недоступны в режиме командной строки."

msgid "Type `help [command]` for more information about a command; or type `help all` for the complete usage information."
msgstr "Введите `help [команда]` для получения информации о команде или `help all` для получения полной информации по использованию."

msgid "The possible commands are:"
msgstr "Доступные команды:"

msgid "In any command, a note or notebook can be refered to by title or ID, or using the shortcuts `$n` or `$b` for, respectively, the currently selected note or notebook. `$c` can be used to refer to the currently selected item."
msgstr "В любой команде можно ссылаться на заметку или блокнот по названию или ID, либо используя ярлыки `$n` или `$b`, указывающие на текущую заметку или блокнот соответственно. С помощью `$c` можно ссылаться на текущий выбранный элемент."

msgid "To move from one pane to another, press Tab or Shift+Tab."
msgstr "Чтобы переключаться между панелями, нажимайте Tab или Shift+Tab."

msgid "Use the arrows and page up/down to scroll the lists and text areas (including this console)."
msgstr "Используйте стрелки и клавиши перелистывания страницы вверх/вниз для прокрутки списков и текстовых областей (включая эту консоль)."

msgid "To maximise/minimise the console, press \"TC\"."
msgstr "Чтобы развернуть/свернуть консоль, нажимайте «TC»."

msgid "To enter command line mode, press \":\""
msgstr "Чтобы войти в режим командной строки, нажмите «:»"

msgid "To exit command line mode, press ESCAPE"
msgstr "Чтобы выйти из режима командной строки, нажмите ESCAPE"

msgid "For the complete list of available keyboard shortcuts, type `help shortcuts`"
msgstr "Для просмотра списка доступных клавиатурных сочетаний введите `help shortcuts`"

msgid "Imports an Evernote notebook file (.enex file)."
msgstr "Импортирует файл блокнотов Evernote (.enex-файл)."

msgid "Do not ask for confirmation."
msgstr "Не запрашивать подтверждение."

#, javascript-format
msgid "File \"%s\" will be imported into existing notebook \"%s\". Continue?"
msgstr "Файл «%s» будет импортирован в существующий блокнот «%s». Продолжить?"

#, javascript-format
msgid "New notebook \"%s\" will be created and file \"%s\" will be imported into it. Continue?"
msgstr "Будет создан новый блокнот «%s» и в него будет импортирован файл «%s». Продолжить?"

#, javascript-format
msgid "Found: %d."
msgstr "Найдено: %d."

#, javascript-format
msgid "Created: %d."
msgstr "Создано: %d."

#, javascript-format
msgid "Updated: %d."
msgstr "Обновлено: %d."

#, javascript-format
msgid "Skipped: %d."
msgstr "Пропущено: %d."

#, javascript-format
msgid "Resources: %d."
msgstr "Ресурсов: %d."

#, javascript-format
msgid "Tagged: %d."
msgstr "С тегами: %d."

msgid "Importing notes..."
msgstr "Импорт заметок..."

#, javascript-format
msgid "The notes have been imported: %s"
msgstr "Импортировано заметок: %s"

msgid "Displays the notes in the current notebook. Use `ls /` to display the list of notebooks."
msgstr "Выводит заметки текущего блокнота. Используйте `ls /` для вывода списка блокнотов."

msgid "Displays only the first top <num> notes."
msgstr "Выводит только первые <num> заметок."

msgid "Sorts the item by <field> (eg. title, updated_time, created_time)."
msgstr "Сортирует элементы по <field> (например, title, updated_time, created_time)."

msgid "Reverses the sorting order."
msgstr "Обращает порядок сортировки."

msgid "Displays only the items of the specific type(s). Can be `n` for notes, `t` for to-dos, or `nt` for notes and to-dos (eg. `-tt` would display only the to-dos, while `-ttd` would display notes and to-dos."
msgstr "Выводит только элементы указанного типа. Может быть `n` для заметок, `t` для задач или `nt` для заметок и задач (например, `-tt` выведет только задачи, в то время как `-ttd` выведет заметки и задачи)."

msgid "Either \"text\" or \"json\""
msgstr "«text» или «json»"

msgid "Use long list format. Format is ID, NOTE_COUNT (for notebook), DATE, TODO_CHECKED (for to-dos), TITLE"
msgstr "Использовать формат длинного списка. Форматом является ID, NOTE_COUNT (для блокнотов), DATE, TODO_CHECKED (для задач), TITLE"

msgid "Please select a notebook first."
msgstr "Сначала выберите блокнот."

msgid "Creates a new notebook."
msgstr "Создаёт новый блокнот."

msgid "Creates a new note."
msgstr "Создаёт новую заметку."

msgid "Notes can only be created within a notebook."
msgstr "Заметки могут быть созданы только в блокноте."

msgid "Creates a new to-do."
msgstr "Создаёт новую задачу."

msgid "Moves the notes matching <note> to [notebook]."
msgstr "Перемещает заметки, содержащие <note> в [notebook]."

msgid "Renames the given <item> (note or notebook) to <name>."
msgstr "Переименовывает заданный <item> (заметку или блокнот) в <name>."

msgid "Deletes the given notebook."
msgstr "Удаляет заданный блокнот."

msgid "Deletes the notebook without asking for confirmation."
msgstr "Удаляет блокнот без запроса подтверждения."

msgid "Delete notebook? All notes within this notebook will also be deleted."
msgstr "Удалить блокнот? Все заметки в этом блокноте также будут удалены."

msgid "Deletes the notes matching <note-pattern>."
msgstr "Удаляет заметки, соответствующие <note-pattern>."

msgid "Deletes the notes without asking for confirmation."
msgstr "Удаляет заметки без запроса подтверждения."

#, javascript-format
msgid "%d notes match this pattern. Delete them?"
msgstr "%d заметок соответствуют этому шаблону. Удалить их?"

msgid "Delete note?"
msgstr "Удалить заметку?"

msgid "Searches for the given <pattern> in all the notes."
msgstr "Запросы для заданного <pattern> во всех заметках."

#, javascript-format
msgid ""
"Sets the property <name> of the given <note> to the given [value]. Possible properties are:\n"
"\n"
"%s"
msgstr ""
"Устанавливает для свойства <name> заданной <note> заданное [value]. Возможные свойства:\n"
"\n"
"%s"

msgid "Displays summary about the notes and notebooks."
msgstr "Выводит общую информацию о заметках и блокнотах."

msgid "Synchronises with remote storage."
msgstr "Синхронизирует с удалённым хранилищем."

msgid "Sync to provided target (defaults to sync.target config value)"
msgstr "Синхронизация с заданной целью (по умолчанию — значение конфигурации sync.target)"

msgid "Authentication was not completed (did not receive an authentication token)."
msgstr "Аутентификация не была завершена (не получен токен аутентификации)."

#, javascript-format
msgid "Not authentified with %s. Please provide any missing credentials."
msgstr "Не аутентифицировано с %s. Пожалуйста, предоставьте все недостающие данные."

msgid ""
"Authentication was not completed (did not receive an authentication token)."
msgstr "Аутентификация не была завершена (не получен токен аутентификации)."

#, javascript-format
msgid "Not authentified with %s. Please provide any missing credentials."
msgstr ""

msgid "Synchronisation is already in progress."
msgstr "Синхронизация уже выполняется."

#, javascript-format
<<<<<<< HEAD
msgid "Lock file is already being hold. If you know that no synchronisation is taking place, you may delete the lock file at \"%s\" and resume the operation."
msgstr "Файл блокировки уже установлен. Если вам известно, что синхронизация не производится, вы можете удалить файл блокировки в «%s» и возобновить операцию."
=======
msgid ""
"Lock file is already being hold. If you know that no synchronisation is "
"taking place, you may delete the lock file at \"%s\" and resume the "
"operation."
msgstr ""
"Файл блокировки уже установлен. Если вам известно, что синхронизация не "
"производится, вы можете удалить файл блокировки в «%s» и возобновить "
"операцию."
>>>>>>> 42c78264

#, javascript-format
msgid "Synchronisation target: %s (%s)"
msgstr "Цель синхронизации: %s (%s)"

msgid "Cannot initialize synchroniser."
msgstr "Не удалось инициировать синхронизацию."

msgid "Starting synchronisation..."
msgstr "Начало синхронизации..."

msgid "Cancelling... Please wait."
msgstr "Отмена... Пожалуйста, ожидайте."

msgid "<tag-command> can be \"add\", \"remove\" or \"list\" to assign or remove [tag] from [note], or to list the notes associated with [tag]. The command `tag list` can be used to list all the tags."
msgstr "<tag-command> может быть «add», «remove» или «list», чтобы назначить или убрать [tag] с [note], или чтобы вывести список заметок, ассоциированых с [tag]. Команда `tag list` может быть использована для вывода списка всех тегов."

#, javascript-format
msgid "Invalid command: \"%s\""
msgstr "Неверная команда: «%s»"

msgid "<todo-command> can either be \"toggle\" or \"clear\". Use \"toggle\" to toggle the given to-do between completed and uncompleted state (If the target is a regular note it will be converted to a to-do). Use \"clear\" to convert the to-do back to a regular note."
msgstr "<todo-command> может быть «toggle» или «clear». «toggle» используется для переключения статуса заданной задачи на завершённую или незавершённую (если применить к обычной заметке, она будет преобразована в задачу). «clear» используется для преобразования задачи обратно в обычную заметку."

msgid "Marks a to-do as non-completed."
msgstr "Отмечает задачу как незавершённую."

msgid "Switches to [notebook] - all further operations will happen within this notebook."
msgstr "Переключает на [блокнот] — все дальнейшие операции будут происходить в этом блокноте."

msgid "Displays version information"
msgstr "Выводит информацию о версии"

#, javascript-format
msgid "%s %s (%s)"
msgstr "%s %s (%s)"

msgid "Enum"
msgstr "Enum"

#, javascript-format
msgid "Type: %s."
msgstr "Тип: %s."

#, javascript-format
msgid "Possible values: %s."
msgstr "Возможные значения: %s."

#, javascript-format
msgid "Default: %s"
msgstr "По умолчанию: %s"

msgid "Possible keys/values:"
msgstr "Возможные ключи/значения:"

msgid "Fatal error:"
msgstr "Фатальная ошибка:"

msgid "The application has been authorised - you may now close this browser tab."
msgstr "Приложение авторизовано — можно закрыть вкладку браузера."

msgid "The application has been successfully authorised."
msgstr "Приложение успешно авторизовано."

msgid "Please open the following URL in your browser to authenticate the application. The application will create a directory in \"Apps/Joplin\" and will only read and write files in this directory. It will have no access to any files outside this directory nor to any other personal data. No data will be shared with any third party."
msgstr "Откройте следующую ссылку в вашем браузере для аутентификации приложения. Приложением будет создан каталог «Apps/Joplin». Чтение и запись файлов будет осуществляться только в его пределах. У приложения не будет доступа к каким-либо файлам за пределами этого каталога и другим личным данным. Никакая информация не будет передана третьим лицам."

msgid "Search:"
msgstr "Поиск:"

msgid ""
"Welcome to Joplin!\n"
"\n"
"Type `:help shortcuts` for the list of keyboard shortcuts, or just `:help` for usage information.\n"
"\n"
"For example, to create a notebook press `mb`; to create a note press `mn`."
msgstr ""
"Добро пожаловать в Joplin!\n"
"\n"
"Введите `:help shortcuts` для просмотра списка клавиатурных сочетаний или просто `:help` для просмотра информации об использовании.\n"
"\n"
"Например, для создания блокнота нужно ввести `mb`, для создания заметки — `mn`."

msgid "One or more items are currently encrypted and you may need to supply a master password. To do so please type `e2ee decrypt`. If you have already supplied the password, the encrypted items are being decrypted in the background and will be available soon."
msgstr "Один или несколько элементов сейчас зашифрованы и может потребоваться, чтобы вы предоставили мастер-пароль. Для этого введите, пожалуйста, «e2ee decrypt». Если пароль уже был вами предоставлен, зашифрованные элементы расшифруются в фоновом режиме и вскоре станут доступны."

msgid ""
"One or more items are currently encrypted and you may need to supply a "
"master password. To do so please type `e2ee decrypt`. If you have already "
"supplied the password, the encrypted items are being decrypted in the "
"background and will be available soon."
msgstr ""

msgid "File"
msgstr "Файл"

msgid "New note"
msgstr "Новая заметка"

msgid "New to-do"
msgstr "Новая задача"

msgid "New notebook"
msgstr "Новый блокнот"

msgid "Import Evernote notes"
msgstr "Импортировать заметки из Evernote"

msgid "Evernote Export Files"
msgstr "Файлы экспорта Evernote"

msgid "Quit"
msgstr "Выход"

msgid "Edit"
msgstr "Правка"

msgid "Copy"
msgstr "Копировать"

msgid "Cut"
msgstr "Вырезать"

msgid "Paste"
msgstr "Вставить"

msgid "Search in all the notes"
msgstr "Поиск во всех заметках"

msgid "Tools"
msgstr "Инструменты"

msgid "Synchronisation status"
msgstr "Статус синхронизации"

<<<<<<< HEAD
msgid "Encryption options"
msgstr "Настройки шифрования"

msgid "General Options"
msgstr "Основные настройки"
=======
#, fuzzy
msgid "Encryption options"
msgstr "Настройки шифрования"

#, fuzzy
msgid "General Options"
msgstr "Настройки"
>>>>>>> 42c78264

msgid "Help"
msgstr "Помощь"

msgid "Website and documentation"
msgstr "Сайт и документация"

msgid "Check for updates..."
<<<<<<< HEAD
msgstr "Проверить обновления..."
=======
msgstr ""
>>>>>>> 42c78264

msgid "About Joplin"
msgstr "О Joplin"

#, javascript-format
msgid "%s %s (%s, %s)"
msgstr "%s %s (%s, %s)"

msgid "OK"
msgstr "OK"

msgid "Cancel"
msgstr "Отмена"

msgid "Error"
<<<<<<< HEAD
msgstr "Ошибка"

msgid "An update is available, do you want to update now?"
msgstr "Доступно обновление. Обновить сейчас?"

#, javascript-format
msgid "Could not download the update: %s"
msgstr "Не удалось загрузить обновление: %s"

msgid "Current version is up-to-date."
msgstr "Вы используете самую свежую версию."

msgid "New version downloaded - application will quit now and update..."
msgstr "Новая версия загружена — приложение сейчас будет закрыто и обновлено..."

#, javascript-format
msgid "Could not install the update: %s"
msgstr "Не удалось установить обновление: %s"
=======
msgstr ""

msgid "An update is available, do you want to update now?"
msgstr ""

#, javascript-format
msgid "Could not download the update: %s"
msgstr ""

msgid "Current version is up-to-date."
msgstr ""

msgid "New version downloaded - application will quit now and update..."
msgstr ""

#, javascript-format
msgid "Could not install the update: %s"
msgstr ""
>>>>>>> 42c78264

#, javascript-format
msgid "Notes and settings are stored in: %s"
msgstr "Заметки и настройки сохранены в: %s"

msgid "Save"
msgstr "Сохранить"

msgid "Disabling encryption means *all* your notes and attachments are going to be re-synchronised and sent unencrypted to the sync target. Do you wish to continue?"
msgstr "Отключение шифрования означает, что *все* ваши заметки и вложения будут пересинхронизированы и отправлены в расшифрованном виде к цели синхронизации. Желаете продолжить?"

msgid "Enabling encryption means *all* your notes and attachments are going to be re-synchronised and sent encrypted to the sync target. Do not lose the password as, for security purposes, this will be the *only* way to decrypt the data! To enable encryption, please enter your password below."
msgstr "Включение шифрования означает, что *все* ваши заметки и вложения будут пересинхронизированы и отправлены в зашифрованном виде к цели синхронизации. Не теряйте пароль, так как в целях безопасности *только* с его помощью можно будет расшифровать данные! Чтобы включить шифрование, введите ваш пароль ниже."

msgid "Disable encryption"
msgstr "Отключить шифрование"

msgid "Enable encryption"
msgstr "Включить шифрование"

msgid "Master Keys"
msgstr "Мастер-ключи"

msgid "Active"
msgstr "Активен"

msgid "ID"
msgstr "ID"

msgid "Source"
msgstr "Источник"

msgid "Created"
msgstr "Создан"

msgid "Updated"
msgstr "Обновлён"

msgid "Password"
msgstr "Пароль"

msgid "Password OK"
msgstr "Пароль OK"

msgid "Note: Only one master key is going to be used for encryption (the one marked as \"active\"). Any of the keys might be used for decryption, depending on how the notes or notebooks were originally encrypted."
msgstr "Внимание: Для шифрования может быть использован только один мастер-ключ (отмеченный как «активный»). Для расшифровки может использоваться любой из ключей, в зависимости от того, как изначально были зашифрованы заметки или блокноты."

msgid "Status"
msgstr "Статус"

msgid "Encryption is:"
msgstr "Шифрование:"

msgid "Back"
msgstr "Назад"

#, javascript-format
msgid "New notebook \"%s\" will be created and file \"%s\" will be imported into it"
msgstr "Будет создан новый блокнот «%s» и в него будет импортирован файл «%s»"

msgid "Please create a notebook first."
msgstr "Сначала создайте блокнот."

msgid "Please create a notebook first"
msgstr "Сначала создайте блокнот"

msgid "Notebook title:"
msgstr "Название блокнота:"

msgid "Add or remove tags:"
msgstr "Добавить или удалить теги:"

msgid "Separate each tag by a comma."
msgstr "Каждый тег отделяется запятой."

msgid "Rename notebook:"
msgstr "Переименовать блокнот:"

msgid "Set alarm:"
msgstr "Установить напоминание:"

msgid "Layout"
msgstr "Вид"

msgid "Some items cannot be synchronised."
msgstr "Некоторые элементы не могут быть синхронизированы."

msgid "View them now"
msgstr "Просмотреть их сейчас"

msgid "Some items cannot be decrypted."
msgstr "Некоторые элементы не могут быть расшифрованы."

msgid "Set the password"
msgstr "Установить пароль"

msgid "Add or remove tags"
msgstr "Добавить или удалить теги"

msgid "Switch between note and to-do type"
msgstr "Переключить тип между заметкой и задачей"

msgid "Delete"
msgstr "Удалить"

msgid "Delete notes?"
msgstr "Удалить заметки?"

msgid "No notes in here. Create one by clicking on \"New note\"."
msgstr "Здесь нет заметок. Создайте новую нажатием на «Новая заметка»."

msgid "There is currently no notebook. Create one by clicking on \"New notebook\"."
msgstr "Сейчас здесь нет блокнотов. Создайте новый нажав «Новый блокнот»."

#, javascript-format
msgid "Unsupported link or message: %s"
msgstr "Неподдерживаемая ссыка или сообщение: %s"

msgid "Attach file"
msgstr "Прикрепить файл"

msgid "Set alarm"
msgstr "Установить напоминание"

msgid "Refresh"
msgstr "Обновить"

msgid "Clear"
msgstr "Очистить"

msgid "OneDrive Login"
msgstr "Вход в OneDrive"

msgid "Import"
msgstr "Импорт"

msgid "Options"
msgstr "Настройки"

msgid "Synchronisation Status"
msgstr "Статус синхронизации"

msgid "Encryption Options"
msgstr "Настройки шифрования"

msgid "Remove this tag from all the notes?"
msgstr "Убрать этот тег со всех заметок?"

msgid "Remove this search from the sidebar?"
msgstr "Убрать этот запрос с боковой панели?"

msgid "Rename"
msgstr "Переименовать"

msgid "Synchronise"
msgstr "Синхронизировать"

msgid "Notebooks"
msgstr "Блокноты"

msgid "Tags"
msgstr "Теги"

msgid "Searches"
msgstr "Запросы"

msgid "Please select where the sync status should be exported to"
msgstr "Выберите, куда должен быть экспортирован статус синхронизации"

#, javascript-format
msgid "Usage: %s"
msgstr "Использование: %s"

#, javascript-format
msgid "Unknown flag: %s"
msgstr "Неизвестный флаг: %s"

msgid "File system"
msgstr "Файловая система"

msgid "Nextcloud (Beta)"
<<<<<<< HEAD
msgstr "Nextcloud (Beta)"
=======
msgstr ""
>>>>>>> 42c78264

msgid "OneDrive"
msgstr "OneDrive"

msgid "OneDrive Dev (For testing only)"
msgstr "OneDrive Dev (только для тестирования)"

#, javascript-format
msgid "Unknown log level: %s"
msgstr "Неизвестный уровень лога: %s"

#, javascript-format
msgid "Unknown level ID: %s"
msgstr "Неизвестный ID уровня: %s"

msgid "Cannot refresh token: authentication data is missing. Starting the synchronisation again may fix the problem."
msgstr "Не удалось обновить токен: отсутствуют данные аутентификации. Повторный запуск синхронизации может решить проблему."

msgid ""
"Could not synchronize with OneDrive.\n"
"\n"
"This error often happens when using OneDrive for Business, which unfortunately cannot be supported.\n"
"\n"
"Please consider using a regular OneDrive account."
msgstr ""
"Не удалось синхронизироваться с OneDrive.\n"
"\n"
"Такая ошибка часто возникает при использовании OneDrive для бизнеса, который, к сожалению, не поддерживается.\n"
"\n"
"Пожалуйста, рассмотрите возможность использования обычного аккаунта OneDrive."

#, javascript-format
msgid "Cannot access %s"
msgstr "Не удалось получить доступ %s"

#, javascript-format
msgid "Created local items: %d."
msgstr "Создано локальных элементов: %d."

#, javascript-format
msgid "Updated local items: %d."
msgstr "Обновлено локальных элементов: %d."

#, javascript-format
msgid "Created remote items: %d."
msgstr "Создано удалённых элементов: %d."

#, javascript-format
msgid "Updated remote items: %d."
msgstr "Обновлено удалённых элементов: %d."

#, javascript-format
msgid "Deleted local items: %d."
msgstr "Удалено локальных элементов: %d."

#, javascript-format
msgid "Deleted remote items: %d."
msgstr "Удалено удалённых элементов: %d."

#, fuzzy, javascript-format
msgid "Fetched items: %d/%d."
msgstr "Создано локальных элементов: %d."

#, javascript-format
msgid "Fetched items: %d/%d."
msgstr "Получено элементов: %d/%d."

#, javascript-format
msgid "State: \"%s\"."
msgstr "Статус: «%s»."

msgid "Cancelling..."
msgstr "Отмена..."

#, javascript-format
msgid "Completed: %s"
msgstr "Завершено: %s"

#, javascript-format
msgid "Synchronisation is already in progress. State: %s"
msgstr "Синхронизация уже выполняется. Статус: %s"

<<<<<<< HEAD
msgid "Encrypted"
msgstr "Зашифровано"

msgid "Encrypted items cannot be modified"
msgstr "Зашифрованные элементы не могут быть изменены"
=======
#, fuzzy
msgid "Encrypted"
msgstr "Шифрование:"

#, fuzzy
msgid "Encrypted items cannot be modified"
msgstr "Некоторые элементы не могут быть синхронизированы."
>>>>>>> 42c78264

msgid "Conflicts"
msgstr "Конфликты"

#, javascript-format
msgid "A notebook with this title already exists: \"%s\""
msgstr "Блокнот с таким названием уже существует: «%s»"

#, javascript-format
msgid "Notebooks cannot be named \"%s\", which is a reserved title."
msgstr "Блокнот не может быть назван «%s», это зарезервированное название."

msgid "Untitled"
msgstr "Без имени"

msgid "This note does not have geolocation information."
msgstr "Эта заметка не содержит информации о геолокации."

#, javascript-format
msgid "Cannot copy note to \"%s\" notebook"
msgstr "Не удалось скопировать заметку в блокнот «%s»"

#, javascript-format
msgid "Cannot move note to \"%s\" notebook"
msgstr "Не удалось переместить заметку в блокнот «%s»"

msgid "Text editor"
msgstr "Текстовый редактор"

msgid "The editor that will be used to open a note. If none is provided it will try to auto-detect the default editor."
msgstr "Редактор, в котором будут открываться заметки. Если не задан, будет произведена попытка автоматического определения редактора по умолчанию."

msgid "Language"
msgstr "Язык"

msgid "Date format"
msgstr "Формат даты"

msgid "Time format"
msgstr "Формат времени"

msgid "Theme"
msgstr "Тема"

msgid "Light"
msgstr "Светлая"

msgid "Dark"
msgstr "Тёмная"

msgid "Show uncompleted todos on top of the lists"
msgstr "Показывать незавершённые задачи вверху списков"

msgid "Save geo-location with notes"
msgstr "Сохранять информацию о геолокации в заметках"

<<<<<<< HEAD
msgid "When creating a new to-do:"
msgstr "При создании новой задачи:"

msgid "Focus title"
msgstr "Фокус на названии"

msgid "Focus body"
msgstr "Фокус на содержимом"

msgid "When creating a new note:"
msgstr "При создании новой заметки:"

msgid "Set application zoom percentage"
msgstr "Масштаб приложения в процентах"
=======
#, fuzzy
msgid "When creating a new to-do:"
msgstr "Создаёт новую задачу."

#, fuzzy
msgid "Focus title"
msgstr "Название заметки:"

msgid "Focus body"
msgstr ""

#, fuzzy
msgid "When creating a new note:"
msgstr "Создаёт новую заметку."

msgid "Set application zoom percentage"
msgstr ""
>>>>>>> 42c78264

msgid "Automatically update the application"
msgstr "Автоматически обновлять приложение"

msgid "Synchronisation interval"
msgstr "Интервал синхронизации"

#, javascript-format
msgid "%d minutes"
msgstr "%d минут"

#, javascript-format
msgid "%d hour"
msgstr "%d час"

#, javascript-format
msgid "%d hours"
msgstr "%d часов"

msgid "Show advanced options"
msgstr "Показывать расширенные настройки"

msgid "Synchronisation target"
msgstr "Цель синхронизации"

<<<<<<< HEAD
msgid "The target to synchonise to. Each sync target may have additional parameters which are named as `sync.NUM.NAME` (all documented below)."
msgstr "Цель синхронизации. Каждая цель синхронизации может иметь дополнительные параметры, именованные как «sync.NUM.NAME» (все описаны ниже)."
=======
msgid ""
"The target to synchonise to. Each sync target may have additional parameters "
"which are named as `sync.NUM.NAME` (all documented below)."
msgstr ""
>>>>>>> 42c78264

msgid "Directory to synchronise with (absolute path)"
msgstr "Каталог синхронизации (абсолютный путь)"

msgid "The path to synchronise with when file system synchronisation is enabled. See `sync.target`."
msgstr "Путь для синхронизации при включённой синхронизации с файловой системой. См. `sync.target`."

msgid "Nexcloud WebDAV URL"
msgstr "Nexcloud WebDAV URL"

msgid "Nexcloud username"
msgstr "Имя пользователя Nexcloud"

msgid "Nexcloud password"
msgstr "Пароль Nexcloud"

msgid "Nexcloud WebDAV URL"
msgstr ""

msgid "Nexcloud username"
msgstr ""

#, fuzzy
msgid "Nexcloud password"
msgstr "Установить пароль"

#, javascript-format
msgid "Invalid option value: \"%s\". Possible values are: %s."
msgstr "Неверное значение параметра: «%s». Доступные значения: %s."

msgid "Items that cannot be synchronised"
msgstr "Элементы, которые не могут быть синхронизированы"

<<<<<<< HEAD
#, javascript-format
msgid "%s (%s): %s"
msgstr "%s (%s): %s"

msgid "These items will remain on the device but will not be uploaded to the sync target. In order to find these items, either search for the title or the ID (which is displayed in brackets above)."
msgstr "Эти элементы будут оставаться на устройстве, но не будут загружены в целевой объект синхронизации. Чтобы найти эти элементы, воспользуйтесь поиском по названию или ID (который указывается в скобках выше)."
=======
#, fuzzy, javascript-format
msgid "%s (%s): %s"
msgstr "%s %s (%s)"

msgid ""
"These items will remain on the device but will not be uploaded to the sync "
"target. In order to find these items, either search for the title or the ID "
"(which is displayed in brackets above)."
msgstr ""
>>>>>>> 42c78264

msgid "Sync status (synced items / total items)"
msgstr "Статус синхронизации (элементов синхронизировано/всего)"

#, javascript-format
msgid "%s: %d/%d"
msgstr "%s: %d/%d"

#, javascript-format
msgid "Total: %d/%d"
msgstr "Всего: %d/%d"

#, javascript-format
msgid "Conflicted: %d"
msgstr "Конфликтующих: %d"

#, javascript-format
msgid "To delete: %d"
msgstr "К удалению: %d"

msgid "Folders"
msgstr "Папки"

#, javascript-format
msgid "%s: %d notes"
msgstr "%s: %d заметок"

msgid "Coming alarms"
msgstr "Грядущие напоминания"

#, javascript-format
msgid "On %s: %s"
msgstr "В %s: %s"

msgid "There are currently no notes. Create one by clicking on the (+) button."
msgstr "Сейчас здесь нет заметок. Создаёте новую, нажав кнопку (+)."

msgid "Delete these notes?"
msgstr "Удалить эти заметки?"

msgid "Log"
msgstr "Лог"

msgid "Export Debug Report"
msgstr "Экспортировать отладочный отчёт"

<<<<<<< HEAD
msgid "Encryption Config"
msgstr "Конфигурация шифрования"
=======
#, fuzzy
msgid "Encryption Config"
msgstr "Шифрование:"
>>>>>>> 42c78264

msgid "Configuration"
msgstr "Конфигурация"

msgid "Move to notebook..."
msgstr "Переместить в блокнот..."

#, javascript-format
msgid "Move %d notes to notebook \"%s\"?"
msgstr "Переместить %d заметок в блокнот «%s»?"

msgid "Press to set the decryption password."
<<<<<<< HEAD
msgstr "Нажмите, чтобы установить пароль для расшифровки."
=======
msgstr ""
>>>>>>> 42c78264

msgid "Select date"
msgstr "Выбрать дату"

msgid "Confirm"
msgstr "Подтвердить"

msgid "Cancel synchronisation"
msgstr "Отменить синхронизацию"

#, fuzzy, javascript-format
msgid "Master Key %s"
msgstr "Мастер-ключи"

#, fuzzy, javascript-format
msgid "Created: %s"
msgstr "Создано: %d."

#, fuzzy
msgid "Password:"
msgstr "Пароль"

msgid "Password cannot be empty"
msgstr ""

#, fuzzy
msgid "Enable"
msgstr "Включено"

#, javascript-format
msgid "Master Key %s"
msgstr "Мастер-ключ %s"

#, javascript-format
msgid "Created: %s"
msgstr "Создано: %s"

msgid "Password:"
msgstr "Пароль:"

msgid "Password cannot be empty"
msgstr "Пароль не может быть пустым"

msgid "Enable"
msgstr "Включено"

#, javascript-format
msgid "The notebook could not be saved: %s"
msgstr "Не удалось сохранить блокнот: %s"

msgid "Edit notebook"
msgstr "Редактировать блокнот"

msgid "This note has been modified:"
msgstr "Эта заметка была изменена:"

msgid "Save changes"
msgstr "Сохранить изменения"

msgid "Discard changes"
msgstr "Отменить изменения"

#, javascript-format
msgid "Unsupported image type: %s"
msgstr "Неподдерживаемый формат изображения: %s"

msgid "Attach photo"
msgstr "Прикрепить фото"

msgid "Attach any file"
msgstr "Прикрепить любой файл"

msgid "Convert to note"
msgstr "Преобразовать в заметку"

msgid "Convert to todo"
msgstr "Преобразовать в задачу"

msgid "Hide metadata"
msgstr "Скрыть метаданные"

msgid "Show metadata"
msgstr "Показать метаданные"

msgid "View on map"
msgstr "Посмотреть на карте"

msgid "Delete notebook"
msgstr "Удалить блокнот"

msgid "Login with OneDrive"
msgstr "Войти в OneDrive"

msgid "Click on the (+) button to create a new note or notebook. Click on the side menu to access your existing notebooks."
msgstr "Нажмите на кнопку (+) для создания новой заметки или нового блокнота. Нажмите на боковое меню для доступа к вашим существующим блокнотам."

msgid "You currently have no notebook. Create one by clicking on (+) button."
msgstr "У вас сейчас нет блокнота. Создайте его нажатием на кнопку (+)."

msgid "Welcome"
msgstr "Добро пожаловать"

<<<<<<< HEAD
#~ msgid "The target to synchonise to. If synchronising with the file system, set `sync.2.path` to specify the target directory."
#~ msgstr "То, с чем будет осуществляться синхронизация. При синхронизации с файловой системой в `sync.2.path` указывается целевой каталог."
=======
#~ msgid ""
#~ "The target to synchonise to. If synchronising with the file system, set "
#~ "`sync.2.path` to specify the target directory."
#~ msgstr ""
#~ "То, с чем будет осуществляться синхронизация. При синхронизации с "
#~ "файловой системой в `sync.2.path` указывается целевой каталог."
>>>>>>> 42c78264

#~ msgid "To-do title:"
#~ msgstr "Название задачи:"

#~ msgid "\"%s\": \"%s\""
#~ msgstr "«%s»: «%s»"<|MERGE_RESOLUTION|>--- conflicted
+++ resolved
@@ -13,16 +13,10 @@
 "MIME-Version: 1.0\n"
 "Content-Type: text/plain; charset=UTF-8\n"
 "Content-Transfer-Encoding: 8bit\n"
-<<<<<<< HEAD
 "X-Generator: Poedit 2.0.6\n"
 "Plural-Forms: nplurals=3; plural=(n%10==1 && n%100!=11 ? 0 : n%10>=2 && n%10<=4 && (n%100<10 || n%100>=20) ? 1 : 2);\n"
 "POT-Creation-Date: \n"
 "PO-Revision-Date: \n"
-=======
-"X-Generator: Poedit 2.0.5\n"
-"Plural-Forms: nplurals=3; plural=(n%10==1 && n%100!=11 ? 0 : n%10>=2 && n"
-"%10<=4 && (n%100<10 || n%100>=20) ? 1 : 2);\n"
->>>>>>> 42c78264
 
 msgid "Give focus to next pane"
 msgstr "Переключиться на следующую панель"
@@ -118,11 +112,7 @@
 msgstr "Команда «%s» доступна только в режиме GUI"
 
 msgid "Cannot change encrypted item"
-<<<<<<< HEAD
 msgstr "Не удалось изменить зашифрованный элемент"
-=======
-msgstr ""
->>>>>>> 42c78264
 
 #, javascript-format
 msgid "Missing required argument: %s"
@@ -176,7 +166,6 @@
 msgid "Note is not a to-do: \"%s\""
 msgstr "Заметка не является задачей: «%s»"
 
-<<<<<<< HEAD
 msgid "Manages E2EE configuration. Commands are `enable`, `disable`, `decrypt`, `status` and `target-status`."
 msgstr "Управляет конфигурацией E2EE. Команды: `enable`, `disable`, `decrypt`, `status` и `target-status`."
 
@@ -191,28 +180,6 @@
 
 msgid "Completed decryption."
 msgstr "Расшифровка завершена."
-=======
-msgid ""
-"Manages E2EE configuration. Commands are `enable`, `disable`, `decrypt`, "
-"`status` and `target-status`."
-msgstr ""
-
-#, fuzzy
-msgid "Enter master password:"
-msgstr "Установить пароль"
-
-msgid "Operation cancelled"
-msgstr ""
-
-msgid ""
-"Starting decryption... Please wait as it may take several minutes depending "
-"on how much there is to decrypt."
-msgstr ""
-
-#, fuzzy
-msgid "Completed decryption."
-msgstr "Включить шифрование"
->>>>>>> 42c78264
 
 msgid "Enabled"
 msgstr "Включено"
@@ -220,15 +187,9 @@
 msgid "Disabled"
 msgstr "Отключено"
 
-<<<<<<< HEAD
 #, javascript-format
 msgid "Encryption is: %s"
 msgstr "Шифрование: %s"
-=======
-#, fuzzy, javascript-format
-msgid "Encryption is: %s"
-msgstr "Шифрование:"
->>>>>>> 42c78264
 
 msgid "Edit note."
 msgstr "Редактировать заметку."
@@ -455,19 +416,8 @@
 msgstr "Синхронизация уже выполняется."
 
 #, javascript-format
-<<<<<<< HEAD
 msgid "Lock file is already being hold. If you know that no synchronisation is taking place, you may delete the lock file at \"%s\" and resume the operation."
 msgstr "Файл блокировки уже установлен. Если вам известно, что синхронизация не производится, вы можете удалить файл блокировки в «%s» и возобновить операцию."
-=======
-msgid ""
-"Lock file is already being hold. If you know that no synchronisation is "
-"taking place, you may delete the lock file at \"%s\" and resume the "
-"operation."
-msgstr ""
-"Файл блокировки уже установлен. Если вам известно, что синхронизация не "
-"производится, вы можете удалить файл блокировки в «%s» и возобновить "
-"операцию."
->>>>>>> 42c78264
 
 #, javascript-format
 msgid "Synchronisation target: %s (%s)"
@@ -603,21 +553,11 @@
 msgid "Synchronisation status"
 msgstr "Статус синхронизации"
 
-<<<<<<< HEAD
 msgid "Encryption options"
 msgstr "Настройки шифрования"
 
 msgid "General Options"
 msgstr "Основные настройки"
-=======
-#, fuzzy
-msgid "Encryption options"
-msgstr "Настройки шифрования"
-
-#, fuzzy
-msgid "General Options"
-msgstr "Настройки"
->>>>>>> 42c78264
 
 msgid "Help"
 msgstr "Помощь"
@@ -626,11 +566,7 @@
 msgstr "Сайт и документация"
 
 msgid "Check for updates..."
-<<<<<<< HEAD
 msgstr "Проверить обновления..."
-=======
-msgstr ""
->>>>>>> 42c78264
 
 msgid "About Joplin"
 msgstr "О Joplin"
@@ -646,7 +582,6 @@
 msgstr "Отмена"
 
 msgid "Error"
-<<<<<<< HEAD
 msgstr "Ошибка"
 
 msgid "An update is available, do you want to update now?"
@@ -665,26 +600,6 @@
 #, javascript-format
 msgid "Could not install the update: %s"
 msgstr "Не удалось установить обновление: %s"
-=======
-msgstr ""
-
-msgid "An update is available, do you want to update now?"
-msgstr ""
-
-#, javascript-format
-msgid "Could not download the update: %s"
-msgstr ""
-
-msgid "Current version is up-to-date."
-msgstr ""
-
-msgid "New version downloaded - application will quit now and update..."
-msgstr ""
-
-#, javascript-format
-msgid "Could not install the update: %s"
-msgstr ""
->>>>>>> 42c78264
 
 #, javascript-format
 msgid "Notes and settings are stored in: %s"
@@ -866,11 +781,7 @@
 msgstr "Файловая система"
 
 msgid "Nextcloud (Beta)"
-<<<<<<< HEAD
 msgstr "Nextcloud (Beta)"
-=======
-msgstr ""
->>>>>>> 42c78264
 
 msgid "OneDrive"
 msgstr "OneDrive"
@@ -953,21 +864,11 @@
 msgid "Synchronisation is already in progress. State: %s"
 msgstr "Синхронизация уже выполняется. Статус: %s"
 
-<<<<<<< HEAD
 msgid "Encrypted"
 msgstr "Зашифровано"
 
 msgid "Encrypted items cannot be modified"
 msgstr "Зашифрованные элементы не могут быть изменены"
-=======
-#, fuzzy
-msgid "Encrypted"
-msgstr "Шифрование:"
-
-#, fuzzy
-msgid "Encrypted items cannot be modified"
-msgstr "Некоторые элементы не могут быть синхронизированы."
->>>>>>> 42c78264
 
 msgid "Conflicts"
 msgstr "Конфликты"
@@ -1024,7 +925,6 @@
 msgid "Save geo-location with notes"
 msgstr "Сохранять информацию о геолокации в заметках"
 
-<<<<<<< HEAD
 msgid "When creating a new to-do:"
 msgstr "При создании новой задачи:"
 
@@ -1039,25 +939,6 @@
 
 msgid "Set application zoom percentage"
 msgstr "Масштаб приложения в процентах"
-=======
-#, fuzzy
-msgid "When creating a new to-do:"
-msgstr "Создаёт новую задачу."
-
-#, fuzzy
-msgid "Focus title"
-msgstr "Название заметки:"
-
-msgid "Focus body"
-msgstr ""
-
-#, fuzzy
-msgid "When creating a new note:"
-msgstr "Создаёт новую заметку."
-
-msgid "Set application zoom percentage"
-msgstr ""
->>>>>>> 42c78264
 
 msgid "Automatically update the application"
 msgstr "Автоматически обновлять приложение"
@@ -1083,15 +964,8 @@
 msgid "Synchronisation target"
 msgstr "Цель синхронизации"
 
-<<<<<<< HEAD
 msgid "The target to synchonise to. Each sync target may have additional parameters which are named as `sync.NUM.NAME` (all documented below)."
 msgstr "Цель синхронизации. Каждая цель синхронизации может иметь дополнительные параметры, именованные как «sync.NUM.NAME» (все описаны ниже)."
-=======
-msgid ""
-"The target to synchonise to. Each sync target may have additional parameters "
-"which are named as `sync.NUM.NAME` (all documented below)."
-msgstr ""
->>>>>>> 42c78264
 
 msgid "Directory to synchronise with (absolute path)"
 msgstr "Каталог синхронизации (абсолютный путь)"
@@ -1125,24 +999,12 @@
 msgid "Items that cannot be synchronised"
 msgstr "Элементы, которые не могут быть синхронизированы"
 
-<<<<<<< HEAD
 #, javascript-format
 msgid "%s (%s): %s"
 msgstr "%s (%s): %s"
 
 msgid "These items will remain on the device but will not be uploaded to the sync target. In order to find these items, either search for the title or the ID (which is displayed in brackets above)."
 msgstr "Эти элементы будут оставаться на устройстве, но не будут загружены в целевой объект синхронизации. Чтобы найти эти элементы, воспользуйтесь поиском по названию или ID (который указывается в скобках выше)."
-=======
-#, fuzzy, javascript-format
-msgid "%s (%s): %s"
-msgstr "%s %s (%s)"
-
-msgid ""
-"These items will remain on the device but will not be uploaded to the sync "
-"target. In order to find these items, either search for the title or the ID "
-"(which is displayed in brackets above)."
-msgstr ""
->>>>>>> 42c78264
 
 msgid "Sync status (synced items / total items)"
 msgstr "Статус синхронизации (элементов синхронизировано/всего)"
@@ -1189,14 +1051,8 @@
 msgid "Export Debug Report"
 msgstr "Экспортировать отладочный отчёт"
 
-<<<<<<< HEAD
 msgid "Encryption Config"
 msgstr "Конфигурация шифрования"
-=======
-#, fuzzy
-msgid "Encryption Config"
-msgstr "Шифрование:"
->>>>>>> 42c78264
 
 msgid "Configuration"
 msgstr "Конфигурация"
@@ -1209,11 +1065,7 @@
 msgstr "Переместить %d заметок в блокнот «%s»?"
 
 msgid "Press to set the decryption password."
-<<<<<<< HEAD
 msgstr "Нажмите, чтобы установить пароль для расшифровки."
-=======
-msgstr ""
->>>>>>> 42c78264
 
 msgid "Select date"
 msgstr "Выбрать дату"
@@ -1316,17 +1168,8 @@
 msgid "Welcome"
 msgstr "Добро пожаловать"
 
-<<<<<<< HEAD
 #~ msgid "The target to synchonise to. If synchronising with the file system, set `sync.2.path` to specify the target directory."
 #~ msgstr "То, с чем будет осуществляться синхронизация. При синхронизации с файловой системой в `sync.2.path` указывается целевой каталог."
-=======
-#~ msgid ""
-#~ "The target to synchonise to. If synchronising with the file system, set "
-#~ "`sync.2.path` to specify the target directory."
-#~ msgstr ""
-#~ "То, с чем будет осуществляться синхронизация. При синхронизации с "
-#~ "файловой системой в `sync.2.path` указывается целевой каталог."
->>>>>>> 42c78264
 
 #~ msgid "To-do title:"
 #~ msgstr "Название задачи:"
