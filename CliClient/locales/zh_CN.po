--- conflicted
+++ resolved
@@ -6,15 +6,8 @@
 msgstr ""
 "Project-Id-Version: Joplin-CLI 1.0.0\n"
 "Report-Msgid-Bugs-To: \n"
-<<<<<<< HEAD
 "Last-Translator: yaozeye <yaozeye@outlook.com>\n"
 "Language-Team: zh_CN <yaozeye@yaozeye.onmicrosoft.com>\n"
-=======
-"POT-Creation-Date: \n"
-"PO-Revision-Date: \n"
-"Last-Translator: WhiredPlanck <fungdaat31@outlook.com>\n"
-"Language-Team: \n"
->>>>>>> 4063cdba
 "Language: zh_CN\n"
 "MIME-Version: 1.0\n"
 "Content-Type: text/plain; charset=UTF-8\n"
@@ -79,11 +72,7 @@
 
 #: CliClient/app/command-ls.js:31
 msgid "Either \"text\" or \"json\""
-<<<<<<< HEAD
-msgstr " \"text\" 或 \"json\" "
-=======
 msgstr "\"text\" 或 \"json\""
->>>>>>> 4063cdba
 
 #: CliClient/app/command-ls.js:32 CliClient/app/command-tag.js:18
 msgid ""
@@ -353,13 +342,8 @@
 "taking place, you may delete the lock file at \"%s\" and resume the "
 "operation."
 msgstr ""
-<<<<<<< HEAD
-"锁定文件已被保存。如果您确认当前未在进行任何同步，可删除锁定文件 \"%s\" 后继续上"
-"一部操作。"
-=======
 "锁定文件已被保存。如果您确认当前未在进行任何同步，可删除锁定文件 \"%s\" 后继"
 "续上一部操作。"
->>>>>>> 4063cdba
 
 #: CliClient/app/command-sync.js:175
 #, javascript-format
@@ -434,11 +418,7 @@
 #: CliClient/app/command-edit.js:46
 #, javascript-format
 msgid "Note does not exist: \"%s\". Create it?"
-<<<<<<< HEAD
 msgstr "笔记不存在: \"%s\" 。是否创建？"
-=======
-msgstr "笔记不存在:  \"%s\" 。是否创建？"
->>>>>>> 4063cdba
 
 #: CliClient/app/app-gui.js:446
 msgid "To delete a tag, untag the associated notes."
@@ -672,15 +652,9 @@
 "target is a regular note it will be converted to a to-do). Use \"clear\" to "
 "convert the to-do back to a regular note."
 msgstr ""
-<<<<<<< HEAD
-"<todo-command> 可以是 \"toggle\" 或者 \"clear\" 。使用 \"toggle\" 命令来切换待办事项的完"
-"成状态 (若目标为普通笔记则将会转换成待办事项) 。使用 \"clear\" 命令来把待办事项转"
-"换到普通笔记。"
-=======
 "<todo-command> 可以是 \"toggle\" 或者 \"clear\" 。使用 \"toggle\" 命令来切换"
 "待办事项的完成状态 (若目标为普通笔记则将会转换成待办事项) 。使用 \"clear\" 命"
 "令来把待办事项转换到普通笔记。"
->>>>>>> 4063cdba
 
 #: CliClient/app/command-exit.js:11
 msgid "Exits the application."
@@ -737,24 +711,14 @@
 "to list tags associated with [note]. The command `tag list` can be used to "
 "list all the tags (use -l for long option)."
 msgstr ""
-<<<<<<< HEAD
-"<tag-command> 可以是 \"add\" 、 \"remove\" 、 \"list\"  或者  \"notetags\" ，用于从 [note] 中"
-"赋值或删除 [tag]，或者列出与 [tag] 相关的笔记。`tag list` 命令可以用于列出所"
-"有的标签 (对于过长选项请使用 -l 参数) 。"
-=======
 "<tag-command> 可以是 \"add\" 、 \"remove\" 、 \"list\"  或者  \"notetags\" ，"
 "用于从 [note] 中赋值或删除 [tag]，或者列出与 [tag] 相关的笔记。`tag list` 命"
 "令可以用于列出所有的标签 (对于过长选项请使用 -l 参数) 。"
->>>>>>> 4063cdba
 
 #: CliClient/app/command-tag.js:90
 #, javascript-format
 msgid "Invalid command: \"%s\""
-<<<<<<< HEAD
 msgstr "无效命令: \"%s\" "
-=======
-msgstr "无效命令:  \"%s\""
->>>>>>> 4063cdba
 
 #: CliClient/app/command-done.js:14
 msgid "Marks a to-do as done."
@@ -763,11 +727,7 @@
 #: CliClient/app/command-done.js:21
 #, javascript-format
 msgid "Note is not a to-do: \"%s\""
-<<<<<<< HEAD
 msgstr "笔记非待办事项: \"%s\" "
-=======
-msgstr "笔记非待办事项:  \"%s\""
->>>>>>> 4063cdba
 
 #: ElectronClient/bridge.js:101 ElectronClient/bridge.js:112
 #: ElectronClient/bridge.js:125 ElectronClient/bridge.js:135
@@ -891,13 +851,8 @@
 "Click \"%s\" to restore the note. It will be copied in the notebook named "
 "\"%s\". The current version of the note will not be replaced or modified."
 msgstr ""
-<<<<<<< HEAD
-"单击 \"%s\" 以恢复笔记。它将会被复制到名为 \"%s\" 的笔记本中。笔记的当前版本不会被替"
-"换或修改。"
-=======
 "单击 \"%s\" 以恢复笔记。它将会被复制到名为 \"%s\" 的笔记本中。笔记的当前版本"
 "不会被替换或修改。"
->>>>>>> 4063cdba
 
 #: ElectronClient/gui/NoteRevisionViewer.min.js:187
 #: ElectronClient/gui/NoteToolbar/NoteToolbar.js:24
@@ -1438,11 +1393,7 @@
 msgid ""
 "To manually sort the notes, the sort order must be changed to \"%s\" in the "
 "menu \"%s\" > \"%s\""
-<<<<<<< HEAD
-msgstr "欲手动调整顺序，应在菜单 \"%s\"  >  \"%s\"  中将排序方式调整为  \"%s\" "
-=======
 msgstr "欲手动调整顺序，应在菜单 \"%s\"  >  \"%s\"  中将排序方式调整为  \"%s\""
->>>>>>> 4063cdba
 
 #: ElectronClient/gui/NoteList.min.js:148
 msgid "Do it now"
@@ -2096,15 +2047,9 @@
 "any files outside this directory nor to any other personal data. No data "
 "will be shared with any third party."
 msgstr ""
-<<<<<<< HEAD
-"请在浏览器中打开以下链接以验证本应用程序。本应用会建立 \"Apps/Joplin\" 文件目录，"
-"并只会读写该目录中的文件。本应用没有任何权限访问此目录以外的任何文件或个人信"
-"息，也不会与第三方分享任何数据。"
-=======
 "请在浏览器中打开以下链接以验证本应用程序。本应用会建立 \"Apps/Joplin\" 文件目"
 "录，并只会读写该目录中的文件。本应用没有任何权限访问此目录以外的任何文件或个"
 "人信息，也不会与第三方分享任何数据。"
->>>>>>> 4063cdba
 
 #: ReactNativeClient/lib/registry.js:156
 msgid ""
@@ -2205,11 +2150,7 @@
 
 #: ReactNativeClient/lib/models/Setting.js:53
 msgid "Dracula"
-<<<<<<< HEAD
-msgstr "德古拉 (Dracula)"
-=======
-msgstr "德古拉紫"
->>>>>>> 4063cdba
+msgstr "德古拉紫 (Dracula)"
 
 #: ReactNativeClient/lib/models/Setting.js:54
 msgid "Solarised Light"
@@ -2281,14 +2222,9 @@
 "In \"Auto\", they are downloaded when you open the note. In \"Always\", all "
 "the attachments are downloaded whether you open the note or not."
 msgstr ""
-<<<<<<< HEAD
-"在 \"手动\" 模式下，只有单击附件时才会下载它们。在 \"自动\" 中，当你打开笔记时，它们"
-"就会被下载下来。在 \"总是\" 中，无论你是否打开笔记，所有的附件都会被下载。"
-=======
 "在 \"手动\" 模式下，只有单击附件时才会下载它们。在 \"自动\" 中，当你打开笔记"
 "时，它们就会被下载下来。在 \"总是\" 中，无论你是否打开笔记，所有的附件都会被"
 "下载。"
->>>>>>> 4063cdba
 
 #: ReactNativeClient/lib/models/Setting.js:199
 msgid "Always"
@@ -2694,11 +2630,7 @@
 #: ReactNativeClient/lib/models/Setting.js:877
 #, javascript-format
 msgid "Invalid option value: \"%s\". Possible values are: %s."
-<<<<<<< HEAD
 msgstr "无效的选项值: \"%s\" 。可用值有: %s。"
-=======
-msgstr "无效的选项值:  \"%s\" 。可用值有: %s。"
->>>>>>> 4063cdba
 
 #: ReactNativeClient/lib/models/Setting.js:1205
 msgid "General"
@@ -2801,20 +2733,12 @@
 #: ReactNativeClient/lib/models/Note.js:468
 #, javascript-format
 msgid "Cannot copy note to \"%s\" notebook"
-<<<<<<< HEAD
-msgstr "无法复制笔记到笔记本 \"%s\" "
-=======
 msgstr "无法复制笔记到笔记本 \"%s\""
->>>>>>> 4063cdba
 
 #: ReactNativeClient/lib/models/Note.js:479
 #, javascript-format
 msgid "Cannot move note to \"%s\" notebook"
-<<<<<<< HEAD
-msgstr "无法移动笔记到笔记本 \"%s\" "
-=======
 msgstr "无法移动笔记到笔记本 \"%s\""
->>>>>>> 4063cdba
 
 #: ReactNativeClient/lib/models/BaseItem.js:709
 msgid "Encrypted"
@@ -3169,11 +3093,7 @@
 "To work correctly, the app needs the following permissions. Please enable "
 "them in your phone settings, in Apps > Joplin > Permissions"
 msgstr ""
-<<<<<<< HEAD
-"本应用程序需要下列权限才能正常运作。请在你的手机设置 (应用 > Joplin > 权限)"
-=======
 "本应用程序需要下列权限才能正常运作。请在您的手机设置 (应用 > Joplin > 权限) "
->>>>>>> 4063cdba
 "中启用它们"
 
 #: ReactNativeClient/lib/components/screens/config.js:474
@@ -3373,13 +3293,8 @@
 "\n"
 "%s"
 msgstr ""
-<<<<<<< HEAD
-"无法连接到 Joplin Nextcloud 应用。 请在 \"同步配置\" 中检查配置。 完整的错误信息"
-"是: \n"
-=======
 "无法连接到 Joplin Nextcloud 应用。 请在 \"同步配置\" 中检查配置。 完整的错误"
 "信息是: \n"
->>>>>>> 4063cdba
 "\n"
 "%s"
 
