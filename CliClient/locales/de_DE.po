# SOME DESCRIPTIVE TITLE.
# Copyright (C) YEAR Laurent Cozic
# This file is distributed under the same license as the Joplin-CLI package.
# FIRST AUTHOR <EMAIL@ADDRESS>, YEAR.
#
msgid ""
msgstr ""
"Project-Id-Version: Joplin-CLI 1.0.0\n"
"Report-Msgid-Bugs-To: \n"
"Last-Translator: Michael Sonntag <ms@editorei.de>\n"
"Language-Team: \n"
"Language: de_DE\n"
"MIME-Version: 1.0\n"
"Content-Type: text/plain; charset=UTF-8\n"
"Content-Transfer-Encoding: 8bit\n"
"X-Generator: Poedit 2.1.1\n"
"Plural-Forms: nplurals=2; plural=(n != 1);\n"
"POT-Creation-Date: \n"
"PO-Revision-Date: \n"

msgid "To delete a tag, untag the associated notes."
msgstr ""
"Um ein Tag zu löschen, entferne es bei allen damit verbundenen Notizen."

msgid "Please select the note or notebook to be deleted first."
msgstr ""
"Wähle bitte zuerst eine Notiz oder ein Notizbuch aus, das gelöscht werden "
"soll."

msgid "Press Ctrl+D or type \"exit\" to exit the application"
msgstr "Drücke Strg+D oder tippe \"exit\" um das Programm zu verlassen"

#, javascript-format
msgid "More than one item match \"%s\". Please narrow down your query."
msgstr ""
"Mehr als eine Notiz stimmt mit \"%s\" überein. Bitte die Suche einschränken."

msgid "No notebook selected."
msgstr "Kein Notizbuch ausgewählt."

msgid "No notebook has been specified."
msgstr "Es wurde kein Notizbuch festgelegt."

msgid "Y"
msgstr "J"

msgid "n"
msgstr "n"

msgid "N"
msgstr "N"

msgid "y"
msgstr "j"

msgid "Cancelling background synchronisation... Please wait."
msgstr "Breche Hintergrundsynchronisation ab… Bitte warten."

#, javascript-format
msgid "No such command: %s"
msgstr "Ungültiger Befehl: %s"

#, javascript-format
msgid "The command \"%s\" is only available in GUI mode"
msgstr "Der Befehl \"%s\" ist nur im GUI Modus verfügbar"

msgid "Cannot change encrypted item"
msgstr "Kann verschlüsseltes Objekt nicht ändern"

#, javascript-format
msgid "Missing required argument: %s"
msgstr "Fehlendes erforderliches Argument: %s"

#, javascript-format
msgid "%s: %s"
msgstr "%s: %s"

msgid "Your choice: "
msgstr "Deine Auswahl: "

#, javascript-format
msgid "Invalid answer: %s"
msgstr "Ungültige Antwort: %s"

msgid "Attaches the given file to the note."
msgstr "Hängt die ausgewählte Datei an die Notiz an."

#, javascript-format
msgid "Cannot find \"%s\"."
msgstr "Kann \"%s\" nicht finden."

msgid "Displays the given note."
msgstr "Zeigt die jeweilige Notiz an."

msgid "Displays the complete information about note."
msgstr "Zeigt alle Informationen über die Notiz an."

msgid ""
"Gets or sets a config value. If [value] is not provided, it will show the "
"value of [name]. If neither [name] nor [value] is provided, it will list the "
"current configuration."
msgstr ""
"Zeigt an oder stellt einen Optionswert. Wenn kein [Wert] angegeben ist, wird "
"der Wert vom gegebenen [Namen] angezeigt. Wenn weder [Name] noch [Wert] "
"gegeben sind, wird eine Liste der momentanen Konfiguration angezeigt."

msgid "Also displays unset and hidden config variables."
msgstr "Zeigt auch nicht gesetzte und versteckte Konfigurationsvariablen an."

#, javascript-format
msgid "%s = %s (%s)"
msgstr "%s = %s (%s)"

#, javascript-format
msgid "%s = %s"
msgstr "%s = %s"

msgid ""
"Duplicates the notes matching <note> to [notebook]. If no notebook is "
"specified the note is duplicated in the current notebook."
msgstr ""
"Dupliziert die Notizen die mit <note> übereinstimmen in [Notizbuch]. Wenn "
"kein Notizbuch angegeben ist, wird die Notiz in das aktuelle Notizbuch "
"kopiert."

msgid "Marks a to-do as done."
msgstr "Markiert ein To-Do als erledigt."

#, javascript-format
msgid "Note is not a to-do: \"%s\""
msgstr "Notiz ist kein To-Do: \"%s\""

msgid ""
"Manages E2EE configuration. Commands are `enable`, `disable`, `decrypt`, "
"`status` and `target-status`."
msgstr ""
"Verwaltet die E2EE-Konfiguration. Die Befehle lauten `enable`, `disable`, "
"`decrypt`, `status` und `target-status`."

msgid "Enter master password:"
msgstr "Master-Passwort eingeben:"

msgid "Operation cancelled"
msgstr "Vorgang abgebrochen"

msgid ""
"Starting decryption... Please wait as it may take several minutes depending "
"on how much there is to decrypt."
msgstr ""
"Starte Entschlüsselung.... Bitte warten, da dies je nach Anzahl der "
"betreffenden Objekte einige Minuten dauern kann."

msgid "Completed decryption."
msgstr "Entschlüsselung abgeschlossen."

msgid "Enabled"
msgstr "Aktiviert"

msgid "Disabled"
msgstr "Deaktiviert"

#, javascript-format
msgid "Encryption is: %s"
msgstr "Verschlüsselung ist: %s"

msgid "Edit note."
msgstr "Notiz bearbeiten."

msgid ""
"No text editor is defined. Please set it using `config editor <editor-path>`"
msgstr ""
"Kein Texteditor definiert. Bitte lege einen mit `config editor <Pfad-Zum-"
"Texteditor>` fest"

msgid "No active notebook."
msgstr "Kein aktives Notizbuch."

#, javascript-format
msgid "Note does not exist: \"%s\". Create it?"
msgstr "Notiz \"%s\" existiert nicht. Soll sie erstellt werden?"

msgid "Starting to edit note. Close the editor to get back to the prompt."
msgstr ""
"Beginne die Notiz zu bearbeiten. Schließe das Textverarbeitungsprogramm, um "
"zurück zum Terminal zu gelangen."

#, javascript-format
msgid "Error opening note in editor: %s"
msgstr "Fehler beim Öffnen der Notiz im Editor: %s"

msgid "Note has been saved."
msgstr "Die Notiz wurde gespeichert."

msgid "Exits the application."
msgstr "Beendet das Programm."

msgid ""
"Exports Joplin data to the given path. By default, it will export the "
"complete database including notebooks, notes, tags and resources."
msgstr ""
"Exportiert Joplin-Dateien in den angegebenen Pfad. Standardmäßig wird die "
<<<<<<< HEAD
"komplette Datenbank inklusive Notizbüchern, Notizen, Schlagwörtern und "
"Anhängen exportiert."
=======
"komplette Datenbank inklusive Notizbüchern, Notizen, Tags und Anhängen "
"exportiert."
>>>>>>> ea516301

#, javascript-format
msgid "Destination format: %s"
msgstr "Zielformat: %s"

msgid "Exports only the given note."
msgstr "Exportiert nur die angegebene Notiz."

msgid "Exports only the given notebook."
msgstr "Exportiert nur das angegebene Notizbuch."

msgid "Displays a geolocation URL for the note."
msgstr "Zeigt die Standort-URL der Notiz an."

msgid "Displays usage information."
msgstr "Zeigt die Nutzungsstatistik an."

#, javascript-format
msgid "For information on how to customise the shortcuts please visit %s"
msgstr ""
"Für weitere Informationen über die Anpassung von Tastenkürzel besuche bitte "
"%s"

msgid "Shortcuts are not available in CLI mode."
msgstr "Tastenkürzel sind im CLI Modus nicht verfügbar."

msgid ""
"Type `help [command]` for more information about a command; or type `help "
"all` for the complete usage information."
msgstr ""
"Tippe `help [Befehl]` um weitere Informationen über einen Befehl zu erhalten "
"oder tippe `help all` für die vollständigen Informationen zur "
"Befehlsverwendung."

msgid "The possible commands are:"
msgstr "Mögliche Befehle lauten:"

msgid ""
"In any command, a note or notebook can be referred to by title or ID, or "
"using the shortcuts `$n` or `$b` for, respectively, the currently selected "
"note or notebook. `$c` can be used to refer to the currently selected item."
msgstr ""
"In jedem Befehl können Notizen oder Notizbücher durch ihren Titel oder ihre "
"ID spezifiziert werden, oder durch die Abkürzung `$n` oder `$b` um entweder "
"das momentan ausgewählte Notizbuch oder die momentan ausgewählte Notiz "
"auszuwählen. `$c` kann benutzt werden, um auf die momentane Auswahl zu "
"verweisen."

msgid "To move from one pane to another, press Tab or Shift+Tab."
msgstr ""
"Um von einem Fenster zu einem anderen zu wechseln, drücke Tab oder Shift+Tab."

msgid ""
"Use the arrows and page up/down to scroll the lists and text areas "
"(including this console)."
msgstr ""
"Benutze die Pfeiltasten und Bild hoch/runter um durch Listen und Texte zu "
"scrollen (inklusive diesem Terminal)."

msgid "To maximise/minimise the console, press \"tc\"."
msgstr "Um das Terminal zu maximieren/minimieren, drücke \"tc\"."

msgid "To enter command line mode, press \":\""
msgstr "Um den Kommandozeilen Modus aufzurufen, drücke \":\""

msgid "To exit command line mode, press ESCAPE"
msgstr "Um den Kommandozeilen Modus zu beenden, drücke ESCAPE"

msgid ""
"For the list of keyboard shortcuts and config options, type `help keymap`"
msgstr ""
"Um die komplette Liste aller verfügbaren Tastenkürzeln und "
"Konfigurationseinstellungen anzuzeigen, tippe `help keymap` ein"

msgid "Imports data into Joplin."
msgstr "Importiert Daten in Joplin."

#, javascript-format
msgid "Source format: %s"
msgstr "Quellformat: %s"

msgid "Do not ask for confirmation."
msgstr "Nicht nach einer Bestätigung fragen."

#, javascript-format
msgid "Found: %d."
msgstr "Gefunden: %d."

#, javascript-format
msgid "Created: %d."
msgstr "Erstellt: %d."

#, javascript-format
msgid "Updated: %d."
msgstr "Aktualisiert: %d."

#, javascript-format
msgid "Skipped: %d."
msgstr "Übersprungen: %d."

#, javascript-format
msgid "Resources: %d."
msgstr "Anhänge: %d."

#, javascript-format
msgid "Tagged: %d."
<<<<<<< HEAD
msgstr "Verschlagwortet: %d."
=======
msgstr "Getagged: %d."
>>>>>>> ea516301

msgid "Importing notes..."
msgstr "Importiere Notizen..."

#, javascript-format
msgid "The notes have been imported: %s"
msgstr "Die Notizen wurden importiert: %s"

msgid ""
"Displays the notes in the current notebook. Use `ls /` to display the list "
"of notebooks."
msgstr ""
"Zeigt die Notizen im momentanen Notizbuch an. Benutze `ls /` um eine Liste "
"aller Notizbücher anzuzeigen."

msgid "Displays only the first top <num> notes."
msgstr "Zeigt nur die ersten <num> Notizen an."

msgid "Sorts the item by <field> (eg. title, updated_time, created_time)."
msgstr ""
"Sortiert nach <field> ( z.B. Titel, Bearbeitungszeitpunkt, "
"Erstellungszeitpunkt)"

msgid "Reverses the sorting order."
msgstr "Dreht die Sortierreihenfolge um."

msgid ""
"Displays only the items of the specific type(s). Can be `n` for notes, `t` "
"for to-dos, or `nt` for notes and to-dos (eg. `-tt` would display only the "
"to-dos, while `-ttd` would display notes and to-dos."
msgstr ""
"Zeigt nur bestimmte Item Typen an. Kann `n` für Notizen sein, `t` für To-"
"Dos, oder `nt` für Notizen und To-Dos ( z.B. zeigt `-tt` nur To-Dos an, "
"während `-ttd` Notizen und To-Dos anzeigt)."

msgid "Either \"text\" or \"json\""
msgstr "Entweder \"text\" oder \"json\""

msgid ""
"Use long list format. Format is ID, NOTE_COUNT (for notebook), DATE, "
"TODO_CHECKED (for to-dos), TITLE"
msgstr ""
"Verwende ausführliches Listen Format. Das Format lautet: ID, NOTIZEN_ANZAHL "
"(für Notizbuch), DATUM, TODO_BEARBEITET (für To-Dos), TITEL"

msgid "Please select a notebook first."
msgstr "Bitte wähle erst ein Notizbuch aus."

msgid "Creates a new notebook."
msgstr "Erstellt ein neues Notizbuch."

msgid "Creates a new note."
msgstr "Erstellt eine neue Notiz."

msgid "Notes can only be created within a notebook."
msgstr "Notizen können nur in einem Notizbuch erstellt werden."

msgid "Creates a new to-do."
msgstr "Erstellt ein neues To-Do."

msgid "Moves the notes matching <note> to [notebook]."
msgstr "Verschiebt die Notizen, die mit <note> übereinstimmen, zu [Notizbuch]"

msgid "Renames the given <item> (note or notebook) to <name>."
msgstr "Benennt das angegebene <item> ( Notiz oder Notizbuch ) zu <name> um."

msgid "Deletes the given notebook."
msgstr "Löscht das ausgewählte Notizbuch."

msgid "Deletes the notebook without asking for confirmation."
msgstr "Löscht das Notizbuch, ohne nach einer Bestätigung zu fragen."

msgid ""
"Delete notebook? All notes and sub-notebooks within this notebook will also "
"be deleted."
msgstr ""
"Notizbuch wirklich löschen? Alle Notizen und Unternotizen darin werden "
"ebenfalls gelöscht."

msgid "Deletes the notes matching <note-pattern>."
msgstr "Löscht die Notizen, die mit <note-pattern> übereinstimmen."

msgid "Deletes the notes without asking for confirmation."
msgstr "Löscht die Notizen, ohne nach einer Bestätigung zu fragen."

#, javascript-format
msgid "%d notes match this pattern. Delete them?"
msgstr ""
"%d Notizen stimmen mit diesem Muster überein. Sollen sie gelöscht werden?"

msgid "Delete note?"
msgstr "Notiz löschen?"

msgid "Searches for the given <pattern> in all the notes."
msgstr "Sucht nach dem angegebenen <pattern> in allen Notizen."

#, javascript-format
msgid ""
"Sets the property <name> of the given <note> to the given [value]. Possible "
"properties are:\n"
"\n"
"%s"
msgstr ""
"Setzt die Eigenschaft <name> der gegebenen <note> auf den gegebenen [Wert]. "
"Mögliche Werte sind:\n"
"\n"
"%s"

msgid "Displays summary about the notes and notebooks."
msgstr "Zeigt eine Zusammenfassung der Notizen und Notizbücher an."

msgid "Synchronises with remote storage."
msgstr "Synchronisiert mit Remotespeicher."

msgid "Sync to provided target (defaults to sync.target config value)"
msgstr ""
"Mit dem angegebenen Ziel synchronisieren (voreingestellt auf den sync.target "
"Optionswert)"

msgid ""
"Authentication was not completed (did not receive an authentication token)."
msgstr ""
"Authentifizierung wurde nicht abgeschlossen (keinen Authentifizierung-Token "
"erhalten)."

msgid ""
"To allow Joplin to synchronise with Dropbox, please follow the steps below:"
msgstr ""
"Um Joplin die Synchronisation mit Dropbox zu ermöglichen, folge bitte den "
"folgenden Schritten:"

msgid "Step 1: Open this URL in your browser to authorise the application:"
msgstr "Schritt 1: URL im Browser öffnen um die Anwendung zu autorisieren:"

msgid "Step 2: Enter the code provided by Dropbox:"
msgstr "Schritt 2: Den von Dropbox bereitgestellten Code eingeben:"

#, javascript-format
msgid "Not authentified with %s. Please provide any missing credentials."
msgstr ""
"Keine Authentifizierung mit %s. Gib bitte alle fehlenden Zugangsdaten an."

msgid "Synchronisation is already in progress."
msgstr "Synchronisation wird bereits ausgeführt."

#, javascript-format
msgid ""
"Lock file is already being hold. If you know that no synchronisation is "
"taking place, you may delete the lock file at \"%s\" and resume the "
"operation."
msgstr ""
"Eine Sperrdatei ist vorhanden. Wenn du dir sicher bist, dass keine "
"Synchronisation im Gange ist, kannst du die Sperrdatei \"%s\" löschen und "
"fortfahren."

#, javascript-format
msgid "Synchronisation target: %s (%s)"
msgstr "Synchronisationsziel: %s (%s)"

msgid "Cannot initialize synchroniser."
msgstr "Kann Synchronisierer nicht initialisieren."

msgid "Starting synchronisation..."
msgstr "Starte Synchronisation..."

msgid "Cancelling... Please wait."
msgstr "Abbrechen… Bitte warten."

msgid ""
"<tag-command> can be \"add\", \"remove\" or \"list\" to assign or remove "
"[tag] from [note], or to list the notes associated with [tag]. The command "
"`tag list` can be used to list all the tags (use -l for long option)."
msgstr ""
"<tag-command> kann „add“, „remove“ oder „list“ sein um [tag] zu [note] "
"hinzuzufügen oder zu entfernen, oder um die Notizen aufzulisten die [tag] "
"zugeordnet sind. Der Befehl `tag list` kann benutzt werden, um alle "
"Schlagwörter anzuzeigen (nutze -l für die lange Option)."

#, javascript-format
msgid "Invalid command: \"%s\""
msgstr "Ungültiger Befehl: \"%s\""

msgid ""
"<todo-command> can either be \"toggle\" or \"clear\". Use \"toggle\" to "
"toggle the given to-do between completed and uncompleted state (If the "
"target is a regular note it will be converted to a to-do). Use \"clear\" to "
"convert the to-do back to a regular note."
msgstr ""
"<todo-command> kann entweder \"toggle\" oder \"clear\" sein. Benutze \"toggle"
"\", um ein To-Do abzuschließen, oder es zu beginnen (Wenn das Ziel eine "
"normale Notiz ist, wird diese in ein To-Do umgewandelt). Benutze \"clear\", "
"um es zurück in ein To-Do zu verwandeln."

msgid "Marks a to-do as non-completed."
msgstr "Makiert ein To-Do als nicht-abgeschlossen."

msgid ""
"Switches to [notebook] - all further operations will happen within this "
"notebook."
msgstr ""
"Wechselt zu [Notizbuch] - alle weiteren Aktionen werden in diesem Notizbuch "
"ausgeführt."

msgid "Displays version information"
msgstr "Zeigt die Versionsnummer an"

#, javascript-format
msgid "%s %s (%s)"
msgstr "%s %s (%s)"

msgid "Enum"
msgstr "Aufzählung"

#, javascript-format
msgid "Type: %s."
msgstr "Typ: %s."

#, javascript-format
msgid "Possible values: %s."
msgstr "Mögliche Werte: %s."

#, javascript-format
msgid "Default: %s"
msgstr "Standard: %s"

msgid "Possible keys/values:"
msgstr "Mögliche Werte:"

msgid "Type `joplin help` for usage information."
msgstr "Gib `joplin help` ein um die Nutzungsstatistik anzuzeigen."

msgid "Fatal error:"
msgstr "Schwerwiegender Fehler:"

msgid ""
"The application has been authorised - you may now close this browser tab."
msgstr ""
"Das Programm wurde autorisiert - du kannst diesen Browsertab nun schließen."

msgid "The application has been successfully authorised."
msgstr "Das Programm wurde erfolgreich autorisiert."

msgid ""
"Please open the following URL in your browser to authenticate the "
"application. The application will create a directory in \"Apps/Joplin\" and "
"will only read and write files in this directory. It will have no access to "
"any files outside this directory nor to any other personal data. No data "
"will be shared with any third party."
msgstr ""
"Bitte öffne die folgende URL in deinem Browser, um das Programm zu "
"authentifizieren. Das Programm wird einen Ordner in \"Apps/Joplin\" "
"erstellen und wird nur in diesem Ordner schreiben und lesen. Es wird weder "
"Zugriff auf Dateien außerhalb dieses Ordners haben, noch auf andere "
"persönliche Daten. Es werden keine Daten mit Dritten geteilt."

msgid "Search:"
msgstr "Suchen:"

msgid ""
"Welcome to Joplin!\n"
"\n"
"Type `:help shortcuts` for the list of keyboard shortcuts, or just `:help` "
"for usage information.\n"
"\n"
"For example, to create a notebook press `mb`; to create a note press `mn`."
msgstr ""
"Willkommen bei Joplin!\n"
"\n"
"Tippe `:help shortcuts` für eine Liste der Shortcuts oder `:help` für "
"Nutzungsinformationen ein.\n"
"\n"
"Um zum Beispiel ein Notizbuch zu erstellen, drücke `mb`; um eine Notiz zu "
"erstellen drücke `mn`."

msgid ""
"One or more items are currently encrypted and you may need to supply a "
"master password. To do so please type `e2ee decrypt`. If you have already "
"supplied the password, the encrypted items are being decrypted in the "
"background and will be available soon."
msgstr ""
"Ein oder mehrere Objekte sind derzeit verschlüsselt und es kann erforderlich "
"sein, ein Master-Passwort zu hinterlegen. Gib dazu bitte `e2ee decrypt` ein. "
"Wenn du das Passwort bereits eingegeben hast, werden die verschlüsselten "
"Objekte im Hintergrund entschlüsselt und stehen in Kürze zur Verfügung."

#, javascript-format
msgid "Exporting to \"%s\" as \"%s\" format. Please wait..."
msgstr "Exportiere „%s“ ins „%s“ Format. Bitte warten..."

#, javascript-format
msgid "Importing from \"%s\" as \"%s\" format. Please wait..."
msgstr "Importiere „%s“ ins „%s“ Format. Bitte warten…"

msgid "PDF File"
msgstr "PDF-Datei"

msgid "File"
msgstr "Datei"

msgid "New note"
msgstr "Neue Notiz"

msgid "New to-do"
msgstr "Neues To-Do"

msgid "New notebook"
msgstr "Neues Notizbuch"

msgid "Import"
msgstr "Importieren"

msgid "Export"
msgstr "Exportieren"

msgid "Print"
msgstr "Drucken"

#, javascript-format
msgid "Hide %s"
msgstr "%s ausblenden"

msgid "Quit"
msgstr "Verlassen"

msgid "Edit"
msgstr "Bearbeiten"

msgid "Copy"
msgstr "Kopieren"

msgid "Cut"
msgstr "Ausschneiden"

msgid "Paste"
msgstr "Einfügen"

msgid "Select all"
msgstr "Alle auswählen"

msgid "Bold"
msgstr "Fett"

msgid "Italic"
msgstr "Kursiv"

msgid "Insert Date Time"
msgstr "Datum / Uhrzeit einfügen"

msgid "Edit in external editor"
msgstr "Im externen Editor bearbeiten"

msgid "Search in all the notes"
msgstr "Alle Notizen durchsuchen"

msgid "View"
msgstr "Ansicht"

msgid "Toggle sidebar"
msgstr "Seitenleiste ein/aus"

msgid "Toggle editor layout"
msgstr "Editor-Layout umschalten"

msgid "Tools"
msgstr "Werkzeuge"

msgid "Synchronisation status"
msgstr "Status der Synchronisation"

msgid "Web clipper options"
msgstr "Web-Clipper Optionen"

msgid "Encryption options"
msgstr "Verschlüsselungsoptionen"

msgid "General Options"
msgstr "Allgemeine Einstellungen"

msgid "Help"
msgstr "Hilfe"

msgid "Website and documentation"
msgstr "Webseite und Dokumentation"

msgid "Make a donation"
msgstr "Spenden"

msgid "Check for updates..."
msgstr "Überprüfe auf Updates…"

msgid "About Joplin"
msgstr "Über Joplin"

#, javascript-format
msgid "%s %s (%s, %s)"
msgstr "%s %s (%s, %s)"

#, javascript-format
msgid "Open %s"
msgstr "Öffne %s"

msgid "Exit"
msgstr "Verlassen"

msgid "OK"
msgstr "OK"

msgid "Cancel"
msgstr "Abbrechen"

msgid "Current version is up-to-date."
msgstr "Die aktuelle Version ist up-to-date."

msgid "An update is available, do you want to download it now?"
msgstr "Es ist ein Update verfügbar. Soll es jetzt heruntergeladen werden?"

msgid "Yes"
msgstr "Ja"

msgid "No"
msgstr "Nein"

msgid "Token has been copied to the clipboard!"
msgstr "Token wurde in die Zwischenablage kopiert."

msgid "The web clipper service is enabled and set to auto-start."
msgstr ""
"Der Web-Clipper-Service ist bereits aktiviert und auf Autostart eingestellt."

#, javascript-format
msgid "Status: Started on port %d"
msgstr "Status: Gestartet auf Port %d"

#, javascript-format
msgid "Status: %s"
msgstr "Status: %s"

msgid "Disable Web Clipper Service"
msgstr "Web-Clipper-Service deaktivieren"

msgid "The web clipper service is not enabled."
msgstr "Der Web-Clipper-Service ist nicht aktiviert."

msgid "Enable Web Clipper Service"
msgstr "Web-Clipper-Service aktivieren"

msgid ""
"Joplin Web Clipper allows saving web pages and screenshots from your browser "
"to Joplin."
msgstr ""
"Joplin Web-Clipper erlaubt im Browser das Speichern von Webseiten und "
"Screenshots nach Joplin."

msgid "In order to use the web clipper, you need to do the following:"
msgstr "Um den Web-Clipper zu benutzen, musst du folgendes machen:"

msgid "Step 1: Enable the clipper service"
msgstr "Schritt 1: Clipper-Service aktivieren"

msgid ""
"This service allows the browser extension to communicate with Joplin. When "
"enabling it your firewall may ask you to give permission to Joplin to listen "
"to a particular port."
msgstr ""
"Dieser Service erlaubt es der Browser-Erweiterung mit Joplin zu "
"kommunizieren. Beim Aktivieren kann deine Firewall dich nach der Erlaubnis "
"bitten, dass Joplin auf einen bestimmten Port mithören darf."

msgid "Step 2: Install the extension"
msgstr "Schritt 2: Erweiterung installieren"

msgid "Download and install the relevant extension for your browser:"
msgstr ""
"Lade die entsprechende Erweiterung für deinen Browser herunter und "
"installiere sie:"

msgid "Advanced options"
msgstr "Erweiterte Optionen"

msgid "Authorisation token:"
msgstr "Autorisierung-Token:"

msgid "Copy token"
msgstr "Token kopieren"

msgid ""
"This authorisation token is only needed to allow third-party applications to "
"access Joplin."
msgstr ""
"Dieses Autorisierung-Token wird nur benötigt, um Drittanbieter-Anwendungen "
"Zugriff auf Joplin zu gewähren."

msgid "Check synchronisation configuration"
msgstr "Überprüfen der Synchronisationseinstellungen"

#, javascript-format
msgid "Notes and settings are stored in: %s"
msgstr "Notizen und Einstellungen werden gespeichert in: %s"

msgid "Apply"
msgstr "Anwenden"

msgid "Submit"
msgstr "Absenden"

msgid "Save"
msgstr "Speichern"

msgid ""
"Disabling encryption means *all* your notes and attachments are going to be "
"re-synchronised and sent unencrypted to the sync target. Do you wish to "
"continue?"
msgstr ""
"Durch die Deaktivierung der Verschlüsselung werden *alle* Notizen und "
"Anhänge neu synchronisiert und unverschlüsselt an das Synchronisierungsziel "
"gesendet. Möchtest du fortfahren?"

msgid ""
"Enabling encryption means *all* your notes and attachments are going to be "
"re-synchronised and sent encrypted to the sync target. Do not lose the "
"password as, for security purposes, this will be the *only* way to decrypt "
"the data! To enable encryption, please enter your password below."
msgstr ""
"Durch das Aktivieren der Verschlüsselung werden alle Notizen und Anhänge neu "
"synchronisiert und verschlüsselt an das Synchronisationsziel gesendet. Achte "
"darauf, dass du das Passwort nicht verlierst, da dies aus Sicherheitsgründen "
"die einzige Möglichkeit ist, deine Daten zu entschlüsseln! Um die "
"Verschlüsselung zu aktivieren, gib bitte unten dein Passwort ein."

msgid "Disable encryption"
msgstr "Verschlüsselung deaktivieren"

msgid "Enable encryption"
msgstr "Verschlüsselung aktivieren"

msgid "Master Keys"
msgstr "Hauptschlüssel"

msgid "Active"
msgstr "Aktiv"

msgid "ID"
msgstr "ID"

msgid "Source"
msgstr "Quelle"

msgid "Created"
msgstr "Erstellt"

msgid "Updated"
msgstr "Aktualisiert"

msgid "Password"
msgstr "Passwort"

msgid "Password OK"
msgstr "Passwort OK"

msgid ""
"Note: Only one master key is going to be used for encryption (the one marked "
"as \"active\"). Any of the keys might be used for decryption, depending on "
"how the notes or notebooks were originally encrypted."
msgstr ""
"Hinweis: Nur ein Hauptschlüssel wird für die Verschlüsselung verwendet (der "
"als \"aktiv\" markierte). Jeder der Schlüssel kann für die Entschlüsselung "
"verwendet werden, abhängig davon, wie die jeweiligen Notizen oder "
"Notizbücher ursprünglich verschlüsselt wurden."

msgid "Missing Master Keys"
msgstr "Fehlender Hauptschlüssel"

msgid ""
"The master keys with these IDs are used to encrypt some of your items, "
"however the application does not currently have access to them. It is likely "
"they will eventually be downloaded via synchronisation."
msgstr ""
"Die Hauptschlüssel dieser IDs werden für die Verschlüsselung einiger ..."

msgid ""
"For more information about End-To-End Encryption (E2EE) and advices on how "
"to enable it please check the documentation:"
msgstr ""
"Weitere Informationen zur Ende-zu-Ende-Verschlüsselung (E2EE) und Hinweise "
"zur Aktivierung findest du in der Dokumentation (auf Englisch):"

msgid "Status"
msgstr "Status"

msgid "Encryption is:"
msgstr "Die Verschlüsselung ist:"

msgid "Back"
msgstr "Zurück"

#, javascript-format
msgid ""
"New notebook \"%s\" will be created and file \"%s\" will be imported into it"
msgstr ""
"Neues Notizbuch \"%s\" wird erstellt und die Datei \"%s\" wird dort hinein "
"importiert"

msgid "Please create a notebook first."
msgstr "Bitte erstelle zuerst ein Notizbuch."

msgid "Please create a notebook first"
msgstr "Bitte erstelle zuerst ein Notizbuch"

msgid "Notebook title:"
msgstr "Notizbuch-Titel:"

msgid "Add or remove tags:"
msgstr "Schlagwörter hinzufügen oder entfernen:"

msgid "Separate each tag by a comma."
msgstr "Trenne jedes Schlagwort mit einem Komma."

msgid "Rename notebook:"
msgstr "Notizbuch umbenennen:"

msgid "Rename tag:"
msgstr "Schlagwort umbenennen:"

msgid "Set alarm:"
msgstr "Alarm erstellen:"

msgid "Layout"
msgstr "Layout"

msgid "Search..."
msgstr "Suchen..."

msgid "Some items cannot be synchronised."
msgstr "Manche Objekte können nicht synchronisiert werden."

msgid "View them now"
msgstr "Zeige sie jetzt an"

msgid "Some items cannot be decrypted."
msgstr "Einige Objekte können nicht entschlüsselt werden."

msgid "Set the password"
msgstr "Setze ein Passwort"

msgid "Add or remove tags"
msgstr "Schlagwörter hinzufügen oder entfernen"

msgid "Duplicate"
msgstr "Duplizieren"

#, javascript-format
msgid "%s - Copy"
msgstr "%s kopieren"

msgid "Switch between note and to-do type"
msgstr "Zwischen Notiz und To-Do Typ wechseln"

msgid "Switch to note type"
msgstr "Zu Notiz-Typ wechseln"

msgid "Switch to to-do type"
msgstr "Zu To-Do-Typ wechseln"

msgid "Copy Markdown link"
msgstr "Markdown-Link kopieren"

msgid "Delete"
msgstr "Löschen"

msgid "Delete notes?"
msgstr "Notizen löschen?"

msgid "No notes in here. Create one by clicking on \"New note\"."
msgstr ""
"Keine Notizen vorhanden. Erstelle eine, indem du auf \"Neue Notiz\" drückst."

msgid ""
"There is currently no notebook. Create one by clicking on \"New notebook\"."
msgstr ""
"Momentan existieren noch keine Notizbücher. Erstelle eines, indem du auf "
"\"Neues Notizbuch\" drückst."

msgid "Location"
msgstr "Ablageort"

msgid "URL"
msgstr "URL"

msgid "Open..."
msgstr "Öffne..."

#, javascript-format
msgid "This file could not be opened: %s"
msgstr "Dieses Notizbuch konnte nicht geöffnet werden: %s"

msgid "Save as..."
msgstr "Speichern unter..."

msgid "Copy path to clipboard"
msgstr "Pfad in Zwischenablage kopieren"

msgid "Copy Link Address"
msgstr "Link-Adresse kopieren"

#, javascript-format
msgid "Unsupported link or message: %s"
msgstr "Nicht unterstützter Link oder Nachricht: %s"

#, javascript-format
msgid ""
"This note has no content. Click on \"%s\" to toggle the editor and edit the "
"note."
msgstr ""
"Diese Notiz hat keinen Inhalt. Klicke auf „%s“ um den Editor zu aktivieren "
"und die Notiz zu bearbeiten."

msgid "strong text"
msgstr "Fetter Text"

msgid "emphasized text"
msgstr "hervorgehobener Text"

msgid "List item"
msgstr "Listeneintrag"

msgid "Insert Hyperlink"
msgstr "Weblink einfügen"

msgid "Attach file"
msgstr "Datei anhängen"

msgid "Tags"
msgstr "Schlagwörter"

msgid "Set alarm"
msgstr "Alarm erstellen"

#, javascript-format
msgid "In: %s"
msgstr "In: %s"

msgid "Note properties"
msgstr "Notiz-Eigenschaften"

msgid "Hyperlink"
msgstr "Weblink"

msgid "Code"
msgstr "Code"

msgid "Numbered List"
msgstr "Nummerierte Liste"

msgid "Bulleted List"
msgstr "Aufzählung"

msgid "Checkbox"
msgstr "Kontrollkästchen"

msgid "Heading"
msgstr "Überschrift"

msgid "Horizontal Rule"
msgstr "Horizontale Linie"

msgid "Click to stop external editing"
msgstr "Klicken Sie hier, um die externe Bearbeitung anzuhalten"

msgid "Watching..."
msgstr "Zuschauend…"

msgid "to-do"
msgstr "To-Do"

msgid "note"
msgstr "Notiz"

#, javascript-format
msgid "Creating new %s..."
msgstr "Erstelle neue %s..."

msgid "Refresh"
msgstr "Aktualisieren"

msgid "Clear"
msgstr "Leeren"

msgid "OneDrive Login"
msgstr "OneDrive-Anmeldung"

msgid "Dropbox Login"
msgstr "Dropbox-Anmeldung"

msgid "Options"
msgstr "Optionen"

msgid "Synchronisation Status"
msgstr "Synchronisations-Status"

msgid "Encryption Options"
msgstr "Verschlüsselungsoptionen"

msgid "Clipper Options"
msgstr "Clipper-Einstellungen"

msgid "Remove this tag from all the notes?"
msgstr "Dieses Schlagwort von allen Notizen entfernen?"

msgid "Remove this search from the sidebar?"
msgstr "Diese Suche von der Seitenleiste entfernen?"

msgid "Rename"
msgstr "Umbenennen"

msgid "Synchronise"
msgstr "Synchronisieren"

msgid "Notebooks"
msgstr "Notizbücher"

msgid "Please select where the sync status should be exported to"
msgstr ""
"Bitte wähle aus, wohin der Synchronisations-Status exportiert werden soll"

#, javascript-format
msgid "Usage: %s"
msgstr "Nutzung: %s"

#, javascript-format
msgid "Unknown flag: %s"
msgstr "Unbekanntes Argument: %s"

msgid "Dropbox"
msgstr "Dropbox"

msgid "File system"
msgstr "Dateisystem"

msgid "Nextcloud"
msgstr "Nextcloud"

msgid "OneDrive"
msgstr "OneDrive"

msgid "OneDrive Dev (For testing only)"
msgstr "OneDrive Dev (Nur für Tests)"

msgid "WebDAV"
msgstr "WebDAV"

#, javascript-format
msgid "Unknown log level: %s"
msgstr "Unbekanntes Log-Level: %s"

#, javascript-format
msgid "Unknown level ID: %s"
msgstr "Unbekannte Level-ID: %s"

msgid ""
"Cannot refresh token: authentication data is missing. Starting the "
"synchronisation again may fix the problem."
msgstr ""
"Kann Token nicht erneuern: Authentifikationsdaten nicht vorhanden. Ein "
"Neustart der Synchronisation könnte das Problem beheben."

msgid ""
"Could not synchronize with OneDrive.\n"
"\n"
"This error often happens when using OneDrive for Business, which "
"unfortunately cannot be supported.\n"
"\n"
"Please consider using a regular OneDrive account."
msgstr ""
"Konnte nicht mit OneDrive synchronisieren.\n"
"\n"
"Dieser Fehler kommt oft vor, wenn OneDrive Business benutzt wird, das leider "
"nicht unterstützt wird.\n"
"\n"
"Bitte benutze stattdessen einen normalen OneDrive-Account."

#, javascript-format
msgid "Cannot access %s"
msgstr "Kann nicht auf %s zugreifen"

#, javascript-format
msgid "Created local items: %d."
msgstr "Lokale Objekte erstellt: %d."

#, javascript-format
msgid "Updated local items: %d."
msgstr "Lokale Objekte aktualisiert: %d."

#, javascript-format
msgid "Created remote items: %d."
msgstr "Remote-Objekte erstellt: %d."

#, javascript-format
msgid "Updated remote items: %d."
msgstr "Remote-Objekte aktualisiert: %d."

#, javascript-format
msgid "Deleted local items: %d."
msgstr "Lokale Objekte gelöscht: %d."

#, javascript-format
msgid "Deleted remote items: %d."
msgstr "Remote-Objekte gelöscht: %d."

#, javascript-format
msgid "Fetched items: %d/%d."
msgstr "Geladene Objekte: %d/%d."

#, javascript-format
msgid "State: %s."
msgstr "Status: %s."

msgid "Cancelling..."
msgstr "Breche ab…"

#, javascript-format
msgid "Completed: %s"
msgstr "Abgeschlossen: %s"

#, javascript-format
msgid "Last error: %s"
msgstr "Letzte Fehlermeldung: %s"

msgid "Idle"
msgstr "Wartend"

msgid "In progress"
msgstr "In Bearbeitung"

#, javascript-format
msgid "Synchronisation is already in progress. State: %s"
msgstr "Synchronisation ist bereits im Gange. Status: %s"

msgid "Encrypted"
msgstr "Verschlüsselt"

msgid "Encrypted items cannot be modified"
msgstr "Verschlüsselte Objekte können nicht verändert werden"

msgid "Conflicts"
msgstr "Konflikte"

msgid "Cannot move notebook to this location"
msgstr "Kann Notizbuch nicht an diesen Ort verschieben"

#, javascript-format
msgid "Notebooks cannot be named \"%s\", which is a reserved title."
msgstr ""
"Notizbuch kann nicht \"%s\" genannt werden. Dieser Name ist reserviert.."

msgid "title"
msgstr "Titel"

msgid "updated date"
msgstr "Aktualsierungsdatum"

msgid "created date"
msgstr "Erstelldatum"

msgid "Untitled"
msgstr "Unbenannt"

msgid "This note does not have geolocation information."
msgstr "Diese Notiz hat keine Standort-Informationen."

#, javascript-format
msgid "Cannot copy note to \"%s\" notebook"
msgstr "Kann Notiz nicht zu Notizbuch \"%s\" kopieren"

#, javascript-format
msgid "Cannot move note to \"%s\" notebook"
msgstr "Kann Notiz nicht zu Notizbuch \"%s\" verschieben"

msgid "Language"
msgstr "Sprache"

msgid "Date format"
msgstr "Datumsformat"

msgid "Time format"
msgstr "Zeitformat"

msgid "Theme"
msgstr "Thema"

msgid "Light"
msgstr "Hell"

msgid "Dark"
msgstr "Dunkel"

msgid "Uncompleted to-dos on top"
msgstr "Zeige unvollständige To-Dos an oberster Stelle"

msgid "Show completed to-dos"
msgstr "Abgeschlossene To-Dos anzeigen"

msgid "Sort notes by"
msgstr "Sortiere Notizen nach"

msgid "Reverse sort order"
msgstr "Sortierreihenfolge umdrehen"

msgid "Save geo-location with notes"
msgstr "Momentanen Standort zusammen mit Notizen speichern"

msgid "When creating a new to-do:"
msgstr "Wenn eine neue To-Do erstellt wird:"

msgid "Focus title"
msgstr "Fokussiere Titel"

msgid "Focus body"
msgstr "Fokussiere Inhalt"

msgid "When creating a new note:"
msgstr "Wenn eine neue Notiz erstellt wird:"

msgid "Show tray icon"
msgstr "Zeige Tray-Icon"

msgid "Note: Does not work in all desktop environments."
msgstr "Hinweis: Funktioniert nicht in allen Desktopumgebungen."

msgid "Start application minimised in the tray icon"
msgstr "Starte die Anwendung minimiert im Tray"

msgid "Global zoom percentage"
msgstr "Zoomstufe der Benutzeroberfläche"

msgid "Editor font family"
msgstr "Editor Schriftenfamilie"

msgid ""
"This must be *monospace* font or it will not work properly. If the font is "
"incorrect or empty, it will default to a generic monospace font."
msgstr ""
"Dies muss eine *Monospace* Schriftart sein, sonst funktioniert es nicht "
"richtig. Wenn die Schriftart falsch oder leer ist, wird eine "
"voreingestellte, generische Monospace-Schriftart verwendet."

msgid "Automatically update the application"
msgstr "Die Applikation automatisch aktualisieren"

msgid "Synchronisation interval"
msgstr "Synchronisationsinterval"

#, javascript-format
msgid "%d minutes"
msgstr "%d Minuten"

#, javascript-format
msgid "%d hour"
msgstr "%d Stunde"

#, javascript-format
msgid "%d hours"
msgstr "%d Stunden"

msgid "Text editor command"
msgstr "Editoraufruf"

msgid ""
"The editor command (may include arguments) that will be used to open a note. "
"If none is provided it will try to auto-detect the default editor."
msgstr ""
"Der Editor, mit dem Notizen geöffnet werden. Wenn keiner ausgewählt wurde, "
"wird Joplin versuchen den Standardeditor zu erkennen."

msgid "Show advanced options"
msgstr "Erweiterte Optionen anzeigen"

msgid "Synchronisation target"
msgstr "Synchronisationsziel"

msgid ""
"The target to synchonise to. Each sync target may have additional parameters "
"which are named as `sync.NUM.NAME` (all documented below)."
msgstr ""
"Das Ziel, mit dem synchronisiert werden soll. Jedes Synchronisationsziel "
"kann zusätzliche Parameter haben, die als `sync.NUM.NAME` (alle unten "
"dokumentiert) bezeichnet werden."

msgid "Directory to synchronise with (absolute path)"
msgstr "Verzeichnis mit dem synchronisiert werden soll (absoluter Pfad)"

msgid ""
"The path to synchronise with when file system synchronisation is enabled. "
"See `sync.target`."
msgstr ""
"Der Pfad, mit dem synchronisiert werden soll, wenn die Dateisystem-"
"Synchronisation aktiviert ist. Siehe `sync.target`."

msgid "Nextcloud WebDAV URL"
msgstr "Nextcloud WebDAV-URL"

#, javascript-format
msgid ""
"Attention: If you change this location, make sure you copy all your content "
"to it before syncing, otherwise all files will be removed! See the FAQ for "
"more details: %s"
msgstr ""
"Achtung: Stelle sicher, dass Du vor der Synchronisation alle Inhalte an den "
"neuen Ablageort kopiert hast, sonst werden alle Dateien gelöscht! Lies auch "
"die FAQs hierzu: %s"

msgid "Nextcloud username"
msgstr "Nextcloud-Benutzername"

msgid "Nextcloud password"
msgstr "Nextcloud-Passwort"

msgid "WebDAV URL"
msgstr "WebDAV-URL"

msgid "WebDAV username"
msgstr "WebDAV-Benutzername"

msgid "WebDAV password"
msgstr "WebDAV-Passwort"

msgid "Custom TLS certificates"
msgstr "Benutzerdefinierte TLS-Zertifikate"

msgid ""
"Comma-separated list of paths to directories to load the certificates from, "
"or path to individual cert files. For example: /my/cert_dir, /other/custom."
"pem. Note that if you make changes to the TLS settings, you must save your "
"changes before clicking on \"Check synchronisation configuration\"."
msgstr ""
"Kommagetrennte Liste von Pfaden zu Verzeichnissen, aus denen die Zertifikate "
"geladen werden, oder Pfad zu einzelnen Zertifikatsdateien. Zum Beispiel: /my/"
"cert_dir, /other/custom.pem. Wenn Sie Änderungen an den TLS-Einstellungen "
"vornehmen, müssen Sie Ihre Änderungen speichern, bevor Sie auf "
"\"Synchronisierungskonfiguration prüfen\" klicken."

msgid "Ignore TLS certificate errors"
msgstr "Ignoriere TLS-Zertifikatfehler"

#, javascript-format
msgid "Invalid option value: \"%s\". Possible values are: %s."
msgstr "Ungültiger Optionswert: \"%s\". Mögliche Werte sind: %s."

#, javascript-format
msgid "The tag \"%s\" already exists. Please choose a different name."
msgstr ""
"Das Schlagwort \"%s\" existiert bereits. Bitte wähle einen anderen Namen."

msgid "Joplin Export File"
msgstr "Joplin Export Datei"

msgid "Markdown"
msgstr "Markdown"

msgid "Joplin Export Directory"
msgstr "Joplin Export Verzeichnis"

msgid "Evernote Export File"
msgstr "Evernote Export Datei"

msgid "Directory"
msgstr "Verzeichnis"

#, javascript-format
msgid "Cannot load \"%s\" module for format \"%s\""
msgstr "Das Modul \"%s\" für das Format \"%s\" kann nicht geladen werden"

#, javascript-format
msgid "Please specify import format for %s"
msgstr "Bitte das Exportformat für %s angeben"

#, javascript-format
msgid ""
"This item is currently encrypted: %s \"%s\". Please wait for all items to be "
"decrypted and try again."
msgstr ""
"Dieses Objekt ist zur Zeit verschlüsselt: %s „%s“. Bitte warten bis alle "
"Objekte entschlüsselt wurden und versuche es dann erneut."

msgid "There is no data to export."
msgstr "Keine Daten für den Export vorhanden."

msgid "Please specify the notebook where the notes should be imported to."
msgstr ""
"Bitte wähle aus, wohin der Synchronisations-Status exportiert werden soll."

msgid "Items that cannot be synchronised"
msgstr "Objekte können nicht synchronisiert werden"

#, javascript-format
msgid "%s (%s): %s"
msgstr "%s (%s): %s"

msgid ""
"These items will remain on the device but will not be uploaded to the sync "
"target. In order to find these items, either search for the title or the ID "
"(which is displayed in brackets above)."
msgstr ""
"Diese Objekte verbleiben auf dem Gerät, werden aber nicht zum "
"Synchronisationsziel hochgeladen. Um diese Objekte zu finden, suchst du "
"entweder nach dem Titel oder der ID (die oben in Klammern angezeigt wird)."

msgid "Sync status (synced items / total items)"
msgstr "Synchronisationsstatus (synchronisierte Objekte / gesamte Objekte)"

#, javascript-format
msgid "%s: %d/%d"
msgstr "%s: %d/%d"

#, javascript-format
msgid "Total: %d/%d"
msgstr "Insgesamt: %d/%d"

#, javascript-format
msgid "Conflicted: %d"
msgstr "In Konflikt %d"

#, javascript-format
msgid "To delete: %d"
msgstr "Zu löschen: %d"

msgid "Folders"
msgstr "Ordner"

#, javascript-format
msgid "%s: %d notes"
msgstr "%s: %d Notizen"

msgid "Coming alarms"
msgstr "Anstehende Alarme"

#, javascript-format
msgid "On %s: %s"
msgstr "Auf %s: %s"

msgid "There are currently no notes. Create one by clicking on the (+) button."
msgstr ""
"Momentan existieren noch keine Notizen. Erstelle eine, indem du auf den (+) "
"Knopf drückst."

msgid "Delete these notes?"
msgstr "Sollen diese Notizen gelöscht werden?"

msgid "Log"
msgstr "Protokoll"

msgid "Export Debug Report"
msgstr "Fehlerbericht exportieren"

msgid "Encryption Config"
msgstr "Verschlüsselungskonfiguration"

msgid "Configuration"
msgstr "Konfiguration"

msgid "Move to notebook..."
msgstr "In Notizbuch verschieben..."

#, javascript-format
msgid "Move %d notes to notebook \"%s\"?"
msgstr "%d Notizen in das Notizbuch \"%s\" verschieben?"

msgid "Press to set the decryption password."
msgstr "Tippe hier, um das Entschlüsselungspasswort festzulegen."

msgid "Clear alarm"
msgstr "Alarm löschen"

msgid "Save alarm"
msgstr "Alarm speichern"

msgid "Select date"
msgstr "Datum auswählen"

msgid "Confirm"
msgstr "Bestätigen"

msgid "Cancel synchronisation"
msgstr "Synchronisation abbrechen"

#, javascript-format
msgid "Decrypting items: %d/%d"
msgstr "Entschlüsselte Objekte: %d/%d"

msgid "Checking... Please wait."
msgstr "Überprüfe… Bitte warten."

msgid "Success! Synchronisation configuration appears to be correct."
msgstr ""
"Erfolgreich. Die Synchronisation-Konfiguration scheint korrekt zu sein."

msgid ""
"Error. Please check that URL, username, password, etc. are correct and that "
"the sync target is accessible. The reported error was:"
msgstr ""
"Fehler. Bitte überprüfe, ob die URL, der Benutzername, das Passwort. usw. "
"korrekt sind und das das Synchronisierungsziel erreichbar ist. Fehlermeldung:"

msgid "The application has been authorised!"
msgstr "Das Programm wurde erfolgreich autorisiert."

#, javascript-format
msgid ""
"Could not authorise application:\n"
"\n"
"%s\n"
"\n"
"Please try again."
msgstr ""
"Konnte Applikation nicht autorisieren:\n"
"\n"
"%s\n"
"\n"
"Bitte versuche es erneut."

#, javascript-format
msgid "Decrypted items: %s / %s"
msgstr "Entschlüsselte Objekte: %s / %s"

msgid "New tags:"
msgstr "Neue Schlagwörter:"

msgid "Type new tags or select from list"
msgstr "Neues Schlagwort eingeben oder aus der Liste auswählen"

msgid ""
"To work correctly, the app needs the following permissions. Please enable "
"them in your phone settings, in Apps > Joplin > Permissions"
msgstr ""
"Um korrekt arbeiten zu können, benötigt die Anwendung die folgenden "
"Berechtigungen. Bitte aktiviere diese in deinen Telefoneinstellungen, unter "
"Apps > Joplin > Berechtigungen"

msgid ""
"- Storage: to allow attaching files to notes and to enable filesystem "
"synchronisation."
msgstr ""
"- Speicher: um das Anhängen von Dateien an Notizen und die Synchronisation "
"des Dateisystems zu ermöglichen."

msgid "- Camera: to allow taking a picture and attaching it to a note."
msgstr "- Kamera: um ein Bild aufzunehmen und an eine Notiz anzuhängen."

msgid "- Location: to allow attaching geo-location information to a note."
msgstr ""
"- Standort: zum Anhängen von Geolokalisierungsinformationen an eine Notiz."

msgid "Joplin website"
msgstr "Website von Joplin"

msgid "Login with Dropbox"
msgstr "Mit Dropbox anmelden"

#, javascript-format
msgid "Master Key %s"
msgstr "Hauptschlüssel %s"

#, javascript-format
msgid "Created: %s"
msgstr "Erstellt: %s"

msgid "Password:"
msgstr "Passwort:"

msgid "Password cannot be empty"
msgstr "Passwort darf nicht leer sein"

msgid "Enable"
msgstr "Aktivieren"

#, javascript-format
msgid "The notebook could not be saved: %s"
msgstr "Dieses Notizbuch konnte nicht gespeichert werden: %s"

msgid "Edit notebook"
msgstr "Notizbuch bearbeiten"

msgid "Show all"
msgstr "Zeige Alles"

msgid "Errors only"
msgstr "Nur Fehler"

msgid "This note has been modified:"
msgstr "Diese Notiz wurde verändert:"

msgid "Save changes"
msgstr "Änderungen speichern"

msgid "Discard changes"
msgstr "Änderungen verwerfen"

#, javascript-format
msgid "No item with ID %s"
msgstr "Kein Element mit ID %s"

#, javascript-format
msgid "The Joplin mobile app does not currently support this type of link: %s"
msgstr ""
"Die Joplin Handy-Applikation unterstützt derzeit diese Art von Link nicht: %s"

#, javascript-format
msgid "Unsupported image type: %s"
msgstr "Nicht unterstütztes Fotoformat: %s"

msgid "Attach photo"
msgstr "Foto anhängen"

msgid "Attach any file"
msgstr "Beliebige Datei anhängen"

msgid "Share"
msgstr "Teilen"

msgid "Convert to note"
msgstr "In eine Notiz umwandeln"

msgid "Convert to todo"
msgstr "In ein To-Do umwandeln"

msgid "Hide metadata"
msgstr "Metadaten verstecken"

msgid "Show metadata"
msgstr "Metadaten anzeigen"

msgid "View on map"
msgstr "Auf der Karte anzeigen"

msgid "Delete notebook"
msgstr "Notizbuch löschen"

msgid "Login with OneDrive"
msgstr "Mit OneDrive anmelden"

msgid "Search"
msgstr "Suchen"

msgid ""
"Click on the (+) button to create a new note or notebook. Click on the side "
"menu to access your existing notebooks."
msgstr ""
"Drücke auf die (+)-Schaltfläche, um eine neue Notiz oder ein neues Notizbuch "
"zu erstellen. Tippe auf die Seitenleiste, um auf deine existierenden "
"Notizbücher zuzugreifen."

msgid "You currently have no notebook. Create one by clicking on (+) button."
msgstr ""
"Du hast noch kein Notizbuch angelegt. Erstelle eines, indem du auf den (+) "
"Knopf drückst."

msgid "Welcome"
msgstr "Willkommen"

#~ msgid "A notebook with this title already exists: \"%s\""
#~ msgstr "Ein Notizbuch mit diesem Titel existiert bereits : \"%s\""

#~ msgid "Searches"
#~ msgstr "Suchen"

#~ msgid ""
#~ "Release notes:\n"
#~ "\n"
#~ "%s"
#~ msgstr ""
#~ "Versionshinweise:\n"
#~ "\n"
#~ "%s"

#~ msgid "Imports an Evernote notebook file (.enex file)."
#~ msgstr "Importiert eine Evernote Notizbuch-Datei (.enex Datei)."

#~ msgid ""
#~ "File \"%s\" will be imported into existing notebook \"%s\". Continue?"
#~ msgstr ""
#~ "Datei \"%s\" wird in das existierende Notizbuch \"%s\" importiert. "
#~ "Fortfahren?"

#~ msgid ""
#~ "New notebook \"%s\" will be created and file \"%s\" will be imported into "
#~ "it. Continue?"
#~ msgstr ""
#~ "Neues Notizbuch \"%s\" wird erstellt und die Datei \"%s\" wird hinein "
#~ "importiert. Fortfahren?"

#~ msgid "Import Evernote notes"
#~ msgstr "Evernote Notizen importieren"

#~ msgid "Give focus to next pane"
#~ msgstr "Das nächste Fenster fokussieren"

#~ msgid "Give focus to previous pane"
#~ msgstr "Das vorherige Fenster fokussieren"

#~ msgid "Enter command line mode"
#~ msgstr "Zum Terminal-Modus wechseln"

#~ msgid "Exit command line mode"
#~ msgstr "Den Terminal-Modus verlassen"

#~ msgid "Edit the selected note"
#~ msgstr "Die ausgewählte Notiz bearbeiten"

#~ msgid "Cancel the current command."
#~ msgstr "Den momentanen Befehl abbrechen."

#~ msgid "Exit the application."
#~ msgstr "Das Programm verlassen."

#~ msgid "Delete the currently selected note or notebook."
#~ msgstr "Die/das momentan ausgewählte Notiz(-buch) löschen."

#~ msgid "Set a to-do as completed / not completed"
#~ msgstr "Ein To-Do als abgeschlossen / nicht abgeschlossen markieren"

#, fuzzy
#~ msgid "[t]oggle [c]onsole between maximized/minimized/hidden/visible."
#~ msgstr ""
#~ "Schal[t]e das Terminal zwischen maximiert/minimiert/versteckt/sichtbar um."

#~ msgid "[t]oggle note [m]etadata."
#~ msgstr "Notiz-[M]etadata einschal[t]en."

#~ msgid "[M]ake a new [n]ote"
#~ msgstr "Eine neue [N]otiz [m]achen"

#~ msgid "[M]ake a new [t]odo"
#~ msgstr "Ein neues [T]o-Do [m]achen"

#~ msgid "[M]ake a new note[b]ook"
#~ msgstr "Ein neues Notiz[b]uch [m]achen"

#~ msgid "Copy ([Y]ank) the [n]ote to a notebook."
#~ msgstr "Die Notiz zu einem Notizbuch kopieren."

#~ msgid "Move the note to a notebook."
#~ msgstr "Die Notiz zu einem Notizbuch verschieben."

#~ msgid ""
#~ "The target to synchonise to. If synchronising with the file system, set "
#~ "`sync.2.path` to specify the target directory."
#~ msgstr ""
#~ "Das Synchronisationsziel, mit dem synchronisiert werden soll. Wenn mit "
#~ "dem Dateisystem synchronisiert werden soll, setze den Wert zu `sync.2."
#~ "path`, um den Zielpfad zu spezifizieren."

#~ msgid "To-do title:"
#~ msgstr "To-Do Titel:"

#~ msgid "\"%s\": \"%s\""
#~ msgstr "\"%s\": \"%s\""

#~ msgid "Delete notebook?"
#~ msgstr "Notizbuch löschen?"

#~ msgid "Delete notebook \"%s\"?"
#~ msgstr "Notizbuch \"%s\" löschen?"

#~ msgid "File system synchronisation target directory"
#~ msgstr "Dateisystem-Synchronisation Zielpfad"

#~ msgid "Set or clear alarm:"
#~ msgstr "Erstelle oder entferne Alarm:"<|MERGE_RESOLUTION|>--- conflicted
+++ resolved
@@ -199,13 +199,8 @@
 "complete database including notebooks, notes, tags and resources."
 msgstr ""
 "Exportiert Joplin-Dateien in den angegebenen Pfad. Standardmäßig wird die "
-<<<<<<< HEAD
 "komplette Datenbank inklusive Notizbüchern, Notizen, Schlagwörtern und "
 "Anhängen exportiert."
-=======
-"komplette Datenbank inklusive Notizbüchern, Notizen, Tags und Anhängen "
-"exportiert."
->>>>>>> ea516301
 
 #, javascript-format
 msgid "Destination format: %s"
@@ -312,11 +307,7 @@
 
 #, javascript-format
 msgid "Tagged: %d."
-<<<<<<< HEAD
 msgstr "Verschlagwortet: %d."
-=======
-msgstr "Getagged: %d."
->>>>>>> ea516301
 
 msgid "Importing notes..."
 msgstr "Importiere Notizen..."
