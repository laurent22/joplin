/* eslint-disable no-unused-vars */

require('app-module-path').addPath(__dirname);

const { time } = require('lib/time-utils.js');
const { createNTestNotes, asyncTest, fileContentEqual, setupDatabase, setupDatabaseAndSynchronizer, db, synchronizer, fileApi, sleep, clearDatabase, switchClient, syncTargetId, objectsEqual, checkThrowAsync } = require('test-utils.js');
const Folder = require('lib/models/Folder.js');
const Note = require('lib/models/Note.js');
const BaseModel = require('lib/BaseModel.js');
const { shim } = require('lib/shim');

process.on('unhandledRejection', (reason, p) => {
	console.log('Unhandled Rejection at: Promise', p, 'reason:', reason);
});

async function allItems() {
	const folders = await Folder.all();
	const notes = await Note.all();
	return folders.concat(notes);
}

describe('models_Folder', function() {

	beforeEach(async (done) => {
		await setupDatabaseAndSynchronizer(1);
		await switchClient(1);
		done();
	});

	it('should tell if a notebook can be nested under another one', asyncTest(async () => {
		const f1 = await Folder.save({ title: 'folder1' });
		const f2 = await Folder.save({ title: 'folder2', parent_id: f1.id });
		const f3 = await Folder.save({ title: 'folder3', parent_id: f2.id });
		const f4 = await Folder.save({ title: 'folder4' });

		expect(await Folder.canNestUnder(f1.id, f2.id)).toBe(false);
		expect(await Folder.canNestUnder(f2.id, f2.id)).toBe(false);
		expect(await Folder.canNestUnder(f3.id, f1.id)).toBe(true);
		expect(await Folder.canNestUnder(f4.id, f1.id)).toBe(true);
		expect(await Folder.canNestUnder(f2.id, f3.id)).toBe(false);
		expect(await Folder.canNestUnder(f3.id, f2.id)).toBe(true);
		expect(await Folder.canNestUnder(f1.id, '')).toBe(true);
		expect(await Folder.canNestUnder(f2.id, '')).toBe(true);
	}));

	it('should recursively delete notes and sub-notebooks', asyncTest(async () => {
<<<<<<< HEAD
		let f1 = await Folder.save({ title: 'folder1' });
		let f2 = await Folder.save({ title: 'folder2', parent_id: f1.id });
		let f3 = await Folder.save({ title: 'folder3', parent_id: f2.id });
		let f4 = await Folder.save({ title: 'folder4', parent_id: f1.id });

		let noOfNotes = 20;
		await createNTestNotes(noOfNotes, f1, null, 'note1');
		await createNTestNotes(noOfNotes, f2, null, 'note2');
		await createNTestNotes(noOfNotes, f3, null, 'note3');
		await createNTestNotes(noOfNotes, f4, null, 'note4');
=======
		const f1 = await Folder.save({ title: 'folder1' });
		const f2 = await Folder.save({ title: 'folder2', parent_id: f1.id });
		const n1 = await Note.save({ title: 'note1', parent_id: f2.id });
>>>>>>> 1ee88618

		await Folder.delete(f1.id);

		const all = await allItems();
		expect(all.length).toBe(0);
	}));

	it('should sort by last modified, based on content', asyncTest(async () => {
		let folders;

		const f1 = await Folder.save({ title: 'folder1' }); await sleep(0.1);
		const f2 = await Folder.save({ title: 'folder2' }); await sleep(0.1);
		const f3 = await Folder.save({ title: 'folder3' }); await sleep(0.1);
		const n1 = await Note.save({ title: 'note1', parent_id: f2.id });

		folders = await Folder.orderByLastModified(await Folder.all(), 'desc');
		expect(folders.length).toBe(3);
		expect(folders[0].id).toBe(f2.id);
		expect(folders[1].id).toBe(f3.id);
		expect(folders[2].id).toBe(f1.id);

		const n2 = await Note.save({ title: 'note1', parent_id: f1.id });

		folders = await Folder.orderByLastModified(await Folder.all(), 'desc');
		expect(folders[0].id).toBe(f1.id);
		expect(folders[1].id).toBe(f2.id);
		expect(folders[2].id).toBe(f3.id);

		await Note.save({ id: n1.id, title: 'note1 mod' });

		folders = await Folder.orderByLastModified(await Folder.all(), 'desc');
		expect(folders[0].id).toBe(f2.id);
		expect(folders[1].id).toBe(f1.id);
		expect(folders[2].id).toBe(f3.id);

		folders = await Folder.orderByLastModified(await Folder.all(), 'asc');
		expect(folders[0].id).toBe(f3.id);
		expect(folders[1].id).toBe(f1.id);
		expect(folders[2].id).toBe(f2.id);
	}));

	it('should sort by last modified, based on content (sub-folders too)', asyncTest(async () => {
		let folders;

		const f1 = await Folder.save({ title: 'folder1' }); await sleep(0.1);
		const f2 = await Folder.save({ title: 'folder2' }); await sleep(0.1);
		const f3 = await Folder.save({ title: 'folder3', parent_id: f1.id }); await sleep(0.1);
		const n1 = await Note.save({ title: 'note1', parent_id: f3.id });

		folders = await Folder.orderByLastModified(await Folder.all(), 'desc');
		expect(folders.length).toBe(3);
		expect(folders[0].id).toBe(f1.id);
		expect(folders[1].id).toBe(f3.id);
		expect(folders[2].id).toBe(f2.id);

		const n2 = await Note.save({ title: 'note2', parent_id: f2.id });
		folders = await Folder.orderByLastModified(await Folder.all(), 'desc');

		expect(folders[0].id).toBe(f2.id);
		expect(folders[1].id).toBe(f1.id);
		expect(folders[2].id).toBe(f3.id);

		await Note.save({ id: n1.id, title: 'note1 MOD' });

		folders = await Folder.orderByLastModified(await Folder.all(), 'desc');
		expect(folders[0].id).toBe(f1.id);
		expect(folders[1].id).toBe(f3.id);
		expect(folders[2].id).toBe(f2.id);

		const f4 = await Folder.save({ title: 'folder4', parent_id: f1.id }); await sleep(0.1);
		const n3 = await Note.save({ title: 'note3', parent_id: f4.id });

		folders = await Folder.orderByLastModified(await Folder.all(), 'desc');
		expect(folders.length).toBe(4);
		expect(folders[0].id).toBe(f1.id);
		expect(folders[1].id).toBe(f4.id);
		expect(folders[2].id).toBe(f3.id);
		expect(folders[3].id).toBe(f2.id);
	}));

	it('should add node counts', asyncTest(async () => {
		const f1 = await Folder.save({ title: 'folder1' });
		const f2 = await Folder.save({ title: 'folder2', parent_id: f1.id });
		const f3 = await Folder.save({ title: 'folder3', parent_id: f2.id });
		const f4 = await Folder.save({ title: 'folder4' });

		const n1 = await Note.save({ title: 'note1', parent_id: f3.id });
		const n2 = await Note.save({ title: 'note1', parent_id: f3.id });
		const n3 = await Note.save({ title: 'note1', parent_id: f1.id });

		const folders = await Folder.all();
		await Folder.addNoteCounts(folders);

		const foldersById = {};
		folders.forEach((f) => { foldersById[f.id] = f; });

		expect(folders.length).toBe(4);
		expect(foldersById[f1.id].note_count).toBe(3);
		expect(foldersById[f2.id].note_count).toBe(2);
		expect(foldersById[f3.id].note_count).toBe(2);
		expect(foldersById[f4.id].note_count).toBe(0);
	}));

	it('should not count completed to-dos', asyncTest(async () => {

		const f1 = await Folder.save({ title: 'folder1' });
		const f2 = await Folder.save({ title: 'folder2', parent_id: f1.id });
		const f3 = await Folder.save({ title: 'folder3', parent_id: f2.id });
		const f4 = await Folder.save({ title: 'folder4' });

		const n1 = await Note.save({ title: 'note1', parent_id: f3.id });
		const n2 = await Note.save({ title: 'note2', parent_id: f3.id });
		const n3 = await Note.save({ title: 'note3', parent_id: f1.id });
		const n4 = await Note.save({ title: 'note4', parent_id: f3.id, is_todo: true, todo_completed: 0 });
		const n5 = await Note.save({ title: 'note5', parent_id: f3.id, is_todo: true, todo_completed: 999 });
		const n6 = await Note.save({ title: 'note6', parent_id: f3.id, is_todo: true, todo_completed: 999 });

		const folders = await Folder.all();
		await Folder.addNoteCounts(folders, false);

		const foldersById = {};
		folders.forEach((f) => { foldersById[f.id] = f; });

		expect(folders.length).toBe(4);
		expect(foldersById[f1.id].note_count).toBe(4);
		expect(foldersById[f2.id].note_count).toBe(3);
		expect(foldersById[f3.id].note_count).toBe(3);
		expect(foldersById[f4.id].note_count).toBe(0);
	}));

	it('should recursively find folder path', asyncTest(async () => {

		const f1 = await Folder.save({ title: 'folder1' });
		const f2 = await Folder.save({ title: 'folder2', parent_id: f1.id });
		const f3 = await Folder.save({ title: 'folder3', parent_id: f2.id });

		const folders = await Folder.all();
		const folderPath = await Folder.folderPath(folders, f3.id);

		expect(folderPath.length).toBe(3);
		expect(folderPath[0].id).toBe(f1.id);
		expect(folderPath[1].id).toBe(f2.id);
		expect(folderPath[2].id).toBe(f3.id);
	}));

});<|MERGE_RESOLUTION|>--- conflicted
+++ resolved
@@ -44,7 +44,6 @@
 	}));
 
 	it('should recursively delete notes and sub-notebooks', asyncTest(async () => {
-<<<<<<< HEAD
 		let f1 = await Folder.save({ title: 'folder1' });
 		let f2 = await Folder.save({ title: 'folder2', parent_id: f1.id });
 		let f3 = await Folder.save({ title: 'folder3', parent_id: f2.id });
@@ -55,11 +54,6 @@
 		await createNTestNotes(noOfNotes, f2, null, 'note2');
 		await createNTestNotes(noOfNotes, f3, null, 'note3');
 		await createNTestNotes(noOfNotes, f4, null, 'note4');
-=======
-		const f1 = await Folder.save({ title: 'folder1' });
-		const f2 = await Folder.save({ title: 'folder2', parent_id: f1.id });
-		const n1 = await Note.save({ title: 'note1', parent_id: f2.id });
->>>>>>> 1ee88618
 
 		await Folder.delete(f1.id);
 
