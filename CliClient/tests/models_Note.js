--- conflicted
+++ resolved
@@ -92,19 +92,11 @@
 	it('should serialize and unserialize without modifying data', asyncTest(async () => {
 		let folder1 = await Folder.save({ title: 'folder1' });
 		const testCases = [
-<<<<<<< HEAD
-			[ {title: '', body: 'Body and no title\nSecond line\nThird Line', parent_id: folder1.id },
-				'', 'Body and no title\nSecond line\nThird Line'],
-			[ {title: 'Note title', body: 'Body and title', parent_id: folder1.id },
-				'Note title', 'Body and title'],
-			[ {title: 'Title and no body', body: '', parent_id: folder1.id },
-=======
 			[{ title: '', body: 'Body and no title\nSecond line\nThird Line', parent_id: folder1.id },
 				'', 'Body and no title\nSecond line\nThird Line'],
 			[{ title: 'Note title', body: 'Body and title', parent_id: folder1.id },
 				'Note title', 'Body and title'],
 			[{ title: 'Title and no body', body: '', parent_id: folder1.id },
->>>>>>> 247182ed
 				'Title and no body', ''],
 		];
 
