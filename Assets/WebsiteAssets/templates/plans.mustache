<div id="plans-section" class="env-{{env}}">
	<div class="container">
		<div class="row">
			<div class="col-12 title-box">
				<h1 translate class="text-center">
					Joplin Cloud <span class="frame-bg frame-bg-yellow">plans</span>
				</h1>

				<button id="myButton">My button</button>

				<p translate class="text-center sub-title">
					<a href="https://joplincloud.com">Joplin Cloud</a> allows you to synchronise your notes across devices. It also lets you publish notes, and collaborate on notebooks with your friends, family or colleagues.
				</p>
			</div>
		</div>

		<noscript>
			<div class="alert alert-danger alert-env-dev" role="alert" style='text-align: center; margin-top: 10px;'>
				To use this page please enable JavaScript!
			</div>
		</noscript>

		<div style="display: flex; justify-content: center; margin-top: 1.2em">	
			<div class="form-check form-check-inline">
				<input id="pay-monthly-radio" class="form-check-input" type="radio" name="pay-radio" checked value="monthly">
				<label translate style="font-weight: bold" class="form-check-label" for="pay-monthly-radio">
					Pay Monthly
				</label>
			</div>

			<div class="form-check form-check-inline">
				<input id="pay-yearly-radio" class="form-check-input" type="radio" name="pay-radio" value="yearly">
				<label translate style="font-weight: bold" class="form-check-label" for="pay-yearly-radio">
					Pay Yearly
				</label>
			</div>	
		</div>
		
		<div class="row plan-group plan-prices-monthly">
			{{#plans.basic}}
				{{> plan}}
			{{/plans.basic}}

			{{#plans.pro}}
				{{> plan}}
			{{/plans.pro}}

			{{#plans.teams}}
				{{> plan}}
			{{/plans.teams}}

			<p translate class="joplin-cloud-login-info">Already have a Joplin Cloud account? <a href="https://joplincloud.com">Login now</a></p>
		</div>

		<div class="row">
			<div>
				<h1>Feature comparison</h1>
				<div class="joplin-cloud-feature-list">
					{{{featureListHtml}}}
				</div>
				<p>&nbsp;</p>
			</div>
		</div>

		<div class="row faq">
			{{{faqHtml}}}
		</div>
	</div>

	<script src="https://js.stripe.com/v3/"></script>

	<script>
		const urlQuery = new URLSearchParams(location.search);
		let subscriptionPeriod = 'monthly';
		const stripe = Stripe('{{{stripeConfig.publishableKey}}}');

		let checkoutSessionUser = null;

		// Temporary setup to allow Beta users to start their subscription.
		function setupBetaHandling(query) {
			let accountType = Number(query.get('account_type'));
			if (isNaN(accountType)) accountType = 1;

			const email = query.get('email');
			if (!email) return;
		
			$('.account-type-3').css('display', 'none');
			$('.subscribeButton').text('Buy now');
			
			if (accountType === 2) {
				$('.account-type-1').css('display', 'none');
			}

			checkoutSessionUser = { email, accountType };
		}

		var createCheckoutSession = function(priceId) {
			const promotionCode = urlQuery.get('promo') || '';

			console.info('Creating Stripe session for price:', priceId, 'Promotion code:', promotionCode);

			const source = localStorage.getItem('source');

			return fetch("{{{stripeConfig.webhookBaseUrl}}}/stripe/createCheckoutSession", {
				method: "POST",
				headers: {
					"Content-Type": "application/json"
				},
				body: JSON.stringify({
					priceId,
					promotionCode,
					email: checkoutSessionUser ? checkoutSessionUser.email : '',
					source,
				})
			}).then(async function(result) {
				if (!result.ok) {
					console.error('Could not create Stripe checkout session', await result.text());
					alert('The checkout session could not be created. Please contact us on the forum for support.');
				} else {
					return result.json();
				}
			});
		};

		const applyPeriod = (period) => {
			subscriptionPeriod = period;
			$('.plan-group').removeClass(period === 'monthly' ? 'plan-prices-yearly' : 'plan-prices-monthly');
			$('.plan-group').addClass('plan-prices-' + period);
			$("#pay-" + period + '-radio').prop('checked', true);
		}

		$(() => {
			$("input[name='pay-radio']").change(function() {
				const period = $("input[type='radio'][name='pay-radio']:checked").val();
				applyPeriod(period);
			});

			setupBetaHandling(urlQuery);
			if (urlQuery.get('period') === 'monthly') {
				// Nothing - this is the default
			} else {
				applyPeriod('yearly');
			}

			$('.feature-description').hide();

			$('.feature-title').click((event) => {
				event.preventDefault();
				const featureId = event.currentTarget.getAttribute('data-id');
<<<<<<< HEAD
				$('.feature-description-' + featureId).show();
=======
				$('.feature-description-' + featureId).toggle(200);
>>>>>>> 5b942ac0
			});
		});
	</script>
</div><|MERGE_RESOLUTION|>--- conflicted
+++ resolved
@@ -5,9 +5,6 @@
 				<h1 translate class="text-center">
 					Joplin Cloud <span class="frame-bg frame-bg-yellow">plans</span>
 				</h1>
-
-				<button id="myButton">My button</button>
-
 				<p translate class="text-center sub-title">
 					<a href="https://joplincloud.com">Joplin Cloud</a> allows you to synchronise your notes across devices. It also lets you publish notes, and collaborate on notebooks with your friends, family or colleagues.
 				</p>
@@ -147,11 +144,7 @@
 			$('.feature-title').click((event) => {
 				event.preventDefault();
 				const featureId = event.currentTarget.getAttribute('data-id');
-<<<<<<< HEAD
-				$('.feature-description-' + featureId).show();
-=======
 				$('.feature-description-' + featureId).toggle(200);
->>>>>>> 5b942ac0
 			});
 		});
 	</script>
