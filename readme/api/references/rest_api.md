---
sidebar_position: 2
---

# Joplin Data API

This API is available when the clipper server is running. It provides access to the notes, notebooks, tags and other Joplin object via a REST API. Plugins can also access this API even when the clipper server is not running.

In order to use it, you'll first need to find on which port the service is running. To do so, open the Web Clipper Options in Joplin and if the service is running it should tell you on which port. Normally it runs on port **41184**. If you want to find it programmatically, you may follow this kind of algorithm:

```javascript
let port = null;
for (let portToTest = 41184; portToTest <= 41194; portToTest++) {
    const result = pingPort(portToTest); // Call GET /ping
    if (result == 'JoplinClipperServer') {
        port = portToTest; // Found the port
        break;
    }
}
```

## Authorisation

To prevent unauthorised applications from accessing the API, the calls must be authenticated. To do so, you must provide a token as a query parameter for each API call. You can get this token from the Joplin desktop application, on the Web Clipper Options screen.

This would be an example of valid cURL call using a token:

```shell
curl http://localhost:41184/notes?token=ABCD123ABCD123ABCD123ABCD123ABCD123
```

In the documentation below, the token will not be specified every time however you will need to include it.

If needed you may also [request the token programmatically](https://github.com/laurent22/joplin/blob/dev/readme/dev/spec/clipper_auth.md)

## Using the API

All the calls, unless noted otherwise, receives and send **JSON data**. For example to create a new note:

```shell
curl --data '{ "title": "My note", "body": "Some note in **Markdown**"}' http://localhost:41184/notes
```

In the documentation below, the calls may include special parameters such as :id or :note_id. You would replace this with the item ID or note ID.

For example, for the endpoint `DELETE /tags/:id/notes/:note_id`, to remove the tag with ID "ABCD1234" from the note with ID "EFGH789", you would run for example:

```shell
curl -X DELETE http://localhost:41184/tags/ABCD1234/notes/EFGH789
```

The four verbs supported by the API are the following ones:

* **GET**: To retrieve items (notes, notebooks, etc.).
* **POST**: To create new items. In general most item properties are optional. If you omit any, a default value will be used.
* **PUT**: To update an item. Note in a REST API, traditionally PUT is used to completely replace an item, however in this API it will only replace the properties that are provided. For example if you PUT {"title": "my new title"}, only the "title" property will be changed. The other properties will be left untouched (they won't be cleared nor changed).
* **DELETE**: To delete items.

## Filtering data

You can change the fields that will be returned by the API using the `fields=` query parameter, which takes a list of comma separated fields. For example, to get the longitude and latitude of a note, use this:

```shell
curl http://localhost:41184/notes/ABCD123?fields=longitude,latitude
```

To get the IDs only of all the tags:

```shell
curl http://localhost:41184/tags?fields=id
```

By default API results will contain the following fields: **id**, **parent_id**, **title**

## Pagination

All API calls that return multiple results will be paginated and will return the following structure:

Key | Always present? | Description
--- | --- | ---
`items` | Yes | The array of items you have requested.
`has_more` | Yes | If `true`, there are more items after this page. If `false`, it means you have reached the end of the data set.

You can specify how the results should be sorted using the `order_by` and `order_dir` query parameters, and which page to retrieve using the `page` parameter (starts at and defaults to 1). You can specify the number of items to be returned using the `limit` parameter (the maximum being 100 items).

The following call for example will initiate a request to fetch all the notes, 10 at a time, and sorted by "updated_time" ascending:

```shell
curl http://localhost:41184/notes?order_by=updated_time&order_dir=ASC&limit=10
```

This will return a result like this

```json
{ "items": [ /* 10 notes */ ], "has_more": true }
```

Then you will resume fetching the results using this query:

```shell
curl http://localhost:41184/notes?order_by=updated_time&order_dir=ASC&limit=10&page=2
```

Eventually you will get some results that do not contain an "has_more" parameter, at which point you will have retrieved all the results

As an example the pseudo-code below could be used to fetch all the notes:

```javascript

async function fetchJson(url) {
	return (await fetch(url)).json();
}

async function fetchAllNotes() {
	let pageNum = 1;
	do {
		const response = await fetchJson((http://localhost:41184/notes?page=' + pageNum++);
		console.info('Printing notes:', response.items);
	} while (response.has_more)
}
```

## Error handling

In case of an error, an HTTP status code >= 400 will be returned along with a JSON object that provides more info about the error. The JSON object is in the format `{ "error": "description of error" }`.

## About the property types

* Text is UTF-8.
* All date/time are Unix timestamps in milliseconds.
* Booleans are integer values 0 or 1.

## Testing if the service is available

Call **GET /ping** to check if the service is available. It should return "JoplinClipperServer" if it works.

## Searching

Call **GET /search?query=YOUR_QUERY** to search for notes. This end-point supports the `field` parameter which is recommended to use so that you only get the data that you need. The query syntax is as described in the main documentation: https://joplinapp.org/help/#searching

To retrieve non-notes items, such as notebooks or tags, add a `type` parameter and set it to the required [item type name](#item-type-id). In that case, full text search will not be used - instead it will be a simple case-insensitive search. You can also use `*` as a wildcard. This is convenient for example to retrieve notebooks or tags by title.

For example, to retrieve the notebook named `recipes`: **GET /search?query=recipes&type=folder**

To retrieve all the tags that start with `project-`: **GET /search?query=project-*&type=tag**

## Item type IDs

<<<<<<< HEAD
Item type IDs might be referred to in certain object you will retrieve from the API. This is the correspondence between name and ID:
=======
Item type IDs might be referred to in certain objects you will retrieve from the API. This is the correspondence between name and ID:
>>>>>>> 83599234

Name | Value
---- | -----
note | 1   
folder | 2   
setting | 3   
resource | 4   
tag | 5   
note_tag | 6   
search | 7   
alarm | 8   
master_key | 9   
item_change | 10   
note_resource | 11   
resource_local_state | 12   
revision | 13   
migration | 14   
smart_filter | 15   
command | 16   

## Notes

### Properties

| Name  | Type  | Description |
| ----- | ----- | ----- |
| id    | text  |       |
| parent_id | text  | ID of the notebook that contains this note. Change this ID to move the note to a different notebook. |
| title | text  | The note title. |
| body  | text  | The note body, in Markdown. May also contain HTML. |
| created_time | int   | When the note was created. |
| updated_time | int   | When the note was last updated. |
| is_conflict | int   | Tells whether the note is a conflict or not. |
| latitude | numeric |       |
| longitude | numeric |       |
| altitude | numeric |       |
| author | text  |       |
| source_url | text  | The full URL where the note comes from. |
| is_todo | int   | Tells whether this note is a todo or not. |
| todo_due | int   | When the todo is due. An alarm will be triggered on that date. |
| todo_completed | int   | Tells whether todo is completed or not. This is a timestamp in milliseconds. |
| source | text  |       |
| source_application | text  |       |
| application_data | text  |       |
| order | numeric |       |
| user_created_time | int   | When the note was created. It may differ from created_time as it can be manually set by the user. |
| user_updated_time | int   | When the note was last updated. It may differ from updated_time as it can be manually set by the user. |
| encryption_cipher_text | text  |       |
| encryption_applied | int   |       |
| markup_language | int   |       |
| is_shared | int   |       |
| share_id | text  |       |
| conflict_original_id | text  |       |
| master_key_id | text  |       |
| user_data | text  |       |
| deleted_time | int   |       |
| body_html | text  | Note body, in HTML format |
| base_url | text  | If `body_html` is provided and contains relative URLs, provide the `base_url` parameter too so that all the URLs can be converted to absolute ones. The base URL is basically where the HTML was fetched from, minus the query (everything after the '?'). For example if the original page was `https://stackoverflow.com/search?q=%5Bjava%5D+test`, the base URL is `https://stackoverflow.com/search`. |
| image_data_url | text  | An image to attach to the note, in [Data URL](https://developer.mozilla.org/en-US/docs/Web/HTTP/Basics_of_HTTP/Data_URIs) format. |
| crop_rect | text  | If an image is provided, you can also specify an optional rectangle that will be used to crop the image. In format `{ x: x, y: y, width: width, height: height }` |

### GET /notes

Gets all notes

### GET /notes/:id

Gets note with ID :id

### GET /notes/:id/tags

Gets all the tags attached to this note.

### GET /notes/:id/resources

Gets all the resources attached to this note.

### POST /notes

Creates a new note

You can either specify the note body as Markdown by setting the `body` parameter, or in HTML by setting the `body_html`.

Examples:

* Create a note from some Markdown text

```shell
curl --data '{ "title": "My note", "body": "Some note in **Markdown**"}' http://127.0.0.1:41184/notes
```

* Create a note from some HTML

```shell
curl --data '{ "title": "My note", "body_html": "Some note in <b>HTML</b>"}' http://127.0.0.1:41184/notes
```

* Create a note and attach an image to it:

```shell
curl --data '{ "title": "Image test", "body": "Here is Joplin icon:", "image_data_url": "data:image/png;base64,iVBORw0KGgoAAAANSUhEUgAAAAgAAAAICAIAAABLbSncAAAAGXRFWHRTb2Z0d2FyZQBBZG9iZSBJbWFnZVJlYWR5ccllPAAAANZJREFUeNoAyAA3/wFwtO3K6gUB/vz2+Prw9fj/+/r+/wBZKAAExOgF4/MC9ff+MRH6Ui4E+/0Bqc/zutj6AgT+/Pz7+vv7++nu82c4DlMqCvLs8goA/gL8/fz09fb59vXa6vzZ6vjT5fbn6voD/fwC8vX4UiT9Zi//APHyAP8ACgUBAPv5APz7BPj2+DIaC2o3E+3o6ywaC5fT6gD6/QD9/QEVf9kD+/dcLQgJA/7v8vqfwOf18wA1IAIEVycAyt//v9XvAPv7APz8LhoIAPz9Ri4OAgwARgx4W/6fVeEAAAAASUVORK5CYII="}' http://127.0.0.1:41184/notes
```

#### Creating a note with a specific ID

When a new note is created, it is automatically assigned a new unique ID so **normally you do not need to set the ID**. However, if for some reason you want to set it, you can supply it as the `id` property. It needs to be a **32 characters long string** in hexadecimal. **Make sure it is unique**, for example by generating it using whatever GUID function is available in your programming language.

```shell
curl --data '{ "id": "00a87474082744c1a8515da6aa5792d2", "title": "My note with custom ID"}' http://127.0.0.1:41184/notes
```

### PUT /notes/:id

Sets the properties of the note with ID :id

### DELETE /notes/:id

Deletes the note with ID :id

## Folders

This is actually a notebook. Internally notebooks are called "folders".

### Properties

| Name  | Type  | Description |
| ----- | ----- | ----- |
| id    | text  |       |
| title | text  | The folder title. |
| created_time | int   | When the folder was created. |
| updated_time | int   | When the folder was last updated. |
| user_created_time | int   | When the folder was created. It may differ from created_time as it can be manually set by the user. |
| user_updated_time | int   | When the folder was last updated. It may differ from updated_time as it can be manually set by the user. |
| encryption_cipher_text | text  |       |
| encryption_applied | int   |       |
| parent_id | text  |       |
| is_shared | int   |       |
| share_id | text  |       |
| master_key_id | text  |       |
| icon  | text  |       |
| user_data | text  |       |
| deleted_time | int   |       |

### GET /folders

Gets all folders

The folders are returned as a tree. The sub-notebooks of a notebook, if any, are under the `children` key.

### GET /folders/:id

Gets folder with ID :id

### GET /folders/:id/notes

Gets all the notes inside this folder.

### POST /folders

Creates a new folder

### PUT /folders/:id

Sets the properties of the folder with ID :id

### DELETE /folders/:id

Deletes the folder with ID :id

## Resources

### Properties

| Name  | Type  | Description |
| ----- | ----- | ----- |
| id    | text  |       |
| title | text  | The resource title. |
| mime  | text  |       |
| filename | text  |       |
| created_time | int   | When the resource was created. |
| updated_time | int   | When the resource was last updated. |
| user_created_time | int   | When the resource was created. It may differ from created_time as it can be manually set by the user. |
| user_updated_time | int   | When the resource was last updated. It may differ from updated_time as it can be manually set by the user. |
| file_extension | text  |       |
| encryption_cipher_text | text  |       |
| encryption_applied | int   |       |
| encryption_blob_encrypted | int   |       |
| size  | int   |       |
| is_shared | int   |       |
| share_id | text  |       |
| master_key_id | text  |       |
| user_data | text  |       |
| blob_updated_time | int   |       |
| ocr_text | text  |       |
| ocr_details | text  |       |
| ocr_status | int   |       |
| ocr_error | text  |       |

### GET /resources

Gets all resources

### GET /resources/:id

Gets resource with ID :id

### GET /resources/:id/file

Gets the actual file associated with this resource.

### GET /resources/:id/notes

Gets the notes (IDs) associated with a resource.

### POST /resources

Creates a new resource

Creating a new resource is special because you also need to upload the file. Unlike other API calls, this one must have the "multipart/form-data" Content-Type. The file data must be passed to the "data" form field, and the other properties to the "props" form field. An example of a valid call with cURL would be:

```shell
curl -F 'data=@/path/to/file.jpg' -F 'props={"title":"my resource title"}' http://localhost:41184/resources
```

To **update** the resource content, you can make a PUT request with the same arguments:

```shell
curl -X PUT -F 'data=@/path/to/file.jpg' -F 'props={"title":"my modified title"}' http://localhost:41184/resources/8fe1417d7b184324bf6b0122b76c4696
```

The "data" field is required, while the "props" one is not. If not specified, default values will be used.

Or if you only need to update the resource properties (title, etc.), without changing the content, you can make a regular PUT request:

```shell
curl -X PUT --data '{"title": "My new title"}' http://localhost:41184/resources/8fe1417d7b184324bf6b0122b76c4696
```

**From a plugin** the syntax to create a resource is also a bit special:

```javascript
	await joplin.data.post(
		["resources"],
		null,
		{ title: "test.jpg" }, // Resource metadata
		[
			{
				path: "/path/to/test.jpg", // Actual file
			},
		]
	);
```
### PUT /resources/:id

Sets the properties of the resource with ID :id

You may also update the file data by specifying a file (See `POST /resources` example).

### DELETE /resources/:id

Deletes the resource with ID :id

## Tags

### Properties

| Name  | Type  | Description |
| ----- | ----- | ----- |
| id    | text  |       |
| title | text  | The tag title. |
| created_time | int   | When the tag was created. |
| updated_time | int   | When the tag was last updated. |
| user_created_time | int   | When the tag was created. It may differ from created_time as it can be manually set by the user. |
| user_updated_time | int   | When the tag was last updated. It may differ from updated_time as it can be manually set by the user. |
| encryption_cipher_text | text  |       |
| encryption_applied | int   |       |
| is_shared | int   |       |
| parent_id | text  |       |
| user_data | text  |       |

### GET /tags

Gets all tags

### GET /tags/:id

Gets tag with ID :id

### GET /tags/:id/notes

Gets all the notes with this tag.

### POST /tags

Creates a new tag

### POST /tags/:id/notes

Post a note to this endpoint to add the tag to the note. The note data must at least contain an ID property (all other properties will be ignored).

### PUT /tags/:id

Sets the properties of the tag with ID :id

### DELETE /tags/:id

Deletes the tag with ID :id

### DELETE /tags/:id/notes/:note_id

Remove the tag from the note.

## Revisions

### Properties

| Name  | Type  | Description |
| ----- | ----- | ----- |
| id    | text  |       |
| parent_id | text  |       |
| item_type | int   |       |
| item_id | text  |       |
| item_updated_time | int   |       |
| title_diff | text  |       |
| body_diff | text  |       |
| metadata_diff | text  |       |
| encryption_cipher_text | text  |       |
| encryption_applied | int   |       |
| updated_time | int   |       |
| created_time | int   |       |

### GET /revisions

Gets all revisions

### GET /revisions/:id

Gets revision with ID :id

### POST /revisions

Creates a new revision

### PUT /revisions/:id

Sets the properties of the revision with ID :id

### DELETE /revisions/:id

Deletes the revision with ID :id

## Events

This end point can be used to retrieve the latest note changes. Currently only note changes are tracked.

### Properties

| Name  | Type  | Description |
| ----- | ----- | ----- |
| id    | int   |       |
| item_type | int   | The item type (see table above for the list of item types) |
| item_id | text  | The item ID |
| type  | int   | The type of change - either 1 (created), 2 (updated) or 3 (deleted) |
| created_time | int   | When the event was generated |
| source | int   | Unused |
| before_change_item | text  | Unused |

### GET /events

Returns a paginated list of recent events. A `cursor` property should be provided, which tells from what point in time the events should be returned. The API will return a `cursor` property, to tell from where to resume retrieving events, as well as an `has_more` (tells if more changes can be retrieved) and `items` property, which will contain the list of events. Events are kept for up to 90 days.

If no `cursor` property is provided, the API will respond with the latest change ID. That can be used to retrieve future events later on.

The results are paginated so you may need multiple calls to retrieve all the events. Use the `has_more` property to know if more can be retrieved.

### GET /events/:id

Returns the event with the given ID.<|MERGE_RESOLUTION|>--- conflicted
+++ resolved
@@ -146,11 +146,7 @@
 
 ## Item type IDs
 
-<<<<<<< HEAD
-Item type IDs might be referred to in certain object you will retrieve from the API. This is the correspondence between name and ID:
-=======
 Item type IDs might be referred to in certain objects you will retrieve from the API. This is the correspondence between name and ID:
->>>>>>> 83599234
 
 Name | Value
 ---- | -----
