# Joplin iOS Changelog

<<<<<<< HEAD
=======
## [ios-v12.13.10](https://github.com/laurent22/joplin/releases/tag/ios-v12.13.10) - 2023-12-01T12:07:57Z

- Improved: Drawing: Revert recent changes to input system (#9426) (#9427 by Henry Heino)

>>>>>>> 0d039831
## [ios-v12.13.9](https://github.com/laurent22/joplin/releases/tag/ios-v12.13.9) - 2023-11-30T17:56:37Z

- Improved: Don't attach empty drawings when a user exits without saving (#9386) (#9377 by Henry Heino)
- Fixed: Fix tooltips don't disappear on some devices (upgrade to js-draw 1.13.2) (#9401) (#9374 by Henry Heino)

## [ios-v12.13.8](https://github.com/laurent22/joplin/releases/tag/ios-v12.13.8) - 2023-11-26T12:54:44Z

- Fixed: Fix to-dos options toggle don't toggle a rerender (#9364) (#9361 by [@pedr](https://github.com/pedr))
- Fixed: Fix new note/to-do buttons not visible on app startup in some cases (#9329) (#9328 by Henry Heino)
- Fixed: Sidebar is not dismissed when creating a note (#9376)

## [ios-v12.13.7](https://github.com/laurent22/joplin/releases/tag/ios-v12.13.7) - 2023-11-16T13:37:03Z

- Improved: Add more space between settings title and description (#9270) (#9258 by Henry Heino)
- Improved: Fade settings screen icons (#9268) (#9260 by Henry Heino)
- Improved: Implement settings search (#9320) (#9294 by Henry Heino)
- Improved: Improve image editor load performance (#9281 by Henry Heino)
- Improved: Update js-draw to version 1.11.2 (#9120) (#9195 by Henry Heino)
- Improved: Updated packages @testing-library/react-native (v12.3.1), mermaid (v10.5.1), react-native-safe-area-context (v4.7.4), react-native-vector-icons (v10.0.1), sass (v1.69.5)
- Fixed: Allow showing dropdowns in landscape mode (#9309) (#9271 by Henry Heino)
- Fixed: Config screen: Fix section list scroll (#9267) (#9259 by Henry Heino)
- Fixed: Disable notebook list side menu in config screen (#9311) (#9308 by Henry Heino)
- Fixed: Fix encryption when a resource doesn't have an associated file (#9222) (#9123 by Henry Heino)
- Fixed: Fix settings save confirmation not shown when navigating to encryption/profile/log screens (#9313) (#9312 by Henry Heino)
- Fixed: Restore scroll position when returning to the note viewer from the editor or camera (#9324) (#9321 by Henry Heino)

## [ios-v12.13.5](https://github.com/laurent22/joplin/releases/tag/ios-v12.13.5) - 2023-11-10T13:20:09Z

- Improved: Add a "Retry all" button when multiple resources could not be downloaded (#9158)
- Improved: Settings screen: Create separate pages for each screen (#8567 by Henry Heino)
- Improved: Updated packages @react-native-community/datetimepicker (v7.6.1), deprecated-react-native-prop-types (v4.2.3), react-native-safe-area-context (v4.7.3)
- Fixed: Disable selection match highlighting (#9202) (#9201 by Henry Heino)
- Fixed: Fix OneDrive sync crash on throttle (#9143) (#8561 by Henry Heino)
- Fixed: Fix fast search (#9191) (#9159 by Henry Heino)
- Fixed: Fix search highlighting (#9206) (#9207 by Henry Heino)
- Fixed: Image editor resets on theme change (#9190) (#9188 by Henry Heino)

## [ios-v12.13.4](https://github.com/laurent22/joplin/releases/tag/ios-v12.13.4) - 2023-10-31T20:38:31Z

- Improved: Image editor: Allow loading from save when the image editor is reloaded in the background (#9135) (#9134 by Henry Heino)
- Improved: Updated packages sass (v1.68.0)

## [ios-v12.13.3](https://github.com/laurent22/joplin/releases/tag/ios-v12.13.3) - 2023-10-30T22:21:13Z

- Improved: Allow searching by note ID or using a callback URL (3667bf3)
- Improved: Updated packages @react-native-community/datetimepicker (v7.6.0), react-native-device-info (v10.11.0), react-native-webview (v13.6.2)
- Fixed: Beta editor: Fix image timestamps not updated after editing (#9176) (#9175 by Henry Heino)

## [ios-v12.13.2](https://github.com/laurent22/joplin/releases/tag/ios-v12.13.2) - 2023-10-24T18:40:49Z

- New: Add share button to log screen (#8364 by Henry Heino)
- New: Add support for drawing pictures (#7588 by Henry Heino)
- Improved: Allow modifying a resource metadata only when synchronising (#9114)
- Improved: Apply correct size to images imported from ENEX files (#8684)
- Improved: Bump mermaid version to 10.4.0 to support new chart types (#8890) (#8728 by [@oj-lappi](https://github.com/oj-lappi))
- Improved: Enable ignoreTlsErrors and custom certificates for S3 sync (#8980 by Jens Böttge)
- Improved: Fix random crash due to sidebar animation (#8792) (#8791 by Henry Heino)
- Improved: Improved handling of invalid sync info (#6978)
- Improved: Remember whether "All notes", a notebook or a tag was opened when re-opening the app (#8021)
- Improved: Support for plural translations (#9033)
- Improved: Updated packages @bam.tech/react-native-image-resizer (v3.0.7), @react-native-community/datetimepicker (v7.5.0), @react-native-community/geolocation (v3.1.0), @react-native-community/slider (v4.4.3), @testing-library/jest-native (v5.4.3), @testing-library/react-native (v12.3.0), compare-versions (v6.1.0), dayjs (v1.11.10), deprecated-react-native-prop-types (v4.2.1), follow-redirects (v1.15.3), glob (v10.3.6), katex (v0.16.9), markdown-it (v13.0.2), markdown-it-multimd-table (v4.2.3), nodemon (v3.0.1), react, react-native-device-info (v10.9.0), react-native-dropdownalert (v5), react-native-exit-app (v2), react-native-gesture-handler (v2.12.1), react-native-image-picker (v5.7.0), react-native-modal-datetime-picker (v17.1.0), react-native-paper (v5.10.6), react-native-safe-area-context (v4.7.2), react-native-share (v9.4.1), react-native-url-polyfill (v2), react-native-vector-icons (v10), react-native-webview (v13.6.0), react-native-zip-archive (v6.1.0), react-redux (v8.1.3), sass (v1.67.0), sharp (v0.32.6), sprintf-js (v1.1.3), tar (v6.2.0), url (v0.11.3), uuid (v9.0.1)
- Fixed: Fix complex queries that contain quotes or filters (#8050)
- Fixed: Fix icon after react-native-vector-icon upgrade (0e0c1d8)
- Fixed: Fix not all dropdown items focusable with VoiceOver (#8714) (#8707 by Henry Heino)
- Fixed: Fix search engine ranking algorithm (f504cf1)
- Fixed: Fix sidebar folder icon (cd55a9a)
- Fixed: Fix sync issue with Stackstorage (#2153)
- Fixed: Fix unordered list button creates checklists (#8957) (#8956 by Henry Heino)
- Fixed: Fix writing UTF-8 data to a file replaces non-ASCII characters with ?s (#9076) (#9069 by Henry Heino)
- Fixed: Fixed code block not default line wrap in pdf view (#8626) (#8517 by [@wljince007](https://github.com/wljince007))
- Fixed: Fixed issues related to sharing notes on read-only notebooks (1c7d22e)
- Fixed: Hide the keyboard when showing the attach dialog (#8911) (#8774 by Henry Heino)
- Fixed: Improve list toggle logic (#9103) (#9066 by Henry Heino)
- Fixed: Prevent accessibility tools from focusing the notes list when it's invisible (#8799) (#8798 by Henry Heino)
- Fixed: Prevent application from being stuck when importing an invalid ENEX file (#8699)

## [ios-v12.12.3](https://github.com/laurent22/joplin/releases/tag/ios-v12.12.3) - 2023-09-11T20:05:19Z

- Improved: Add screen reader labels to search/note actions buttons (#8797) (#8796 by Henry Heino)
- Improved: Improve accessibility of side menu (#8839 by Henry Heino)
- Fixed: Revert to `react-native-sidemenu-updated` for navigation drawers (#8820) (#8791 by Henry Heino)

## [ios-v12.12.2](https://github.com/laurent22/joplin/releases/tag/ios-v12.12.2) - 2023-09-01T22:13:36Z

- New: Add JEX export (#8428 by Henry Heino)
- New: Add support for Joplin Cloud email to note functionality (#8460 by [@pedr](https://github.com/pedr))
- New: Add support for share permissions (#8491)
- Improved: Add an option to disable the image resizing prompt (#8575) (#8566 by [@hubert](https://github.com/hubert))
- Improved: Add option to autodetect theme (#8498) (#8490 by Henry Heino)
- Improved: Updated packages @react-native-community/datetimepicker (v7.4.1), @react-native-community/geolocation (v3.0.6), @react-native-community/netinfo (v9.4.1), @rmp135/sql-ts (v1.18.0), @testing-library/react-native (v12.1.3), buildTools, clean-html (v2), dayjs (v1.11.9), domhandler (v5), gettext-parser (v7.0.1), glob (v10.3.3), highlight.js (v11.8.0), jsdom (v22.1.0), react-native-device-info (v10.7.0), react-native-document-picker (v9), react-native-drawer-layout (v3.2.1), react-native-gesture-handler (v2.12.0), react-native-get-random-values (v1.9.0), react-native-image-picker (v5.6.0), react-native-localize (v3.0.2), react-native-modal-datetime-picker (v15.0.1), react-native-paper (v5.9.1), react-native-reanimated (v3.2.0), react-native-safe-area-context (v4.6.4), react-redux (v8.1.2), sass (v1.63.6), sharp (v0.32.4), standard (v17.1.0), ts-loader (v9.4.4), url (v0.11.1), word-wrap (v1.2.5)
- Improved: Upgrade react-native-webview to v12 (9ceb7b9)
- Improved: Upgrade to React Native 0.71 (e740914)
- Improved: WebDAV: Show a more descriptive error message when the password is empty (#8477) (#8466 by Henry Heino)
- Fixed: Do not log data shared with the app (#8495) (#8211 by Henry Heino)
- Fixed: Fixed link modal position on devices with notch (#8029) (#8027 by [@Letty](https://github.com/Letty))
- Fixed: Fixed text update issue when attaching a file to an empty note (78f3f1c)
- Fixed: Hide markdown toolbar completely when low on vertical space (#8688) (#8687 by Henry Heino)
- Fixed: Preserve image rotation (and other metadata) when resizing (#8669) (#8310 by Henry Heino)
- Fixed: Show warning if some items could not be decrypted (#8481) (#8381 by Henry Heino)
- Fixed: Unrevert #7953: Migrate to react-native-drawer-layout (#8379) (#7918 by Henry Heino)
- Security: Prevent XSS when passing specially encoded string to a link (57b4198)

## [ios-v12.11.5](https://github.com/laurent22/joplin/releases/tag/ios-v12.11.5) - 2023-06-25T14:05:43Z

- Improved: Auto-detect language on start (e48d55c)
- Improved: Updated packages @react-native-community/datetimepicker (v7), aws, buildTools, domutils (v3.1.0), react-native-document-picker (v8.2.1), react-native-reanimated (v3.1.0), react-native-safe-area-context (v4.5.3), tar (v6.1.15)
- Improved: Upgrade E2EE encryption method to AES-256 (#7686)
- Improved: When resetting the master password, also create a new master key with that password (e647775)
- Fixed: Allow certain HTML anchor tags (#8286)
- Fixed: Fix sharing data with the app (#8285)
- Fixed: Improve selection of active E2EE key (#8254)

## [ios-v12.11.3](https://github.com/laurent22/joplin/releases/tag/ios-v12.11.3) - 2023-05-29T12:27:45Z

- Improved: Implement parenting of notebooks (#7980) (#8193 by [@jcgurango](https://github.com/jcgurango))
- Fixed: Fixed broken domain detection (192bfb5)
- Fixed: Fixed regression in biometric check (b19f1a1)

## [ios-v12.11.2](https://github.com/laurent22/joplin/releases/tag/ios-v12.11.2) - 2023-05-27T15:31:26Z

- New: Add log info for biometrics feature (efdbaeb)
- New: Add setting to enable/disable the markdown toolbar (#7929 by Henry Heino)
- Improved: Disable Hermes engine (e9e9986)
- Improved: Mark biometrics feature as beta and ensure no call is made if it is not enabled (e44a934)
- Improved: Editor syntax highlighting was broken (#8023) (#8022 by Henry Heino)
- Improved: Sync as soon as the app starts, and immediately after changing a note (3eb44d2)
- Improved: Tells whether Hermes engine is enabled or not (5ecae17)
- Improved: Translate Welcome notes (#8154)
- Improved: Updated packages @lezer/highlight (v1.1.4), @react-native-community/netinfo (v9.3.9), @react-native-community/push-notification-ios (v1.11.0), aws, fs-extra (v11.1.1), jsdom (v21.1.2), markdown-it-multimd-table (v4.2.2), nanoid (v3.3.6), node-persist (v3.1.3), nodemon (v2.0.22), react-native-document-picker (v8.2.0), react-native-image-picker (v5.3.1), react-native-paper (v5.8.0), react-native-safe-area-context (v4.5.2), react-native-share (v8.2.2), reselect (v4.1.8), sass (v1.62.1), sharp (v0.32.1), sqlite3 (v5.1.6), tar (v6.1.14), turndown (v7.1.2), yargs (v17.7.2)
- Fixed: Encode the non-ASCII characters in OneDrive URI (#7868) (#7851 by Self Not Found)
- Fixed: Fix "Download interrupted" error (b023f58)
- Fixed: Fix OneDrive sync attempting to call method on `null` variable (#7987) (#7986 by Henry Heino)
- Fixed: Fixed sync crash  (#8056) (#8017 by Arun Kumar)
- Fixed: Fixes issue where the note body is not updated after attaching a file (991c120)
- Fixed: Removed `MasterKey` from Sync Status report (#8026) (#7940 by Arun Kumar)
- Fixed: Use react-native-drawer-layout instead of react-native-side-menu-updated (#7953) (#7918 by [@jcgurango](https://github.com/jcgurango))
- Security: Disable SVG tag support in editor to prevent XSS (caf6606)
- Security: Prevent XSS by sanitizing certain HTML attributes (9e90d90)
- Security: Prevent bypassing fingerprint lock on certain devices (6b72f86)

## [ios-v12.10.5](https://github.com/laurent22/joplin/releases/tag/ios-v12.10.5) - 2023-03-06T14:43:37Z

- Improved: Stop synchronization with unsupported WebDAV providers (#7819) (#7661 by [@julien](https://github.com/julien))
- Fixed: Custom sort order not synchronized (#7729) (#6956 by Tao Klerks)
- Fixed: Fix camera attachment (#7775) (#7675 by [@vikneshwar](https://github.com/vikneshwar))
- Fixed: Fix double-scroll issue in long notes (#7701) (#7700 by Henry Heino)
- Fixed: Fix startup error (#7688) (#7687 by Henry Heino)
- Fixed: Fixed sharing file (ed0edcb)
- Fixed: Hide main content while biometric is enabled and not authenticated (#7781) (#7762 by [@pedr](https://github.com/pedr))
- Fixed: Sharing pictures to Joplin creates recurring duplications (#7791)

## [ios-v12.10.2](https://github.com/laurent22/joplin/releases/tag/ios-v12.10.2) - 2023-01-20T17:41:13Z

- New: Add support for locking the app using biometrics (f10d9f7)
- New: Add support for multiple profiles (6bb52d5)
- New: Add support for realtime search (767213c)
- Improved: Configurable editor font size (#7596 by Henry Heino)
- Improved: Confirm closing settings with unsaved changes (#7566 by Henry Heino)
- Improved: Improve dialogue spacing in Fountain renderer (#7628) (#7627 by [@Elleo](https://github.com/Elleo))
- Improved: Make the new text editor the default one (f5ef318)
- Improved: Upgrade to React Native 0.70 (4bdb3d0)
- Fixed: Enable autocorrect with spellcheck (#7532) (#6175 by Henry Heino)
- Fixed: Fix Dropdown accessibility (#7564) (#7553 by Henry Heino)
- Fixed: Fixed issue when floating keyboard is visible (#7593) (#6682 by Henry Heino)
- Fixed: Fixed proxy timeout setting UI (275c80a)
- Fixed: Remove gray line around text editor (#7595) (#7594 by Henry Heino)
- Fixed: Settings save button visible even when no settings have been changed (#7503)

## [ios-v12.10.1](https://github.com/laurent22/joplin/releases/tag/ios-v12.10.1) - 2022-12-28T15:08:39Z

- Improved: Switch license to AGPL-3.0 (faf0a4e)
- Improved: Tag search case insensitive (#7368 by [@JackGruber](https://github.com/JackGruber))
- Improved: Update Mermaid: 9.1.7 to 9.2.2 (#7330 by Helmut K. C. Tessarek)
- Improved: Upgrade to react-native 0.68.5 (e2d59ee)
- Fixed: Fix CodeMirror syntax highlighting (#7386 by Henry Heino)
- Fixed: Fix attaching multiple files (#7196) (#7195 by Self Not Found)
- Fixed: Note viewer inertial scroll is slower than native inertial scrolling (#7470) (#7469 by Henry Heino)
- Fixed: Update CodeMirror (#7262) (#7253 by Henry Heino)
- Security: Fix XSS when a specially crafted string is passed to the renderer (a2de167)

## [ios-v12.9.2](https://github.com/laurent22/joplin/releases/tag/ios-v12.9.2) - 2022-12-22T12:42:26Z

- Fixed: Could not attach images to notes anymore (#7471)

## [ios-v12.9.1](https://github.com/laurent22/joplin/releases/tag/ios-v12.9.1) - 2022-12-04T18:03:02Z

- New: Add Markdown toolbar (#6753 by Henry Heino)
- New: Add alt text/roles to some buttons to improve accessibility (#6616 by Henry Heino)
- New: Add keyboard-activatable markdown commands (e.g. bold, italicize) (#6707 by Henry Heino)
- New: Add long-press tooltips (#6758 by Henry Heino)
- New: Add note bar (#6772 by Tolulope Malomo)
- Improved: Convert empty bolded regions to bold-italic regions in beta editor (#6807) (#6808 by Henry Heino)
- Improved: Ctrl+F search support in beta editor (#6587 by Henry Heino)
- Improved: Disable multi-highlighting to fix context menu (9b348fd)
- Improved: Display icon for all notebooks if at least one notebook has an icon (ec97dd8)
- Improved: Enable long-press menu (#6738 by Henry Heino)
- Improved: Improve syntax highlighting on mobile beta editor (#6684 by Henry Heino)
- Improved: Increase the attachment size limit to 200MB (#6848 by Self Not Found)
- Improved: Removes whitespace above navigation component (#6597 by [@tom](https://github.com/tom))
- Improved: Respect system accessibility font size in rendered markdown (#6686) (#6685 by Henry Heino)
- Improved: Setting to disable spellcheck in beta editor (#6780 by Henry Heino)
- Improved: Show client ID in log (#6897 by Self Not Found)
- Improved: Supports attaching multiple files to a note at once (#6831 by Self Not Found)
- Improved: Translation: Update zh_TW (#6727 by Kevin Hsu)
- Improved: Update Mermaid 8.13.9 to 9.1.7 (#6849 by Helmut K. C. Tessarek)
- Fixed: Add button to reduce space below markdown toolbar (#6823) (#6805 by Henry Heino)
- Fixed: Do not encrypt non-owned note if it was not shared encrypted (#6645)
- Fixed: Fix checklist continuation in beta editor (#6577) (#6576 by Henry Heino)
- Fixed: Fix default font in beta editor (#6760) (#6759 by Henry Heino)
- Fixed: Fix multiple webview instances (#6841 by Henry Heino)
- Fixed: Fix occasional overscroll when opening the keyboard (#6700) (#6636 by Henry Heino)
- Fixed: Fix resources sync when proxy is set (#6817) (#6688 by Self Not Found)
- Fixed: Fix side menu width on wide screen devices (#6662 by Tolulope Malomo)
- Fixed: Fixed crash when trying to move note to notebook (#6898)
- Fixed: Fixed notebook icon spacing (633c9ac)
- Fixed: Fixed notebook icons alignment (ea6b7ca)
- Fixed: Note links with HTML notation did not work (#6515)
- Fixed: Scroll selection into view in beta editor when window resizes (#6610) (#5949 by Henry Heino)
- Fixed: Support non-ASCII characters in OneDrive (#6916) (#6838 by Self Not Found)
- Security: Fix XSS when a specially crafted string is passed to the renderer (762b4e8)

## [ios-v12.8.1](https://github.com/laurent22/joplin/releases/tag/ios-v12.8.1) - 2022-06-06T10:56:27Z

- Improved: Automatically start sync after setting the sync parameters (ff066ba)
- Improved: Color of Date-Time text changed to match theme (#6279 by Ayush Srivastava)
- Improved: Make search engine filter keywords case insensitive (#6267) (#6266 by [@JackGruber](https://github.com/JackGruber))
- Improved: Sort sync target options (814a5a0)
- Fixed: "Move Note" dropdown menu can be very narrow (#6306) (#3564 by Ayush Srivastava)
- Fixed: Error when pressing undo or redo button while editor is closed (#6426) (#6328 by Tolulope Malomo)
- Fixed: IOS and Dropbox synchronisation not working on iOS 15 (#6375)
- Fixed: Remove white border around Beta Editor (#6326) (#6318 by Henry Heino)
- Fixed: Support inserting attachments from Beta Editor (#6325) (#6324 by Henry Heino)

## [ios-v12.7.2](https://github.com/laurent22/joplin/releases/tag/ios-v12.7.2) - 2022-04-15T11:07:27Z

- Improved: Allow filtering tags in tag dialog (#6221 by [@shinglyu](https://github.com/shinglyu))
- Improved: Handle invalid revision patches (#6209)
- Improved: Improve error message when revision metadata cannot be decoded, to improve debugging (a325bf6)
- Fixed: Ensure that note revision markup type is set correctly (#6261)
- Fixed: IOS and Dropbox synchronisation not working on iOS 15 (#6375)
- Fixed: The camera button remains clickable after taking a photo bug (#6222 by [@shinglyu](https://github.com/shinglyu))

## [ios-v12.7.1](https://github.com/laurent22/joplin/releases/tag/ios-v12.7.1) - 2022-02-14T14:10:49Z

- New: Add additional time format HH.mm (#6086 by [@vincentjocodes](https://github.com/vincentjocodes))
- Improved: Do no duplicate resources when duplicating a note (721d008)
- Improved: Make heading 4, 5 and 6 styling more consistent (fca5875)
- Improved: Show login prompt for OneDrive (#5933 by Jonathan Heard)
- Improved: Update Mermaid 8.13.5 -&gt; 8.13.9 and Katex dependencies (#6039 by Helmut K. C. Tessarek)
- Fixed: Fixed issue where synchroniser would try to update a shared folder that is not longer accessible (667d642)
- Fixed: Prevent multiline note titles (#6144) (#5482 by [@Daeraxa](https://github.com/Daeraxa))
- Fixed: Shared resource was not encrypted with correct encryption key (#6092)

## [ios-v12.6.2](https://github.com/laurent22/joplin/releases/tag/ios-v12.6.2) - 2021-12-17T09:59:16Z

- New: Add date format YYYY/MM/DD (#5759 by Helmut K. C. Tessarek)
- New: Add support for faster built-in sync locks (#5662)
- New: Add support for sharing notes when E2EE is enabled (#5529)
- New: Added support for notebook icons (e97bb78)
- Improved: Also duplicate resources when duplicating a note (c0a8c33)
- Improved: Improved S3 sync error handling and reliability, and upgraded S3 SDK (#5312 by Lee Matos)
- Improved: Improved error message when synchronising with Joplin Server (#5754)
- Improved: Ping joplinapp.org domain instead of Google when doing the WiFi connection check (#5705)
- Improved: Set min supported iOS version to 13.0 (298e85f)
- Improved: Update Mermaid: 8.12.1 -&gt; 8.13.5 (#5831 by Helmut K. C. Tessarek)
- Improved: Upgraded React Native from 0.64 to 0.66 (66e79cc)
- Fixed: Alarm setting buttons were no longer visible (#5777)
- Fixed: Fixed "Invalid lock client type" error when migrating sync target (e0e93c4)
- Fixed: Fixed iOS 12 crash that prevents the app from starting (#5671)
- Fixed: Fixed issue that could cause application to needlessly lock the sync target (0de6e9e)
- Fixed: Fixed issue with parts of HTML notes not being displayed in some cases (#5687)
- Fixed: Handle duplicate attachments when the parent notebook is shared (#5796)
- Fixed: Links in flowchart Mermaid diagrams (#5830) (#5801 by Helmut K. C. Tessarek)
- Fixed: Sharing multiple notebooks via Joplin Server with the same user results in an error (#5721)<|MERGE_RESOLUTION|>--- conflicted
+++ resolved
@@ -1,12 +1,9 @@
 # Joplin iOS Changelog
 
-<<<<<<< HEAD
-=======
 ## [ios-v12.13.10](https://github.com/laurent22/joplin/releases/tag/ios-v12.13.10) - 2023-12-01T12:07:57Z
 
 - Improved: Drawing: Revert recent changes to input system (#9426) (#9427 by Henry Heino)
 
->>>>>>> 0d039831
 ## [ios-v12.13.9](https://github.com/laurent22/joplin/releases/tag/ios-v12.13.9) - 2023-11-30T17:56:37Z
 
 - Improved: Don't attach empty drawings when a user exits without saving (#9386) (#9377 by Henry Heino)
