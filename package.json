{
  "name": "joplin",
  "version": "1.0.0",
  "description": "Joplin root package for linting",
  "scripts": {
    "linter": "./node_modules/.bin/eslint --fix --ext .js --ext .jsx --ext .ts --ext .tsx",
    "linter-ci": "./node_modules/.bin/eslint --ext .js --ext .jsx --ext .ts --ext .tsx",
    "watch": "node_modules/typescript/bin/tsc --watch --project tsconfig.dev.json",
    "build": "gulp build",
    "buildPluginDoc": "typedoc --theme 'Modules/PluginDocTheme/' --readme 'Modules/PluginDocTheme/index.md' --excludeNotExported --excludeExternals --excludePrivate --excludeProtected --out docs/plugin/api/ ReactNativeClient/lib/services/plugin_service/Sandbox",
    "postinstall": "cd Tools && npm i && cd .. && cd ReactNativeClient && npm i && cd .. && cd ElectronClient && npm i && cd .. && cd CliClient && npm i && cd .. && gulp build"
  },
  "husky": {
    "hooks": {
      "pre-commit": "lint-staged"
    }
  },
  "repository": {
    "type": "git",
    "url": "git+https://github.com/laurent22/joplin.git"
  },
  "license": "MIT",
  "devDependencies": {
    "@types/react": "^16.9.0",
    "@types/react-dom": "^16.9.0",
    "@types/react-redux": "^7.1.7",
    "@typescript-eslint/eslint-plugin": "^2.10.0",
    "@typescript-eslint/parser": "^2.10.0",
    "eslint": "^6.1.0",
    "eslint-plugin-import": "^2.20.2",
    "eslint-plugin-react": "^7.18.0",
    "eslint-plugin-react-hooks": "^2.4.0",
    "fs-extra": "^8.1.0",
    "glob": "^7.1.6",
    "gulp": "^4.0.2",
    "husky": "^3.0.2",
    "lint-staged": "^9.2.1",
    "typedoc": "^0.17.8",
    "typescript": "^3.9.6"
  },
  "dependencies": {
    "follow-redirects": "^1.11.0",
    "immer": "^7.0.5",
<<<<<<< HEAD
    "joplin-turndown": "^4.0.28",
=======
    "joplin-turndown": "^4.0.29",
>>>>>>> 58d4a690
    "joplin-turndown-plugin-gfm": "^1.0.12",
    "relative": "^3.0.2"
  }
}<|MERGE_RESOLUTION|>--- conflicted
+++ resolved
@@ -41,11 +41,7 @@
   "dependencies": {
     "follow-redirects": "^1.11.0",
     "immer": "^7.0.5",
-<<<<<<< HEAD
-    "joplin-turndown": "^4.0.28",
-=======
     "joplin-turndown": "^4.0.29",
->>>>>>> 58d4a690
     "joplin-turndown-plugin-gfm": "^1.0.12",
     "relative": "^3.0.2"
   }
