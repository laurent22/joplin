{
  "name": "joplin",
  "version": "1.0.0",
  "description": "Joplin root package for linting",
  "scripts": {
<<<<<<< HEAD
    "linter": "./node_modules/.bin/eslint --fix --ext .js --ext .jsx --ext .ts",
    "compile": "gulp"
=======
    "linter": "./node_modules/.bin/eslint --fix --ext .js --ext .jsx",
    "linter-ci": "./node_modules/.bin/eslint --ext .js --ext .jsx"
>>>>>>> 637a4dc1
  },
  "husky": {
    "hooks": {
      "pre-commit": "lint-staged"
    }
  },
  "lint-staged": {
    "*.{ts,js,jsx}": [
      "npm run linter",
      "git add"
    ]
  },
  "repository": {
    "type": "git",
    "url": "git+https://github.com/laurent22/joplin.git"
  },
  "license": "MIT",
  "devDependencies": {
    "@types/fs-extra": "^8.0.0",
    "eslint": "^6.1.0",
    "eslint-plugin-react": "^7.14.3",
    "gulp": "^4.0.2",
    "gulp-header": "^2.0.9",
    "gulp-sourcemaps": "^2.6.5",
    "gulp-typescript": "^5.0.1",
    "husky": "^3.0.5",
    "lint-staged": "^9.2.1",
    "source-map-support": "^0.5.13",
    "typescript": "^3.6.3"
  },
  "dependencies": {
    "@typescript-eslint/eslint-plugin": "^2.2.0",
    "@typescript-eslint/parser": "^2.2.0",
    "fs-extra": "^8.1.0"
  }
}<|MERGE_RESOLUTION|>--- conflicted
+++ resolved
@@ -3,13 +3,8 @@
   "version": "1.0.0",
   "description": "Joplin root package for linting",
   "scripts": {
-<<<<<<< HEAD
     "linter": "./node_modules/.bin/eslint --fix --ext .js --ext .jsx --ext .ts",
-    "compile": "gulp"
-=======
-    "linter": "./node_modules/.bin/eslint --fix --ext .js --ext .jsx",
-    "linter-ci": "./node_modules/.bin/eslint --ext .js --ext .jsx"
->>>>>>> 637a4dc1
+    "linter-ci": "./node_modules/.bin/eslint --ext .js --ext .jsx --ext .ts"
   },
   "husky": {
     "hooks": {
