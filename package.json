{
  "name": "joplin",
  "version": "1.0.0",
  "description": "Joplin root package for linting",
  "scripts": {
    "linter": "./node_modules/.bin/eslint --fix --ext .js --ext .jsx --ext .ts --ext .tsx",
    "linter-ci": "./node_modules/.bin/eslint --ext .js --ext .jsx --ext .ts --ext .tsx",
    "watch": "gulp watch",
    "build": "gulp build",
    "postinstall": "cd Tools && npm i && cd .. && cd ReactNativeClient && npm i && cd .. && cd ElectronClient && npm i && cd .. && cd CliClient && npm i && cd .. && gulp build"
  },
  "husky": {
    "hooks": {
      "pre-commit": "lint-staged"
    }
  },
  "lint-staged": {
    "*.{js,jsx,ts,tsx}": [
      "npm run linter",
      "git add"
    ]
  },
  "repository": {
    "type": "git",
    "url": "git+https://github.com/laurent22/joplin.git"
  },
  "license": "MIT",
  "devDependencies": {
    "@types/react": "^16.9.0",
    "@types/react-dom": "^16.9.0",
    "@types/react-redux": "^7.1.7",
    "@typescript-eslint/eslint-plugin": "^2.10.0",
    "@typescript-eslint/parser": "^2.10.0",
    "eslint": "^6.1.0",
    "eslint-plugin-react": "^7.18.0",
    "eslint-plugin-react-hooks": "^2.4.0",
    "fs-extra": "^8.1.0",
    "glob": "^7.1.6",
    "gulp": "^4.0.2",
    "husky": "^3.0.2",
    "lint-staged": "^9.2.1",
    "typescript": "^3.7.3"
  },
  "dependencies": {
<<<<<<< HEAD
    "@types/dom-mediacapture-record": "^1.0.4"
=======
    "follow-redirects": "^1.11.0",
    "joplin-turndown": "^4.0.27",
    "joplin-turndown-plugin-gfm": "^1.0.12",
    "relative": "^3.0.2"
>>>>>>> 7663044e
  }
}<|MERGE_RESOLUTION|>--- conflicted
+++ resolved
@@ -42,13 +42,10 @@
     "typescript": "^3.7.3"
   },
   "dependencies": {
-<<<<<<< HEAD
     "@types/dom-mediacapture-record": "^1.0.4"
-=======
     "follow-redirects": "^1.11.0",
     "joplin-turndown": "^4.0.27",
     "joplin-turndown-plugin-gfm": "^1.0.12",
     "relative": "^3.0.2"
->>>>>>> 7663044e
   }
 }