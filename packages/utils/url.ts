--- conflicted
+++ resolved
@@ -101,7 +101,6 @@
 	return path.startsWith('data:');
 };
 
-<<<<<<< HEAD
 export const isMailTo = (path: string) => {
 	return path.startsWith('mailto:');
 };
@@ -115,7 +114,7 @@
 	const linkRegex = /^(https?|file|joplin):\/\/[^)\s]+$/;
 	return !!text.match(linkRegex);
 };
-=======
+
 export const hasProtocol = (url: string, protocol: string | string[]) => {
 	if (!url) return false;
 
@@ -125,5 +124,4 @@
 		if (url.startsWith(`${p.toLowerCase()}://`)) return true;
 	}
 	return false;
-};
->>>>>>> 5f3ac323
+};