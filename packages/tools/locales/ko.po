--- conflicted
+++ resolved
@@ -376,21 +376,11 @@
 msgid "Always"
 msgstr "항상"
 
-<<<<<<< HEAD
-#: packages/lib/models/Setting.ts:1129
-=======
 #: packages/lib/models/Setting.ts:1140
-#, fuzzy
->>>>>>> 3d7f8649
 msgid "Always ask"
 msgstr "항상 물어보기"
 
-<<<<<<< HEAD
-#: packages/lib/models/Setting.ts:1130
-=======
 #: packages/lib/models/Setting.ts:1141
-#, fuzzy
->>>>>>> 3d7f8649
 msgid "Always resize"
 msgstr "항상 크기를 조정하기"
 
@@ -650,12 +640,7 @@
 msgid "Cannot copy note to \"%s\" notebook"
 msgstr "노트를 \"%s\" 노트북으로 복사할 수 없습니다"
 
-<<<<<<< HEAD
-#: packages/app-mobile/components/screens/Notes.tsx:165
-=======
 #: packages/app-mobile/components/screens/Notes.tsx:167
-#, fuzzy
->>>>>>> 3d7f8649
 msgid "Cannot create a new note: %s"
 msgstr "새 노트를 만들 수 없습니다: %s"
 
@@ -1351,12 +1336,7 @@
 msgid "Delete profile \"%s\""
 msgstr "\"%s\" 프로파일 삭제"
 
-<<<<<<< HEAD
-#: packages/app-mobile/components/ScreenHeader.tsx:438
-=======
 #: packages/app-mobile/components/ScreenHeader.tsx:443
-#, fuzzy
->>>>>>> 3d7f8649
 msgid "Delete selected notes"
 msgstr "선택한 노트 삭제"
 
@@ -1540,12 +1520,8 @@
 "비밀번호는 데이터를 복호화할 수 있는 *유일한* 수단이므로 절대로 비밀번호를 잃"
 "어버리지 마세요.암호화를 사용하려면 아래에 비밀번호를 넣어주세요."
 
-<<<<<<< HEAD
-#: packages/lib/models/Setting.ts:2648
-=======
 #: packages/lib/models/Setting.ts:2660
-#, fuzzy
->>>>>>> 3d7f8649
+
 msgid "Donate, website"
 msgstr "기부하기, 공식 웹사이트"
 
@@ -1621,12 +1597,7 @@
 msgid "Duplicate line"
 msgstr "줄 복제"
 
-<<<<<<< HEAD
-#: packages/app-mobile/components/ScreenHeader.tsx:456
-=======
 #: packages/app-mobile/components/ScreenHeader.tsx:461
-#, fuzzy
->>>>>>> 3d7f8649
 msgid "Duplicate selected notes"
 msgstr "선택한 노트 복제"
 
@@ -1837,12 +1808,7 @@
 msgid "Enable table of contents extension"
 msgstr "목차 확장 활성화"
 
-<<<<<<< HEAD
-#: packages/lib/models/Setting.ts:1064
-=======
 #: packages/lib/models/Setting.ts:1075
-#, fuzzy
->>>>>>> 3d7f8649
 msgid "Enable the Markdown toolbar"
 msgstr "마크다운 도구 활성화"
 
@@ -1988,12 +1954,7 @@
 msgid "Export all"
 msgstr "모두 내보내기"
 
-<<<<<<< HEAD
-#: packages/app-mobile/components/screens/ConfigScreen/NoteExportSection/NoteExportButton.tsx:87
-=======
 #: packages/app-mobile/components/screens/ConfigScreen/NoteExportSection/NoteExportButton.tsx:27
-#, fuzzy
->>>>>>> 3d7f8649
 msgid "Export all notes as JEX"
 msgstr "JEX 파일로 모두 내보내기"
 
@@ -2026,12 +1987,7 @@
 msgid "Exporting to \"%s\" as \"%s\" format. Please wait..."
 msgstr "\"%s\"에 \"%s\" 포맷으로 내보내는 중입니다. 잠시만 기다려주세요..."
 
-<<<<<<< HEAD
-#: packages/app-mobile/components/screens/ConfigScreen/NoteExportSection/NoteExportButton.tsx:87
-=======
 #: packages/app-mobile/components/screens/ConfigScreen/NoteExportSection/NoteExportButton.tsx:89
-#, fuzzy
->>>>>>> 3d7f8649
 msgid "Exporting..."
 msgstr "내보내는 중..."
 
@@ -2097,12 +2053,7 @@
 msgid "Find and replace"
 msgstr "찾고 대체하기"
 
-<<<<<<< HEAD
-#: packages/app-mobile/components/NoteEditor/SearchPanel.tsx:252
-=======
 #: packages/app-mobile/components/NoteEditor/SearchPanel.tsx:250
-#, fuzzy
->>>>>>> 3d7f8649
 msgid "Find: "
 msgstr "찾기: "
 
@@ -2676,12 +2627,7 @@
 msgid "Language"
 msgstr "언어"
 
-<<<<<<< HEAD
-#: packages/lib/models/Setting.ts:2639
-=======
 #: packages/lib/models/Setting.ts:2651
-#, fuzzy
->>>>>>> 3d7f8649
 msgid "Language, date format"
 msgstr "언어, 날짜 형식"
 
@@ -2829,12 +2775,7 @@
 msgid "Manage multiple users"
 msgstr "마스터 비밀번호 관리"
 
-<<<<<<< HEAD
-#: packages/app-mobile/components/screens/ConfigScreen/ConfigScreen.tsx:336
-=======
 #: packages/app-mobile/components/screens/ConfigScreen/ConfigScreen.tsx:457
-#, fuzzy
->>>>>>> 3d7f8649
 msgid "Manage profiles"
 msgstr "프로파일 관리"
 
@@ -3178,12 +3119,7 @@
 msgid "Note list growth factor"
 msgstr "노트 목록 증가 인수"
 
-<<<<<<< HEAD
-#: packages/app-desktop/gui/MenuBar.tsx:746
-=======
 #: packages/app-desktop/gui/MenuBar.tsx:747
-#, fuzzy
->>>>>>> 3d7f8649
 msgid "Note list style"
 msgstr "노트 목록 스타일"
 
@@ -3621,12 +3557,7 @@
 msgid "Properties"
 msgstr "속성"
 
-<<<<<<< HEAD
-#: packages/lib/models/Setting.ts:1551
-=======
 #: packages/lib/models/Setting.ts:1562
-#, fuzzy
->>>>>>> 3d7f8649
 msgid "Proxy enabled"
 msgstr "활성화됨"
 
@@ -3759,12 +3690,7 @@
 msgid "Replace"
 msgstr "대체"
 
-<<<<<<< HEAD
-#: packages/app-mobile/components/NoteEditor/SearchPanel.tsx:300
-=======
 #: packages/app-mobile/components/NoteEditor/SearchPanel.tsx:298
-#, fuzzy
->>>>>>> 3d7f8649
 msgid "Replace all"
 msgstr "모두 대체"
 
@@ -3799,12 +3725,7 @@
 msgid "Restart and upgrade"
 msgstr "재시작 및 업그레이드"
 
-<<<<<<< HEAD
-#: packages/app-desktop/ElectronAppWrapper.ts:85
-=======
 #: packages/app-desktop/ElectronAppWrapper.ts:86
-#, fuzzy
->>>>>>> 3d7f8649
 msgid "Restart in safe mode"
 msgstr "안전 모드에서 재시작"
 
@@ -4001,12 +3922,7 @@
 msgid "Select parent notebook"
 msgstr "노트북 삭제"
 
-<<<<<<< HEAD
-#: packages/app-desktop/gui/MenuBar.tsx:324
-=======
 #: packages/app-desktop/gui/MenuBar.tsx:325
-#, fuzzy
->>>>>>> 3d7f8649
 msgid "Send bug report"
 msgstr "디버그 보고서 보내기"
 
@@ -4144,12 +4060,7 @@
 msgid "Shrink large images before adding them to notes."
 msgstr ""
 
-<<<<<<< HEAD
-#: packages/app-mobile/root.tsx:1013
-=======
 #: packages/app-mobile/root.tsx:1014
-#, fuzzy
->>>>>>> 3d7f8649
 msgid "Side menu closed"
 msgstr "사이드바 닫힘"
 
@@ -4427,12 +4338,7 @@
 msgid "Sync your notes"
 msgstr "노트 동기화"
 
-<<<<<<< HEAD
-#: packages/lib/models/Setting.ts:2641
-=======
 #: packages/lib/models/Setting.ts:2653
-#, fuzzy
->>>>>>> 3d7f8649
 msgid "Sync, encryption, proxy"
 msgstr "동기화, 암호화, 프록시"
 
@@ -4762,12 +4668,7 @@
 msgid "Theme"
 msgstr "테마"
 
-<<<<<<< HEAD
-#: packages/lib/models/Setting.ts:2640
-=======
 #: packages/lib/models/Setting.ts:2652
-#, fuzzy
->>>>>>> 3d7f8649
 msgid "Themes, editor font"
 msgstr "테마, 편집기 글꼴"
 
@@ -4879,32 +4780,17 @@
 "노트에 링크된 첨부 파일을 보여주는 고급 도구입니다. 여기에서 보여지는 항목을 "
 "삭제할 경우, 나중에 복원할 수 없으므로 주의하시기 바랍니다."
 
-<<<<<<< HEAD
-#: packages/app-mobile/components/ScreenHeader.tsx:278
-=======
 #: packages/app-mobile/components/ScreenHeader.tsx:283
-#, fuzzy
->>>>>>> 3d7f8649
 msgid "This note could not be deleted: %s"
 msgid_plural "These notes could not be deleted: %s"
 msgstr[0] "다음 파일을 지울 수 없습니다: %s"
 
-<<<<<<< HEAD
-#: packages/app-mobile/components/ScreenHeader.tsx:258
-=======
 #: packages/app-mobile/components/ScreenHeader.tsx:263
-#, fuzzy
->>>>>>> 3d7f8649
 msgid "This note could not be duplicated: %s"
 msgid_plural "These notes could not be duplicated: %s"
 msgstr[0] "노트북을 복제할 수 없습니다: %s"
 
-<<<<<<< HEAD
-#: packages/app-mobile/components/ScreenHeader.tsx:549
-=======
 #: packages/app-mobile/components/ScreenHeader.tsx:554
-#, fuzzy
->>>>>>> 3d7f8649
 msgid "This note could not be moved: %s"
 msgid_plural "These notes could not be moved: %s"
 msgstr[0] "노트북을 이동할 수 없습니다: %s"
@@ -5076,12 +4962,7 @@
 msgid "Toggle external editing"
 msgstr "외부 편집 전환"
 
-<<<<<<< HEAD
-#: packages/lib/models/Setting.ts:2645
-=======
 #: packages/lib/models/Setting.ts:2657
-#, fuzzy
->>>>>>> 3d7f8649
 msgid "Toggle note history, keep notes for"
 msgstr "노트 변경 이력, 노트 저장 전환"
 
@@ -5425,12 +5306,7 @@
 msgid "Warning: not all resources shown for performance reasons (limit: %s)."
 msgstr "경고: 성능상의 문제로 모든 리소스를 표시하지 않습니다 (제한: %s)."
 
-<<<<<<< HEAD
-#: packages/app-mobile/components/screens/ConfigScreen/NoteExportSection/NoteExportButton.tsx:100
-=======
 #: packages/app-mobile/components/screens/ConfigScreen/NoteExportSection/NoteExportButton.tsx:102
-#, fuzzy
->>>>>>> 3d7f8649
 msgid ""
 "Warnings:\n"
 "%s"
