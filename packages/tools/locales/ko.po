# SOME DESCRIPTIVE TITLE.
# Copyright (C) YEAR Laurent Cozic
# This file is distributed under the same license as the Joplin-CLI package.
# FIRST AUTHOR <EMAIL@ADDRESS>, YEAR.
#
msgid ""
msgstr ""
"Project-Id-Version: Joplin-CLI 1.0.0\n"
"Report-Msgid-Bugs-To: \n"
"Last-Translator: Ji-Hyeon Gim <potatogim@potatogim.net>\n"
"Language-Team: \n"
"Language: ko\n"
"MIME-Version: 1.0\n"
"Content-Type: text/plain; charset=UTF-8\n"
"Content-Transfer-Encoding: 8bit\n"
"X-Generator: Poedit 2.4.3\n"
"Plural-Forms: nplurals=1; plural=0;\n"
"POT-Creation-Date: \n"
"PO-Revision-Date: \n"

#: packages/app-desktop/bridge.js:106 packages/app-desktop/bridge.js:110
#: packages/app-desktop/bridge.js:126 packages/app-desktop/bridge.js:134
#: packages/app-desktop/gui/DialogButtonRow.min.js:30
#: packages/app-desktop/gui/MenuBar.js:374
#: packages/app-desktop/gui/ConfigScreen/ButtonBar.js:22
#: packages/app-desktop/gui/PromptDialog.min.js:235
#: packages/app-desktop/gui/DialogButtonRow.js:35
#: packages/app-desktop/services/plugins/UserWebviewDialogButtonBar.js:20
#: packages/app-mobile/components/ModalDialog.js:67
#: packages/app-mobile/components/CameraView.js:160
#: packages/app-mobile/components/side-menu-content.js:150
#: packages/app-mobile/components/screens/config.js:163
msgid "OK"
msgstr "확인"

#: packages/app-desktop/bridge.js:110 packages/app-desktop/bridge.js:126
#: packages/app-desktop/checkForUpdates.js:189
#: packages/app-desktop/gui/DialogButtonRow.min.js:38
#: packages/app-desktop/gui/Sidebar/Sidebar.js:215
#: packages/app-desktop/gui/Sidebar/Sidebar.js:451
#: packages/app-desktop/gui/KeymapConfig/ShortcutRecorder.js:52
#: packages/app-desktop/gui/utils/NoteListUtils.js:169
#: packages/app-desktop/gui/ConfigScreen/ConfigScreen.js:521
#: packages/app-desktop/gui/PromptDialog.min.js:242
#: packages/app-desktop/gui/NoteList/NoteList.js:163
#: packages/app-desktop/gui/ResourceScreen.js:96
#: packages/app-desktop/gui/DialogButtonRow.js:38
#: packages/app-desktop/services/plugins/UserWebviewDialogButtonBar.js:21
#: packages/app-mobile/components/ModalDialog.js:70
#: packages/app-mobile/components/SelectDateTimeDialog.js:82
#: packages/app-mobile/components/CameraView.js:161
#: packages/app-mobile/components/side-menu-content.js:156
#: packages/app-mobile/components/side-menu-content.js:165
#: packages/app-mobile/components/side-menu-content.js:338
#: packages/app-mobile/components/screens/encryption-config.js:185
#: packages/app-mobile/components/screens/Note.js:98
#: packages/app-mobile/components/screens/Note.js:506
#: packages/lib/shim-init-node.js:148
msgid "Cancel"
msgstr "취소"

#: packages/app-desktop/bridge.js:184
msgid ""
"The app is now going to close. Please relaunch it to complete the process."
msgstr "애플리케이션이 곧 종료됩니다. 프로세스를 완료하려면 다시 실행해주세요."

#: packages/app-desktop/plugins/GotoAnything.js:432
msgid ""
"Type a note title or part of its content to jump to it. Or type # followed "
"by a tag name, or @ followed by a notebook name. Or type : to search for "
"commands."
msgstr ""
"노트 제목이나 내용의 일부를 입력하여 바로 이동하세요. 혹은 #으로 시작하는 태"
"그 이름이나 @로 시작하는 노트북 이름을 입력하거나, :을 입력하여 명령을 검색하"
"세요."

#: packages/app-desktop/plugins/GotoAnything.js:457
#: packages/app-desktop/gui/KeymapConfig/utils/getLabel.js:20
msgid "Goto Anything..."
msgstr "가고자 하는 곳으로 이동..."

#: packages/app-desktop/plugins/GotoAnything.js:464
#: packages/app-desktop/gui/KeymapConfig/utils/getLabel.js:28
msgid "Command palette"
msgstr "명령 팔레트"

#: packages/app-desktop/InteropServiceHelper.js:154
#, javascript-format
msgid "Exporting to \"%s\" as \"%s\" format. Please wait..."
msgstr "\"%s\"에 \"%s\" 포맷으로 내보내는 중입니다. 잠시만 기다려주세요..."

#: packages/app-desktop/InteropServiceHelper.js:174
#, javascript-format
msgid "Could not export notes: %s"
msgstr "노트를 내보낼 수 없습니다: %s"

#: packages/app-desktop/checkForUpdates.js:171
msgid "Current version is up-to-date."
msgstr "현재 최신 버전을 사용 중입니다."

#: packages/app-desktop/checkForUpdates.js:184
#, javascript-format
msgid "%s (pre-release)"
msgstr "%s (프리-릴리즈)"

#: packages/app-desktop/checkForUpdates.js:187
msgid "An update is available, do you want to download it now?"
msgstr "업데이트가 있습니다. 지금 내려 받을까요?"

#: packages/app-desktop/checkForUpdates.js:188
#, javascript-format
msgid "Your version: %s"
msgstr "현재 버전: %s"

#: packages/app-desktop/checkForUpdates.js:188
#, javascript-format
msgid "New version: %s"
msgstr "새 버전: %s"

#: packages/app-desktop/checkForUpdates.js:189
msgid "Download"
msgstr "다운로드"

#: packages/app-desktop/checkForUpdates.js:189
msgid "Skip this version"
msgstr ""

#: packages/app-desktop/checkForUpdates.js:189
msgid "Full changelog"
msgstr ""

#: packages/app-desktop/gui/NoteRevisionViewer.min.js:75
#, javascript-format
msgid "The note \"%s\" has been successfully restored to the notebook \"%s\"."
msgstr "노트 “%s”가 노트북 “%s\"에 성공적으로 복구되었습니다."

#: packages/app-desktop/gui/NoteRevisionViewer.min.js:100
msgid "This note has no history"
msgstr "이 노트엔 역사가 없습니다"

#: packages/app-desktop/gui/NoteRevisionViewer.min.js:142
#: packages/app-desktop/gui/NoteEditor/utils/useMessageHandler.js:85
#, javascript-format
msgid "Unsupported link or message: %s"
msgstr "지원하지 않는 링크 또는 메시지: %s"

#: packages/app-desktop/gui/NoteRevisionViewer.min.js:177
#: packages/app-desktop/gui/KeymapConfig/ShortcutRecorder.js:51
msgid "Restore"
msgstr "복구"

#: packages/app-desktop/gui/NoteRevisionViewer.min.js:178
#, javascript-format
msgid ""
"Click \"%s\" to restore the note. It will be copied in the notebook named "
"\"%s\". The current version of the note will not be replaced or modified."
msgstr ""
"\"%s\"를 클릭하여 노트를 복구하세요. 노트는 \"%s\" 이름을 가진 노트북에 복사"
"될 것입니다. 현재 버전의 노트는 이동하거나 수정되지 않습니다."

#: packages/app-desktop/gui/NoteRevisionViewer.min.js:187
#: packages/app-desktop/gui/ConfigScreen/ConfigScreen.js:521
#: packages/app-desktop/gui/ConfigScreen/ButtonBar.js:30
#: packages/lib/commands/historyBackward.js:17
msgid "Back"
msgstr "뒤로 가기"

#: packages/app-desktop/gui/Sidebar/Sidebar.js:190
msgid "Remove"
msgstr "삭제"

#: packages/app-desktop/gui/Sidebar/Sidebar.js:193
#: packages/app-mobile/components/side-menu-content.js:148
#, javascript-format
msgid ""
"Delete notebook \"%s\"?\n"
"\n"
"All notes and sub-notebooks within this notebook will also be deleted."
msgstr ""
"\"%s\" 노트북을 삭제할까요?\n"
"\n"
"이 노트북 안에 있는 모든 노트와 더불어 하위 노트북들도 함께 삭제됩니다."

#: packages/app-desktop/gui/Sidebar/Sidebar.js:194
#: packages/app-desktop/gui/utils/NoteListUtils.js:140
#: packages/app-desktop/gui/utils/NoteListUtils.js:169
#: packages/app-desktop/gui/ConfigScreen/controls/plugins/PluginBox.js:125
#: packages/app-desktop/gui/ResourceScreen.js:47
#: packages/app-desktop/gui/ResourceScreen.js:96
#: packages/app-mobile/components/side-menu-content.js:146
#: packages/app-mobile/components/screens/Note.js:830
msgid "Delete"
msgstr "삭제"

#: packages/app-desktop/gui/Sidebar/Sidebar.js:198
#, javascript-format
msgid "Remove tag \"%s\" from all notes?"
msgstr "모든 노트에서 “%s” 태그를 제거할까요?"

#: packages/app-desktop/gui/Sidebar/Sidebar.js:201
msgid "Remove this search from the sidebar?"
msgstr "사이드바에서 이 검색 항목을 제거할까요?"

#: packages/app-desktop/gui/Sidebar/Sidebar.js:259
#: packages/app-desktop/gui/KeymapConfig/KeymapConfigScreen.js:122
#: packages/app-desktop/gui/utils/NoteListUtils.js:136
msgid "Export"
msgstr "내보내기"

#: packages/app-desktop/gui/Sidebar/Sidebar.js:322
#: packages/app-mobile/components/side-menu-content.js:368
#: packages/app-mobile/components/screens/notes.js:188
msgid "All notes"
msgstr "모든 노트"

#: packages/app-desktop/gui/Sidebar/Sidebar.js:451
#: packages/app-mobile/components/side-menu-content.js:338
#: packages/lib/commands/synchronize.js:18
msgid "Synchronise"
msgstr "동기화"

#: packages/app-desktop/gui/Sidebar/Sidebar.js:476
#: packages/app-mobile/components/side-menu-content.js:372
msgid "Notebooks"
msgstr "노트북"

#: packages/app-desktop/gui/Sidebar/Sidebar.js:488
#: packages/app-desktop/gui/MainScreen/commands/setTags.js:17
#: packages/app-mobile/components/side-menu-content.js:314
#: packages/app-mobile/components/screens/tags.js:101
#: packages/app-mobile/components/screens/Note.js:803
msgid "Tags"
msgstr "태그"

#: packages/app-desktop/gui/Sidebar/Sidebar.js:499
#: packages/app-mobile/components/side-menu-content.js:325
#, javascript-format
msgid "Decrypting items: %d/%d"
msgstr "복호화 항목: %d/%d"

#: packages/app-desktop/gui/Sidebar/Sidebar.js:503
#: packages/app-mobile/components/side-menu-content.js:330
#, javascript-format
msgid "Fetching resources: %d/%d"
msgstr "리소스 가져오는 중: %d/%d"

#: packages/app-desktop/gui/Sidebar/commands/focusElementSideBar.js:17
msgid "Sidebar"
msgstr "사이드바"

#: packages/app-desktop/gui/Sidebar/commands/focusElementSideBar.js:18
#: packages/app-desktop/gui/NoteEditor/commands/focusElementNoteTitle.js:17
#: packages/app-desktop/gui/NoteEditor/commands/focusElementNoteBody.js:17
#: packages/app-desktop/gui/MenuBar.js:616
#: packages/app-desktop/gui/NoteList/commands/focusElementNoteList.js:18
msgid "Focus"
msgstr "강조"

#: packages/app-desktop/gui/StatusScreen/StatusScreen.js:31
msgid "Please select where the sync status should be exported to"
msgstr "동기화 상태를 내보낼 대상을 선택하세요"

#: packages/app-desktop/gui/StatusScreen/StatusScreen.js:66
#: packages/app-mobile/components/screens/status.js:112
msgid "Retry All"
msgstr "전부 재시도"

#: packages/app-desktop/gui/StatusScreen/StatusScreen.js:83
#: packages/app-mobile/components/screens/status.js:118
msgid "Retry"
msgstr "재시도"

#: packages/app-desktop/gui/StatusScreen/StatusScreen.js:113
#, fuzzy
msgid "Advanced tools"
msgstr "고급 옵션"

#: packages/app-desktop/gui/StatusScreen/StatusScreen.js:115
#, fuzzy
msgid "Export debug report"
msgstr "디버그 보고서 내보내기"

#: packages/app-desktop/gui/NoteEditor/NoteBody/CodeMirror/CodeMirror.js:183
msgid "strong text"
msgstr "굵게"

#: packages/app-desktop/gui/NoteEditor/NoteBody/CodeMirror/CodeMirror.js:184
msgid "emphasised text"
msgstr "강조"

#: packages/app-desktop/gui/NoteEditor/NoteBody/CodeMirror/CodeMirror.js:186
msgid "Insert Hyperlink"
msgstr "하이퍼링크 삽입"

#: packages/app-desktop/gui/NoteEditor/NoteBody/CodeMirror/CodeMirror.js:220
#: packages/app-desktop/gui/NoteEditor/NoteBody/CodeMirror/CodeMirror.js:222
#: packages/app-desktop/gui/NoteEditor/NoteBody/CodeMirror/CodeMirror.js:223
msgid "List item"
msgstr "목록 추가"

#: packages/app-desktop/gui/NoteEditor/NoteBody/CodeMirror/CodeMirror.js:510
msgid "Layout"
msgstr "배치"

#: packages/app-desktop/gui/NoteEditor/NoteBody/CodeMirror/CodeMirror.js:510
#, javascript-format
msgid ""
"This note has no content. Click on \"%s\" to toggle the editor and edit the "
"note."
msgstr ""
"비어있는 노트입니다. \"%s\" 항목을 선택해서 편집기를 전환하고 노트를 편집하세"
"요."

#: packages/app-desktop/gui/NoteEditor/NoteBody/CodeMirror/CodeMirror.js:619
#: packages/app-desktop/gui/NoteEditor/utils/contextMenu.js:128
#: packages/app-desktop/gui/NoteEditor/commands/editorCommandDeclarations.js:18
msgid "Cut"
msgstr "잘라내기"

#: packages/app-desktop/gui/NoteEditor/NoteBody/CodeMirror/CodeMirror.js:626
#: packages/app-desktop/gui/NoteEditor/utils/contextMenu.js:136
#: packages/app-desktop/gui/NoteEditor/commands/editorCommandDeclarations.js:13
#: packages/app-desktop/gui/MenuBar.js:374
msgid "Copy"
msgstr "복사"

#: packages/app-desktop/gui/NoteEditor/NoteBody/CodeMirror/CodeMirror.js:633
#: packages/app-desktop/gui/NoteEditor/utils/contextMenu.js:143
#: packages/app-desktop/gui/NoteEditor/commands/editorCommandDeclarations.js:23
msgid "Paste"
msgstr "붙여넣기"

#: packages/app-desktop/gui/NoteEditor/NoteBody/TinyMCE/plugins/lists.js:2151
msgid "Checkbox list"
msgstr "선택상자 목록"

#: packages/app-desktop/gui/NoteEditor/NoteBody/TinyMCE/utils/setupToolbarButtons.js:17
msgid "Highlight"
msgstr "하이라이트"

#: packages/app-desktop/gui/NoteEditor/NoteBody/TinyMCE/utils/setupToolbarButtons.js:22
msgid "Strikethrough"
msgstr "취소선"

#: packages/app-desktop/gui/NoteEditor/NoteBody/TinyMCE/utils/setupToolbarButtons.js:27
msgid "Insert"
msgstr "삽입"

#: packages/app-desktop/gui/NoteEditor/NoteBody/TinyMCE/utils/setupToolbarButtons.js:33
msgid "Superscript"
msgstr "윗첨자"

#: packages/app-desktop/gui/NoteEditor/NoteBody/TinyMCE/utils/setupToolbarButtons.js:39
msgid "Subscript"
msgstr "아랫 첨자"

#: packages/app-desktop/gui/NoteEditor/NoteBody/TinyMCE/TinyMCE.js:544
#: packages/app-mobile/components/screens/Note.js:1016
msgid "Edit"
msgstr "편집"

#: packages/app-desktop/gui/NoteEditor/NoteBody/TinyMCE/TinyMCE.js:600
#: packages/app-desktop/gui/NoteEditor/commands/editorCommandDeclarations.js:53
#: packages/app-mobile/components/screens/Note.js:771
msgid "Attach file"
msgstr "파일 첨부"

#: packages/app-desktop/gui/NoteEditor/NoteBody/TinyMCE/TinyMCE.js:610
msgid "Code Block"
msgstr "코드 블록"

#: packages/app-desktop/gui/NoteEditor/NoteBody/TinyMCE/TinyMCE.js:619
msgid "Inline Code"
msgstr "인라인 코드"

#: packages/app-desktop/gui/NoteEditor/NoteBody/TinyMCE/TinyMCE.js:634
#: packages/app-desktop/gui/NoteEditor/commands/editorCommandDeclarations.js:83
msgid "Insert Date Time"
msgstr "날짜와 시간 입력"

#: packages/app-desktop/gui/NoteEditor/NoteBody/TinyMCE/TinyMCE.js:1052
msgid "Drop notes or files here"
msgstr "노트나 파일을 여기에 끌어놓습니다"

#: packages/app-desktop/gui/NoteEditor/NoteBody/TinyMCE/TinyMCE.js:1052
msgid "Code View"
msgstr "코드 보기"

#: packages/app-desktop/gui/NoteEditor/NoteBody/TinyMCE/TinyMCE.js:1052
#, javascript-format
msgid ""
"Please wait for all attachments to be downloaded and decrypted. You may also "
"switch to %s to edit the note."
msgstr ""
"모든 첨부 파일들이 다운로드 및 복호화될 때까지 기다려주세요. %s를 통해 이 노"
"트를 편집하도록 전환할 수 있습니다."

#: packages/app-desktop/gui/NoteEditor/utils/contextMenu.js:59
msgid "There was an error downloading this attachment:"
msgstr "첨부 파일을 내려 받는 중에 오류가 발생했습니다:"

#: packages/app-desktop/gui/NoteEditor/utils/contextMenu.js:62
#: packages/lib/services/ResourceEditWatcher/index.js:196
msgid "This attachment is not downloaded or not decrypted yet"
msgstr "이 첨부 파일은 아직 다운로드 또는 복호화 되지 않았습니다"

#: packages/app-desktop/gui/NoteEditor/utils/contextMenu.js:92
msgid "Open..."
msgstr "열기..."

#: packages/app-desktop/gui/NoteEditor/utils/contextMenu.js:99
msgid "Save as..."
msgstr "다른 이름으로 저장..."

#: packages/app-desktop/gui/NoteEditor/utils/contextMenu.js:112
msgid "Reveal file in folder"
msgstr "폴더에 있는 파일 표시"

#: packages/app-desktop/gui/NoteEditor/utils/contextMenu.js:120
msgid "Copy path to clipboard"
msgstr "경로를 클립보드에 복사"

#: packages/app-desktop/gui/NoteEditor/utils/contextMenu.js:155
msgid "Copy Link Address"
msgstr "링크 주소 복사"

#: packages/app-desktop/gui/NoteEditor/NoteTitle/NoteTitleBar.js:79
msgid "to-do"
msgstr "할 일"

#: packages/app-desktop/gui/NoteEditor/NoteTitle/NoteTitleBar.js:79
msgid "note"
msgstr "노트"

#: packages/app-desktop/gui/NoteEditor/NoteTitle/NoteTitleBar.js:79
#, javascript-format
msgid "Creating new %s..."
msgstr "%s 새로 만들기..."

#: packages/app-desktop/gui/NoteEditor/NoteEditor.js:284
msgid "Click to add tags..."
msgstr "태그를 추가하려면 클릭하세요..."

#: packages/app-desktop/gui/NoteEditor/NoteEditor.js:337
msgid ""
"This Rich Text editor has a number of limitations and it is recommended to "
"be aware of them before using it."
msgstr ""
"서식 있는 텍스트 편집기에는 몇가지의 제한 사항들이 있으며, 사용하기 전에 이러"
"한 제약 사항들을 미리 알고 있는 것이 좋습니다."

#: packages/app-desktop/gui/NoteEditor/NoteEditor.js:341
msgid "Read more about it"
msgstr "더 자세히 알아보기"

#: packages/app-desktop/gui/NoteEditor/NoteEditor.js:346
msgid "Dismiss"
msgstr "취소"

#: packages/app-desktop/gui/NoteEditor/NoteEditor.js:382
msgid "The following attachments are being watched for changes:"
msgstr "다음 첨부 파일들이 변경되었는지 감시하고 있습니다:"

#: packages/app-desktop/gui/NoteEditor/NoteEditor.js:385
msgid ""
"The attachments will no longer be watched when you switch to a different "
"note."
msgstr "다른 노트로 전환하면 첨부 파일이 더 이상 감시되지 않습니다."

#: packages/app-desktop/gui/NoteEditor/NoteEditor.js:391
#, javascript-format
msgid "In: %s"
msgstr "내부: %s"

#: packages/app-desktop/gui/NoteEditor/commands/editorCommandDeclarations.js:28
msgid "Select all"
msgstr "모두 선택"

#: packages/app-desktop/gui/NoteEditor/commands/editorCommandDeclarations.js:33
msgid "Bold"
msgstr "굵게"

#: packages/app-desktop/gui/NoteEditor/commands/editorCommandDeclarations.js:38
msgid "Italic"
msgstr "기울임"

#: packages/app-desktop/gui/NoteEditor/commands/editorCommandDeclarations.js:43
msgid "Hyperlink"
msgstr "하이퍼링크"

#: packages/app-desktop/gui/NoteEditor/commands/editorCommandDeclarations.js:48
msgid "Code"
msgstr "코드"

#: packages/app-desktop/gui/NoteEditor/commands/editorCommandDeclarations.js:58
msgid "Numbered List"
msgstr "번호 매기기 목록"

#: packages/app-desktop/gui/NoteEditor/commands/editorCommandDeclarations.js:63
msgid "Bulleted List"
msgstr "글머리 기호 목록"

#: packages/app-desktop/gui/NoteEditor/commands/editorCommandDeclarations.js:68
msgid "Checkbox"
msgstr "확인 상자"

#: packages/app-desktop/gui/NoteEditor/commands/editorCommandDeclarations.js:73
msgid "Heading"
msgstr "표제"

#: packages/app-desktop/gui/NoteEditor/commands/editorCommandDeclarations.js:78
msgid "Horizontal Rule"
msgstr "수평줄"

#: packages/app-desktop/gui/NoteEditor/commands/editorCommandDeclarations.js:88
msgid "Delete line"
msgstr "줄 삭제"

#: packages/app-desktop/gui/NoteEditor/commands/editorCommandDeclarations.js:92
msgid "Duplicate line"
msgstr "줄 복제"

#: packages/app-desktop/gui/NoteEditor/commands/editorCommandDeclarations.js:96
msgid "Undo"
msgstr "실행 취소"

#: packages/app-desktop/gui/NoteEditor/commands/editorCommandDeclarations.js:100
msgid "Redo"
msgstr "다시 실행"

#: packages/app-desktop/gui/NoteEditor/commands/editorCommandDeclarations.js:104
msgid "Indent less"
msgstr "들여쓰기 제거"

#: packages/app-desktop/gui/NoteEditor/commands/editorCommandDeclarations.js:108
msgid "Indent more"
msgstr "들여쓰기 추가"

#: packages/app-desktop/gui/NoteEditor/commands/editorCommandDeclarations.js:112
msgid "Toggle comment"
msgstr "주석 전환"

#: packages/app-desktop/gui/NoteEditor/commands/editorCommandDeclarations.js:116
msgid "Sort selected lines"
msgstr "선택된 줄들을 정렬"

#: packages/app-desktop/gui/NoteEditor/commands/editorCommandDeclarations.js:120
msgid "Swap line up"
msgstr "윗줄과 위치 바꾸기"

#: packages/app-desktop/gui/NoteEditor/commands/editorCommandDeclarations.js:124
msgid "Swap line down"
msgstr "아랫줄과 위치 바꾸기"

#: packages/app-desktop/gui/NoteEditor/commands/focusElementNoteTitle.js:16
msgid "Note title"
msgstr "노트 제목"

#: packages/app-desktop/gui/NoteEditor/commands/showLocalSearch.js:16
msgid "Search in current note"
msgstr "현재 노트에서 검색"

#: packages/app-desktop/gui/NoteEditor/commands/focusElementNoteBody.js:16
msgid "Note body"
msgstr "노트 본문"

#: packages/app-desktop/gui/NotePropertiesDialog.min.js:28
#: packages/app-desktop/gui/EncryptionConfigScreen.min.js:164
#: packages/app-desktop/gui/EncryptionConfigScreen.min.js:309
#: packages/app-desktop/gui/EncryptionConfigScreen.min.js:390
#: packages/app-desktop/gui/ResourceScreen.js:39
msgid "ID"
msgstr "식별자"

#: packages/app-desktop/gui/NotePropertiesDialog.min.js:29
#: packages/app-desktop/gui/EncryptionConfigScreen.min.js:319
msgid "Created"
msgstr "생성됨"

#: packages/app-desktop/gui/NotePropertiesDialog.min.js:30
#: packages/app-desktop/gui/EncryptionConfigScreen.min.js:324
#: packages/app-desktop/gui/ConfigScreen/controls/plugins/PluginBox.js:144
#: packages/app-desktop/gui/ConfigScreen/controls/plugins/PluginBox.js:146
msgid "Updated"
msgstr "갱신됨"

#: packages/app-desktop/gui/NotePropertiesDialog.min.js:31
msgid "Completed"
msgstr "완료됨"

#: packages/app-desktop/gui/NotePropertiesDialog.min.js:32
msgid "Location"
msgstr "위치"

#: packages/app-desktop/gui/NotePropertiesDialog.min.js:33
msgid "URL"
msgstr "URL"

#: packages/app-desktop/gui/NotePropertiesDialog.min.js:34
#: packages/lib/models/Setting.js:1603
msgid "Note History"
msgstr "노트 역사"

#: packages/app-desktop/gui/NotePropertiesDialog.min.js:35
msgid "Markup"
msgstr "마크업"

#: packages/app-desktop/gui/NotePropertiesDialog.min.js:307
msgid "Previous versions of this note"
msgstr "노트의 이전 버전들"

#: packages/app-desktop/gui/NotePropertiesDialog.min.js:390
#: packages/app-desktop/gui/MainScreen/commands/showNoteProperties.js:18
msgid "Note properties"
msgstr "노트 속성"

#: packages/app-desktop/gui/KeymapConfig/KeymapConfigScreen.js:63
#: packages/lib/services/KeymapService.js:178
#, javascript-format
msgid "Error: %s"
msgstr "오류: %s"

#: packages/app-desktop/gui/KeymapConfig/KeymapConfigScreen.js:110
#: packages/app-desktop/gui/EncryptionConfigScreen.min.js:443
#: packages/app-mobile/components/screens/encryption-config.js:280
#: packages/lib/models/Setting.js:801 packages/app-cli/app/command-e2ee.js:110
msgid "Disabled"
msgstr "사용하지 않음"

#: packages/app-desktop/gui/KeymapConfig/KeymapConfigScreen.js:120
#: packages/app-desktop/gui/NoteSearchBar.min.js:168
#: packages/app-desktop/gui/lib/SearchInput/SearchInput.js:38
msgid "Search..."
msgstr "찾기..."

#: packages/app-desktop/gui/KeymapConfig/KeymapConfigScreen.js:121
#: packages/app-desktop/gui/MenuBar.js:430
#: packages/app-desktop/gui/MenuBar.js:477 packages/app-desktop/gui/Root.js:99
msgid "Import"
msgstr "가져오기"

#: packages/app-desktop/gui/KeymapConfig/KeymapConfigScreen.js:126
msgid "Command"
msgstr "명령"

#: packages/app-desktop/gui/KeymapConfig/KeymapConfigScreen.js:127
msgid "Keyboard Shortcut"
msgstr "키보드 바로가기"

#: packages/app-desktop/gui/KeymapConfig/utils/getLabel.js:14
#: packages/app-desktop/gui/MenuBar.js:213 packages/app-desktop/app.js:369
msgid "Quit"
msgstr "종료"

#: packages/app-desktop/gui/KeymapConfig/utils/getLabel.js:16
#: packages/app-desktop/gui/MenuBar.js:317
msgid "Insert template"
msgstr "템플릿 삽입"

#: packages/app-desktop/gui/KeymapConfig/utils/getLabel.js:18
#: packages/app-desktop/gui/MenuBar.js:577
msgid "Actual Size"
msgstr "실제 크기"

#: packages/app-desktop/gui/KeymapConfig/utils/getLabel.js:22
#: packages/app-desktop/gui/MenuBar.js:638
msgid "Website and documentation"
msgstr "웹사이트 및 참고 문서"

#: packages/app-desktop/gui/KeymapConfig/utils/getLabel.js:24
msgid "Hide Joplin"
msgstr "Joplin 숨기기"

#: packages/app-desktop/gui/KeymapConfig/utils/getLabel.js:26
#: packages/app-desktop/gui/MenuBar.js:465
msgid "Close Window"
msgstr "창 닫기"

#: packages/app-desktop/gui/KeymapConfig/utils/getLabel.js:30
msgid "Preferences"
msgstr "설정"

#: packages/app-desktop/gui/KeymapConfig/utils/getLabel.js:30
#: packages/app-desktop/gui/MenuBar.js:341 packages/app-desktop/gui/Root.js:100
msgid "Options"
msgstr "옵션"

#: packages/app-desktop/gui/KeymapConfig/utils/getLabel.js:37
msgid "Invalid"
msgstr "유효하지 않은"

#: packages/app-desktop/gui/KeymapConfig/ShortcutRecorder.js:49
msgid "Press the shortcut"
msgstr "바로가기를 입력하세요"

#: packages/app-desktop/gui/KeymapConfig/ShortcutRecorder.js:49
msgid ""
"Press the shortcut and then press ENTER. Or, press BACKSPACE to clear the "
"shortcut."
msgstr ""
"바로가기를 입력한 후 엔터 키를 누르세요. 바로가기를 지우려면 백스페이스 키를 "
"누릅니다."

#: packages/app-desktop/gui/KeymapConfig/ShortcutRecorder.js:50
#: packages/app-desktop/gui/EncryptionConfigScreen.min.js:96
#: packages/app-mobile/components/screens/encryption-config.js:125
msgid "Save"
msgstr "저장"

#: packages/app-desktop/gui/MainScreen/MainScreen.js:436
msgid ""
"Safe mode is currently active. Note rendering and all plugins are "
"temporarily disabled."
msgstr ""
"안전 모드가 현재 활성화 되어 있습니다. 노트 렌더링과 더불어 모든 플러그인이 "
"일시적으로 꺼집니다."

#: packages/app-desktop/gui/MainScreen/MainScreen.js:438
msgid "Disable safe mode and restart"
msgstr "안전모드를 끄고 다시 시작"

#: packages/app-desktop/gui/MainScreen/MainScreen.js:442
msgid ""
"The sync target needs to be upgraded before Joplin can sync. The operation "
"may take a few minutes to complete and the app needs to be restarted. To "
"proceed please click on the link."
msgstr ""
"Joplin이 동기화를 하기에 앞서 동기화 대상의 업그레이드가 필요합니다. 작업이 "
"완료되기 위해서 몇 분 정도 걸릴 수 있으며, 앱을 다시 시작해야 합니다. 계속하"
"려면 링크를 눌러주세요."

#: packages/app-desktop/gui/MainScreen/MainScreen.js:444
msgid "Restart and upgrade"
msgstr "재시작 및 업그레이드"

#: packages/app-desktop/gui/MainScreen/MainScreen.js:448
msgid "Some items cannot be decrypted."
msgstr "일부 항목들은 암호화할 수 없습니다."

#: packages/app-desktop/gui/MainScreen/MainScreen.js:450
#: packages/app-desktop/gui/MainScreen/MainScreen.js:456
#: packages/app-desktop/gui/MainScreen/MainScreen.js:478
msgid "View them now"
msgstr "지금 나타내기"

#: packages/app-desktop/gui/MainScreen/MainScreen.js:454
msgid "One of your master keys use an obsolete encryption method."
msgstr "마스터 키 중 하나가 오래된 암호화 방식을 사용합니다."

#: packages/app-desktop/gui/MainScreen/MainScreen.js:460
msgid ""
"The default encryption method has been changed, you should re-encrypt your "
"data."
msgstr "기본 암호 방법이 변경되었습니다. 데이터를 다시 암호화해야 합니다."

#: packages/app-desktop/gui/MainScreen/MainScreen.js:462
msgid "More info"
msgstr "더 많은 정보"

#: packages/app-desktop/gui/MainScreen/MainScreen.js:468
#, javascript-format
msgid "%s (%s) would like to share a notebook with you."
msgstr ""

#: packages/app-desktop/gui/MainScreen/MainScreen.js:470
msgid "Accept"
msgstr ""

#: packages/app-desktop/gui/MainScreen/MainScreen.js:472
msgid "Reject"
msgstr ""

#: packages/app-desktop/gui/MainScreen/MainScreen.js:476
msgid "Some items cannot be synchronised."
msgstr "일부 항목들은 동기화할 수 없습니다."

#: packages/app-desktop/gui/MainScreen/MainScreen.js:482
msgid "One or more master keys need a password."
msgstr "하나 혹은 그 이상의 마스터 키 비밀번호가 필요합니다."

#: packages/app-desktop/gui/MainScreen/MainScreen.js:484
msgid "Set the password"
msgstr "암호 설정"

#: packages/app-desktop/gui/MainScreen/MainScreen.js:607
msgid "Use the arrows to move the layout items. Press \"Escape\" to exit."
msgstr ""
"레이아웃 항목을 옮기려면 화살표를 사용하세요. \"ESC\"키를 눌러 종료합니다."

#: packages/app-desktop/gui/MainScreen/commands/showNoteContentProperties.js:18
msgid "Statistics..."
msgstr "통계..."

#: packages/app-desktop/gui/MainScreen/commands/renameFolder.js:18
#: packages/app-desktop/gui/MainScreen/commands/renameTag.js:18
#: packages/app-mobile/components/side-menu-content.js:129
msgid "Rename"
msgstr "이름 바꾸기"

#: packages/app-desktop/gui/MainScreen/commands/renameFolder.js:28
msgid "Rename notebook:"
msgstr "노트북 이름 바꾸기:"

#: packages/app-desktop/gui/MainScreen/commands/newTodo.js:17
#: packages/app-mobile/components/action-button.js:77
#: packages/app-mobile/setUpQuickActions.js:15
msgid "New to-do"
msgstr "새 '할 일'"

#: packages/app-desktop/gui/MainScreen/commands/toggleNoteList.js:18
msgid "Toggle note list"
msgstr "노트 목록 전환"

#: packages/app-desktop/gui/MainScreen/commands/toggleSideBar.js:18
msgid "Toggle sidebar"
msgstr "사이드바 표시 전환"

#: packages/app-desktop/gui/MainScreen/commands/editAlarm.js:20
#: packages/app-mobile/components/SelectDateTimeDialog.js:84
#: packages/app-mobile/components/screens/Note.js:789
msgid "Set alarm"
msgstr "알람 설정"

#: packages/app-desktop/gui/MainScreen/commands/editAlarm.js:33
msgid "Set alarm:"
msgstr "알람 설정:"

#: packages/app-desktop/gui/MainScreen/commands/exportPdf.js:20
#: packages/app-desktop/gui/MainScreen/commands/exportPdf.js:32
msgid "PDF File"
msgstr "PDF 파일"

#: packages/app-desktop/gui/MainScreen/commands/newNote.js:20
#: packages/app-mobile/components/action-button.js:86
#: packages/app-mobile/setUpQuickActions.js:14
msgid "New note"
msgstr "새 노트"

#: packages/app-desktop/gui/MainScreen/commands/moveToFolder.js:18
msgid "Move to notebook"
msgstr "노트북으로 옮기기"

#: packages/app-desktop/gui/MainScreen/commands/moveToFolder.js:38
msgid "Move to notebook:"
msgstr "노트북으로 옮기기:"

#: packages/app-desktop/gui/MainScreen/commands/toggleVisiblePanes.js:16
msgid "Toggle editor layout"
msgstr "편집기 배치 형태 전환"

#: packages/app-desktop/gui/MainScreen/commands/toggleEditors.js:18
msgid "Toggle editors"
msgstr "편집기 전환"

#: packages/app-desktop/gui/MainScreen/commands/showShareFolderDialog.js:16
#, fuzzy
msgid "Share notebook..."
msgstr "노트 공유..."

#: packages/app-desktop/gui/MainScreen/commands/toggleLayoutMoveMode.js:16
msgid "Change application layout"
msgstr "애플리케이션 레이아웃 변경"

#: packages/app-desktop/gui/MainScreen/commands/renameTag.js:30
msgid "Rename tag:"
msgstr "태그 이름 바꾸기:"

#: packages/app-desktop/gui/MainScreen/commands/newFolder.js:18
msgid "New notebook"
msgstr "새 노트북"

#: packages/app-desktop/gui/MainScreen/commands/newFolder.js:26
msgid "Notebook title:"
msgstr "노트북 제목:"

#: packages/app-desktop/gui/MainScreen/commands/showSpellCheckerMenu.js:19
#: packages/lib/services/spellChecker/SpellCheckerService.js:180
msgid "Spell checker"
msgstr "맞춤법 검사기"

#: packages/app-desktop/gui/MainScreen/commands/showShareNoteDialog.js:16
msgid "Share note..."
msgstr "노트 공유..."

#: packages/app-desktop/gui/MainScreen/commands/newSubFolder.js:17
msgid "New sub-notebook"
msgstr "새 노트북"

#: packages/app-desktop/gui/MainScreen/commands/selectTemplate.js:24
msgid "Template file:"
msgstr "템플릿 파일:"

#: packages/app-desktop/gui/MainScreen/commands/setTags.js:45
msgid "Add or remove tags:"
msgstr "태그 추가 및 제거:"

#: packages/app-desktop/gui/MainScreen/commands/print.js:17
msgid "Print"
msgstr "인쇄"

#: packages/app-desktop/gui/MainScreen/commands/print.js:26
msgid "Only one note can be printed at a time."
msgstr "한 번에 하나의 노트만 출력할 수 있습니다."

#: packages/app-desktop/gui/DropboxLoginScreen.js:29
#: packages/app-mobile/components/screens/dropbox-login.js:58
#: packages/app-cli/app/command-sync.js:90
msgid ""
"To allow Joplin to synchronise with Dropbox, please follow the steps below:"
msgstr "Joplin을 Dropbox와 동기화하려면 다음 절차를 따라주세요:"

#: packages/app-desktop/gui/DropboxLoginScreen.js:30
#: packages/app-mobile/components/screens/dropbox-login.js:59
#: packages/app-cli/app/command-sync.js:91
msgid "Step 1: Open this URL in your browser to authorise the application:"
msgstr "1단계: 브라우저에서 이 URL에 접근하여 애플리케이션을 허가합니다:"

#: packages/app-desktop/gui/DropboxLoginScreen.js:32
#: packages/app-mobile/components/screens/dropbox-login.js:65
#: packages/app-cli/app/command-sync.js:93
msgid "Step 2: Enter the code provided by Dropbox:"
msgstr "2단계: Dropbox에서 제공하는 코드를 입력합니다:"

#: packages/app-desktop/gui/DropboxLoginScreen.js:35
#: packages/app-mobile/components/screens/dropbox-login.js:68
msgid "Submit"
msgstr "제출"

#: packages/app-desktop/gui/ClipperConfigScreen.min.js:40
msgid "Token has been copied to the clipboard!"
msgstr "토큰이 클립보드로 복사되었습니다!"

#: packages/app-desktop/gui/ClipperConfigScreen.min.js:44
msgid "Are you sure you want to renew the authorisation token?"
msgstr "정말로 인증 토큰을 새로 고치시겠습니까?"

#: packages/app-desktop/gui/ClipperConfigScreen.min.js:84
msgid "The web clipper service is enabled and set to auto-start."
msgstr "웹 수집기 서비스가 활성화되었고 자동으로 시작하도록 설정되었습니다."

#: packages/app-desktop/gui/ClipperConfigScreen.min.js:91
#, javascript-format
msgid "Status: Started on port %d"
msgstr "상태: %d 포트 열림"

#: packages/app-desktop/gui/ClipperConfigScreen.min.js:97
#, javascript-format
msgid "Status: %s"
msgstr "상태: %s"

#: packages/app-desktop/gui/ClipperConfigScreen.min.js:103
msgid "Disable Web Clipper Service"
msgstr "웹 수집기 서비스 사용 안함"

#: packages/app-desktop/gui/ClipperConfigScreen.min.js:109
msgid "The web clipper service is not enabled."
msgstr "웹 수집기 서비스가 비활성화 되었습니다."

#: packages/app-desktop/gui/ClipperConfigScreen.min.js:114
msgid "Enable Web Clipper Service"
msgstr "웹 수집기 서비스 사용"

#: packages/app-desktop/gui/ClipperConfigScreen.min.js:137
msgid ""
"Joplin Web Clipper allows saving web pages and screenshots from your browser "
"to Joplin."
msgstr ""
"Joplin 웹 수집기는 브라우저에서 웹 페이지 및 스크린샷을 Joplin에 저장할 수 있"
"게 해줍니다."

#: packages/app-desktop/gui/ClipperConfigScreen.min.js:142
msgid "In order to use the web clipper, you need to do the following:"
msgstr "웹 수집기를 사용하려면 다음 절차를 따라주세요:"

#: packages/app-desktop/gui/ClipperConfigScreen.min.js:150
msgid "Step 1: Enable the clipper service"
msgstr "1단계: 웹 수집기 서비스 활성화"

#: packages/app-desktop/gui/ClipperConfigScreen.min.js:155
msgid ""
"This service allows the browser extension to communicate with Joplin. When "
"enabling it your firewall may ask you to give permission to Joplin to listen "
"to a particular port."
msgstr ""
"이 서비스는 브라우저 확장 기능이 Joplin과 연결하도록 해줍니다. 서비스를 활성"
"화시 방화벽에서 Joplin에게 특정 포트 접근을 허가할 것인지 물어볼 수 있습니다."

#: packages/app-desktop/gui/ClipperConfigScreen.min.js:169
msgid "Step 2: Install the extension"
msgstr "2단계: 확장 기능 설치"

#: packages/app-desktop/gui/ClipperConfigScreen.min.js:174
msgid "Download and install the relevant extension for your browser:"
msgstr "브라우저에 맞는 확장 기능을 다운로드 및 설치하세요:"

#: packages/app-desktop/gui/ClipperConfigScreen.min.js:189
msgid "Advanced options"
msgstr "고급 옵션"

#: packages/app-desktop/gui/ClipperConfigScreen.min.js:194
msgid "Authorisation token:"
msgstr "인증 토큰:"

#: packages/app-desktop/gui/ClipperConfigScreen.min.js:208
msgid "Copy token"
msgstr "토큰 복사"

#: packages/app-desktop/gui/ClipperConfigScreen.min.js:214
msgid ""
"This authorisation token is only needed to allow third-party applications to "
"access Joplin."
msgstr ""
"이 인증 토큰은 오직 서드파티 애플리케이션에서 Joplin에 접근할 때만 필요합니"
"다."

#: packages/app-desktop/gui/ClipperConfigScreen.min.js:222
msgid "Renew token"
msgstr "인증 토큰 새로 고침"

#: packages/app-desktop/gui/MenuBar.js:167
#, javascript-format
msgid "Importing from \"%s\" as \"%s\" format. Please wait..."
msgstr "\"%s\"에서 \"%s\" 포맷으로 가져오는 중입니다. 잠시만 기다려주세요..."

#: packages/app-desktop/gui/MenuBar.js:288 packages/app-desktop/gui/Root.js:102
msgid "Synchronisation Status"
msgstr "동기화 상태"

#: packages/app-desktop/gui/MenuBar.js:307
msgid "Create note from template"
msgstr "템플릿에서 노트 생성"

#: packages/app-desktop/gui/MenuBar.js:312
msgid "Create to-do from template"
msgstr "템플릿에서 할 일 생성"

#: packages/app-desktop/gui/MenuBar.js:323
msgid "Open template directory"
msgstr "템플릿 디렉터리 열기"

#: packages/app-desktop/gui/MenuBar.js:328
msgid "Refresh templates"
msgstr "템플릿 새로고침"

#: packages/app-desktop/gui/MenuBar.js:354
msgid "Note attachments..."
msgstr "노트 첨부..."

#: packages/app-desktop/gui/MenuBar.js:385
#: packages/app-desktop/gui/MenuBar.js:457
#: packages/app-desktop/gui/MenuBar.js:749
msgid "&File"
msgstr "파일(&F)"

#: packages/app-desktop/gui/MenuBar.js:391
#: packages/app-desktop/gui/MenuBar.js:671
msgid "About Joplin"
msgstr "Joplin에 대해서"

#: packages/app-desktop/gui/MenuBar.js:398
msgid "Preferences..."
msgstr "설정..."

#: packages/app-desktop/gui/MenuBar.js:408
#: packages/app-desktop/gui/MenuBar.js:648
msgid "Check for updates..."
msgstr "업데이트 확인..."

#: packages/app-desktop/gui/MenuBar.js:423
#: packages/app-desktop/gui/MenuBar.js:472
msgid "Templates"
msgstr "템플릿"

#: packages/app-desktop/gui/MenuBar.js:434
#: packages/app-desktop/gui/MenuBar.js:480
msgid "Export all"
msgstr "모두 내보내기"

#: packages/app-desktop/gui/MenuBar.js:446
#, javascript-format
msgid "Hide %s"
msgstr "%s 숨기기"

#: packages/app-desktop/gui/MenuBar.js:503
#: packages/app-desktop/gui/MenuBar.js:753
msgid "&Edit"
msgstr "편집(&E)"

#: packages/app-desktop/gui/MenuBar.js:535
msgid "&View"
msgstr "보기(&V)"

#: packages/app-desktop/gui/MenuBar.js:543
msgid "Layout button sequence"
msgstr "레이아웃 버튼 순서"

#: packages/app-desktop/gui/MenuBar.js:588
#: packages/app-desktop/gui/MenuBar.js:594
msgid "Zoom In"
msgstr "확대"

#: packages/app-desktop/gui/MenuBar.js:601
msgid "Zoom Out"
msgstr "축소"

#: packages/app-desktop/gui/MenuBar.js:610
msgid "&Go"
msgstr "이동(&G)"

#: packages/app-desktop/gui/MenuBar.js:622
msgid "&Note"
msgstr "노트(&N)"

#: packages/app-desktop/gui/MenuBar.js:631
msgid "&Tools"
msgstr "도구(&T)"

#: packages/app-desktop/gui/MenuBar.js:635
msgid "&Help"
msgstr "도움말(&H)"

#: packages/app-desktop/gui/MenuBar.js:642
msgid "Joplin Forum"
msgstr "Joplin 포럼"

#: packages/app-desktop/gui/MenuBar.js:645
#: packages/app-mobile/components/screens/config.js:510
msgid "Make a donation"
msgstr "기부하기"

#: packages/app-desktop/gui/MenuBar.js:657
msgid "Toggle development tools"
msgstr "개발자 도구 띄우기"

#: packages/app-desktop/gui/ExtensionBadge.min.js:10
msgid "Firefox Extension"
msgstr "Firefox 확장"

#: packages/app-desktop/gui/ExtensionBadge.min.js:17
msgid "Chrome Web Store"
msgstr "Chrome 웹 스토어"

#: packages/app-desktop/gui/ExtensionBadge.min.js:44
msgid "Get it now:"
msgstr "설치하기:"

#: packages/app-desktop/gui/ImportScreen.min.js:61
#, javascript-format
msgid ""
"New notebook \"%s\" will be created and file \"%s\" will be imported into it"
msgstr "새 \"%s\" 노트북이 생성되고 \"%s\" 파일을 여기에 가져옵니다"

#: packages/app-desktop/gui/ImportScreen.min.js:68
#: packages/app-cli/app/command-import.js:47
#, javascript-format
msgid "Found: %d."
msgstr "발견됨: %d."

#: packages/app-desktop/gui/ImportScreen.min.js:69
#: packages/app-cli/app/command-import.js:48
#, javascript-format
msgid "Created: %d."
msgstr "생성됨: %d."

#: packages/app-desktop/gui/ImportScreen.min.js:70
#: packages/app-cli/app/command-import.js:49
#, javascript-format
msgid "Updated: %d."
msgstr "갱신됨: %d."

#: packages/app-desktop/gui/ImportScreen.min.js:71
#: packages/app-cli/app/command-import.js:50
#, javascript-format
msgid "Skipped: %d."
msgstr "넘겨짐: %d."

#: packages/app-desktop/gui/ImportScreen.min.js:72
#: packages/app-cli/app/command-import.js:51
#, javascript-format
msgid "Resources: %d."
msgstr "리소스: %d."

#: packages/app-desktop/gui/ImportScreen.min.js:73
#: packages/app-cli/app/command-import.js:52
#, javascript-format
msgid "Tagged: %d."
msgstr "태그됨: %d."

#: packages/app-desktop/gui/ImportScreen.min.js:88
#: packages/app-cli/app/command-import.js:70
#, javascript-format
msgid "The notes have been imported: %s"
msgstr "노트를 가져왔습니다: %s"

#: packages/app-desktop/gui/utils/NoteListUtils.js:44
msgid "Duplicate"
msgstr "복제"

#: packages/app-desktop/gui/utils/NoteListUtils.js:49
#, javascript-format
msgid "%s - Copy"
msgstr "%s - 복사"

#: packages/app-desktop/gui/utils/NoteListUtils.js:60
msgid "Switch between note and to-do type"
msgstr "'노트' 또는 '할 일' 형식으로 전환합니다"

#: packages/app-desktop/gui/utils/NoteListUtils.js:88
msgid "Switch to note type"
msgstr "'노트'  형식으로 전환합니다"

#: packages/app-desktop/gui/utils/NoteListUtils.js:94
msgid "Switch to to-do type"
msgstr "'할 일' 형식으로 전환합니다"

#: packages/app-desktop/gui/utils/NoteListUtils.js:101
#: packages/app-mobile/components/screens/Note.js:817
msgid "Copy Markdown link"
msgstr "마크다운 링크 복사"

#: packages/app-desktop/gui/utils/NoteListUtils.js:163
#, javascript-format
msgid "Delete note \"%s\"?"
msgstr "\"%s\" 노트를 삭제할까요?"

#: packages/app-desktop/gui/utils/NoteListUtils.js:166
#, javascript-format
msgid "Delete these %d notes?"
msgstr "%d 개의 노트들을 삭제할까요?"

#: packages/app-desktop/gui/OneDriveLoginScreen.js:46
#: packages/app-cli/app/command-sync.js:81
#: packages/app-cli/app/command-sync.js:95
msgid ""
"Authentication was not completed (did not receive an authentication token)."
msgstr "인증이 완료되지 않았습니다 (인증 토큰을 받을 수 없음)."

#: packages/app-desktop/gui/EncryptionConfigScreen.min.js:145
msgid "Master keys that need upgrading"
msgstr "마스터키 업그레이드가 필요합니다"

#: packages/app-desktop/gui/EncryptionConfigScreen.min.js:150
msgid ""
"The following master keys use an out-dated encryption algorithm and it is "
"recommended to upgrade them. The upgraded master key will still be able to "
"decrypt and encrypt your data as usual."
msgstr ""
"다음 마스터 키들이 오래된 암호화 알고리즘을 사용하고 있기 때문에 업그레이드"
"를 권장합니다. 업그레이드된 마스터 키는 기존 데이터의 암호화 및 복호화에 그대"
"로 사용될 수 있습니다."

#: packages/app-desktop/gui/EncryptionConfigScreen.min.js:169
msgid "Upgrade"
msgstr "업그레이드"

#: packages/app-desktop/gui/EncryptionConfigScreen.min.js:182
msgid "Re-encrypt data"
msgstr "데이터를 다시 암호화"

#: packages/app-desktop/gui/EncryptionConfigScreen.min.js:184
msgid ""
"The default encryption method has been changed to a more secure one and it "
"is recommended that you apply it to your data."
msgstr "기본 암호화 방법이 변경 되었습니다. 데이터에 적용하는 것을 권장합니다."

#: packages/app-desktop/gui/EncryptionConfigScreen.min.js:184
msgid ""
"You may use the tool below to re-encrypt your data, for example if you know "
"that some of your notes are encrypted with an obsolete encryption method."
msgstr ""
"아래 도구를 사용하여 데이터를 다시 암호화할 수 있습니다. 일부 노트가 오래된 "
"암호화 방법으로 암호화된 것을 알고 있는 경우가 이에 해당합니다."

#: packages/app-desktop/gui/EncryptionConfigScreen.min.js:186
#, javascript-format
msgid ""
"In order to do so, your entire data set will have to be encrypted and "
"synchronised, so it is best to run it overnight.\n"
"\n"
"To start, please follow these instructions:\n"
"\n"
"1. Synchronise all your devices.\n"
"2. Click \"%s\".\n"
"3. Let it run to completion. While it runs, avoid changing any note on your "
"other devices, to avoid conflicts.\n"
"4. Once sync is done on this device, sync all your other devices and let it "
"run to completion.\n"
"\n"
"Important: you only need to run this ONCE on one device."
msgstr ""
"전체 데이터가 암호 및 동기화되므로, 충분한 시간을 가지고 실행하는게 좋습니"
"다.\n"
"시작하기 위해 아래 방법으로 할 수 있습니다.\n"
"\n"
"1. 모든 디바이스를 동기화.\n"
"2. Click \"%s\".\n"
"3. 충돌을 방지하기 위해, 암호화가 진행되는 동안 다른 장치에서 노트를 변경하"
"지 말아주세요.\n"
"4. 하나의 디바이스에서 동기화가 완료되면, 다른 모든 디바이스에서 동기화하세"
"요.\n"
"\n"
"중요: 암호화는 하나의 디바이스에서만 실행하면 됩니다."

#: packages/app-desktop/gui/EncryptionConfigScreen.min.js:198
msgid "Re-encryption"
msgstr "다시 암호화"

#: packages/app-desktop/gui/EncryptionConfigScreen.min.js:213
msgid "Ignore"
msgstr "무시하기"

#: packages/app-desktop/gui/EncryptionConfigScreen.min.js:244
#: packages/app-mobile/components/screens/encryption-config.js:215
msgid ""
"Disabling encryption means *all* your notes and attachments are going to be "
"re-synchronised and sent unencrypted to the sync target. Do you wish to "
"continue?"
msgstr ""
"암호화를 해제하게 되면 모든 노트와 첨부 파일이 다시 동기화되며, 암호화 되지 "
"않은 상태로 동기화 대상에게 전달됩니다. 계속 진행할까요?"

#: packages/app-desktop/gui/EncryptionConfigScreen.min.js:246
#: packages/app-mobile/components/screens/encryption-config.js:150
msgid ""
"Enabling encryption means *all* your notes and attachments are going to be "
"re-synchronised and sent encrypted to the sync target. Do not lose the "
"password as, for security purposes, this will be the *only* way to decrypt "
"the data! To enable encryption, please enter your password below."
msgstr ""
"암호화를 사용하게 되면 모든 노트와 첨부 파일이 다시 동기화되며, 암호화된 상태"
"로 동기화 대상에게 전달됩니다. 비밀번호는 데이터를 복구할 수 있는 유일한 수단"
"으로, *절대로* 비밀번호를 잃어버리지 마세요. 암호화를 사용하려면 아래에 비밀"
"번호를 넣어주세요."

#: packages/app-desktop/gui/EncryptionConfigScreen.min.js:275
#: packages/app-mobile/components/screens/encryption-config.js:258
msgid "Disable encryption"
msgstr "암호화 해제"

#: packages/app-desktop/gui/EncryptionConfigScreen.min.js:275
#: packages/app-mobile/components/screens/encryption-config.js:258
msgid "Enable encryption"
msgstr "암호화 사용"

#: packages/app-desktop/gui/EncryptionConfigScreen.min.js:290
msgid "Master Keys"
msgstr "마스터 키"

#: packages/app-desktop/gui/EncryptionConfigScreen.min.js:304
msgid "Active"
msgstr "활성"

#: packages/app-desktop/gui/EncryptionConfigScreen.min.js:314
msgid "Source"
msgstr "원본"

#: packages/app-desktop/gui/EncryptionConfigScreen.min.js:329
msgid "Password"
msgstr "비밀번호"

#: packages/app-desktop/gui/EncryptionConfigScreen.min.js:334
msgid "Password OK"
msgstr "비밀번호 확인"

#: packages/app-desktop/gui/EncryptionConfigScreen.min.js:343
msgid ""
"Note: Only one master key is going to be used for encryption (the one marked "
"as \"active\"). Any of the keys might be used for decryption, depending on "
"how the notes or notebooks were originally encrypted."
msgstr ""
"참고: \"활성\"로 표시된 단 하나의 마스터 키만 암호화에 사용됩니다. 모든 키는 "
"노트나 노트북이 기존에 어떻게 암호화되었는지에 따라서 복호화에 사용될 수 있습"
"니다."

#: packages/app-desktop/gui/EncryptionConfigScreen.min.js:371
#: packages/app-mobile/components/screens/encryption-config.js:248
msgid "Missing Master Keys"
msgstr "마스터 키를 찾을 수 없음"

#: packages/app-desktop/gui/EncryptionConfigScreen.min.js:376
#: packages/app-mobile/components/screens/encryption-config.js:249
msgid ""
"The master keys with these IDs are used to encrypt some of your items, "
"however the application does not currently have access to them. It is likely "
"they will eventually be downloaded via synchronisation."
msgstr ""
"이 ID와 연관된 마스터 키는 일부 항목을 암호화하는데에 사용되었으나, 현재 애플"
"리케이션이 해당 키에 접근할 수 없습니다. 이는 추후에 동기화를 통해 다운로드"
"될 가능성이 있습니다."

#: packages/app-desktop/gui/EncryptionConfigScreen.min.js:414
#: packages/app-mobile/components/screens/encryption-config.js:268
msgid ""
"For more information about End-To-End Encryption (E2EE) and advice on how to "
"enable it please check the documentation:"
msgstr ""
"종단간 암호화(E2EE)에 관한 정보, 사용법 및 조언은 다음 문서에서 확인해주세요:"

#: packages/app-desktop/gui/EncryptionConfigScreen.min.js:433
#: packages/app-mobile/components/screens/encryption-config.js:279
#: packages/app-mobile/components/screens/status.js:142
msgid "Status"
msgstr "상태"

#: packages/app-desktop/gui/EncryptionConfigScreen.min.js:438
msgid "Encryption is:"
msgstr "암호화는 다음과 같습니다:"

#: packages/app-desktop/gui/EncryptionConfigScreen.min.js:443
#: packages/app-mobile/components/screens/encryption-config.js:280
#: packages/app-cli/app/command-e2ee.js:110
msgid "Enabled"
msgstr "사용함"

#: packages/app-desktop/gui/Root.js:97
msgid "OneDrive Login"
msgstr "OneDrive 로그인"

#: packages/app-desktop/gui/Root.js:98
msgid "Dropbox Login"
msgstr "Dropbox 로그인"

#: packages/app-desktop/gui/Root.js:101
msgid "Note attachments"
msgstr "노트 첨부"

#: packages/app-desktop/gui/ConfigScreen/ConfigScreen.js:127
msgid "This will open a new screen. Save your current changes?"
msgstr "이는 새로운 스크린을 열 것입니다. 현재 변경 사안을 저장하시겠습니까?"

#: packages/app-desktop/gui/ConfigScreen/ConfigScreen.js:193
#: packages/app-mobile/components/screens/config.js:322
msgid "Check synchronisation configuration"
msgstr "동기화 설정 확인"

#: packages/app-desktop/gui/ConfigScreen/ConfigScreen.js:203
msgid "Show Advanced Settings"
msgstr "고급 옵션"

#: packages/app-desktop/gui/ConfigScreen/ConfigScreen.js:392
msgid "Path:"
msgstr "경로:"

#: packages/app-desktop/gui/ConfigScreen/ConfigScreen.js:397
msgid "Browse..."
msgstr "찾아보기..."

#: packages/app-desktop/gui/ConfigScreen/ConfigScreen.js:399
msgid "Arguments:"
msgstr "전달할 인수:"

#: packages/app-desktop/gui/ConfigScreen/ConfigScreen.js:447
msgid "The application must be restarted for these changes to take effect."
msgstr "변경 사항이 적용되려면 애플리케이션이 반드시 재시작되어야 합니다."

#: packages/app-desktop/gui/ConfigScreen/ConfigScreen.js:459
#: packages/app-desktop/gui/NoteList/NoteList.js:163
msgid "Do it now"
msgstr "지금하기"

#: packages/app-desktop/gui/ConfigScreen/ConfigScreen.js:459
msgid "Later"
msgstr "나중에"

#: packages/app-desktop/gui/ConfigScreen/ConfigScreen.js:512
msgid "Restart now"
msgstr "지금 재시작"

#: packages/app-desktop/gui/ConfigScreen/Sidebar.js:89
#: packages/lib/models/Setting.js:1599
msgid "Plugins"
msgstr "플러그인"

#: packages/app-desktop/gui/ConfigScreen/ButtonBar.js:27
msgid "Apply"
msgstr "적용"

#: packages/app-desktop/gui/ConfigScreen/controls/plugins/PluginsStates.js:138
#, javascript-format
msgid "Delete plugin \"%s\"?"
msgstr "\"%s\" 플러그인을 삭제할까요?"

#: packages/app-desktop/gui/ConfigScreen/controls/plugins/PluginsStates.js:180
msgid "Browse all plugins"
msgstr "모든 플러그인 보기"

#: packages/app-desktop/gui/ConfigScreen/controls/plugins/PluginsStates.js:184
msgid "Install from file"
msgstr "플러그인 파일로 설치"

#: packages/app-desktop/gui/ConfigScreen/controls/plugins/PluginsStates.js:218
msgid "You do not have any installed plugin."
msgstr "설치된 플러그인이 없습니다."

#: packages/app-desktop/gui/ConfigScreen/controls/plugins/PluginsStates.js:232
#, fuzzy
msgid "Could not connect to plugin repository"
msgstr "플러그인을 설치할 수 없습니다: %s"

#: packages/app-desktop/gui/ConfigScreen/controls/plugins/PluginsStates.js:234
msgid "Try again"
msgstr ""

#: packages/app-desktop/gui/ConfigScreen/controls/plugins/PluginsStates.js:242
msgid "Plugin tools"
msgstr "플러그인 도구"

#: packages/app-desktop/gui/ConfigScreen/controls/plugins/PluginsStates.js:243
msgid "Manage your plugins"
msgstr "플러그인 관리"

#: packages/app-desktop/gui/ConfigScreen/controls/plugins/SearchPlugins.js:68
msgid "No results"
msgstr "결과 없음"

#: packages/app-desktop/gui/ConfigScreen/controls/plugins/SearchPlugins.js:80
#: packages/app-desktop/gui/ResourceScreen.js:142
msgid "Please wait..."
msgstr "잠시만 기다려주세요..."

#: packages/app-desktop/gui/ConfigScreen/controls/plugins/SearchPlugins.js:80
msgid "Search for plugins..."
msgstr "플러그인 찾기..."

#: packages/app-desktop/gui/ConfigScreen/controls/plugins/PluginBox.js:130
msgid "Install"
msgstr "설치"

#: packages/app-desktop/gui/ConfigScreen/controls/plugins/PluginBox.js:132
msgid "Installing..."
msgstr "설치 중..."

#: packages/app-desktop/gui/ConfigScreen/controls/plugins/PluginBox.js:134
msgid "Installed"
msgstr "설치됨"

#: packages/app-desktop/gui/ConfigScreen/controls/plugins/PluginBox.js:140
msgid "Update"
msgstr "업데이트"

#: packages/app-desktop/gui/ConfigScreen/controls/plugins/PluginBox.js:142
msgid "Updating..."
msgstr "업데이트 중..."

#: packages/app-desktop/gui/ConfigScreen/controls/plugins/PluginBox.js:154
msgid "Please upgrade Joplin to use this plugin"
msgstr "이 플러그인을 사용하기 위해서는 Joplin을 업그레이드해야 합니다"

#: packages/app-desktop/gui/ConfigScreen/controls/plugins/PluginBox.js:168
#, javascript-format
msgid "(%s)"
msgstr "(%s)"

#: packages/app-desktop/gui/ConfigScreen/controls/plugins/useOnInstallHandler.js:53
#, javascript-format
msgid "Could not install plugin: %s"
msgstr "플러그인을 설치할 수 없습니다: %s"

#: packages/app-desktop/gui/PromptDialog.min.js:249
msgid "Clear"
msgstr "지우기"

#: packages/app-desktop/gui/NoteContentPropertiesDialog.js:76
msgid "Words"
msgstr "단어"

#: packages/app-desktop/gui/NoteContentPropertiesDialog.js:77
msgid "Characters"
msgstr "문자"

#: packages/app-desktop/gui/NoteContentPropertiesDialog.js:78
msgid "Characters excluding spaces"
msgstr "공백을 제외한 문자"

#: packages/app-desktop/gui/NoteContentPropertiesDialog.js:79
msgid "Lines"
msgstr "줄"

#: packages/app-desktop/gui/NoteContentPropertiesDialog.js:98
#: packages/lib/models/Setting.js:501 packages/lib/models/Setting.js:502
#: packages/lib/models/Setting.js:503
msgid "Editor"
msgstr "편집"

#: packages/app-desktop/gui/NoteContentPropertiesDialog.js:99
#: packages/lib/models/Setting.js:501 packages/lib/models/Setting.js:502
#: packages/lib/models/Setting.js:504
msgid "Viewer"
msgstr "뷰어"

#: packages/app-desktop/gui/NoteContentPropertiesDialog.js:105
#, javascript-format
msgid "Read time: %s min"
msgstr "읽기 시간: %s 분"

#: packages/app-desktop/gui/NoteContentPropertiesDialog.js:108
msgid "Statistics"
msgstr "통계"

#: packages/app-desktop/gui/NoteContentPropertiesDialog.js:113
#: packages/app-desktop/gui/ShareNoteDialog.js:168
#: packages/app-desktop/gui/ShareFolderDialog/ShareFolderDialog.js:257
#: packages/app-desktop/services/plugins/UserWebviewDialogButtonBar.js:24
msgid "Close"
msgstr "닫기"

#: packages/app-desktop/gui/NoteList/NoteList.js:162
msgid "Custom order"
msgstr "사용자 정의"

#: packages/app-desktop/gui/NoteList/NoteList.js:162
msgid "View"
msgstr "보기"

#: packages/app-desktop/gui/NoteList/NoteList.js:162
#: packages/lib/models/Setting.js:517
msgid "Sort notes by"
msgstr "노트를 다음 기준으로 정렬"

#: packages/app-desktop/gui/NoteList/NoteList.js:162
#, javascript-format
msgid ""
"To manually sort the notes, the sort order must be changed to \"%s\" in the "
"menu \"%s\" > \"%s\""
msgstr ""
"노트들을 수동으로 정렬하려면 정렬 옵션이 \"%s\"로 변경되어야만 합니다.(\"%s"
"\" > \"%s\" 메뉴)"

#: packages/app-desktop/gui/NoteList/NoteList.js:414
msgid "No notes in here. Create one by clicking on \"New note\"."
msgstr "노트가 없습니다. \"새 노트\"를 선택해서 노트를 새로 만드세요."

#: packages/app-desktop/gui/NoteList/NoteList.js:414
msgid ""
"There is currently no notebook. Create one by clicking on \"New notebook\"."
msgstr "노트북이 없습니다. \"새 노트북\"을 선택해서 노트북을 새로 만드세요."

#: packages/app-desktop/gui/NoteList/commands/focusElementNoteList.js:17
msgid "Note list"
msgstr "노트 목록"

#: packages/app-desktop/gui/NoteListControls/commands/focusSearch.js:16
msgid "Search in all the notes"
msgstr "모든 노트에서 검색"

#: packages/app-desktop/gui/ResourceScreen.js:32
msgid "Title"
msgstr "제목"

#: packages/app-desktop/gui/ResourceScreen.js:36
msgid "Size"
msgstr "크기"

#: packages/app-desktop/gui/ResourceScreen.js:40
msgid "Action"
msgstr "동작"

#: packages/app-desktop/gui/ResourceScreen.js:43 packages/lib/path-utils.js:83
#: packages/lib/path-utils.js:118 packages/lib/models/BaseItem.js:713
msgid "Untitled"
msgstr "제목 없음"

#: packages/app-desktop/gui/ResourceScreen.js:95
#, javascript-format
msgid "Delete attachment \"%s\"?"
msgstr "첨부된 \"%s\"를 삭제할까요?"

#: packages/app-desktop/gui/ResourceScreen.js:141
msgid ""
"This is an advanced tool to show the attachments that are linked to your "
"notes. Please be careful when deleting one of them as they cannot be "
"restored afterwards."
msgstr ""
"노트에 링크된 첨부 파일을 보여주는 고급 도구입니다. 여기에서 보여지는 항목을 "
"삭제할 경우, 나중에 복원할 수 없으므로 주의하시기 바랍니다."

#: packages/app-desktop/gui/ResourceScreen.js:144
msgid "No resources!"
msgstr "없는 리소스입니다!"

#: packages/app-desktop/gui/ResourceScreen.js:146
#, javascript-format
msgid "Warning: not all resources shown for performance reasons (limit: %s)."
msgstr "경고: 성능상의 문제로 모든 리소스를 표시하지 않습니다 (제한: %s)."

#: packages/app-desktop/gui/ShareNoteDialog.js:147
msgid "Synchronising..."
msgstr "동기화 중..."

#: packages/app-desktop/gui/ShareNoteDialog.js:149
msgid "Generating link..."
msgid_plural "Generating links..."
msgstr[0] "링크를 만드는 중..."

#: packages/app-desktop/gui/ShareNoteDialog.js:151
msgid "Link has been copied to clipboard!"
msgid_plural "Links have been copied to clipboard!"
msgstr[0] "링크가 클립보드로 복사되었습니다!"

#: packages/app-desktop/gui/ShareNoteDialog.js:158
msgid ""
"Note: When a note is shared, it will no longer be encrypted on the server."
msgstr "참고: 공유된 노트는 서버에서 암호화될 수 없습니다."

#: packages/app-desktop/gui/ShareNoteDialog.js:163
msgid "Share Notes"
msgstr "공유된 노트들"

#: packages/app-desktop/gui/ShareNoteDialog.js:165
msgid "Copy Shareable Link"
msgid_plural "Copy Shareable Links"
msgstr[0] "공유 링크 복사"

<<<<<<< HEAD
=======
#: packages/app-desktop/gui/ShareFolderDialog/ShareFolderDialog.js:138
#, fuzzy
msgid "Unshare"
msgstr "공유"

#: packages/app-desktop/gui/ShareFolderDialog/ShareFolderDialog.js:180
msgid ""
"Delete this invitation? The recipient will no longer have access to this "
"shared notebook."
msgstr ""

#: packages/app-desktop/gui/ShareFolderDialog/ShareFolderDialog.js:194
msgid "Add recipient:"
msgstr ""

#: packages/app-desktop/gui/ShareFolderDialog/ShareFolderDialog.js:197
#: packages/app-mobile/components/NoteBodyViewer/hooks/useOnResourceLongPress.js:28
#: packages/app-mobile/components/screens/Note.js:796
msgid "Share"
msgstr "공유"

#: packages/app-desktop/gui/ShareFolderDialog/ShareFolderDialog.js:206
msgid "Recipient has not yet accepted the invitation"
msgstr ""

#: packages/app-desktop/gui/ShareFolderDialog/ShareFolderDialog.js:207
msgid "Recipient has rejected the invitation"
msgstr ""

#: packages/app-desktop/gui/ShareFolderDialog/ShareFolderDialog.js:208
msgid "Recipient has accepted the invitation"
msgstr ""

#: packages/app-desktop/gui/ShareFolderDialog/ShareFolderDialog.js:218
msgid "Recipients:"
msgstr ""

#: packages/app-desktop/gui/ShareFolderDialog/ShareFolderDialog.js:230
#, fuzzy
msgid "Synchronizing..."
msgstr "동기화 중..."

#: packages/app-desktop/gui/ShareFolderDialog/ShareFolderDialog.js:231
#, fuzzy
msgid "Sharing notebook..."
msgstr "노트 공유..."

#: packages/app-desktop/gui/ShareFolderDialog/ShareFolderDialog.js:241
msgid ""
"Unshare this notebook? The recipients will no longer have access to its "
"content."
msgstr ""

#: packages/app-desktop/gui/ShareFolderDialog/ShareFolderDialog.js:251
#, fuzzy
msgid "Share Notebook"
msgstr "공유된 노트들"

>>>>>>> 4916f4cc
#: packages/app-desktop/commands/toggleSafeMode.js:18
msgid "Toggle safe mode"
msgstr "안전 모드 전환"

#: packages/app-desktop/commands/toggleExternalEditing.js:18
msgid "Toggle external editing"
msgstr "외부 편집 전환"

#: packages/app-desktop/commands/toggleExternalEditing.js:37
msgid "Stop"
msgstr "중지"

#: packages/app-desktop/commands/copyDevCommand.js:18
msgid "Copy dev mode command to clipboard"
msgstr "개발자 모드 명령을 클립보드에 복사"

#: packages/app-desktop/commands/stopExternalEditing.js:18
msgid "Stop external editing"
msgstr "외부 편집을 그만 두시려면 클릭하세요"

#: packages/app-desktop/commands/startExternalEditing.js:20
msgid "Edit in external editor"
msgstr "외부 편집기에서 편집하기"

#: packages/app-desktop/commands/startExternalEditing.js:32
#: packages/app-cli/app/command-edit.js:82
#, javascript-format
msgid "Error opening note in editor: %s"
msgstr "편집기에서 노트를 열 수 없는 오류가 발생하였습니다: %s"

#: packages/app-desktop/commands/openProfileDirectory.js:18
msgid "Open profile directory"
msgstr "프로필 디렉터리 열기"

#: packages/app-desktop/app.js:367
#, javascript-format
msgid "Open %s"
msgstr "%s 열기"

#: packages/app-desktop/services/plugins/UserWebviewDialogButtonBar.js:22
#: packages/app-mobile/components/screens/Note.js:504
#: packages/lib/shim-init-node.js:148 packages/lib/versionInfo.js:27
msgid "Yes"
msgstr "예"

#: packages/app-desktop/services/plugins/UserWebviewDialogButtonBar.js:23
#: packages/app-mobile/components/screens/Note.js:505
#: packages/lib/shim-init-node.js:148 packages/lib/versionInfo.js:27
msgid "No"
msgstr "아니오"

#: packages/app-mobile/components/SelectDateTimeDialog.js:78
msgid "Clear alarm"
msgstr "알람 취소"

#: packages/app-mobile/components/SelectDateTimeDialog.js:80
msgid "Save alarm"
msgstr "알람 저장"

#: packages/app-mobile/components/NoteBodyViewer/hooks/useOnResourceLongPress.js:27
msgid "Open"
msgstr "열기"

#: packages/app-mobile/components/CameraView.js:158
msgid "Permission to use camera"
msgstr "카메라 사용 허가"

#: packages/app-mobile/components/CameraView.js:159
msgid "Your permission to use your camera is required."
msgstr "카메라 사용 허가가 필요합니다."

#: packages/app-mobile/components/screen-header.js:185
msgid "Delete these notes?"
msgstr "이 노트를 삭제할까요?"

#: packages/app-mobile/components/side-menu-content.js:126
#, javascript-format
msgid "Notebook: %s"
msgstr "노트북: %s"

#: packages/app-mobile/components/side-menu-content.js:132
msgid "Encrypted notebooks cannot be renamed"
msgstr "암호화된 노트북은 이름을 변경할 수 없습니다"

#: packages/app-mobile/components/side-menu-content.js:312
msgid "New Notebook"
msgstr "새 노트북"

#: packages/app-mobile/components/side-menu-content.js:316
msgid "Configuration"
msgstr "설정"

#: packages/app-mobile/components/side-menu-content.js:351
msgid "Mobile data - auto-sync disabled"
msgstr "모바일 데이터 - 자동 동기화 비활성화"

#: packages/app-mobile/components/note-list.js:97
msgid "You currently have no notebooks."
msgstr "현재 노트북이 없습니다."

#: packages/app-mobile/components/note-list.js:101
msgid "Create a notebook"
msgstr "새 노트북을 만듭니다"

#: packages/app-mobile/components/note-list.js:105
msgid "There are currently no notes. Create one by clicking on the (+) button."
msgstr "노트가 없습니다. (+) 버튼을 클릭하여 새로 만드세요."

#: packages/app-mobile/components/screens/folder.js:87
#, javascript-format
msgid "The notebook could not be saved: %s"
msgstr "노트북을 저장할 수 없습니다: %s"

#: packages/app-mobile/components/screens/folder.js:109
msgid "Edit notebook"
msgstr "노트북 편집"

#: packages/app-mobile/components/screens/folder.js:110
msgid "Enter notebook title"
msgstr "노트북 제목을 입력해주세요"

#: packages/app-mobile/components/screens/onedrive-login.js:110
msgid "Login with OneDrive"
msgstr "OneDrive 로그인"

#: packages/app-mobile/components/screens/onedrive-login.js:121
#: packages/app-mobile/components/screens/status.js:144
msgid "Refresh"
msgstr "새로고침"

#: packages/app-mobile/components/screens/UpgradeSyncTargetScreen.js:42
msgid "Sync Target Upgrade"
msgstr "동기화 대상 업그레이드"

#: packages/app-mobile/components/screens/notes.js:154
#: packages/app-cli/app/command-rmbook.js:26
msgid ""
"Delete notebook? All notes and sub-notebooks within this notebook will also "
"be deleted."
msgstr ""
"이 노트북을 삭제할까요? 이 노트북 안에 있는 모든 노트와 더불어 하위 노트북들"
"도 함께 삭제됩니다."

#: packages/app-mobile/components/screens/NoteTagsDialog.js:163
msgid "New tags:"
msgstr "새 태그:"

#: packages/app-mobile/components/screens/NoteTagsDialog.js:178
msgid "Type new tags or select from list"
msgstr "새 태그를 입력하거나 목록에서 선택하세요"

#: packages/app-mobile/components/screens/dropbox-login.js:55
msgid "Login with Dropbox"
msgstr "Dropbox로 로그인"

#: packages/app-mobile/components/screens/dropbox-login.js:66
msgid "Enter code here"
msgstr "코드를 입력하세요"

#: packages/app-mobile/components/screens/encryption-config.js:119
#, javascript-format
msgid "Master Key %s"
msgstr "마스터 키 %s"

#: packages/app-mobile/components/screens/encryption-config.js:120
#: packages/app-mobile/components/screens/Note.js:724
#, javascript-format
msgid "Created: %s"
msgstr "생성됨: %s"

#: packages/app-mobile/components/screens/encryption-config.js:122
#: packages/app-mobile/components/screens/encryption-config.js:151
msgid "Password:"
msgstr "암호:"

#: packages/app-mobile/components/screens/encryption-config.js:137
msgid "Password cannot be empty"
msgstr "암호가 비어져 있으면 안됩니다"

#: packages/app-mobile/components/screens/encryption-config.js:139
msgid "Confirm password cannot be empty"
msgstr "비밀번호 확인칸은 비어져 있으면 안됩니다"

#: packages/app-mobile/components/screens/encryption-config.js:140
#: packages/app-cli/app/command-e2ee.js:85
msgid "Passwords do not match!"
msgstr "비밀번호가 맞지 않습니다!"

#: packages/app-mobile/components/screens/encryption-config.js:163
#: packages/app-cli/app/command-e2ee.js:79
msgid "Confirm password:"
msgstr "비밀번호 확인:"

#: packages/app-mobile/components/screens/encryption-config.js:177
msgid "Enable"
msgstr "활성화"

#: packages/app-mobile/components/screens/encryption-config.js:264
#: packages/app-mobile/components/screens/config.js:331
msgid "Encryption Config"
msgstr "암호화 설정"

#: packages/app-mobile/components/screens/encryption-config.js:280
#: packages/app-cli/app/command-e2ee.js:110
#, javascript-format
msgid "Encryption is: %s"
msgstr "암호화: %s"

#: packages/app-mobile/components/screens/config.js:57
msgid "Warning"
msgstr "경고"

#: packages/app-mobile/components/screens/config.js:57
#: packages/app-mobile/components/screens/config.js:162
msgid ""
"In order to use file system synchronisation your permission to write to "
"external storage is required."
msgstr "파일 시스템 동기화는 외부 저장소 쓰기 권한을 필요로 합니다."

#: packages/app-mobile/components/screens/config.js:161
msgid "Information"
msgstr "정보"

#: packages/app-mobile/components/screens/config.js:451
msgid "Tools"
msgstr "도구"

#: packages/app-mobile/components/screens/config.js:453
msgid "Sync Status"
msgstr "동기화 상태"

#: packages/app-mobile/components/screens/config.js:454
msgid "Log"
msgstr "로그"

#: packages/app-mobile/components/screens/config.js:456
msgid "Creating report..."
msgstr "보고서 생성하기..."

#: packages/app-mobile/components/screens/config.js:456
msgid "Export Debug Report"
msgstr "디버그 보고서 내보내기"

#: packages/app-mobile/components/screens/config.js:458
msgid "Fixing search index..."
msgstr "검색 색인을 수정하는 중..."

#: packages/app-mobile/components/screens/config.js:458
msgid "Fix search index"
msgstr "검색 색인 수정"

#: packages/app-mobile/components/screens/config.js:458
msgid ""
"Use this to rebuild the search index if there is a problem with search. It "
"may take a long time depending on the number of notes."
msgstr ""
"검색에 오류가 있는 경우, 이를 이용하여 검색 색인을 다시 만들 수 있습니다. 이"
"는 노트의 수에 따라 시간이 오래 걸릴수 있습니다."

#: packages/app-mobile/components/screens/config.js:461
msgid "Exporting profile..."
msgstr "프로파일을 내보내는 중..."

#: packages/app-mobile/components/screens/config.js:461
msgid "Export profile"
msgstr "프로파일 내보내기"

#: packages/app-mobile/components/screens/config.js:461
msgid "For debugging purpose only: export your profile to an external SD card."
msgstr "디버깅 목적으로만 사용: 프로파일을 외장 SD 카드에 내보냅니다."

#: packages/app-mobile/components/screens/config.js:476
msgid "More information"
msgstr "더 많은 정보"

#: packages/app-mobile/components/screens/config.js:486
msgid ""
"To work correctly, the app needs the following permissions. Please enable "
"them in your phone settings, in Apps > Joplin > Permissions"
msgstr ""
"앱이 정상적으로 작동하기 위해서는 다음 권한이 있어야 합니다. '설정 > 애플리케"
"이션 > Joplin > 권한'에서 허가해주세요"

#: packages/app-mobile/components/screens/config.js:489
msgid ""
"- Storage: to allow attaching files to notes and to enable filesystem "
"synchronisation."
msgstr ""
"- 저장소: 노트에 파일을 첨부하고 파일 시스템 동기화를 활성화하기 위해 필요합"
"니다."

#: packages/app-mobile/components/screens/config.js:492
msgid "- Camera: to allow taking a picture and attaching it to a note."
msgstr "- 카메라: 사진을 찍고 노트에 첨부하기 위해 필요합니다."

#: packages/app-mobile/components/screens/config.js:495
msgid "- Location: to allow attaching geo-location information to a note."
msgstr "- 위치: 지리적 위치 정보를 노트에 첨부하기 위해 필요합니다."

#: packages/app-mobile/components/screens/config.js:524
msgid "Joplin website"
msgstr "Joplin 웹사이트"

#: packages/app-mobile/components/screens/config.js:538
msgid "Privacy Policy"
msgstr "개인 정보 보호 정책"

#: packages/app-mobile/components/screens/Note.js:98
msgid "This note has been modified:"
msgstr "노트가 변경되었습니다:"

#: packages/app-mobile/components/screens/Note.js:98
msgid "Save changes"
msgstr "변경 사항 저장"

#: packages/app-mobile/components/screens/Note.js:98
msgid "Discard changes"
msgstr "변경 사항 버리기"

#: packages/app-mobile/components/screens/Note.js:150
#, javascript-format
msgid "No item with ID %s"
msgstr "식별자 %s에 해당하는 항목이 없습니다"

#: packages/app-mobile/components/screens/Note.js:168
msgid "This attachment is not downloaded or not decrypted yet."
msgstr "이 첨부는 아직 다운로드 또는 복호화되지 않았습니다."

#: packages/app-mobile/components/screens/Note.js:173
#, javascript-format
msgid "The Joplin mobile app does not currently support this type of link: %s"
msgstr "Joplin 모바일 앱에서는 현재 해당 형식의 링크를 지원하지 않습니다: %s"

#: packages/app-mobile/components/screens/Note.js:178
#, javascript-format
msgid "Links with protocol \"%s\" are not supported"
msgstr "링크를 위한 프로토콜 “%s”는 지원하지 않습니다"

#: packages/app-mobile/components/screens/Note.js:342
msgid ""
"In order to associate a geo-location with the note, the app needs your "
"permission to access your location.\n"
"\n"
"You may turn off this option at any time in the Configuration screen."
msgstr ""
"노트에 지리적 위치 정보를 포함하기 위해서는 위치 정보에 접근이 필요하고, 이"
"를 위해선 권한이 요구됩니다.\n"
"\n"
"설정 화면에서 언제든지 이 설정을 끌 수 있습니다."

#: packages/app-mobile/components/screens/Note.js:343
msgid "Permission needed"
msgstr "권한 요구"

#: packages/app-mobile/components/screens/Note.js:449
#: packages/app-cli/app/command-rmnote.js:27
msgid "Delete note?"
msgstr "이 노트를 삭제할까요?"

#: packages/app-mobile/components/screens/Note.js:503
#: packages/lib/shim-init-node.js:147
#, javascript-format
msgid ""
"You are about to attach a large image (%dx%d pixels). Would you like to "
"resize it down to %d pixels before attaching it?"
msgstr ""
"크기가 큰 이미지(%dx%d 픽셀)를 첨부하려고 합니다. 첨부하기 전에 크기를 %d 픽"
"셀로 줄이시겠습니까?"

#: packages/app-mobile/components/screens/Note.js:585
#, javascript-format
msgid "Unsupported image type: %s"
msgstr "지원하지 않는 이미지 형식: %s"

#: packages/app-mobile/components/screens/Note.js:725
#, javascript-format
msgid "Updated: %s"
msgstr "업데이트됨: %s"

#: packages/app-mobile/components/screens/Note.js:728
msgid "View on map"
msgstr "지도에 표시"

#: packages/app-mobile/components/screens/Note.js:735
msgid "Go to source URL"
msgstr "소스 URL로 이동"

#: packages/app-mobile/components/screens/Note.js:764
msgid "Attach..."
msgstr "첨부..."

#: packages/app-mobile/components/screens/Note.js:775
msgid "Attach photo"
msgstr "사진 첨부"

#: packages/app-mobile/components/screens/Note.js:776
msgid "Take photo"
msgstr "사진 찍기"

#: packages/app-mobile/components/screens/Note.js:777
msgid "Choose an option"
msgstr "옵션 선택"

#: packages/app-mobile/components/screens/Note.js:810
msgid "Convert to note"
msgstr "노트로 변환"

#: packages/app-mobile/components/screens/Note.js:810
msgid "Convert to todo"
msgstr "'할 일'로 변환"

#: packages/app-mobile/components/screens/Note.js:824
msgid "Properties"
msgstr "속성"

#: packages/app-mobile/components/screens/Note.js:1008
msgid "Add body"
msgstr "내용 추가"

#: packages/app-mobile/components/screens/Note.js:1037
msgid "Add title"
msgstr "제목 추가"

#: packages/app-mobile/components/screens/search.js:160
msgid "Search"
msgstr "검색"

#: packages/server/dist/middleware/notificationHandler.js:26
#, javascript-format
msgid ""
"The default admin password is insecure and has not been changed! [Change it "
"now](%s)"
msgstr ""
"기본 관리자 암호는가 변경되지 않았으며, 이는 보안상 안전하지 않습니다! [지금 "
"바꾸기](%s)"

#: packages/lib/onedrive-api-node-utils.js:46
#, javascript-format
msgid "All potential ports are in use - please report the issue at %s"
msgstr "모든 포트들이 사용 중입니다 - %s에 문제를 공유해주시면 감사하겠습니다"

#: packages/lib/onedrive-api-node-utils.js:86
msgid ""
"The application has been authorised - you may now close this browser tab."
msgstr "애플리케이션이 허가되었습니다 - 브라우저 탭을 닫으셔도 됩니다."

#: packages/lib/onedrive-api-node-utils.js:88
msgid "The application has been successfully authorised."
msgstr "애플리케이션이 성공적으로 허가되었습니다."

#: packages/lib/onedrive-api-node-utils.js:116
msgid ""
"Please open the following URL in your browser to authenticate the "
"application. The application will create a directory in \"Apps/Joplin\" and "
"will only read and write files in this directory. It will have no access to "
"any files outside this directory nor to any other personal data. No data "
"will be shared with any third party."
msgstr ""
"다음의 URL을 브라우저에서 열어 애플리케이션을 허가해주세요. 애플리케이션은 "
"\"Apps/Joplin\" 경로에 폴더를 만들게 되며 이 폴더 안에 있는 파일만 읽고 쓸 것"
"입니다. 다른 경로에 있는 파일 및 다른 개인 정보에는 접근할 권한이 없으며, 이 "
"데이터는 제3자와 공유되지 않습니다."

#: packages/lib/SyncTargetAmazonS3.js:28
msgid "AWS S3"
msgstr "AWS S3"

#: packages/lib/SyncTargetDropbox.js:25
msgid "Dropbox"
msgstr "Dropbox"

#: packages/lib/SyncTargetJoplinServer.js:30
msgid "Joplin Server"
msgstr "Joplin 서버"

#: packages/lib/shim-init-node.js:212
#, javascript-format
msgid "Cannot access %s"
msgstr "%s에 접근할 수 없음"

#: packages/lib/models/Folder.js:36 packages/lib/models/Note.js:36
msgid "title"
msgstr "제목"

#: packages/lib/models/Folder.js:37 packages/lib/models/Note.js:37
msgid "updated date"
msgstr "수정 날짜"

#: packages/lib/models/Folder.js:101
msgid "Conflicts"
msgstr "충돌"

#: packages/lib/models/Folder.js:505
msgid "Cannot move notebook to this location"
msgstr "노트북을 이 위치로 옮길 수 없습니다"

#: packages/lib/models/Folder.js:557
#, javascript-format
msgid "Notebooks cannot be named \"%s\", which is a reserved title."
msgstr "노트북 제목을 \"%s\" 으로 정할 수 없습니다. 이미 예약 중입니다."

#: packages/lib/models/Setting.js:103
msgid "yes"
msgstr "예"

#: packages/lib/models/Setting.js:103 packages/lib/models/Setting.js:104
#, javascript-format
msgid "(wysiwyg: %s)"
msgstr "(위지윅: %s)"

#: packages/lib/models/Setting.js:104
msgid "no"
msgstr "아니오"

#: packages/lib/models/Setting.js:106
#, javascript-format
msgid ""
"Attention: If you change this location, make sure you copy all your content "
"to it before syncing, otherwise all files will be removed! See the FAQ for "
"more details: %s"
msgstr ""
"주의: 이 위치를 변경하시려면, 동기화 전에 모든 내용들을 복사하였는지 확인해주"
"세요. 변경 중에 모든 파일이 삭제 됩니다! 자세한 정보는 FAQ를 참조해주세요: %s"

#: packages/lib/models/Setting.js:112
msgid "Light"
msgstr "Light"

#: packages/lib/models/Setting.js:113
msgid "Dark"
msgstr "Dark"

#: packages/lib/models/Setting.js:114
msgid "Dracula"
msgstr "Dracula"

#: packages/lib/models/Setting.js:115
msgid "Solarised Light"
msgstr "Solarized Light"

#: packages/lib/models/Setting.js:116
msgid "Solarised Dark"
msgstr "Solarized Dark"

#: packages/lib/models/Setting.js:117
msgid "Nord"
msgstr "Nord"

#: packages/lib/models/Setting.js:118
msgid "Aritim Dark"
msgstr "Aritim Dark"

#: packages/lib/models/Setting.js:119
msgid "OLED Dark"
msgstr "OLED Dark"

#: packages/lib/models/Setting.js:141
msgid "Synchronisation target"
msgstr "동기화 대상"

#: packages/lib/models/Setting.js:143
msgid ""
"The target to synchronise to. Each sync target may have additional "
"parameters which are named as `sync.NUM.NAME` (all documented below)."
msgstr ""
"동기화를 할 대상을 선택합니다. 각각의 동기화 대상은 `sync.NUM.NAME` 형식으로 "
"된 추가적인 매개 변수를 포함할 수 있습니다. (아래에 문서화되어 있습니다)."

#: packages/lib/models/Setting.js:176
msgid "Directory to synchronise with (absolute path)"
msgstr "동기화를 할 폴더 (절대 경로)"

#: packages/lib/models/Setting.js:188
msgid "Nextcloud WebDAV URL"
msgstr "Nextcloud WebDAV URL"

#: packages/lib/models/Setting.js:200
msgid "Nextcloud username"
msgstr "Nextcloud 사용자 이름"

#: packages/lib/models/Setting.js:211
msgid "Nextcloud password"
msgstr "Nextcloud 암호"

#: packages/lib/models/Setting.js:222
msgid "WebDAV URL"
msgstr "WebDAV URL"

#: packages/lib/models/Setting.js:234
msgid "WebDAV username"
msgstr "WebDAV 사용자 이름"

#: packages/lib/models/Setting.js:245
msgid "WebDAV password"
msgstr "WebDAV 암호"

#: packages/lib/models/Setting.js:264
msgid "AWS S3 bucket"
msgstr "AWS S3 버킷"

#: packages/lib/models/Setting.js:276
msgid "AWS S3 URL"
msgstr "AWS S3 URL"

#: packages/lib/models/Setting.js:287
msgid "AWS key"
msgstr "AWS 키"

#: packages/lib/models/Setting.js:298
msgid "AWS secret"
msgstr "AWS 보안 암호"

#: packages/lib/models/Setting.js:309
msgid "Joplin Server URL"
msgstr "Joplin 서버 URL"

#: packages/lib/models/Setting.js:335
#, fuzzy
msgid "Joplin Server email"
msgstr "Joplin 서버"

#: packages/lib/models/Setting.js:346
msgid "Joplin Server password"
msgstr "Joplin 서버 암호"

#: packages/lib/models/Setting.js:358
msgid "Attachment download behaviour"
msgstr "첨부 파일 다운로드 시 행동"

#: packages/lib/models/Setting.js:359
msgid ""
"In \"Manual\" mode, attachments are downloaded only when you click on them. "
"In \"Auto\", they are downloaded when you open the note. In \"Always\", all "
"the attachments are downloaded whether you open the note or not."
msgstr ""
"\\“수동\\” 모드에서, 첨부 파일은 클릭 시에만 다운로드되며, \\“자동\\” 모드에"
"서는 노트를 열 때만 다운로드됩니다. \\“항상\\” 모드에서는 노트를 열지 않아도 "
"첨부 파일이 다운로드됩니다."

#: packages/lib/models/Setting.js:362
msgid "Always"
msgstr "항상"

#: packages/lib/models/Setting.js:363
msgid "Manual"
msgstr "수동"

#: packages/lib/models/Setting.js:364
msgid "Auto"
msgstr "자동"

#: packages/lib/models/Setting.js:382
msgid "Max concurrent connections"
msgstr "최대 동시 연결수"

#: packages/lib/models/Setting.js:395
msgid "Language"
msgstr "언어"

#: packages/lib/models/Setting.js:406
msgid "Date format"
msgstr "날짜 형식"

#: packages/lib/models/Setting.js:427
msgid "Time format"
msgstr "시간 형식"

#: packages/lib/models/Setting.js:446
msgid "Theme"
msgstr "테마"

#: packages/lib/models/Setting.js:457
msgid "Automatically switch theme to match system theme"
msgstr "시스템 테마에 적합한 테마로 자동으로 변경"

#: packages/lib/models/Setting.js:469
msgid "Preferred light theme"
msgstr "선호하는 밝은 테마"

#: packages/lib/models/Setting.js:483
msgid "Preferred dark theme"
msgstr "선호하는 어두운 테마"

#: packages/lib/models/Setting.js:493
msgid "Show note counts"
msgstr "노트 수 보이기"

#: packages/lib/models/Setting.js:501 packages/lib/models/Setting.js:503
#: packages/lib/models/Setting.js:504
msgid "Split View"
msgstr "뷰 나누기"

#: packages/lib/models/Setting.js:501
#, javascript-format
msgid "%s / %s / %s"
msgstr "%s / %s / %s"

#: packages/lib/models/Setting.js:502 packages/lib/models/Setting.js:503
#: packages/lib/models/Setting.js:504
#, javascript-format
msgid "%s / %s"
msgstr "%s / %s"

#: packages/lib/models/Setting.js:508
msgid "Uncompleted to-dos on top"
msgstr "완료되지 않은 '할 일'을 맨 위에"

#: packages/lib/models/Setting.js:509
msgid "Show completed to-dos"
msgstr "완료된 '할 일'을 표시"

#: packages/lib/models/Setting.js:535
msgid "Auto-pair braces, parenthesis, quotations, etc."
msgstr "괄호, 중괄호, 인용 부호 등의 자동 완성."

#: packages/lib/models/Setting.js:538 packages/lib/models/Setting.js:557
msgid "Reverse sort order"
msgstr "정렬 순서 반전"

#: packages/lib/models/Setting.js:545
msgid "Sort notebooks by"
msgstr "노트북을 다음 기준으로 정렬"

#: packages/lib/models/Setting.js:558
msgid "Save geo-location with notes"
msgstr "노트에 지리적 위치 정보 포함시키기"

#: packages/lib/models/Setting.js:580
msgid "When creating a new to-do:"
msgstr "새로운 '할 일'을 만들때:"

#: packages/lib/models/Setting.js:583 packages/lib/models/Setting.js:599
msgid "Focus title"
msgstr "제목에 포커스"

#: packages/lib/models/Setting.js:584 packages/lib/models/Setting.js:600
msgid "Focus body"
msgstr "내용에 포커스"

#: packages/lib/models/Setting.js:596
msgid "When creating a new note:"
msgstr "새 노트를 만들 때:"

#: packages/lib/models/Setting.js:629
msgid "Enable soft breaks"
msgstr "소프트 브레이크 활성화"

#: packages/lib/models/Setting.js:630
msgid "Enable typographer support"
msgstr "조판부호 지원 활성화"

#: packages/lib/models/Setting.js:631
msgid "Enable Linkify"
msgstr "링크 자동 감지 활성화"

#: packages/lib/models/Setting.js:632
msgid "Enable math expressions"
msgstr "수식 표현 활성화"

#: packages/lib/models/Setting.js:633
msgid "Enable Fountain syntax support"
msgstr "Fountain 구문 지원 활성화"

#: packages/lib/models/Setting.js:634
msgid "Enable Mermaid diagrams support"
msgstr "Mermaid 다이어그램 지원 활성화"

#: packages/lib/models/Setting.js:635
msgid "Enable audio player"
msgstr "음성 재생 활성화"

#: packages/lib/models/Setting.js:636
msgid "Enable video player"
msgstr "비디오 재생 활성화"

#: packages/lib/models/Setting.js:637
msgid "Enable PDF viewer"
msgstr "PDF 보기 활성화"

#: packages/lib/models/Setting.js:638
msgid "Enable ==mark== syntax"
msgstr "==mark== 구문 활성화"

#: packages/lib/models/Setting.js:639
msgid "Enable footnotes"
msgstr "각주 활성화"

#: packages/lib/models/Setting.js:640
msgid "Enable table of contents extension"
msgstr "목차 확장 활성화"

#: packages/lib/models/Setting.js:641
msgid "Enable ~sub~ syntax"
msgstr "~sub~ 구문 활성화"

#: packages/lib/models/Setting.js:642
msgid "Enable ^sup^ syntax"
msgstr "^sup^ 구문 활성화"

#: packages/lib/models/Setting.js:643
msgid "Enable deflist syntax"
msgstr "정의 목록 구문 활성화"

#: packages/lib/models/Setting.js:644
msgid "Enable abbreviation syntax"
msgstr "약어 구문 활성화"

#: packages/lib/models/Setting.js:645
msgid "Enable markdown emoji"
msgstr "마크다운 이모지 활성화"

#: packages/lib/models/Setting.js:646
msgid "Enable ++insert++ syntax"
msgstr "++insert++ 확장 활성화"

#: packages/lib/models/Setting.js:647
msgid "Enable multimarkdown table extension"
msgstr "MultiMarkdown 테이블 확장 활성화"

#: packages/lib/models/Setting.js:658
msgid "Show tray icon"
msgstr "트레이 아이콘 표시"

#: packages/lib/models/Setting.js:660
msgid "Note: Does not work in all desktop environments."
msgstr "참고: 모든 데스크탑 환경에서 작동하는 것은 아닙니다."

#: packages/lib/models/Setting.js:660
msgid ""
"This will allow Joplin to run in the background. It is recommended to enable "
"this setting so that your notes are constantly being synchronised, thus "
"reducing the number of conflicts."
msgstr ""
"Joplin을 백그라운드에서 구동합니다. 노트가 정기적으로 동기화되어 충돌 횟수를 "
"줄일 수 있기 때문에 이 옵션을 활성화하는 것을 추천합니다."

#: packages/lib/models/Setting.js:664
msgid "Start application minimised in the tray icon"
msgstr "최소화된 채로 트레이 아이콘에서 Joplin 실행"

#: packages/lib/models/Setting.js:684
msgid "Editor font size"
msgstr "편집기 글꼴 크기"

#: packages/lib/models/Setting.js:691
msgid "Editor font"
msgstr "편집기 글꼴"

#: packages/lib/models/Setting.js:698 packages/lib/models/Setting.js:705
#: packages/lib/models/Setting.js:851
msgid "Default"
msgstr "기본값"

#: packages/lib/models/Setting.js:716
msgid "Editor font family"
msgstr "편집기 글꼴 모음"

#: packages/lib/models/Setting.js:717
msgid ""
"Used for most text in the markdown editor. If not found, a generic "
"proportional (variable width) font is used."
msgstr ""
"마크다운 편집기에서 대부분의 텍스트에 사용할 글꼴입니다. 찾지 못한 경우 일반"
"적으로 균형잡힌 (가변폭) 글꼴이 사용됩니다."

<<<<<<< HEAD
#: packages/lib/models/Setting.js:704
=======
#: packages/lib/models/Setting.js:726
>>>>>>> 4916f4cc
msgid "Editor monospace font family"
msgstr "편집기 모노스페이스 글꼴 모음"

#: packages/lib/models/Setting.js:727
msgid ""
"Used where a fixed width font is needed to lay out text legibly (e.g. "
"tables, checkboxes, code). If not found, a generic monospace (fixed width) "
"font is used."
msgstr ""
"텍스트를 읽기 쉽게 폭이 변경될 글꼴을 선택합니다 (표, 체크박스, 코드 등). 글"
"꼴을 찾지 못할 경우, 기본 모노스페이스 (폭이 변경된) 글꼴이 사용됩니다."

#: packages/lib/models/Setting.js:748
msgid "Custom stylesheet for rendered Markdown"
msgstr "렌더링된 마크다운에 적용할 사용자 정의 스타일시트"

#: packages/lib/models/Setting.js:764
msgid "Custom stylesheet for Joplin-wide app styles"
msgstr "Joplin 앱에 전역적으로 적용되는 사용자 정의 스타일시트"

#: packages/lib/models/Setting.js:774
msgid "Re-upload local data to sync target"
msgstr ""

#: packages/lib/models/Setting.js:784
msgid "Delete local data and re-download from sync target"
msgstr ""

#: packages/lib/models/Setting.js:789
msgid "Automatically update the application"
msgstr "자동으로 업데이트하기"

#: packages/lib/models/Setting.js:790
msgid "Get pre-releases when checking for updates"
msgstr "사전-출시 버전일 경우에도 업데이트"

#: packages/lib/models/Setting.js:790
#, javascript-format
msgid "See the pre-release page for more details: %s"
msgstr "자세한 내용은 사전-출시 페이지를 참조해주세요: %s"

#: packages/lib/models/Setting.js:798
msgid "Synchronisation interval"
msgstr "동기화 간격"

#: packages/lib/models/Setting.js:802 packages/lib/models/Setting.js:803
#: packages/lib/models/Setting.js:804
#, javascript-format
msgid "%d minutes"
msgstr "%d 분"

#: packages/lib/models/Setting.js:805
#, javascript-format
msgid "%d hour"
msgstr "%d 시간"

#: packages/lib/models/Setting.js:806 packages/lib/models/Setting.js:807
#, javascript-format
msgid "%d hours"
msgstr "%d 시간"

#: packages/lib/models/Setting.js:817
msgid "Synchronise only over WiFi connection"
msgstr "WiFi 상에서만 동기화"

#: packages/lib/models/Setting.js:824
msgid "Text editor command"
msgstr "텍스트 편집기 명령어"

#: packages/lib/models/Setting.js:824
msgid ""
"The editor command (may include arguments) that will be used to open a note. "
"If none is provided it will try to auto-detect the default editor."
msgstr ""
"노트를 여는데 사용할 텍스트 편집기 명령어(인자를 포함할 수 있습니다)를 지정합"
"니다. 주어진 명령어가 없을 시 기본 편집기를 자동으로 찾을 것입니다."

#: packages/lib/models/Setting.js:825
msgid "Page size for PDF export"
msgstr "PDF로 내보낼때 페이지 크기"

#: packages/lib/models/Setting.js:827
msgid "A4"
msgstr "A4"

#: packages/lib/models/Setting.js:828
msgid "Letter"
msgstr "Letter"

#: packages/lib/models/Setting.js:829
msgid "A3"
msgstr "A3"

#: packages/lib/models/Setting.js:830
msgid "A5"
msgstr "A5"

#: packages/lib/models/Setting.js:831
msgid "Tabloid"
msgstr "Tabloid"

#: packages/lib/models/Setting.js:832
msgid "Legal"
msgstr "Legal"

#: packages/lib/models/Setting.js:835
msgid "Page orientation for PDF export"
msgstr "PDF를 내보낼 때의 페이지 방향"

#: packages/lib/models/Setting.js:837
msgid "Portrait"
msgstr "세로 방향"

#: packages/lib/models/Setting.js:838
msgid "Landscape"
msgstr "가로 방향"

#: packages/lib/models/Setting.js:848
msgid "Keyboard Mode"
msgstr "키보드 모드"

#: packages/lib/models/Setting.js:852
msgid "Emacs"
msgstr "Emacs"

#: packages/lib/models/Setting.js:853
msgid "Vim"
msgstr "Vim"

#: packages/lib/models/Setting.js:876
msgid "Custom TLS certificates"
msgstr "사용자 TLS 인증서"

#: packages/lib/models/Setting.js:877
msgid ""
"Comma-separated list of paths to directories to load the certificates from, "
"or path to individual cert files. For example: /my/cert_dir, /other/custom."
"pem. Note that if you make changes to the TLS settings, you must save your "
"changes before clicking on \"Check synchronisation configuration\"."
msgstr ""
"인증서를 불러올 (쉼표로 구분되어 있는) 경로들의 목록, 또는 개별적인 인증서 파"
"일들의 경로입니다. 예를 들면 다음과 같은 형식입니다: /my/cert_dir, /other/"
"custom.pem. 참고사항: 만약 TLS 설정을 변경했다면 \"동기화 설정 확인\"을 진행"
"하기 전에 반드시 변경 사항을 저장해야 합니다."

#: packages/lib/models/Setting.js:891
msgid "Ignore TLS certificate errors"
msgstr "TLS 인증서 오류 무시"

#: packages/lib/models/Setting.js:900
msgid "Fail-safe"
msgstr "안전 장치"

#: packages/lib/models/Setting.js:901
msgid ""
"Fail-safe: Do not wipe out local data when sync target is empty (often the "
"result of a misconfiguration or bug)"
msgstr ""
"안전 장치: 동기화할 대상이 비어 있다면, 로컬 데이터를 지우지 않습니다. (종종 "
"잘못된 설정이나 버그로 인해 발생됩니다)"

#: packages/lib/models/Setting.js:905
msgid ""
"Specify the port that should be used by the API server. If not set, a "
"default will be used."
msgstr ""
"API 서버가 사용할 포트를 선택해주세요. 선택되지 않으면, 기본 포트를 선택합니"
"다."

#: packages/lib/models/Setting.js:910
msgid "Enable note history"
msgstr "노트 변경 이력 활성화"

#: packages/lib/models/Setting.js:920
msgid "days"
msgstr "일"

#: packages/lib/models/Setting.js:920
#, javascript-format
msgid "%d days"
msgstr "%d 일"

#: packages/lib/models/Setting.js:922
msgid "Keep note history for"
msgstr "다음과 같이 노트 변경 이력을 유지"

#: packages/lib/models/Setting.js:949
msgid "Notebook list growth factor"
msgstr "노트북 목록 증가 인수"

#: packages/lib/models/Setting.js:950 packages/lib/models/Setting.js:963
#: packages/lib/models/Setting.js:976
msgid ""
"The factor property sets how the item will grow or shrink to fit the "
"available space in its container with respect to the other items. Thus an "
"item with a factor of 2 will take twice as much space as an item with a "
"factor of 1.Restart app to see changes."
msgstr ""
"이 인수는 각 항목들이 컨테이너 상에서 가용 공간에 적합하게 증가 혹은 감소되"
"는 방식을 설정합니다. 따라서 인수가 2인 항목은 인수가 1인 항목보다 약 2배 더 "
"많은 공간을 차지하게 될 것입니다. 변경은 애플리케이션을 재시작한 후에 적용됩"
"니다."

#: packages/lib/models/Setting.js:962
msgid "Note list growth factor"
msgstr "노트 목록 증가 인수"

#: packages/lib/models/Setting.js:975
msgid "Note area growth factor"
msgstr "노트 영역 증가 인수"

#: packages/lib/models/Setting.js:1190
#, javascript-format
msgid "Invalid option value: \"%s\". Possible values are: %s."
msgstr "올바르지 않은 옵션 값: \"%s\". 가능한 값은 다음과 같습니다: %s."

#: packages/lib/models/Setting.js:1589
msgid "General"
msgstr "일반"

#: packages/lib/models/Setting.js:1591
msgid "Synchronisation"
msgstr "동기화"

#: packages/lib/models/Setting.js:1593
msgid "Appearance"
msgstr "보기"

#: packages/lib/models/Setting.js:1595
msgid "Note"
msgstr "노트"

#: packages/lib/models/Setting.js:1597
#: packages/lib/services/interop/InteropService.js:49
#: packages/lib/services/interop/InteropService.js:59
msgid "Markdown"
msgstr "마크다운"

#: packages/lib/models/Setting.js:1601
msgid "Application"
msgstr "애플리케이션"

#: packages/lib/models/Setting.js:1605
msgid "Encryption"
msgstr "암호화"

#: packages/lib/models/Setting.js:1607
msgid "Web Clipper"
msgstr "웹 수집기"

#: packages/lib/models/Setting.js:1609
msgid "Keyboard Shortcuts"
msgstr "키보드 바로가기"

#: packages/lib/models/Setting.js:1616
msgid ""
"These plugins enhance the Markdown renderer with additional features. Please "
"note that, while these features might be useful, they are not standard "
"Markdown and thus most of them will only work in Joplin. Additionally, some "
"of them are *incompatible* with the WYSIWYG editor. If you open a note that "
"uses one of these plugins in that editor, you will lose the plugin "
"formatting. It is indicated below which plugins are compatible or not with "
"the WYSIWYG editor."
msgstr ""
"이 플러그인들은 마크다운 렌더러에 부가적인 기능들을 추가합니다. 일부 기능들"
"은 표준 마크다운에서 지원하지 않기 때문에 Jpolin에서만 동작할 수도 있음을 참"
"고하세요. 추가로, 일부 기능들은 위지윅 편집기에 *호환되지 않습니다*. 편집기에"
"서 이 플러그인을 사용하는 노트를 열게 된다면, 플러그인의 편집 내용이 유실될 "
"수도 있습니다. 아래에 어떤 플러그인들이 위지윅 편집기와의 호환되는지 표시됩니"
"다."

#: packages/lib/models/Setting.js:1618
#, javascript-format
msgid "Notes and settings are stored in: %s"
msgstr "노트와 설정값이 다음에 저장되었습니다: %s"

#: packages/lib/models/Resource.js:352
msgid "Not downloaded"
msgstr "다운로드 안됨"

#: packages/lib/models/Resource.js:354
msgid "Downloading"
msgstr "다운로드 중"

#: packages/lib/models/Resource.js:356
msgid "Downloaded"
msgstr "다운로드됨"

#: packages/lib/models/Resource.js:358
msgid "Error"
msgstr "오류"

#: packages/lib/models/Resource.js:403
#, javascript-format
msgid "Attachment conflict: \"%s\""
msgstr "첨부 충돌: \"%s\""

#: packages/lib/models/Resource.js:404
#, javascript-format
msgid ""
"There was a [conflict](%s) on the attachment below.\n"
"\n"
"%s"
msgstr ""
"아래의 첨부에서 [충돌](%s)이 발생했습니다.\n"
"\n"
"%s"

#: packages/lib/models/Tag.js:223
#, javascript-format
msgid "The tag \"%s\" already exists. Please choose a different name."
msgstr "태그 \"%s\"(이)가 이미 존재합니다. 다른 이름을 선택해 주세요."

#: packages/lib/models/Note.js:38
msgid "created date"
msgstr "만든 날짜"

#: packages/lib/models/Note.js:39
msgid "custom order"
msgstr "사용자 정의"

#: packages/lib/models/Note.js:117
msgid "This note does not have geolocation information."
msgstr "이 노트는 위치 정보를 포함하고 있지 않습니다."

#: packages/lib/models/Note.js:525
#, javascript-format
msgid "Cannot copy note to \"%s\" notebook"
msgstr "노트를 \"%s\" 노트북으로 복사할 수 없습니다"

#: packages/lib/models/Note.js:537
#, javascript-format
msgid "Cannot move note to \"%s\" notebook"
msgstr "노트를 \"%s\" 노트북으로 옮길 수 없습니다"

#: packages/lib/models/BaseItem.js:712
msgid "Encrypted"
msgstr "암호화됨"

#: packages/lib/models/BaseItem.js:773
msgid "Encrypted items cannot be modified"
msgstr "암호화된 항목은 변경될 수 없습니다"

#: packages/lib/BaseApplication.js:151 packages/lib/BaseApplication.js:163
#: packages/lib/BaseApplication.js:195
#, javascript-format
msgid "Usage: %s"
msgstr "사용량: %s"

#: packages/lib/BaseApplication.js:230
#, javascript-format
msgid "Unknown flag: %s"
msgstr "알 수 없는 플래그: %s"

#: packages/lib/SyncTargetOneDrive.js:32
msgid "OneDrive"
msgstr "OneDrive"

#: packages/lib/components/shared/config-shared.js:50
msgid "Checking... Please wait."
msgstr "확인 중입니다... 잠시만 기다리세요."

#: packages/lib/components/shared/config-shared.js:52
msgid "Success! Synchronisation configuration appears to be correct."
msgstr "성공! 동기화 설정이 올바릅니다."

#: packages/lib/components/shared/config-shared.js:54
msgid ""
"Error. Please check that URL, username, password, etc. are correct and that "
"the sync target is accessible. The reported error was:"
msgstr ""
"오류. URL을 확인하시거나, 혹은 사용자명이나 비밀번호를 확인해주세요, 또한 목"
"표하는 동기화 장소가 접근 가능한지 확인해주세요. 보고된 오류는 다음과 같습니"
"다:"

#: packages/lib/components/shared/dropbox-login-shared.js:39
msgid "The application has been authorised!"
msgstr "애플리케이션이 성공적으로 허가되었습니다!"

#: packages/lib/components/shared/dropbox-login-shared.js:43
#, javascript-format
msgid ""
"Could not authorise application:\n"
"\n"
"%s\n"
"\n"
"Please try again."
msgstr ""
"애플리케이션을 허가할 수 없습니다:\n"
"\n"
"%s\n"
"\n"
"다시 시도해 주세요."

#: packages/lib/components/shared/encryption-config-shared.js:33
msgid ""
"Please confirm that you would like to re-encrypt your complete database."
msgstr "전체 데이터베이스를 다시 암호화 할것입니다."

#: packages/lib/components/shared/encryption-config-shared.js:39
msgid "Your data is going to be re-encrypted and synced again."
msgstr "데이터가 재 암호화 되고, 다시 동기화 될 것입니다."

#: packages/lib/components/shared/encryption-config-shared.js:49
msgid ""
"Please enter your password in the master key list below before upgrading the "
"key."
msgstr ""
"키를 업그레이드하기 전에 마스터 키 목록에 있는 비밀번호를 입력하십시오."

#: packages/lib/components/shared/encryption-config-shared.js:58
msgid "The master key has been upgraded successfully!"
msgstr "마스터 키가 성공적으로 업그레이드되었습니다!"

#: packages/lib/components/shared/encryption-config-shared.js:60
#, javascript-format
msgid "Could not upgrade master key: %s"
msgstr "마스터 키를 업그레이드할 수 없습니다: %s"

#: packages/lib/components/shared/encryption-config-shared.js:116
#, javascript-format
msgid "Decrypted items: %s / %s"
msgstr "복호화된 항목: %s / %s"

#: packages/lib/onedrive-api.js:392
msgid ""
"Cannot refresh token: authentication data is missing. Starting the "
"synchronisation again may fix the problem."
msgstr ""
"인증 데이터를 찾을 수 없어서 토큰을 새로고침 할 수 없습니다. 동기화를 다시 시"
"도하면 문제가 해결될 수 있습니다."

#: packages/lib/Synchronizer.js:122
#, javascript-format
msgid "Created local items: %d."
msgstr "로컬 항목 생성됨: %d."

#: packages/lib/Synchronizer.js:124
#, javascript-format
msgid "Updated local items: %d."
msgstr "로컬 항목 업데이트됨: %d."

#: packages/lib/Synchronizer.js:126
#, javascript-format
msgid "Created remote items: %d."
msgstr "원격 항목 생성됨: %d."

#: packages/lib/Synchronizer.js:128
#, javascript-format
msgid "Updated remote items: %d."
msgstr "원격 항목 업데이트됨: %d."

#: packages/lib/Synchronizer.js:130
#, javascript-format
msgid "Deleted local items: %d."
msgstr "로컬 항목 삭제됨: %d."

#: packages/lib/Synchronizer.js:132
#, javascript-format
msgid "Deleted remote items: %d."
msgstr "원격 항목 삭제됨: %d."

#: packages/lib/Synchronizer.js:134
#, javascript-format
msgid "Fetched items: %d/%d."
msgstr "가져온 항목: %d/%d."

#: packages/lib/Synchronizer.js:136
msgid "Cancelling..."
msgstr "취소하는 중..."

#: packages/lib/Synchronizer.js:138
#, javascript-format
msgid "Completed: %s"
msgstr "완료됨: %s"

#: packages/lib/Synchronizer.js:140
#, javascript-format
msgid "Last error: %s"
msgstr "최근 오류: %s"

#: packages/lib/Synchronizer.js:247
msgid "Idle"
msgstr "대기"

#: packages/lib/Synchronizer.js:249
msgid "In progress"
msgstr "진행 중"

#: packages/lib/Synchronizer.js:849
msgid ""
"Unknown item type downloaded - please upgrade Joplin to the latest version"
msgstr ""
"알려지지 않은 타입을 다운로드 했습니다 - Joplin을 최신 버전으로 업데이트 해주"
"세요"

#: packages/lib/JoplinServerApi.js:61
#, javascript-format
msgid ""
"Could not connect to Joplin Server. Please check the Synchronisation options "
"in the config screen. Full error was:\n"
"\n"
"%s"
msgstr ""
"Joplin 서버에 연결할 수 없습니다. 동기화 설정 화면에서 설정을 확인해주세요. "
"전체 오류 메시지:\n"
"\n"
"%s"

#: packages/lib/SyncTargetNextcloud.js:25
msgid "Nextcloud"
msgstr "Nextcloud"

#: packages/lib/SyncTargetWebDAV.js:23
msgid "WebDAV"
msgstr "WebDAV"

#: packages/lib/SyncTargetFilesystem.js:18
msgid "File system"
msgstr "파일 시스템"

#: packages/lib/commands/historyForward.js:17
msgid "Forward"
msgstr "앞으로 가기"

#: packages/lib/versionInfo.js:10
#, javascript-format
msgid "Revision: %s (%s)"
msgstr "개정판: %s (%s)"

#: packages/lib/versionInfo.js:22
#, javascript-format
msgid "%s %s (%s, %s)"
msgstr "%s %s (%s, %s)"

#: packages/lib/versionInfo.js:24
#, javascript-format
msgid "Client ID: %s"
msgstr "클라이언트 식별자: %s"

#: packages/lib/versionInfo.js:25
#, javascript-format
msgid "Sync Version: %s"
msgstr "동기화 버전: %s"

#: packages/lib/versionInfo.js:26
#, javascript-format
msgid "Profile Version: %s"
msgstr "프로파일 버전: %s"

#: packages/lib/versionInfo.js:27
#, javascript-format
msgid "Keychain Supported: %s"
msgstr "키체인 지원: %s"

#: packages/lib/services/RevisionService.js:217
msgid "Restored Notes"
msgstr "복구된 노트들"

#: packages/lib/services/interop/InteropService_Exporter_Jex.js:43
msgid "There is no data to export."
msgstr "내보낼 데이터가 없습니다."

#: packages/lib/services/interop/types.js:23
msgid "File"
msgstr "파일"

#: packages/lib/services/interop/types.js:23
msgid "Directory"
msgstr "폴더"

#: packages/lib/services/interop/InteropService_Importer_Md.js:41
msgid "Please specify the notebook where the notes should be imported to."
msgstr "노트를 가져와서 저장할 노트북을 지정해주세요."

#: packages/lib/services/interop/InteropService.js:48
#: packages/lib/services/interop/InteropService.js:57
msgid "Joplin Export File"
msgstr "Joplin 내보내기 파일"

#: packages/lib/services/interop/InteropService.js:50
#: packages/lib/services/interop/InteropService.js:58
msgid "Joplin Export Directory"
msgstr "Joplin 내보내기 폴더"

#: packages/lib/services/interop/InteropService.js:51
msgid "Evernote Export File (as Markdown)"
msgstr "Evernote 내보내기 파일 (마크다운으로)"

#: packages/lib/services/interop/InteropService.js:52
msgid "Evernote Export File (as HTML)"
msgstr "Evernote 내보내기 파일 (HTML로)"

#: packages/lib/services/interop/InteropService.js:60
msgid "HTML File"
msgstr "HTML 파일"

#: packages/lib/services/interop/InteropService.js:61
msgid "HTML Directory"
msgstr "HTML 디렉터리"

#: packages/lib/services/interop/InteropService.js:127
#, javascript-format
msgid "Cannot load \"%s\" module for format \"%s\" and output \"%s\""
msgstr "\"%s\" 모듈(\"%s\" 포맷과 \"%s\" 출력을 위한)을 불러올 수 없습니다"

#: packages/lib/services/interop/InteropService.js:150
#, javascript-format
msgid "Cannot load \"%s\" module for format \"%s\" and target \"%s\""
msgstr "\"%s\" 모듈(\"%s\" 포맷과 \"%s\" 대상을 위한)을 불러올 수 없습니다"

#: packages/lib/services/interop/InteropService.js:194
#: packages/lib/services/interop/InteropService.js:206
#: packages/app-cli/app/command-cp.js:24 packages/app-cli/app/command-cp.js:27
#: packages/app-cli/app/command-import.js:34
#: packages/app-cli/app/command-mv.js:22 packages/app-cli/app/command-mv.js:25
#: packages/app-cli/app/command-use.js:21
#: packages/app-cli/app/command-ren.js:23
#: packages/app-cli/app/command-rmbook.js:25
#: packages/app-cli/app/command-cat.js:25
#: packages/app-cli/app/command-rmnote.js:25
#: packages/app-cli/app/command-attach.js:21
#: packages/app-cli/app/command-export.js:36
#: packages/app-cli/app/command-export.js:40
#: packages/app-cli/app/command-geoloc.js:20
#: packages/app-cli/app/command-search.js:27
#: packages/app-cli/app/command-set.js:32
#: packages/app-cli/app/command-help.js:66
#: packages/app-cli/app/command-todo.js:21
#: packages/app-cli/app/command-tag.js:33
#: packages/app-cli/app/command-tag.js:36
#: packages/app-cli/app/command-tag.js:42
#: packages/app-cli/app/command-tag.js:43
#: packages/app-cli/app/command-tag.js:81
#: packages/app-cli/app/command-tag.js:87
#: packages/app-cli/app/command-done.js:20
#, javascript-format
msgid "Cannot find \"%s\"."
msgstr "\"%s\"를 찾을 수 없습니다."

#: packages/lib/services/interop/InteropService.js:199
#, javascript-format
msgid "Please specify import format for %s"
msgstr "%s 항목에 사용할 가져오기 형식을 지정하세요"

#: packages/lib/services/KeymapService.js:275
msgid "command"
msgstr "명령"

#: packages/lib/services/KeymapService.js:275
#: packages/lib/services/KeymapService.js:280
#, javascript-format
msgid "\"%s\" is missing the required \"%s\" property."
msgstr "\"%s\"에 \"%s\" 필수 속성이 없습니다."

#: packages/lib/services/KeymapService.js:280
#: packages/lib/services/KeymapService.js:287
msgid "accelerator"
msgstr "단축키"

#: packages/lib/services/KeymapService.js:287
#, javascript-format
msgid "Invalid %s: %s."
msgstr "유효하지 않은 %s: %s."

#: packages/lib/services/KeymapService.js:305
#, javascript-format
msgid ""
"Accelerator \"%s\" is used for \"%s\" and \"%s\" commands. This may lead to "
"unexpected behaviour."
msgstr ""
"단축키 \"%s\"는 \"%s\"와 \"%s\" 명령으로 사용 중입니다. 이러한 설정은 예기치 "
"못한 동작을 할 수도 있습니다."

#: packages/lib/services/KeymapService.js:330
#, javascript-format
msgid "Accelerator \"%s\" is not valid."
msgstr "단축키 \"%s\"는 유효하지 않습니다."

#: packages/lib/services/ReportService.js:123
msgid "Items that cannot be synchronised"
msgstr "동기화 할 수 없는 항목"

#: packages/lib/services/ReportService.js:124
msgid ""
"These items will remain on the device but will not be uploaded to the sync "
"target. In order to find these items, either search for the title or the ID "
"(which is displayed in brackets above)."
msgstr ""
"해당 항목들은 기기에 남아 있지만 동기화 대상에 업로드되지는 않을 것입니다. 이"
"런 항목을 찾길 원하신다면 제목 또는 ID로 검색하세요. (상단 괄호 안에 표시되"
"어 있습니다)"

#: packages/lib/services/ReportService.js:129
#, javascript-format
msgid "%s (%s) could not be uploaded: %s"
msgstr "%s (%s) 는 업로드 할 수 없습니다: %s"

#: packages/lib/services/ReportService.js:132
#, javascript-format
msgid "Item \"%s\" could not be downloaded: %s"
msgstr "\"%s\"를 다운로드 할 수 없습니다: %s"

#: packages/lib/services/ReportService.js:139
msgid "Items that cannot be decrypted"
msgstr "항목을 복호화 할 수 없습니다"

#: packages/lib/services/ReportService.js:140
msgid ""
"Joplin failed to decrypt these items multiple times, possibly because they "
"are corrupted or too large. These items will remain on the device but Joplin "
"will no longer attempt to decrypt them."
msgstr ""
"Joplin이 여러 항목에 대해서 복호화를 실패했습니다. 아마도 너무 크거나 혹은 손"
"상되었기 때문일 것입니다. 이 파일들은 기기에 남지만, Joplin은 더이상 이 항목"
"들을 복호화 할 수 없습니다."

#: packages/lib/services/ReportService.js:145
#: packages/app-cli/app/cli-utils.js:140
#, javascript-format
msgid "%s: %s"
msgstr "%s: %s"

#: packages/lib/services/ReportService.js:171
msgid "Attachments"
msgstr "첨부"

#: packages/lib/services/ReportService.js:178
msgid "Downloaded and decrypted"
msgstr "다운로드 및 복호화됨"

#: packages/lib/services/ReportService.js:178
#: packages/lib/services/ReportService.js:179
#: packages/lib/services/ReportService.js:180
#: packages/lib/services/ReportService.js:184
#, javascript-format
msgid "%s: %d"
msgstr "%s: %d"

#: packages/lib/services/ReportService.js:179
msgid "Downloaded and encrypted"
msgstr "다운로드 및 암호화됨"

#: packages/lib/services/ReportService.js:180
msgid "Created locally"
msgstr "로컬에서 생성됨"

#: packages/lib/services/ReportService.js:191
msgid "Attachments that could not be downloaded"
msgstr "첨부 파일을 다운로드할 수 없습니다: %s"

#: packages/lib/services/ReportService.js:195
#, javascript-format
msgid "%s (%s): %s"
msgstr "%s (%s): %s"

#: packages/lib/services/ReportService.js:206
msgid "Sync status (synced items / total items)"
msgstr "동기화 상태 (동기화 완료 항목 / 전체 항목)"

#: packages/lib/services/ReportService.js:210
#, javascript-format
msgid "%s: %d/%d"
msgstr "%s: %d/%d"

#: packages/lib/services/ReportService.js:212
#, javascript-format
msgid "Total: %d/%d"
msgstr "합계: %d/%d"

#: packages/lib/services/ReportService.js:214
#, javascript-format
msgid "Conflicted: %d"
msgstr "충돌됨: %d"

#: packages/lib/services/ReportService.js:215
#, javascript-format
msgid "To delete: %d"
msgstr "삭제됨 : %d"

#: packages/lib/services/ReportService.js:217
msgid "Folders"
msgstr "폴더"

#: packages/lib/services/ReportService.js:223
#, javascript-format
msgid "%s: %d notes"
msgstr "%s: %d 노트"

#: packages/lib/services/ReportService.js:228
msgid "Coming alarms"
msgstr "예정된 알람"

#: packages/lib/services/ReportService.js:232
#, javascript-format
msgid "On %s: %s"
msgstr "%s: %s"

#: packages/lib/services/spellChecker/SpellCheckerService.js:107
msgid "No suggestions"
msgstr "제안 없음"

#: packages/lib/services/spellChecker/SpellCheckerService.js:114
msgid "Add to dictionary"
msgstr "사전에 추가"

#: packages/lib/services/spellChecker/SpellCheckerService.js:153
msgid "Use spell checker"
msgstr "맞춤법 검사기 사용"

#: packages/lib/services/spellChecker/SpellCheckerService.js:173
msgid "Change language"
msgstr "언어 전환"

#: packages/app-cli/app/command-cp.js:13
msgid ""
"Duplicates the notes matching <note> to [notebook]. If no notebook is "
"specified the note is duplicated in the current notebook."
msgstr ""
"<note>와 일치하는 노트를 [노트북]에 복제합니다. 노트북이 특정되지 않았다면 노"
"트는 현재의 노트북에 복제됩니다."

#: packages/app-cli/app/command-ls.js:18
msgid ""
"Displays the notes in the current notebook. Use `ls /` to display the list "
"of notebooks."
msgstr ""
"현재 노트북에 있는 노트를 표시합니다. `ls /`로 노트북의 목록을 확인하실 수 있"
"습니다."

#: packages/app-cli/app/command-ls.js:27
msgid "Displays only the first top <num> notes."
msgstr "맨 처음 <num> 노트만 표시합니다."

#: packages/app-cli/app/command-ls.js:28
msgid "Sorts the item by <field> (eg. title, updated_time, created_time)."
msgstr ""
"항목을 <field>별로 정렬합니다 (예시: title, updated_time, created_time)."

#: packages/app-cli/app/command-ls.js:29
msgid "Reverses the sorting order."
msgstr "정렬 순서를 바꿉니다."

#: packages/app-cli/app/command-ls.js:30
msgid ""
"Displays only the items of the specific type(s). Can be `n` for notes, `t` "
"for to-dos, or `nt` for notes and to-dos (eg. `-tt` would display only the "
"to-dos, while `-tnt` would display notes and to-dos."
msgstr ""
"특정 형식의 항목만 표시합니다. 노트의 경우 `n`, 할 일의 경우 `t`, 노트와 할 "
"일 모두는 `nt` 입니다. (예시: 할 일은 `-tt`, 노트와 할 일은 `-tnt`)."

#: packages/app-cli/app/command-ls.js:31
msgid "Either \"text\" or \"json\""
msgstr "\"text\" 또는 \"json\""

#: packages/app-cli/app/command-ls.js:32 packages/app-cli/app/command-tag.js:18
msgid ""
"Use long list format. Format is ID, NOTE_COUNT (for notebook), DATE, "
"TODO_CHECKED (for to-dos), TITLE"
msgstr ""
"긴 목록 포맷을 사용합니다. 포맷은 ID, NOTE_COUNT (노트북에 해당), DATE, "
"TODO_CHECKED (할 일에 해당), TITLE 입니다"

#: packages/app-cli/app/command-ls.js:63
msgid "Please select a notebook first."
msgstr "노트북을 먼저 선택해주세요."

#: packages/app-cli/app/command-import.js:14
msgid "Imports data into Joplin."
msgstr "데이터를 Joplin으로 가져옵니다."

#: packages/app-cli/app/command-import.js:25
#, javascript-format
msgid "Source format: %s"
msgstr "원본 포맷: %s"

#: packages/app-cli/app/command-import.js:26
msgid "Do not ask for confirmation."
msgstr "더 이상 확인을 묻지 않습니다."

#: packages/app-cli/app/command-import.js:27
#, javascript-format
msgid "Output format: %s"
msgstr "출력 포맷: %s"

#: packages/app-cli/app/command-import.js:65
msgid "Importing notes..."
msgstr "노트를 가져오는 중..."

#: packages/app-cli/app/help-utils.js:56
msgid "Enum"
msgstr "열거"

#: packages/app-cli/app/help-utils.js:56
#, javascript-format
msgid "Type: %s."
msgstr "형태: %s."

#: packages/app-cli/app/help-utils.js:57
#, javascript-format
msgid "Possible values: %s."
msgstr "가능한 값: %s."

#: packages/app-cli/app/help-utils.js:71
#, javascript-format
msgid "Default: %s"
msgstr "기본값:  %s"

#: packages/app-cli/app/help-utils.js:77
msgid "Possible keys/values:"
msgstr "가능한 키/값:"

#: packages/app-cli/app/command-server.js:14
#, javascript-format
msgid ""
"Start, stop or check the API server. To specify on which port it should run, "
"set the api.port config variable. Commands are (%s)."
msgstr ""
"API 서버를 시작, 중지 혹은 확인할수 있습니다. 실행할 포트를 지정하실려면, "
"api.port 변수 설정을 변경해주세요. 명령어는 (%s) 입니다."

#: packages/app-cli/app/command-server.js:38
#, javascript-format
msgid "Server is already running on port %d"
msgstr "서버가 이미 포트 %d에서 동작하고 있습니다"

#: packages/app-cli/app/command-server.js:44
#, javascript-format
msgid "Server is running on port %d"
msgstr "서버가 포트 %d에서 동작하고 있습니다"

#: packages/app-cli/app/command-server.js:44
#: packages/app-cli/app/command-server.js:47
msgid "Server is not running."
msgstr "서버가 동작하지 않습니다."

#: packages/app-cli/app/command-e2ee.js:18
msgid ""
"Manages E2EE configuration. Commands are `enable`, `disable`, `decrypt`, "
"`status`, `decrypt-file` and `target-status`."
msgstr ""
"E2EE(종단간 암호화) 설정을 관리합니다. `enable`, `disable`, `decrypt`, "
"`status`, `target-status`와 같은 명령들이 있습니다."

#: packages/app-cli/app/command-e2ee.js:36
#: packages/app-cli/app/command-e2ee.js:74
msgid "Enter master password:"
msgstr "마스터 키를 넣어주세요:"

#: packages/app-cli/app/command-e2ee.js:38
#: packages/app-cli/app/command-e2ee.js:76
#: packages/app-cli/app/command-e2ee.js:81
msgid "Operation cancelled"
msgstr "작업이 중지되었습니다"

#: packages/app-cli/app/command-e2ee.js:47
msgid ""
"Starting decryption... Please wait as it may take several minutes depending "
"on how much there is to decrypt."
msgstr ""
"복호화를 시작합니다... 복호화 양에 따라서 몇 분 정도 걸릴수 있으니 잠시 기다"
"러주세요."

#: packages/app-cli/app/command-e2ee.js:55
#, javascript-format
msgid "Decrypted items: %d"
msgstr "복호화된 항목: %d"

#: packages/app-cli/app/command-e2ee.js:56
#, javascript-format
msgid "Skipped items: %d (use --retry-failed-items to retry decrypting them)"
msgstr "건너뛴 항목: %d (복호화를 다시 시도하려면 --retry-failed-items를 사용)"

#: packages/app-cli/app/command-e2ee.js:70
msgid "Completed decryption."
msgstr "복호화가 완료되었습니다."

#: packages/app-cli/app/command-mkbook.js:12
msgid "Creates a new notebook."
msgstr "새 노트북을 만듭니다."

#: packages/app-cli/app/command-mv.js:14
msgid "Moves the notes matching <note> to [notebook]."
msgstr "<note>와 일치하는 노트를 [notebook]으로 옮깁니다."

#: packages/app-cli/app/command-config.js:13
msgid ""
"Gets or sets a config value. If [value] is not provided, it will show the "
"value of [name]. If neither [name] nor [value] is provided, it will list the "
"current configuration."
msgstr ""
"설정값을 가져오거나 지정합니다. 만약 [value] 가 제공되지 않았다면, [name]의 "
"값을 표시할 것입니다. [name] 과 [value] 모두 제공되지 않았다면, 현재 설정을 "
"표시할 것입니다."

#: packages/app-cli/app/command-config.js:18
msgid "Also displays unset and hidden config variables."
msgstr "또한 설정하지 않았거나 숨겨진 설정 변수를 표시합니다."

#: packages/app-cli/app/command-config.js:79
#, javascript-format
msgid "%s = %s (%s)"
msgstr "%s = %s (%s)"

#: packages/app-cli/app/command-config.js:81
#, javascript-format
msgid "%s = %s"
msgstr "%s = %s"

#: packages/app-cli/app/command-use.js:12
msgid ""
"Switches to [notebook] - all further operations will happen within this "
"notebook."
msgstr ""
"[notebook]으로 전환 - 앞으로의 모든 작업은 이 노트북 안에서만 해당됩니다."

#: packages/app-cli/app/command-sync.js:29
msgid "Synchronises with remote storage."
msgstr "원격 저장소와 동기화 합니다."

#: packages/app-cli/app/command-sync.js:34
msgid "Sync to provided target (defaults to sync.target config value)"
msgstr "지정된 대상으로 동기화 합니다 (기본값은 sync.target config value)"

#: packages/app-cli/app/command-sync.js:35
msgid "Upgrade the sync target to the latest version."
msgstr "동기화 대상을 최신 버전으로 업그레이드합니다."

#: packages/app-cli/app/command-sync.js:105
#, javascript-format
msgid "Not authentified with %s. Please provide any missing credentials."
msgstr "%s과 인증되지 않았습니다. 증명서를 제공해주세요."

#: packages/app-cli/app/command-sync.js:128
msgid "Synchronisation is already in progress."
msgstr "이미 동기화가 진행중입니다."

#: packages/app-cli/app/command-sync.js:133
#, javascript-format
msgid ""
"Lock file is already being hold. If you know that no synchronisation is "
"taking place, you may delete the lock file at \"%s\" and resume the "
"operation."
msgstr ""
"잠금 파일이 이미 대기중입니다. 만약 동기화가 시작되지 않는다면 \"%s\"에서 잠"
"금 파일을 삭제하고 작업을 재개하실 수 있습니다."

#: packages/app-cli/app/command-sync.js:175
#, javascript-format
msgid "Synchronisation target: %s (%s)"
msgstr "동기화 대상: %s (%s)"

#: packages/app-cli/app/command-sync.js:177
msgid "Cannot initialise synchroniser."
msgstr "동기화를 시작할 수 없습니다."

#: packages/app-cli/app/command-sync.js:207
msgid "Starting synchronisation..."
msgstr "동기화를 시작합니다..."

#: packages/app-cli/app/command-sync.js:230
msgid "Downloading resources..."
msgstr "리소스 다운로드 중..."

#: packages/app-cli/app/command-sync.js:242
#, javascript-format
msgid "Sync target must be upgraded! Run `%s` to proceed."
msgstr "동기화 대상의 업그레이드가 필요합니다! 처리를 위해 `%s` 누르세요."

#: packages/app-cli/app/command-sync.js:260
msgid "Cancelling... Please wait."
msgstr "취소하는 중입니다... 잠시만 기다리세요."

#: packages/app-cli/app/command-ren.js:14
msgid "Renames the given <item> (note or notebook) to <name>."
msgstr "해당 <item> (노트 또는 노트북)의 이름을 <name>로 바꿉니다."

#: packages/app-cli/app/command-rmbook.js:13
msgid "Deletes the given notebook."
msgstr "해당 노트북을 삭제합니다."

#: packages/app-cli/app/command-rmbook.js:17
msgid "Deletes the notebook without asking for confirmation."
msgstr "확인을 거치지 않고 노트북을 삭제합니다."

#: packages/app-cli/app/command-mktodo.js:12
msgid "Creates a new to-do."
msgstr "새 '할 일'을 만듭니다."

#: packages/app-cli/app/command-mktodo.js:16
#: packages/app-cli/app/command-mknote.js:16
msgid "Notes can only be created within a notebook."
msgstr "노트는 노트북 속에서만 만들 수 있습니다."

#: packages/app-cli/app/command-cat.js:14
msgid "Displays the given note."
msgstr "주어진 노트를 표시합니다."

#: packages/app-cli/app/command-cat.js:18
msgid "Displays the complete information about note."
msgstr "노트와 관련된 모든 정보를 표시합니다."

#: packages/app-cli/app/command-edit.js:17
msgid "Edit note."
msgstr "노트를 편집합니다."

#: packages/app-cli/app/command-edit.js:30
msgid ""
"No text editor is defined. Please set it using `config editor <editor-path>`"
msgstr ""
"텍스트 편집기가 지정되지 않았습니다. `config editor <editor-path>` 명령어로 "
"지정해주세요"

#: packages/app-cli/app/command-edit.js:40
msgid "No active notebook."
msgstr "활성화된 노트북이 없습니다."

#: packages/app-cli/app/command-edit.js:46
#, javascript-format
msgid "Note does not exist: \"%s\". Create it?"
msgstr "\"%s\" 노트가 존재하지 않습니다. 새로 만들까요?"

#: packages/app-cli/app/command-edit.js:75
msgid "Starting to edit note. Close the editor to get back to the prompt."
msgstr "노트 편집을 시작합니다. 프롬프트로 가시려면 편집기를 종료해주세요."

#: packages/app-cli/app/command-edit.js:97
msgid "Note has been saved."
msgstr "노트가 저장되었습니다."

#: packages/app-cli/app/app-gui.js:452
msgid "To delete a tag, untag the associated notes."
msgstr "태그를 삭제하려면 먼저 연결된 노트의 태그를 해제해주세요."

#: packages/app-cli/app/app-gui.js:462
msgid "Please select the note or notebook to be deleted first."
msgstr "삭제할 노트나 노트북을 먼저 선택해주세요."

#: packages/app-cli/app/app-gui.js:750
msgid "Press Ctrl+D or type \"exit\" to exit the application"
msgstr "Ctrl+D 키를 누르거나 혹은 \"exit\"를 입력해서 종료해주세요"

#: packages/app-cli/app/command-rmnote.js:13
msgid "Deletes the notes matching <note-pattern>."
msgstr "<note-pattern>에 일치하는 노트를 삭제합니다."

#: packages/app-cli/app/command-rmnote.js:17
msgid "Deletes the notes without asking for confirmation."
msgstr "확인을 거치지 않고 노트를 삭제합니다."

#: packages/app-cli/app/command-rmnote.js:27
#, javascript-format
msgid "%d notes match this pattern. Delete them?"
msgstr "%d개의 노트가 이 패턴과 일치합니다. 이를 삭제할까요?"

#: packages/app-cli/app/command-attach.js:13
msgid "Attaches the given file to the note."
msgstr "주어진 파일을 노트에 첨부합니다."

#: packages/app-cli/app/command-batch.js:10
msgid ""
"Runs the commands contained in the text file. There should be one command "
"per line."
msgstr ""

#: packages/app-cli/app/command-version.js:11
msgid "Displays version information"
msgstr "버전 정보 표시"

#: packages/app-cli/app/command-version.js:16
#, javascript-format
msgid "%s %s (%s)"
msgstr "%s %s (%s)"

#: packages/app-cli/app/command-undone.js:12
msgid "Marks a to-do as non-completed."
msgstr "할 일을 '완료되지 않음'으로 표시합니다."

#: packages/app-cli/app/command-export.js:13
msgid ""
"Exports Joplin data to the given path. By default, it will export the "
"complete database including notebooks, notes, tags and resources."
msgstr ""
"Joplin의 데이터를 주어진 경로로 내보냅니다. 기본적으로 노트북, 노트, 태그, 기"
"타 자원을 포함한 완전한 데이터베이스를 내보내게 됩니다."

#: packages/app-cli/app/command-export.js:23
#, javascript-format
msgid "Destination format: %s"
msgstr "목표 포맷: %s"

#: packages/app-cli/app/command-export.js:23
msgid "Exports only the given note."
msgstr "특정 노트만을 내보냅니다."

#: packages/app-cli/app/command-export.js:23
msgid "Exports only the given notebook."
msgstr "특정 노트북만을 내보냅니다."

#: packages/app-cli/app/command-mknote.js:12
msgid "Creates a new note."
msgstr "새 노트를 만듭니다."

#: packages/app-cli/app/main.js:92
msgid "Type `joplin help` for usage information."
msgstr "사용법에 대한 정보를 알고 싶으시다면 `joplin help`를 입력해주세요."

#: packages/app-cli/app/main.js:94
msgid "Fatal error:"
msgstr "치명적인 오류:"

#: packages/app-cli/app/command-geoloc.js:13
msgid "Displays a geolocation URL for the note."
msgstr "노트 위치 URL을 표시합니다."

#: packages/app-cli/app/gui/NoteWidget.js:36
msgid ""
"Welcome to Joplin!\n"
"\n"
"Type `:help shortcuts` for the list of keyboard shortcuts, or just `:help` "
"for usage information.\n"
"\n"
"For example, to create a notebook press `mb`; to create a note press `mn`."
msgstr ""
"Joplin에 오신 것을 환영합니다!\n"
"\n"
"`:help shortcuts`를 입력하면 키보드 단축키 목록을 확인할 수 있습니다. `:help`"
"를 입력하시면 사용 방법을 확인하실 수 있습니다.\n"
"\n"
"예를 들어 새 노트북을 만들려면 `mb`를, 새 노트를 만들려면 `mn`을 입력해보세"
"요."

#: packages/app-cli/app/gui/NoteWidget.js:48
msgid ""
"One or more items are currently encrypted and you may need to supply a "
"master password. To do so please type `e2ee decrypt`. If you have already "
"supplied the password, the encrypted items are being decrypted in the "
"background and will be available soon."
msgstr ""
"현재 하나 또는 여러개의 항목이 암호화되어 있으며, 해당 마스터 키의 비밀번호"
"를 입력하셔야 합니다. `e2ee decrypt`를 입력하셔서 암호화를 해제해주세요. 비밀"
"번호를 입력하셨다면 백그라운드에서 복호화가 될 것입니다."

#: packages/app-cli/app/gui/NoteWidget.js:50
msgid "You may also type `status` for more information."
msgstr "자세한 내용을 확인하기 위해 status를 입력할 수도 있습니다."

#: packages/app-cli/app/gui/FolderListWidget.js:31
msgid "Search:"
msgstr "검색:"

#: packages/app-cli/app/command-search.js:13
msgid "Searches for the given <pattern> in all the notes."
msgstr "주어진 <pattern>을 모든 노트에서 검색합니다."

#: packages/app-cli/app/command-set.js:22
#, javascript-format
msgid ""
"Sets the property <name> of the given <note> to the given [value]. Possible "
"properties are:\n"
"\n"
"%s"
msgstr ""
"주어진 <note>의 <name> 속성을 주어진 [value]로 설정합니다. 가능한 속성은 다음"
"과 같습니다:\n"
"\n"
"%s"

#: packages/app-cli/app/cli-utils.js:109
#, javascript-format
msgid "Missing required argument: %s"
msgstr "필요한 인자가 없습니다: %s"

#: packages/app-cli/app/cli-utils.js:144
msgid "Your choice: "
msgstr "선택한 항목: "

#: packages/app-cli/app/cli-utils.js:151
#, javascript-format
msgid "Invalid answer: %s"
msgstr "잘못된 답: %s"

#: packages/app-cli/app/cli-utils.js:161 packages/app-cli/app/app.js:138
msgid "Y"
msgstr "예"

#: packages/app-cli/app/cli-utils.js:161 packages/app-cli/app/app.js:138
msgid "n"
msgstr "아니오"

#: packages/app-cli/app/base-command.js:15
msgid "Cannot change encrypted item"
msgstr "암호화된 항목을 변경할 수 없습니다"

#: packages/app-cli/app/command-help.js:13
msgid "Displays usage information."
msgstr "사용량 정보를 보여줍니다."

#: packages/app-cli/app/command-help.js:36
#, javascript-format
msgid "For information on how to customise the shortcuts please visit %s"
msgstr "바로가기를 편집하는 것은 여기서 찾아보실 수 있습니다: %s"

#: packages/app-cli/app/command-help.js:44
msgid "Shortcuts are not available in CLI mode."
msgstr "바로가기는 명령줄 인터페이스 모드에서는 사용할 수 없습니다."

#: packages/app-cli/app/command-help.js:71
msgid ""
"Type `help [command]` for more information about a command; or type `help "
"all` for the complete usage information."
msgstr ""
"명령어에 관한 정보는 `help [command]`를 입력하시면 찾으실 수 있습니다. 'help "
"all'을 입력하시면 완전한 명령어 용법에 대한 정보를 보실 수 있습니다."

#: packages/app-cli/app/command-help.js:73
msgid "The possible commands are:"
msgstr "가능한 명령어는 다음과 같습니다:"

#: packages/app-cli/app/command-help.js:77
msgid ""
"In any command, a note or notebook can be referred to by title or ID, or "
"using the shortcuts `$n` or `$b` for, respectively, the currently selected "
"note or notebook. `$c` can be used to refer to the currently selected item."
msgstr ""
"어느 명령어에서든, 노트 또는 노트북에서 제목이나 ID를 통해 참조할 수 있습니"
"다. 현재 선택된 노트 또는 노트북의 경우 `$n` 이나 `$b`같은 바로가기로, 현재 "
"선택된 항목의 경우 `$c`로 참조할 수 있습니다."

#: packages/app-cli/app/command-help.js:79
msgid "To move from one pane to another, press Tab or Shift+Tab."
msgstr "한 패널에서 다른 패널로 옮기려면 Tab키 또는 Shift+Tab 키를 누르세요."

#: packages/app-cli/app/command-help.js:80
msgid ""
"Use the arrows and page up/down to scroll the lists and text areas "
"(including this console)."
msgstr ""
"화살표 키와 Page Up/Down 키를 눌러 목록이나 텍스트 영역을 스크롤 하세요 (현"
"재 콘솔 포함)."

#: packages/app-cli/app/command-help.js:81
msgid "To maximise/minimise the console, press \"tc\"."
msgstr "콘솔을 최대화/최소화 하려면 \"tc\"를 눌러주세요."

#: packages/app-cli/app/command-help.js:82
msgid "To enter command line mode, press \":\""
msgstr "명령줄 모드로 진입하시려면 \":\"를 눌러주세요."

#: packages/app-cli/app/command-help.js:83
msgid "To exit command line mode, press ESCAPE"
msgstr "명령줄 모드를 종료하시려면 ESC를 눌러주세요"

#: packages/app-cli/app/command-help.js:84
msgid ""
"For the list of keyboard shortcuts and config options, type `help keymap`"
msgstr "키보드 단축키 및 설정 옵션을 변경하려면 `help keymap`을 입력해주세요"

#: packages/app-cli/app/command-todo.js:14
msgid ""
"<todo-command> can either be \"toggle\" or \"clear\". Use \"toggle\" to "
"toggle the given to-do between completed and uncompleted state (If the "
"target is a regular note it will be converted to a to-do). Use \"clear\" to "
"convert the to-do back to a regular note."
msgstr ""
"<todo-command>로 \"toggle\" 이나 \"clear\"를 사용하실 수 있습니다. \"toggle"
"\"은 주어진 '할 일'의 상태를 '완료됨' 또는 '완료되지 않음'으로 바꾸는 데 사용"
"됩니다 (만약 대상이 일반적인 노트일 경우에는 '할 일'로 전환됩니다). \"clear"
"\"는 '할 일'을 일반적인 노트로 변환하는 데 사용됩니다."

#: packages/app-cli/app/command-exit.js:11
msgid "Exits the application."
msgstr "애플리케이션을 종료합니다."

#: packages/app-cli/app/app.js:63
#, javascript-format
msgid "More than one item match \"%s\". Please narrow down your query."
msgstr ""
"\"%s\"에 대한 하나 이상의 항목이 일치합니다. 검색 범위를 한번 좁혀보세요."

#: packages/app-cli/app/app.js:93
msgid "No notebook selected."
msgstr "선택된 노트북이 없습니다."

#: packages/app-cli/app/app.js:99
msgid "No notebook has been specified."
msgstr "특정된 노트북이 없습니다."

#: packages/app-cli/app/app.js:138
msgid "N"
msgstr "아니오"

#: packages/app-cli/app/app.js:138
msgid "y"
msgstr "예"

#: packages/app-cli/app/app.js:171
msgid "Cancelling background synchronisation... Please wait."
msgstr "백그라운드 동기화를 취소하는 중입니다... 잠시만 기다려주세요."

#: packages/app-cli/app/app.js:256
#, javascript-format
msgid "No such command: %s"
msgstr "다음 명령어가 없습니다: %s"

#: packages/app-cli/app/app.js:304
#, javascript-format
msgid "The command \"%s\" is only available in GUI mode"
msgstr "\"%s\" 명령어는 그래픽 인터페이스 모드에서만 사용 가능합니다"

#: packages/app-cli/app/command-status.js:13
msgid "Displays summary about the notes and notebooks."
msgstr "노트와 노트북에 관한 요약 정보를 표시합니다."

#: packages/app-cli/app/command-status.js:44
msgid ""
"To retry decryption of these items. Run `e2ee decrypt --retry-failed-items`"
msgstr ""
"항목들을 다시 복호화하라면 `e2ee decrypt --retry-failed-items`를 실행합니다"

#: packages/app-cli/app/command-tag.js:14
msgid ""
"<tag-command> can be \"add\", \"remove\", \"list\", or \"notetags\" to "
"assign or remove [tag] from [note], to list notes associated with [tag], or "
"to list tags associated with [note]. The command `tag list` can be used to "
"list all the tags (use -l for long option)."
msgstr ""
"[노트]로부터 [태그]를 지우거나 지정할 때, 아니면 [태그]와 관련된 노트의 목록"
"을 확인할 때 <tag-command>로 \"add\", \"remove\", \"list\" 또는 \"notetags\" "
"를 사용하실 수 있습니다. 또한 `tag list` 명령어로 모든 태그의 목록을 확인할 "
"수 있습니다 (긴 태그인 옵션 -l 을 사용하실수 있습니다)."

#: packages/app-cli/app/command-tag.js:90
#, javascript-format
msgid "Invalid command: \"%s\""
msgstr "올바르지 않은 명령어: \"%s\""

#: packages/app-cli/app/command-done.js:14
msgid "Marks a to-do as done."
msgstr "'할 일' 항목을 완료로 표시합니다."

#: packages/app-cli/app/command-done.js:21
#, javascript-format
msgid "Note is not a to-do: \"%s\""
msgstr "노트는 '할 일' 항목이 아닙니다: \"%s\""

#~ msgid "Joplin Server Directory"
#~ msgstr "Joplin 서버 디렉터리"

#~ msgid "Joplin Server username"
#~ msgstr "Joplin 서버 사용자 이름"

#~ msgid "marked text"
#~ msgstr "강조"

#, fuzzy
#~ msgid "Mark"
#~ msgstr "마크업"

#~ msgid "Full Release Notes"
#~ msgstr "전체 릴리즈 노트"

#, fuzzy
#~ msgid ""
#~ "If the font is incorrect or empty, it will default to a generic monospace "
#~ "font."
#~ msgstr ""
#~ "반드시 *고정폭* 글꼴을 사용하여야 정상적으로 작동합니다. 만약 글꼴이 없거"
#~ "나 올바르지 않을 경우, 일반 고정폭 글꼴을 기본값으로 사용합니다."

#~ msgid ""
#~ "This should be a *monospace* font or some elements will render "
#~ "incorrectly. If the font is incorrect or empty, it will default to a "
#~ "generic monospace font."
#~ msgstr ""
#~ "반드시 *고정폭* 글꼴을 사용하여야 정상적으로 작동합니다. 만약 글꼴이 없거"
#~ "나 올바르지 않을 경우, 일반 고정폭 글꼴을 기본값으로 사용합니다."

#~ msgid "Unknown"
#~ msgstr "알 수 없음"

#~ msgid "Checking..."
#~ msgstr "검사 중..."

#~ msgid ""
#~ "The Joplin Nextcloud App is either not installed or misconfigured. Please "
#~ "see the full error message below:"
#~ msgstr ""
#~ "Joplin Nextcloud 애플리케이션이 설치되지 않았거나 잘못 설정되었습니다. 아"
#~ "래의 상세 오류 메시지를 확인해주세요:"

#~ msgid "Show Log"
#~ msgstr "로그 보기"

#~ msgid "Joplin Nextcloud App status:"
#~ msgstr "Joplin Nextcloud 애플리케이션 상태:"

#~ msgid "Check Status"
#~ msgstr "상태 검사"

#~ msgid "Help"
#~ msgstr "도움말"

#~ msgid "OneDrive Dev (For testing only)"
#~ msgstr "OneDrive Dev (실험용)"

#~ msgid ""
#~ "Type a note title or part of its content to jump to it. Or type # "
#~ "followed by a tag name, or @ followed by a notebook name."
#~ msgstr ""
#~ "노트 제목을 적거나 혹은 건너뛰세요. 혹은 #으로 시작하는 태그 이름이나, @"
#~ "로 시작하는 노트북 이름을 적으세요."

#~ msgid "Name"
#~ msgstr "Name"

#~ msgid "Icon"
#~ msgstr "Icon"

#~ msgid "Notebook properties"
#~ msgstr "노트북 속성"

#, javascript-format
#~ msgid "This file could not be opened: %s"
#~ msgstr "다음 파일을 열 수 없습니다: %s"

#~ msgid "emphasized text"
#~ msgstr "강조"

#~ msgid "Click to stop external editing"
#~ msgstr "외부 편집을 그만 두시려면 클릭하세요"

#~ msgid "Content Properties"
#~ msgstr "노트 속성"

#~ msgid "Please create a notebook first."
#~ msgstr "먼저 노트북을 만들어야 합니다."

#~ msgid "Please create a notebook first"
#~ msgstr "먼저 노트북을 만들어야 합니다"

#~ msgid "Usage"
#~ msgstr "사용 방법"

#~ msgid "Move to notebook..."
#~ msgstr "노트북으로 옮기기..."

#, javascript-format
#~ msgid "Move %d notes to notebook \"%s\"?"
#~ msgstr "%d개의 노트를 \"%s\" 노트북으로 옮길까요?"

#~ msgid "Press to set the decryption password."
#~ msgstr "복호화 암호를 설정하려면 누르세요."

#~ msgid "Some items cannot be synchronised. Press for more info."
#~ msgstr "일부 항목들을 동기화할 수 없습니다. 자세한 정보를 보려면 누르세요."

#~ msgid "Show all"
#~ msgstr "모두 표시"

#~ msgid "Errors only"
#~ msgstr "오류 보기"

#, javascript-format
#~ msgid "Database v%s"
#~ msgstr "데이터베이스 v%s"

#, javascript-format
#~ msgid "FTS enabled: %d"
#~ msgstr "FTS 활성됨: %d"

#~ msgid "Exit"
#~ msgstr "종료"

#~ msgid "Select date"
#~ msgstr "날짜 선택"

#~ msgid "Confirm"
#~ msgstr "확인"

#~ msgid "Attach any file"
#~ msgstr "모든 형식의 파일 첨부"

#~ msgid "An unexpected error occured while importing the keymap!"
#~ msgstr "키맵을 가져오는 중에 예기치 못한 오류가 발생했습니다!"

#~ msgid "Unknown log level: %s"
#~ msgstr "알 수 없는 로그 레벨: %s"

#~ msgid "Unknown level ID: %s"
#~ msgstr "알 수 없는 레벨 ID: %s"

#~ msgid "Synchronize"
#~ msgstr "동기화"

#~ msgid "Error loading the keymap from file: %s"
#~ msgstr "파일로부터 키맵을 불러오는 중에 오류가 발생했습니다: %s"

#~ msgid "Error saving the keymap to file: %s"
#~ msgstr "파일에 키맵을 저장하는 중에 오류가 발생했습니다: %s"

#~ msgid "Keymap item %s is invalid because %s is not a valid command."
#~ msgstr "키맵 항목 %s에 유효하지 않은 명령인 %s가 지정되었습니다."

#~ msgid "Keymap item %s is missing the required \"accelerator\" property."
#~ msgstr "키맵 항목 %s에 필수 속성인 \"단축키\"가 없습니다."

#~ msgid "Keymap item %s is invalid because %s is not a valid accelerator."
#~ msgstr "키맵 항목 %s에 유효하지 않은 단축키인 %s가 지정되었습니다."

#~ msgid "Json Export Directory"
#~ msgstr "Json 내보내기 폴더"

#~ msgid ""
#~ "This item is currently encrypted: %s \"%s\". Please wait for all items to "
#~ "be decrypted and try again."
#~ msgstr ""
#~ "이 항목은 암호화되어 있습니다: %s \"%s\". 모든 항목이 복호화 될 때까지 기"
#~ "다린 후 다시 시도하세요."

#, fuzzy
#~ msgid "Remove tag \"%s\" and its descendant tags from all notes?"
#~ msgstr "모든 노트에서 “%s” 태그를 제거할까요?"

#, fuzzy
#~ msgid ""
#~ "Could not synchronise with OneDrive.\n"
#~ "\n"
#~ "This error often happens when using OneDrive for Business, which "
#~ "unfortunately cannot be supported.\n"
#~ "\n"
#~ "Please consider using a regular OneDrive account."
#~ msgstr ""
#~ "OneDrive와 동기화 할 수 없습니다.\n"
#~ "\n"
#~ "이 오류는 OneDrive for Business를 사용할 경우 주로 발생하며, 현재 지원하"
#~ "지 않습니다.\n"
#~ "\n"
#~ "일반 OneDrive 계정을 사용해보시기 바랍니다."

#, fuzzy
#~ msgid "Cannot move tag to this location."
#~ msgstr "노트북을 이 위치로 옮길 수 없습니다"

#~ msgid "Add or remove tags"
#~ msgstr "태그 추가 및 제거"

#~ msgid "Link"
#~ msgstr "링크"

#~ msgid "Front"
#~ msgstr "글꼴"

#~ msgid "Content properties"
#~ msgstr "노트 속성"

#~ msgid "Split"
#~ msgstr "뷰 나누기"

#~ msgid "Resources"
#~ msgstr "리소스: %d."

#~ msgid "Global zoom percentage"
#~ msgstr "전체 확대 비율"

#~ msgid "Synchronisation is already in progress. State: %s"
#~ msgstr "동기화가 이미 진행되고 있습니다. 상태: %s"

#~ msgid "Confirm master password:"
#~ msgstr "마스터 키를 넣어주세요:"

#~ msgid "Confirm password"
#~ msgstr "마스터 키를 넣어주세요"

#~ msgid "Missing required argument: note"
#~ msgstr "필요한 인자가 없습니다: %s"

#~ msgid "Synchronisation status"
#~ msgstr "동기화 상태"

#~ msgid "General Options"
#~ msgstr "일반 옵션"

#~ msgid "Encryption options"
#~ msgstr "암호화 옵션"

#~ msgid "Encryption Options"
#~ msgstr "암호화 옵션"

#~ msgid "Clipper Options"
#~ msgstr "수집기 옵션"

#~ msgid "Permission to write to external storage"
#~ msgstr "카메라 사용 허가"

#~ msgid "Cancel synchronisation"
#~ msgstr "동기화 취소"

#~ msgid "Hide metadata"
#~ msgstr "메타데이터 숨김"

#~ msgid "Show metadata"
#~ msgstr "메타데이터 표시"

#~ msgid "Delete notebook"
#~ msgstr "노트북 삭제"

#~ msgid ""
#~ "Click on the (+) button to create a new note or notebook. Click on the "
#~ "side menu to access your existing notebooks."
#~ msgstr ""
#~ "(+) 버튼을 눌러 새 노트 및 노트북을 만드세요. 측면 메뉴를 눌러 기존의 노트"
#~ "북을 관리하세요."

#~ msgid ""
#~ "You currently have no notebook. Create one by clicking on (+) button."
#~ msgstr "노트북이 없습니다. (+) 버튼을 눌러 새로 만드세요."

#~ msgid "Welcome"
#~ msgstr "환영합니다"

#~ msgid "Separate each tag by a comma."
#~ msgstr "각각의 태그를 쉼표로 구분합니다."

#~ msgid ""
#~ "The path to synchronise with when file system synchronisation is enabled. "
#~ "See `sync.target`."
#~ msgstr ""
#~ "파일 시스템 동기화가 활성화된 경우에 동기화를 할 경로입니다. `sync.target`"
#~ "를 참조하세요."

#~ msgid "State: %s."
#~ msgstr "상태: %s."

#~ msgid "A notebook with this title already exists: \"%s\""
#~ msgstr "같은 제목의 노트북이 이미 있습니다: \"%s\""<|MERGE_RESOLUTION|>--- conflicted
+++ resolved
@@ -15,8 +15,6 @@
 "Content-Transfer-Encoding: 8bit\n"
 "X-Generator: Poedit 2.4.3\n"
 "Plural-Forms: nplurals=1; plural=0;\n"
-"POT-Creation-Date: \n"
-"PO-Revision-Date: \n"
 
 #: packages/app-desktop/bridge.js:106 packages/app-desktop/bridge.js:110
 #: packages/app-desktop/bridge.js:126 packages/app-desktop/bridge.js:134
@@ -1711,8 +1709,6 @@
 msgid_plural "Copy Shareable Links"
 msgstr[0] "공유 링크 복사"
 
-<<<<<<< HEAD
-=======
 #: packages/app-desktop/gui/ShareFolderDialog/ShareFolderDialog.js:138
 #, fuzzy
 msgid "Unshare"
@@ -1771,7 +1767,6 @@
 msgid "Share Notebook"
 msgstr "공유된 노트들"
 
->>>>>>> 4916f4cc
 #: packages/app-desktop/commands/toggleSafeMode.js:18
 msgid "Toggle safe mode"
 msgstr "안전 모드 전환"
@@ -2637,11 +2632,7 @@
 "마크다운 편집기에서 대부분의 텍스트에 사용할 글꼴입니다. 찾지 못한 경우 일반"
 "적으로 균형잡힌 (가변폭) 글꼴이 사용됩니다."
 
-<<<<<<< HEAD
-#: packages/lib/models/Setting.js:704
-=======
 #: packages/lib/models/Setting.js:726
->>>>>>> 4916f4cc
 msgid "Editor monospace font family"
 msgstr "편집기 모노스페이스 글꼴 모음"
 
