--- conflicted
+++ resolved
@@ -7,22 +7,14 @@
 msgstr ""
 "Project-Id-Version: Joplin-CLI 1.0.0\n"
 "Report-Msgid-Bugs-To: \n"
-<<<<<<< HEAD
-"POT-Creation-Date: \n"
-"PO-Revision-Date: \n"
-=======
->>>>>>> ad2b6ef2
 "Last-Translator: Albano Battistella <albano_battistella@hotmail.com>\n"
 "Language-Team: italian\n"
 "Language: it\n"
 "MIME-Version: 1.0\n"
 "Content-Type: text/plain; charset=UTF-8\n"
 "Content-Transfer-Encoding: 8bit\n"
+"X-Generator: Poedit 2.4.3\n"
 "Plural-Forms: nplurals=2; plural=(n != 1);\n"
-<<<<<<< HEAD
-"X-Generator: Poedit 3.2.2\n"
-=======
->>>>>>> ad2b6ef2
 
 #: packages/app-mobile/components/screens/ConfigScreen.tsx:609
 msgid "- Camera: to allow taking a picture and attaching it to a note."
@@ -42,7 +34,6 @@
 msgstr ""
 "- Archiviazione: per consentire il collegamento di file alle note e per "
 "abilitare la sincronizzazione del filesystem."
-<<<<<<< HEAD
 
 #: packages/lib/services/KeymapService.ts:314
 #: packages/lib/services/KeymapService.ts:320
@@ -55,11 +46,11 @@
 
 #: packages/lib/services/plugins/api/JoplinViewsDialogs.ts:71
 msgid "(In plugin: %s)"
-msgstr "(Nel plugin: %s)"
+msgstr ""
 
 #: packages/lib/SyncTargetNone.ts:16
 msgid "(None)"
-msgstr "(Nessuno)"
+msgstr ""
 
 #: packages/lib/models/Setting.ts:386 packages/lib/models/Setting.ts:387
 msgid "(wysiwyg: %s)"
@@ -103,12 +94,12 @@
 #: packages/lib/utils/joplinCloud.ts:136 packages/lib/utils/joplinCloud.ts:137
 #: packages/lib/utils/joplinCloud.ts:138
 msgid "%d GB"
-msgstr "%d GB"
+msgstr ""
 
 #: packages/lib/utils/joplinCloud.ts:133 packages/lib/utils/joplinCloud.ts:134
 #: packages/lib/utils/joplinCloud.ts:135
 msgid "%d GB storage space"
-msgstr "%d GB di spazio di archiviazione"
+msgstr ""
 
 #: packages/lib/models/Setting.ts:1322
 msgid "%d hour"
@@ -121,12 +112,13 @@
 #: packages/lib/utils/joplinCloud.ts:124 packages/lib/utils/joplinCloud.ts:125
 #: packages/lib/utils/joplinCloud.ts:126
 msgid "%d MB"
-msgstr "%d MB"
+msgstr ""
 
 #: packages/lib/utils/joplinCloud.ts:121 packages/lib/utils/joplinCloud.ts:122
 #: packages/lib/utils/joplinCloud.ts:123
+#, fuzzy
 msgid "%d MB per note or attachment"
-msgstr "%d MB per nota o allegato"
+msgstr "Allegati"
 
 #: packages/lib/models/Setting.ts:1319 packages/lib/models/Setting.ts:1320
 #: packages/lib/models/Setting.ts:1321
@@ -269,7 +261,7 @@
 
 #: packages/server/src/routes/admin/users.ts:138
 msgid "Account"
-msgstr "Account"
+msgstr ""
 
 #: packages/app-desktop/gui/ResourceScreen.tsx:95
 msgid "Action"
@@ -277,8 +269,9 @@
 
 #: packages/app-desktop/gui/EncryptionConfigScreen/EncryptionConfigScreen.tsx:183
 #: packages/app-mobile/components/NoteEditor/MarkdownToolbar/MarkdownToolbar.tsx:288
+#, fuzzy
 msgid "Actions"
-msgstr "Azioni"
+msgstr "Azione"
 
 #: packages/app-desktop/gui/EncryptionConfigScreen/EncryptionConfigScreen.tsx:178
 msgid "Active"
@@ -294,8 +287,9 @@
 msgstr "Aggiungi corpo"
 
 #: packages/app-mobile/components/action-button.js:76
+#, fuzzy
 msgid "Add new"
-msgstr "Aggiungi nuova"
+msgstr "Aggiungi titolo"
 
 #: packages/app-desktop/gui/MainScreen/commands/setTags.ts:38
 msgid "Add or remove tags:"
@@ -316,11 +310,11 @@
 #: packages/server/src/services/MustacheService.ts:156
 #: packages/server/src/services/MustacheService.ts:278
 msgid "Admin"
-msgstr "Admin"
+msgstr ""
 
 #: packages/server/src/routes/admin/dashboard.ts:10
 msgid "Admin dashboard"
-msgstr "Pannello di controllo admin"
+msgstr ""
 
 #: packages/app-desktop/gui/ClipperConfigScreen.tsx:148
 msgid "Advanced options"
@@ -346,8 +340,9 @@
 msgstr "Mostra anche le variabili di configurazione non impostate o nascoste."
 
 #: packages/app-desktop/gui/ShareNoteDialog.tsx:203
+#, fuzzy
 msgid "Also publish linked notes"
-msgstr "Pubblica anche le note collegate"
+msgstr "Annulla pubblicazione nota"
 
 #: packages/lib/models/Setting.ts:729
 msgid "Always"
@@ -358,16 +353,12 @@
 "Ambiguous notebook \"%s\". Please use notebook id instead - press \"ti\" to "
 "see the short notebook id or use $b for current selected notebook"
 msgstr ""
-"Taccuino ambiguo \"%s\". Per favore usa l'ID del taccuino - premi \"ti\" per "
-"cercare l'ID breve del taccuino o usa $b per il taccuino corrente"
 
 #: packages/app-cli/app/command-mv.js:29
 msgid ""
 "Ambiguous notebook \"%s\". Please use short notebook id instead - press "
 "\"ti\" to see the short notebook id"
 msgstr ""
-"Taccuino ambiguo \"%s\". Per favore usa l'ID breve del taccuino - premi "
-"\"ti\" per cercare l'ID breve del taccuino"
 
 #: packages/app-desktop/checkForUpdates.ts:197
 msgid "An update is available, do you want to download it now?"
@@ -398,8 +389,9 @@
 msgstr "Scuro Aritim"
 
 #: packages/app-mobile/components/NoteEditor/MarkdownToolbar/MarkdownToolbar.tsx:206
+#, fuzzy
 msgid "Attach"
-msgstr "Allega"
+msgstr "Allega..."
 
 #: packages/app-desktop/gui/NoteEditor/editorCommandDeclarations.ts:53
 #: packages/app-desktop/gui/NoteEditor/NoteBody/TinyMCE/TinyMCE.tsx:591
@@ -421,8 +413,9 @@
 
 #: packages/server/src/models/UserModel.ts:215
 #: packages/server/src/models/UserModel.ts:232
+#, fuzzy
 msgid "attachment"
-msgstr "allegato"
+msgstr "Allegati"
 
 #: packages/lib/models/Resource.ts:423
 msgid "Attachment conflict: \"%s\""
@@ -469,15 +462,16 @@
 
 #: packages/server/src/services/TaskService.ts:28
 msgid "Auto-add disabled accounts for deletion"
-msgstr "Aggiungi automaticamente gli account disabilitati per la cancellazione"
+msgstr ""
 
 #: packages/lib/models/Setting.ts:928
 msgid "Auto-pair braces, parenthesis, quotations, etc."
 msgstr "Auto- accoppia parentesi graffe, parentesi, citazione, ecc."
 
 #: packages/lib/models/Setting.ts:1306
+#, fuzzy
 msgid "Automatically check for updates"
-msgstr "Controlla aggiornamenti automaticamente"
+msgstr "Controlla aggiornamenti..."
 
 #: packages/lib/models/Setting.ts:840
 msgid "Automatically switch theme to match system theme"
@@ -493,7 +487,7 @@
 
 #: packages/lib/utils/joplinCloud.ts:294
 msgid "Basic"
-msgstr "Base"
+msgstr ""
 
 #: packages/app-desktop/gui/NoteEditor/editorCommandDeclarations.ts:33
 #: packages/app-mobile/components/NoteEditor/MarkdownToolbar/MarkdownToolbar.tsx:132
@@ -514,8 +508,9 @@
 msgstr "Elenco puntato"
 
 #: packages/server/src/routes/admin/users.ts:154
+#, fuzzy
 msgid "Can Share"
-msgstr "Può condividere"
+msgstr "Condividi"
 
 #: packages/app-desktop/bridge.ts:196 packages/app-desktop/bridge.ts:217
 #: packages/app-desktop/checkForUpdates.ts:199
@@ -631,15 +626,12 @@
 #: packages/server/src/models/UserModel.ts:214
 msgid "Cannot save %s \"%s\" because it is larger than the allowed limit (%s)"
 msgstr ""
-"Impossibile salvare %s \"%s\" perché è più grande del limite consentito (%s)"
 
 #: packages/server/src/models/UserModel.ts:231
 msgid ""
 "Cannot save %s \"%s\" because it would go over the total allowed size (%s) "
 "for this account"
 msgstr ""
-"Impossibile salvare %s \"%s\" perché supererebbe la dimensione massima "
-"consentita (%s) per questo account"
 
 #: packages/lib/services/share/ShareService.ts:318
 msgid ""
@@ -647,13 +639,10 @@
 "enabled end-to-end encryption. They may do so from the screen Configuration "
 "> Encryption."
 msgstr ""
-"Impossibile condividere il taccuino crittato con %s perché non hanno "
-"abilitato la crittografia end-to-end. Possono attivarla da Opzioni > "
-"Crittografia"
 
 #: packages/app-mobile/components/NoteEditor/SearchPanel.tsx:328
 msgid "Case sensitive"
-msgstr "Case sensitive"
+msgstr ""
 
 #: packages/app-desktop/gui/MainScreen/commands/toggleLayoutMoveMode.ts:7
 msgid "Change application layout"
@@ -757,12 +746,13 @@
 msgstr "Codice"
 
 #: packages/app-desktop/gui/SyncWizard/Dialog.tsx:179
+#, fuzzy
 msgid "Collaborate on notebooks with others"
-msgstr "Collabora su un taccuino con altri"
+msgstr "Per favore prima crea un Taccuino"
 
 #: packages/app-mobile/components/side-menu-content.tsx:333
 msgid "Collapse"
-msgstr "Collassa"
+msgstr ""
 
 #: packages/lib/services/ReportService.ts:305
 msgid "Coming alarms"
@@ -794,8 +784,9 @@
 msgstr "Comandi"
 
 #: packages/app-desktop/gui/MainScreen/commands/commandPalette.ts:7
+#, fuzzy
 msgid "Command palette..."
-msgstr "Comandi..."
+msgstr "Comandi"
 
 #: packages/app-desktop/gui/NotePropertiesDialog.min.js:31
 msgid "Completed"
@@ -811,7 +802,7 @@
 
 #: packages/server/src/services/TaskService.ts:26
 msgid "Compress old changes"
-msgstr "Comprimi le vecchie modifiche"
+msgstr ""
 
 #: packages/app-mobile/components/screens/ConfigScreen.tsx:681
 #: packages/app-mobile/components/side-menu-content.tsx:404
@@ -840,16 +831,18 @@
 msgstr "Conflitti"
 
 #: packages/lib/models/Resource.ts:407
+#, fuzzy
 msgid "Conflicts (attachments)"
-msgstr "Conflitti (allegati)"
+msgstr "Allegati"
 
 #: packages/lib/utils/joplinCloud.ts:171
 msgid "Consolidated billing"
 msgstr ""
 
 #: packages/app-desktop/gui/ConfigScreen/controls/plugins/SearchPlugins.tsx:110
+#, fuzzy
 msgid "Content provided by %s"
-msgstr "Contenuto fornito da %s"
+msgstr "Proprietà del contenuto"
 
 #: packages/app-mobile/components/screens/Note.tsx:940
 msgid "Convert to note"
@@ -857,7 +850,7 @@
 
 #: packages/app-mobile/components/screens/Note.tsx:940
 msgid "Convert to todo"
-msgstr "Converti in \"Da fare\""
+msgstr "Converti in Todo"
 
 #: packages/app-desktop/gui/MenuBar.tsx:492
 #: packages/app-desktop/gui/NoteEditor/editorCommandDeclarations.ts:13
@@ -873,12 +866,14 @@
 #: packages/app-desktop/gui/Sidebar/Sidebar.tsx:391
 #: packages/app-desktop/gui/Sidebar/Sidebar.tsx:405
 #: packages/app-desktop/gui/utils/NoteListUtils.ts:139
+#, fuzzy
 msgid "Copy external link"
-msgstr "Copia link esterno"
+msgstr "Interrompi modifiche esterne"
 
 #: packages/app-desktop/gui/NoteEditor/utils/contextMenu.ts:140
+#, fuzzy
 msgid "Copy image"
-msgstr "Copia immagine"
+msgstr "Copia token"
 
 #: packages/app-desktop/gui/NoteEditor/utils/contextMenu.ts:178
 msgid "Copy Link Address"
@@ -931,8 +926,9 @@
 "%s"
 
 #: packages/app-desktop/gui/ConfigScreen/controls/plugins/PluginsStates.tsx:308
+#, fuzzy
 msgid "Could not connect to plugin repository."
-msgstr "Non è possibile connettersi al catalogo dei plugin."
+msgstr "Non è possibile connettersi al catalogo dei plugin"
 
 #: packages/app-desktop/InteropServiceHelper.ts:190
 msgid "Could not export notes: %s"
@@ -1930,1030 +1926,11 @@
 msgid_plural "Generating links..."
 msgstr[0] "Generazione link..."
 msgstr[1] "Generazione links..."
-=======
-
-#: packages/lib/services/KeymapService.ts:314
-#: packages/lib/services/KeymapService.ts:320
-msgid "\"%s\" is missing the required \"%s\" property."
-msgstr "A \"% s\" manca la proprietà \"% s\" richiesta."
-
-#: packages/app-desktop/gui/ConfigScreen/controls/plugins/PluginBox.tsx:252
-msgid "(%s)"
-msgstr "(%s)"
-
-#: packages/lib/services/plugins/api/JoplinViewsDialogs.ts:71
-msgid "(In plugin: %s)"
-msgstr ""
-
-#: packages/lib/SyncTargetNone.ts:16
-msgid "(None)"
-msgstr ""
-
-#: packages/lib/models/Setting.ts:386 packages/lib/models/Setting.ts:387
-msgid "(wysiwyg: %s)"
-msgstr "(wysiwyg: %s)"
-
-#: packages/app-desktop/gui/MenuBar.tsx:630
-#: packages/app-desktop/gui/MenuBar.tsx:895
-msgid "&Edit"
-msgstr "&Modifica"
-
-#: packages/app-desktop/gui/MenuBar.tsx:505
-#: packages/app-desktop/gui/MenuBar.tsx:585
-#: packages/app-desktop/gui/MenuBar.tsx:891
-msgid "&File"
-msgstr "&File"
-
-#: packages/app-desktop/gui/MenuBar.tsx:745
-msgid "&Go"
-msgstr "&Vai"
-
-#: packages/app-desktop/gui/MenuBar.tsx:777
-msgid "&Help"
-msgstr "&Aiuto"
-
-#: packages/app-desktop/gui/MenuBar.tsx:763
-msgid "&Note"
-msgstr "&Note"
-
-#: packages/app-desktop/gui/MenuBar.tsx:773
-msgid "&Tools"
-msgstr "&Strumenti"
-
-#: packages/app-desktop/gui/MenuBar.tsx:671
-msgid "&View"
-msgstr "&Vista"
-
-#: packages/lib/models/Setting.ts:1492
-msgid "%d days"
-msgstr "%d giorni"
-
-#: packages/lib/utils/joplinCloud.ts:136 packages/lib/utils/joplinCloud.ts:137
-#: packages/lib/utils/joplinCloud.ts:138
-msgid "%d GB"
-msgstr ""
-
-#: packages/lib/utils/joplinCloud.ts:133 packages/lib/utils/joplinCloud.ts:134
-#: packages/lib/utils/joplinCloud.ts:135
-msgid "%d GB storage space"
-msgstr ""
-
-#: packages/lib/models/Setting.ts:1322
-msgid "%d hour"
-msgstr "%d ora"
-
-#: packages/lib/models/Setting.ts:1323 packages/lib/models/Setting.ts:1324
-msgid "%d hours"
-msgstr "%d ore"
-
-#: packages/lib/utils/joplinCloud.ts:124 packages/lib/utils/joplinCloud.ts:125
-#: packages/lib/utils/joplinCloud.ts:126
-msgid "%d MB"
-msgstr ""
-
-#: packages/lib/utils/joplinCloud.ts:121 packages/lib/utils/joplinCloud.ts:122
-#: packages/lib/utils/joplinCloud.ts:123
-#, fuzzy
-msgid "%d MB per note or attachment"
-msgstr "Allegati"
-
-#: packages/lib/models/Setting.ts:1319 packages/lib/models/Setting.ts:1320
-#: packages/lib/models/Setting.ts:1321
-msgid "%d minutes"
-msgstr "%d minuti"
-
-#: packages/app-cli/app/command-rmnote.js:27
-msgid "%d notes match this pattern. Delete them?"
-msgstr "%d note corrispondono. Eliminarle?"
-
-#: packages/app-desktop/gui/utils/NoteListUtils.ts:61
-msgid "%s - Copy"
-msgstr "%s - Copia"
-
-#: packages/lib/services/ReportService.ts:183
-msgid "%s (%s) could not be uploaded: %s"
-msgstr "%s (%s) non può essere caricato: %s"
-
-#: packages/app-desktop/gui/MainScreen/MainScreen.tsx:617
-msgid "%s (%s) would like to share a notebook with you."
-msgstr "%s (%s) vuole condividere un taccuino con te."
-
-#: packages/lib/services/ReportService.ts:262
-msgid "%s (%s): %s"
-msgstr "%s (%s): %s"
-
-#: packages/app-desktop/checkForUpdates.ts:193
-msgid "%s (pre-release)"
-msgstr "%s (pre-rilascio)"
-
-#: packages/lib/models/Setting.ts:893 packages/lib/models/Setting.ts:894
-#: packages/lib/models/Setting.ts:895
-msgid "%s / %s"
-msgstr "%s / %s"
-
-#: packages/lib/models/Setting.ts:892
-msgid "%s / %s / %s"
-msgstr "%s / %s / %s"
-
-#: packages/lib/versionInfo.ts:22
-msgid "%s %s (%s, %s)"
-msgstr "%s %s (%s, %s)"
-
-#: packages/app-cli/app/command-config.js:81
-msgid "%s = %s"
-msgstr "%s = %s"
-
-#: packages/app-cli/app/command-config.js:79
-msgid "%s = %s (%s)"
-msgstr "%s = %s (%s)"
-
-#: packages/lib/services/ReportService.ts:242
-#: packages/lib/services/ReportService.ts:243
-#: packages/lib/services/ReportService.ts:244
-#: packages/lib/services/ReportService.ts:247
-msgid "%s: %d"
-msgstr "%s: %d"
-
-#: packages/lib/services/ReportService.ts:297
-msgid "%s: %d notes"
-msgstr "%s: %d note"
-
-#: packages/lib/services/ReportService.ts:279
-msgid "%s: %d/%d"
-msgstr "%s: %d/%d"
-
-#: packages/app-cli/app/cli-utils.js:140
-#: packages/lib/services/ReportService.ts:217
-msgid "%s: %s"
-msgstr "%s: %s"
-
-#: packages/app-cli/app/command-tag.js:14
-msgid ""
-"<tag-command> can be \"add\", \"remove\", \"list\", or \"notetags\" to "
-"assign or remove [tag] from [note], to list notes associated with [tag], or "
-"to list tags associated with [note]. The command `tag list` can be used to "
-"list all the tags (use -l for long option)."
-msgstr ""
-"<tag-command> può essere \"add\", \"remove\", \"list\", or \"notetags\" per "
-"assegnare o rimuovere [tag] da [note], per mostrare le note associate a "
-"[tag], oppure mostrare i tag associati a [note]. Il comando `tag list` può "
-"essere usato per mostrare tutte le etichette (usa -l per l'opzione lunga)."
-
-#: packages/app-cli/app/command-todo.js:14
-msgid ""
-"<todo-command> can either be \"toggle\" or \"clear\". Use \"toggle\" to "
-"toggle the given to-do between completed and uncompleted state (If the "
-"target is a regular note it will be converted to a to-do). Use \"clear\" to "
-"convert the to-do back to a regular note."
-msgstr ""
-"<todo-command> può essere \"toggle\" or \"clear\". Usa \"toggle\" per "
-"modificare lo stato di un'attività in completato/non completato (se viene "
-"utilizzato su una nota la nota verrà convertita in un'attività). Usa "
-"\"clear\" convertire le attività in normali note."
-
-#: packages/lib/models/Setting.ts:1348
-msgid "A3"
-msgstr "A3"
-
-#: packages/lib/models/Setting.ts:1346
-msgid "A4"
-msgstr "A4"
-
-#: packages/lib/models/Setting.ts:1349
-msgid "A5"
-msgstr "A5"
-
-#: packages/app-desktop/gui/MenuBar.tsx:511
-#: packages/app-desktop/gui/MenuBar.tsx:815
-msgid "About Joplin"
-msgstr "Informazione su Joplin"
-
-# Non è chiaro cosa sia un accelerator senza contesto, non lo trovo nell'applicazione e non credo sia corretto tradurlo con acceleratore.
-# Cercando online ho trovato che
-# "accelerator" fa parte di opzioni
-# relative ai comandi delle API dei
-# Plugins.
-#: packages/lib/services/KeymapService.ts:320
-#: packages/lib/services/KeymapService.ts:325
-msgid "accelerator"
-msgstr "accelerator"
-
-#: packages/lib/services/KeymapService.ts:377
-msgid "Accelerator \"%s\" is not valid."
-msgstr "L'accelerator \"%s\" non è valido."
-
-# Non è chiaro cosa sia un accelerator senza contesto, non lo trovo nell'applicazione e non credo sia corretto tradurlo con acceleratore.
-# Cercando online ho trovato che "accelerator" fa parte di opzioni relative ai comandi delle API dei Plugins.
-#: packages/lib/services/KeymapService.ts:346
-msgid ""
-"Accelerator \"%s\" is used for \"%s\" and \"%s\" commands. This may lead to "
-"unexpected behaviour."
-msgstr ""
-"Accelerator \"%s\" è utilizzato per i comandi \"%s\" e \"%s\". Questo "
-"potrebbe portare a comportamenti inaspettati."
-
-#: packages/app-desktop/gui/MainScreen/MainScreen.tsx:618
-msgid "Accept"
-msgstr "Accetta"
-
-#: packages/server/src/routes/admin/users.ts:138
-msgid "Account"
-msgstr ""
-
-#: packages/app-desktop/gui/ResourceScreen.tsx:95
-msgid "Action"
-msgstr "Azione"
-
-#: packages/app-desktop/gui/EncryptionConfigScreen/EncryptionConfigScreen.tsx:183
-#: packages/app-mobile/components/NoteEditor/MarkdownToolbar/MarkdownToolbar.tsx:288
-#, fuzzy
-msgid "Actions"
-msgstr "Azione"
-
-#: packages/app-desktop/gui/EncryptionConfigScreen/EncryptionConfigScreen.tsx:178
-msgid "Active"
-msgstr "Attivo"
-
-#: packages/app-desktop/gui/KeymapConfig/utils/getLabel.ts:18
-#: packages/app-desktop/gui/MenuBar.tsx:713
-msgid "Actual Size"
-msgstr "Dimensione attuale"
-
-#: packages/app-mobile/components/screens/Note.tsx:1123
-msgid "Add body"
-msgstr "Aggiungi corpo"
-
-#: packages/app-mobile/components/action-button.js:76
-#, fuzzy
-msgid "Add new"
-msgstr "Aggiungi titolo"
-
-#: packages/app-desktop/gui/MainScreen/commands/setTags.ts:38
-msgid "Add or remove tags:"
-msgstr "Aggiungi o rimuovi etichetta:"
-
-#: packages/app-desktop/gui/ShareFolderDialog/ShareFolderDialog.tsx:246
-msgid "Add recipient:"
-msgstr "Aggiungi destinatario:"
-
-#: packages/app-mobile/components/screens/Note.tsx:1198
-msgid "Add title"
-msgstr "Aggiungi titolo"
-
-#: packages/lib/services/spellChecker/SpellCheckerService.ts:132
-msgid "Add to dictionary"
-msgstr "Aggiungi al dizionario"
-
-#: packages/server/src/services/MustacheService.ts:156
-#: packages/server/src/services/MustacheService.ts:278
-msgid "Admin"
-msgstr ""
-
-#: packages/server/src/routes/admin/dashboard.ts:10
-msgid "Admin dashboard"
-msgstr ""
-
-#: packages/app-desktop/gui/ClipperConfigScreen.tsx:148
-msgid "Advanced options"
-msgstr "Opzioni avanzate"
-
-#: packages/app-desktop/gui/StatusScreen/StatusScreen.tsx:175
-msgid "Advanced tools"
-msgstr "Strumenti avanzati"
-
-#: packages/app-desktop/gui/Sidebar/Sidebar.tsx:485
-#: packages/app-mobile/components/screens/notes.js:191
-#: packages/app-mobile/components/side-menu-content.tsx:455
-msgid "All notes"
-msgstr "Tutte le note"
-
-#: packages/lib/onedrive-api-node-utils.js:46
-msgid "All potential ports are in use - please report the issue at %s"
-msgstr ""
-"Tutte le potenziali porte sono in uso - per favore riportare il problema a %s"
-
-#: packages/app-cli/app/command-config.js:18
-msgid "Also displays unset and hidden config variables."
-msgstr "Mostra anche le variabili di configurazione non impostate o nascoste."
-
-#: packages/app-desktop/gui/ShareNoteDialog.tsx:203
-#, fuzzy
-msgid "Also publish linked notes"
-msgstr "Annulla pubblicazione nota"
-
-#: packages/lib/models/Setting.ts:729
-msgid "Always"
-msgstr "Sempre"
-
-#: packages/app-cli/app/command-mv.js:36
-msgid ""
-"Ambiguous notebook \"%s\". Please use notebook id instead - press \"ti\" to "
-"see the short notebook id or use $b for current selected notebook"
-msgstr ""
-
-#: packages/app-cli/app/command-mv.js:29
-msgid ""
-"Ambiguous notebook \"%s\". Please use short notebook id instead - press "
-"\"ti\" to see the short notebook id"
-msgstr ""
-
-#: packages/app-desktop/checkForUpdates.ts:197
-msgid "An update is available, do you want to download it now?"
-msgstr "È disponibile un aggiornamento, vuoi scaricarlo ora?"
-
-#: packages/lib/models/Setting.ts:2400
-msgid "Appearance"
-msgstr "Aspetto"
-
-#: packages/lib/models/Setting.ts:2405
-msgid "Application"
-msgstr "Applicazione"
-
-#: packages/app-desktop/gui/ConfigScreen/ButtonBar.tsx:33
-msgid "Apply"
-msgstr "Applica"
-
-#: packages/app-desktop/gui/ClipperConfigScreen.tsx:45
-msgid "Are you sure you want to renew the authorisation token?"
-msgstr "Sei sicuro di voler rinnovare il token di autorizzazione?"
-
-#: packages/app-desktop/gui/ConfigScreen/ConfigScreen.tsx:507
-msgid "Arguments:"
-msgstr "Argomenti:"
-
-#: packages/lib/models/Setting.ts:404
-msgid "Aritim Dark"
-msgstr "Scuro Aritim"
-
-#: packages/app-mobile/components/NoteEditor/MarkdownToolbar/MarkdownToolbar.tsx:206
-#, fuzzy
-msgid "Attach"
-msgstr "Allega..."
-
-#: packages/app-desktop/gui/NoteEditor/editorCommandDeclarations.ts:53
-#: packages/app-desktop/gui/NoteEditor/NoteBody/TinyMCE/TinyMCE.tsx:591
-#: packages/app-mobile/components/screens/Note.tsx:874
-msgid "Attach file"
-msgstr "Allega file"
-
-#: packages/app-mobile/components/screens/Note.tsx:878
-msgid "Attach photo"
-msgstr "Allega foto"
-
-#: packages/app-mobile/components/screens/Note.tsx:911
-msgid "Attach..."
-msgstr "Allega..."
-
-#: packages/app-cli/app/command-attach.js:13
-msgid "Attaches the given file to the note."
-msgstr "Allega il seguente file alla nota."
-
-#: packages/server/src/models/UserModel.ts:215
-#: packages/server/src/models/UserModel.ts:232
-#, fuzzy
-msgid "attachment"
-msgstr "Allegati"
-
-#: packages/lib/models/Resource.ts:423
-msgid "Attachment conflict: \"%s\""
-msgstr "Conflitto tra gli allegati: \"%s\""
-
-#: packages/lib/models/Setting.ts:725
-msgid "Attachment download behaviour"
-msgstr "Comportamento scaricamento allegati"
-
-#: packages/lib/services/ReportService.ts:233
-msgid "Attachments"
-msgstr "Allegati"
-
-#: packages/lib/services/ReportService.ts:257
-msgid "Attachments that could not be downloaded"
-msgstr "Allegati che non possono essere scaricati"
-
-#: packages/lib/models/Setting.ts:390
-msgid ""
-"Attention: If you change this location, make sure you copy all your content "
-"to it before syncing, otherwise all files will be removed! See the FAQ for "
-"more details: %s"
-msgstr ""
-"Attenzione: se si cambia questa posizione, accertarsi di copiare tutto il "
-"contenuto prima di sincronizzare, altrimenti tutti i file saranno rimossi! "
-"Vedi le FAQ per maggiori dettagli: %s"
-
-#: packages/app-cli/app/command-sync.ts:73
-#: packages/app-cli/app/command-sync.ts:87
-#: packages/app-desktop/gui/OneDriveLoginScreen.tsx:45
-msgid ""
-"Authentication was not completed (did not receive an authentication token)."
-msgstr ""
-"Autenticazione non completata (non è stato ricevuto alcun token di "
-"autenticazione)."
-
-#: packages/app-desktop/gui/ClipperConfigScreen.tsx:149
-msgid "Authorisation token:"
-msgstr "Token autorizzativo:"
-
-#: packages/lib/models/Setting.ts:731
-msgid "Auto"
-msgstr "Auto"
-
-#: packages/server/src/services/TaskService.ts:28
-msgid "Auto-add disabled accounts for deletion"
-msgstr ""
-
-#: packages/lib/models/Setting.ts:928
-msgid "Auto-pair braces, parenthesis, quotations, etc."
-msgstr "Auto- accoppia parentesi graffe, parentesi, citazione, ecc."
-
-#: packages/lib/models/Setting.ts:1306
-#, fuzzy
-msgid "Automatically check for updates"
-msgstr "Controlla aggiornamenti..."
-
-#: packages/lib/models/Setting.ts:840
-msgid "Automatically switch theme to match system theme"
-msgstr "Usa il tema di sistema"
-
-#: packages/app-desktop/gui/ConfigScreen/ButtonBar.tsx:42
-#: packages/app-desktop/gui/ConfigScreen/ConfigScreen.tsx:728
-#: packages/app-desktop/gui/NoteRevisionViewer.min.js:187
-#: packages/app-mobile/components/ScreenHeader.tsx:302
-#: packages/lib/commands/historyBackward.ts:6
-msgid "Back"
-msgstr "Indietro"
-
-#: packages/lib/utils/joplinCloud.ts:294
-msgid "Basic"
-msgstr ""
-
-#: packages/app-desktop/gui/NoteEditor/editorCommandDeclarations.ts:33
-#: packages/app-mobile/components/NoteEditor/MarkdownToolbar/MarkdownToolbar.tsx:132
-msgid "Bold"
-msgstr "Grassetto"
-
-#: packages/app-desktop/gui/ConfigScreen/controls/plugins/PluginsStates.tsx:218
-#: packages/app-desktop/gui/ConfigScreen/controls/plugins/PluginsStates.tsx:308
-msgid "Browse all plugins"
-msgstr "Sfoglia tutti i plugins"
-
-#: packages/app-desktop/gui/ConfigScreen/ConfigScreen.tsx:544
-msgid "Browse..."
-msgstr "Naviga..."
-
-#: packages/app-desktop/gui/NoteEditor/editorCommandDeclarations.ts:63
-msgid "Bulleted List"
-msgstr "Elenco puntato"
-
-#: packages/server/src/routes/admin/users.ts:154
-#, fuzzy
-msgid "Can Share"
-msgstr "Condividi"
-
-#: packages/app-desktop/bridge.ts:196 packages/app-desktop/bridge.ts:217
-#: packages/app-desktop/checkForUpdates.ts:199
-#: packages/app-desktop/gui/ConfigScreen/ConfigScreen.tsx:728
-#: packages/app-desktop/gui/DialogButtonRow.tsx:78
-#: packages/app-desktop/gui/KeymapConfig/ShortcutRecorder.tsx:82
-#: packages/app-desktop/gui/NoteList/NoteList.tsx:168
-#: packages/app-desktop/gui/PromptDialog.tsx:270
-#: packages/app-desktop/gui/ResourceScreen.tsx:170
-#: packages/app-desktop/gui/Sidebar/Sidebar.tsx:318
-#: packages/app-desktop/gui/Sidebar/Sidebar.tsx:665
-#: packages/app-desktop/gui/utils/NoteListUtils.ts:222
-#: packages/app-desktop/services/plugins/UserWebviewDialogButtonBar.tsx:27
-#: packages/app-mobile/components/CameraView.tsx:191
-#: packages/app-mobile/components/ModalDialog.js:70
-#: packages/app-mobile/components/screens/encryption-config.tsx:190
-#: packages/app-mobile/components/screens/Note.tsx:104
-#: packages/app-mobile/components/screens/Note.tsx:586
-#: packages/app-mobile/components/SelectDateTimeDialog.tsx:152
-#: packages/app-mobile/components/side-menu-content.tsx:165
-#: packages/app-mobile/components/side-menu-content.tsx:174
-#: packages/app-mobile/components/side-menu-content.tsx:426
-#: packages/lib/shim-init-node.js:196
-msgid "Cancel"
-msgstr "Annulla"
-
-#: packages/app-cli/app/app.js:138
-msgid "Cancelling background synchronisation... Please wait."
-msgstr ""
-"Annullamento della sincronizzazione in background... Attendere per favore."
-
-#: packages/lib/Synchronizer.ts:189
-msgid "Cancelling..."
-msgstr "Annullamento..."
-
-#: packages/app-cli/app/command-sync.ts:260
-msgid "Cancelling... Please wait."
-msgstr "Annullamento... Attendere per favore."
-
-#: packages/lib/shim-init-node.js:266
-msgid "Cannot access %s"
-msgstr "Non è possibile accedere a %s"
-
-#: packages/app-cli/app/base-command.ts:15
-msgid "Cannot change encrypted item"
-msgstr "Impossibile modificare l'elemento criptato"
-
-#: packages/lib/models/Note.ts:530
-msgid "Cannot copy note to \"%s\" notebook"
-msgstr "Non posso copiare la nota nel Taccuino \"%s\""
-
-#: packages/app-cli/app/command-attach.js:21
-#: packages/app-cli/app/command-cat.js:25 packages/app-cli/app/command-cp.js:24
-#: packages/app-cli/app/command-cp.js:27
-#: packages/app-cli/app/command-done.js:20
-#: packages/app-cli/app/command-export.js:36
-#: packages/app-cli/app/command-export.js:40
-#: packages/app-cli/app/command-geoloc.js:20
-#: packages/app-cli/app/command-help.js:66
-#: packages/app-cli/app/command-import.js:34
-#: packages/app-cli/app/command-mv.js:24 packages/app-cli/app/command-mv.js:45
-#: packages/app-cli/app/command-ren.js:23
-#: packages/app-cli/app/command-rmbook.js:25
-#: packages/app-cli/app/command-rmnote.js:25
-#: packages/app-cli/app/command-search.js:27
-#: packages/app-cli/app/command-set.js:32
-#: packages/app-cli/app/command-tag.js:33
-#: packages/app-cli/app/command-tag.js:36
-#: packages/app-cli/app/command-tag.js:42
-#: packages/app-cli/app/command-tag.js:43
-#: packages/app-cli/app/command-tag.js:81
-#: packages/app-cli/app/command-tag.js:87
-#: packages/app-cli/app/command-todo.js:21
-#: packages/app-cli/app/command-use.js:21
-#: packages/lib/services/interop/InteropService.ts:266
-#: packages/lib/services/interop/InteropService.ts:284
-msgid "Cannot find \"%s\"."
-msgstr "Impossibile trovare \"%s\"."
-
-#: packages/app-cli/app/command-sync.ts:173
-msgid "Cannot initialise synchroniser."
-msgstr "Non è possibile inizializzare la sincronizzazione."
-
-#: packages/lib/services/interop/InteropService.ts:208
-msgid "Cannot load \"%s\" module for format \"%s\" and output \"%s\""
-msgstr ""
-"Impossibile caricare il modulo \"%s\" per il formato \"%s\" e per l'output "
-"\"%s\""
-
-# Target potrebbe significare destinazione
-#: packages/lib/services/interop/InteropService.ts:234
-msgid "Cannot load \"%s\" module for format \"%s\" and target \"%s\""
-msgstr ""
-"Impossibile caricare il modulo \"%s\" per il formato \"%s\" e per il target "
-"\"%s\""
-
-#: packages/lib/models/Note.ts:542
-msgid "Cannot move note to \"%s\" notebook"
-msgstr "Non posso spostare la nota nel Taccuino \"%s\""
-
-#: packages/lib/models/Folder.ts:706
-msgid "Cannot move notebook to this location"
-msgstr "Impossibile spostare il Taccuino in questa posizione"
-
-#: packages/lib/onedrive-api.ts:408
-msgid ""
-"Cannot refresh token: authentication data is missing. Starting the "
-"synchronisation again may fix the problem."
-msgstr ""
-"Non è possibile aggiornare il token. mancano i dati di autenticazione. "
-"Ricominciare la sincronizzazione da capo potrebbe risolvere il problema."
-
-#: packages/server/src/models/UserModel.ts:214
-msgid "Cannot save %s \"%s\" because it is larger than the allowed limit (%s)"
-msgstr ""
-
-#: packages/server/src/models/UserModel.ts:231
-msgid ""
-"Cannot save %s \"%s\" because it would go over the total allowed size (%s) "
-"for this account"
-msgstr ""
-
-#: packages/lib/services/share/ShareService.ts:318
-msgid ""
-"Cannot share encrypted notebook with recipient %s because they have not "
-"enabled end-to-end encryption. They may do so from the screen Configuration "
-"> Encryption."
-msgstr ""
-
-#: packages/app-mobile/components/NoteEditor/SearchPanel.tsx:328
-msgid "Case sensitive"
-msgstr ""
-
-#: packages/app-desktop/gui/MainScreen/commands/toggleLayoutMoveMode.ts:7
-msgid "Change application layout"
-msgstr "Modifica il layout dell'applicazione"
-
-#: packages/lib/services/spellChecker/SpellCheckerService.ts:205
-msgid "Change language"
-msgstr "Cambia lingua"
-
-#: packages/app-desktop/gui/NoteContentPropertiesDialog.tsx:101
-msgid "Characters"
-msgstr "Caratteri"
-
-#: packages/app-desktop/gui/NoteContentPropertiesDialog.tsx:102
-msgid "Characters excluding spaces"
-msgstr "Caratteri esclusi spazi"
-
-#: packages/app-desktop/gui/MenuBar.tsx:528
-#: packages/app-desktop/gui/MenuBar.tsx:790
-msgid "Check for updates..."
-msgstr "Controlla aggiornamenti..."
-
-#: packages/app-desktop/gui/ConfigScreen/ConfigScreen.tsx:194
-#: packages/app-mobile/components/screens/ConfigScreen.tsx:391
-msgid "Check synchronisation configuration"
-msgstr "Controlla la configurazione della sincronizzazione"
-
-#: packages/app-desktop/gui/NoteEditor/editorCommandDeclarations.ts:68
-msgid "Checkbox"
-msgstr "Casella di controllo"
-
-#: packages/app-desktop/gui/NoteEditor/NoteBody/TinyMCE/plugins/lists.js:2149
-msgid "Checkbox list"
-msgstr "Lista di caselle di spunta"
-
-#: packages/lib/components/shared/config-shared.js:67
-msgid "Checking... Please wait."
-msgstr "Controllo... Attendere per favore."
-
-#: packages/app-mobile/components/screens/Note.tsx:881
-msgid "Choose an option"
-msgstr "Scegli un'opzione"
-
-#: packages/app-desktop/gui/ExtensionBadge.min.js:17
-msgid "Chrome Web Store"
-msgstr "Chrome Web Store"
-
-#: packages/app-desktop/gui/EditFolderDialog/Dialog.tsx:146
-#: packages/app-desktop/gui/PromptDialog.tsx:277
-msgid "Clear"
-msgstr "Pulisci"
-
-#: packages/app-mobile/components/SelectDateTimeDialog.tsx:149
-msgid "Clear alarm"
-msgstr "Rimuovi avviso"
-
-#: packages/app-desktop/gui/NoteRevisionViewer.min.js:178
-msgid ""
-"Click \"%s\" to restore the note. It will be copied in the notebook named "
-"\"%s\". The current version of the note will not be replaced or modified."
-msgstr ""
-"Clicca \"%s\" per ripristinare la nota. Verrà copiata nel taccuino "
-"denominato \"%s\". La versione corrente della nota non verrà sostituita o "
-"modificata."
-
-#: packages/app-desktop/gui/NoteEditor/NoteEditor.tsx:387
-msgid "Click to add tags..."
-msgstr "Clicca per aggiungere etichetta..."
-
-#: packages/lib/versionInfo.ts:24
-msgid "Client ID: %s"
-msgstr "ID del Client: %s"
-
-#: packages/app-desktop/gui/NoteContentPropertiesDialog.tsx:171
-#: packages/app-desktop/gui/ShareFolderDialog/ShareFolderDialog.tsx:350
-#: packages/app-desktop/gui/ShareNoteDialog.tsx:221
-#: packages/app-desktop/gui/SyncWizard/Dialog.tsx:336
-#: packages/app-desktop/services/plugins/UserWebviewDialogButtonBar.tsx:30
-#: packages/app-mobile/components/NoteEditor/MarkdownToolbar/MarkdownToolbar.tsx:218
-#: packages/app-mobile/components/NoteEditor/MarkdownToolbar/ToolbarOverflowRows.tsx:91
-#: packages/app-mobile/components/NoteEditor/SearchPanel.tsx:198
-msgid "Close"
-msgstr "Chiudi"
-
-#: packages/app-desktop/gui/KeymapConfig/utils/getLabel.ts:24
-#: packages/app-desktop/gui/MenuBar.tsx:593
-msgid "Close Window"
-msgstr "Chiudi finestra"
-
-#: packages/app-desktop/gui/NoteEditor/editorCommandDeclarations.ts:48
-#: packages/app-mobile/components/NoteEditor/MarkdownToolbar/MarkdownToolbar.tsx:152
-msgid "Code"
-msgstr "Codice"
-
-#: packages/app-desktop/gui/NoteEditor/NoteBody/TinyMCE/TinyMCE.tsx:601
-msgid "Code Block"
-msgstr "Blocco di codice"
-
-#: packages/app-desktop/gui/NoteEditor/NoteBody/TinyMCE/TinyMCE.tsx:1175
-msgid "Code View"
-msgstr "Codice"
-
-#: packages/app-desktop/gui/SyncWizard/Dialog.tsx:179
-#, fuzzy
-msgid "Collaborate on notebooks with others"
-msgstr "Per favore prima crea un Taccuino"
-
-#: packages/app-mobile/components/side-menu-content.tsx:333
-msgid "Collapse"
-msgstr ""
-
-#: packages/lib/services/ReportService.ts:305
-msgid "Coming alarms"
-msgstr "Prossimi avvisi"
-
-#: packages/lib/models/Setting.ts:1406
-msgid ""
-"Comma-separated list of paths to directories to load the certificates from, "
-"or path to individual cert files. For example: /my/cert_dir, /other/custom."
-"pem. Note that if you make changes to the TLS settings, you must save your "
-"changes before clicking on \"Check synchronisation configuration\"."
-msgstr ""
-"Elenco separato da virgole di percorsi alle cartelle per caricare i "
-"certificati o percorso dei singoli file cert. Ad esempio: /my/cert_dir, /"
-"other/custom.pem. Notare che se si apportano modifiche alle impostazioni "
-"TLS, è necessario salvare le modifiche prima di fare clic su \"Verifica "
-"configurazione sincronizzazione\"."
-
-#: packages/lib/services/KeymapService.ts:314
-msgid "command"
-msgstr "comando"
-
-#: packages/app-desktop/gui/KeymapConfig/KeymapConfigScreen.tsx:177
-msgid "Command"
-msgstr "Comando"
-
-#: packages/app-desktop/plugins/GotoAnything.tsx:637
-msgid "Command palette"
-msgstr "Comandi"
-
-#: packages/app-desktop/gui/MainScreen/commands/commandPalette.ts:7
-#, fuzzy
-msgid "Command palette..."
-msgstr "Comandi"
-
-#: packages/app-desktop/gui/NotePropertiesDialog.min.js:31
-msgid "Completed"
-msgstr "Completato"
-
-#: packages/app-cli/app/command-e2ee.ts:79
-msgid "Completed decryption."
-msgstr "Decrittografia completata."
-
-#: packages/lib/Synchronizer.ts:190
-msgid "Completed: %s (%s)"
-msgstr "Completato: %s (%s)"
-
-#: packages/server/src/services/TaskService.ts:26
-msgid "Compress old changes"
-msgstr ""
-
-#: packages/app-mobile/components/screens/ConfigScreen.tsx:681
-#: packages/app-mobile/components/side-menu-content.tsx:404
-msgid "Configuration"
-msgstr "Configurazione"
-
-#: packages/app-mobile/components/screens/encryption-config.tsx:137
-msgid "Confirm password cannot be empty"
-msgstr "La password di conferma non può essere vuota"
-
-#: packages/app-cli/app/command-e2ee.ts:94
-#: packages/app-mobile/components/screens/encryption-config.tsx:168
-msgid "Confirm password:"
-msgstr "Conferma password:"
-
-#: packages/app-desktop/gui/Root.tsx:153
-msgid "Confirmation"
-msgstr "Conferma"
-
-#: packages/lib/services/ReportService.ts:284
-msgid "Conflicted: %d"
-msgstr "Conflitti: %d"
-
-#: packages/lib/models/Folder.ts:112
-msgid "Conflicts"
-msgstr "Conflitti"
-
-#: packages/lib/models/Resource.ts:407
-#, fuzzy
-msgid "Conflicts (attachments)"
-msgstr "Allegati"
-
-#: packages/lib/utils/joplinCloud.ts:171
-msgid "Consolidated billing"
-msgstr ""
-
-#: packages/app-desktop/gui/ConfigScreen/controls/plugins/SearchPlugins.tsx:110
-#, fuzzy
-msgid "Content provided by %s"
-msgstr "Proprietà del contenuto"
-
-#: packages/app-mobile/components/screens/Note.tsx:940
-msgid "Convert to note"
-msgstr "Converti in nota"
-
-#: packages/app-mobile/components/screens/Note.tsx:940
-msgid "Convert to todo"
-msgstr "Converti in Todo"
-
-#: packages/app-desktop/gui/MenuBar.tsx:492
-#: packages/app-desktop/gui/NoteEditor/editorCommandDeclarations.ts:13
-#: packages/app-desktop/gui/NoteEditor/NoteBody/CodeMirror/CodeMirror.tsx:783
-#: packages/app-desktop/gui/NoteEditor/utils/contextMenu.ts:157
-msgid "Copy"
-msgstr "Copia"
-
-#: packages/app-desktop/commands/copyDevCommand.ts:8
-msgid "Copy dev mode command to clipboard"
-msgstr "Copia il comando della modalità sviluppatore negli appunti"
-
-#: packages/app-desktop/gui/Sidebar/Sidebar.tsx:391
-#: packages/app-desktop/gui/Sidebar/Sidebar.tsx:405
-#: packages/app-desktop/gui/utils/NoteListUtils.ts:139
-#, fuzzy
-msgid "Copy external link"
-msgstr "Interrompi modifiche esterne"
-
-#: packages/app-desktop/gui/NoteEditor/utils/contextMenu.ts:140
-#, fuzzy
-msgid "Copy image"
-msgstr "Copia token"
-
-#: packages/app-desktop/gui/NoteEditor/utils/contextMenu.ts:178
-msgid "Copy Link Address"
-msgstr "Copia l'indirizzo del link"
-
-#: packages/app-desktop/gui/utils/NoteListUtils.ts:124
-#: packages/app-mobile/components/screens/Note.tsx:947
-msgid "Copy Markdown link"
-msgstr "Copia il link Markdown"
-
-#: packages/app-desktop/gui/NoteEditor/utils/contextMenu.ts:125
-msgid "Copy path to clipboard"
-msgstr "Copia il percorso negli appunti"
-
-#: packages/app-desktop/gui/ShareNoteDialog.tsx:214
-msgid "Copy Shareable Link"
-msgid_plural "Copy Shareable Links"
-msgstr[0] "Copia link condivisibile"
-msgstr[1] "Copia link condivisibili"
-
-#: packages/app-desktop/gui/ClipperConfigScreen.tsx:153
-msgid "Copy token"
-msgstr "Copia token"
-
-#: packages/lib/components/shared/dropbox-login-shared.js:43
-msgid ""
-"Could not authorise application:\n"
-"\n"
-"%s\n"
-"\n"
-"Please try again."
-msgstr ""
-"Non è stato possibile autorizzare l'applicazione:\n"
-"\n"
-"%s\n"
-"\n"
-"Riprovare per favore."
-
-#: packages/lib/JoplinServerApi.ts:92
-msgid ""
-"Could not connect to Joplin Server. Please check the Synchronisation options "
-"in the config screen. Full error was:\n"
-"\n"
-"%s"
-msgstr ""
-"Non è stato possibile connettersi al Joplin Server. Per favore controllare "
-"le opzioni di sincronizzazione nella relativa schermata di configurazione. "
-"Errore completo era:\n"
-"\n"
-"%s"
-
-#: packages/app-desktop/gui/ConfigScreen/controls/plugins/PluginsStates.tsx:308
-#, fuzzy
-msgid "Could not connect to plugin repository."
-msgstr "Non è possibile connettersi al catalogo dei plugin"
-
-#: packages/app-desktop/InteropServiceHelper.ts:190
-msgid "Could not export notes: %s"
-msgstr "Impossibile esportare le note: %s"
-
-#: packages/app-desktop/gui/ConfigScreen/controls/plugins/useOnInstallHandler.ts:59
-msgid "Could not install plugin: %s"
-msgstr "Non è possibile installare il plugin: %s"
-
-#: packages/app-desktop/services/share/invitationRespond.ts:20
-msgid ""
-"Could not respond to the invitation. Please try again, or check with the "
-"notebook owner if they are still sharing it.\n"
-"\n"
-"The error was: \"%s\""
-msgstr ""
-
-#: packages/lib/components/EncryptionConfigScreen/utils.ts:220
-msgid "Could not upgrade master key: %s"
-msgstr "Non è possibile aggiornare la chiave master: %s"
-
-#: packages/app-desktop/gui/MainScreen/commands/leaveSharedFolder.ts:26
-msgid ""
-"Could not verify the share status of this notebook - aborting. Please try "
-"again when you are connected to the internet."
-msgstr ""
-
-#: packages/app-desktop/gui/PromptDialog.tsx:256
-#, fuzzy
-msgid "Create"
-msgstr "Creato"
-
-#: packages/app-mobile/components/note-list.js:101
-msgid "Create a notebook"
-msgstr "Crea un Taccuino"
-
-#: packages/app-desktop/gui/MainScreen/commands/addProfile.ts:9
-#, fuzzy
-msgid "Create new profile..."
-msgstr "Crea una nuova nota."
-
-#: packages/app-desktop/gui/EditFolderDialog/Dialog.tsx:162
-#, fuzzy
-msgid "Create notebook"
-msgstr "Crea un Taccuino"
-
-#: packages/server/src/routes/admin/users.ts:250
-#, fuzzy
-msgid "Create user"
-msgstr "Creato: %s"
-
-#: packages/app-desktop/gui/NotePropertiesDialog.min.js:29
-msgid "Created"
-msgstr "Creato"
-
-#: packages/lib/models/Note.ts:37
-msgid "created date"
-msgstr "data di creazione"
-
-#: packages/lib/Synchronizer.ts:182
-msgid "Created local items: %d."
-msgstr "Elementi locali creati: %d."
-
-#: packages/lib/services/ReportService.ts:244
-msgid "Created locally"
-msgstr "Creato localmente"
-
-#: packages/lib/Synchronizer.ts:184
-msgid "Created remote items: %d."
-msgstr "Elementi remoti creati: %d."
-
-#: packages/app-desktop/gui/EncryptionConfigScreen/EncryptionConfigScreen.tsx:152
-#, fuzzy
-msgid "Created: "
-msgstr "Creato: %s"
-
-#: packages/app-cli/app/command-import.js:48
-#: packages/app-desktop/gui/ImportScreen.min.js:69
-msgid "Created: %d."
-msgstr "Creato: %d."
-
-#: packages/app-mobile/components/screens/encryption-config.tsx:118
-#: packages/app-mobile/components/screens/Note.tsx:845
-msgid "Created: %s"
-msgstr "Creato: %s"
-
-#: packages/app-cli/app/command-mknote.js:12
-msgid "Creates a new note."
-msgstr "Crea una nuova nota."
-
-#: packages/app-cli/app/command-mkbook.js:12
-msgid "Creates a new notebook."
-msgstr "Crea un nuovo Taccuino."
-
-#: packages/app-cli/app/command-mktodo.js:12
-msgid "Creates a new to-do."
-msgstr "Crea una nuovo \"Cose-da-fare\"."
-
-#: packages/app-desktop/gui/NoteEditor/NoteTitle/NoteTitleBar.tsx:110
-msgid "Creating new %s..."
-msgstr "Creare nuovo %s..."
-
-#: packages/app-mobile/components/screens/ConfigScreen.tsx:567
-msgid "Creating report..."
-msgstr "Creazione report..."
-
-#: packages/app-desktop/checkForUpdates.ts:180
-msgid "Current version is up-to-date."
-msgstr "La versione attuale è aggiornata."
-
-#: packages/lib/models/Note.ts:38
-msgid "custom order"
-msgstr "ordine personalizzato"
-
-#: packages/app-desktop/gui/NoteList/NoteList.tsx:167
-msgid "Custom order"
-msgstr "Ordine personalizzato"
-
-#: packages/lib/models/Setting.ts:1275
-msgid "Custom stylesheet for Joplin-wide app styles"
-msgstr "CSS per gli stili Joplin-wide app"
->>>>>>> ad2b6ef2
-
-#: packages/lib/models/Setting.ts:1258
-msgid "Custom stylesheet for rendered Markdown"
-msgstr "Foglio di stile personalizzato per visualizzare il markdown"
-
-<<<<<<< HEAD
+
+#: packages/app-desktop/gui/ExtensionBadge.min.js:44
+msgid "Get it now:"
+msgstr "Scaricalo subito:"
+
 #: packages/lib/models/Setting.ts:1307
 msgid "Get pre-releases when checking for updates"
 msgstr "Ottieni pre-rilasci durante controllo aggiornamenti"
@@ -4109,1104 +3086,19 @@
 msgstr ""
 
 #: packages/lib/onedrive-api-node-utils.js:118
-=======
-#: packages/lib/models/Setting.ts:1405
-msgid "Custom TLS certificates"
-msgstr "Certificati TLS personalizzati"
-
-#: packages/app-desktop/gui/NoteEditor/editorCommandDeclarations.ts:18
-#: packages/app-desktop/gui/NoteEditor/NoteBody/CodeMirror/CodeMirror.tsx:773
-#: packages/app-desktop/gui/NoteEditor/utils/contextMenu.ts:149
-msgid "Cut"
-msgstr "Taglia"
-
-#: packages/lib/models/Setting.ts:399
-msgid "Dark"
-msgstr "Scuro"
-
-#: packages/server/src/services/MustacheService.ts:111
-msgid "Dashboard"
-msgstr ""
-
-#: packages/app-mobile/components/screens/ConfigScreen.tsx:669
-msgid "Database v%s"
-msgstr "Database v%s"
-
-#: packages/app-desktop/gui/EncryptionConfigScreen/EncryptionConfigScreen.tsx:180
-msgid "Date"
-msgstr ""
-
-#: packages/lib/models/Setting.ts:782
-msgid "Date format"
-msgstr "Formato della data"
-
-#: packages/lib/models/Setting.ts:1492
-msgid "days"
-msgstr "giorni"
-
-#: packages/app-mobile/components/NoteEditor/MarkdownToolbar/MarkdownToolbar.tsx:109
-msgid "Decrease indent level"
-msgstr ""
-
-#: packages/app-cli/app/command-e2ee.ts:64
-msgid "Decrypted items: %d"
-msgstr "Elementi decriptati: %d"
-
-#: packages/lib/components/EncryptionConfigScreen/utils.ts:46
-msgid "Decrypted items: %s / %s"
-msgstr "Elementi decriptati: %s / %s"
-
-#: packages/app-desktop/gui/Sidebar/Sidebar.tsx:734
-#: packages/app-mobile/components/side-menu-content.tsx:413
-msgid "Decrypting items: %d/%d"
-msgstr "Decrittografia elementi: %d/%d"
-
-#: packages/lib/models/Setting.ts:1200 packages/lib/models/Setting.ts:1207
-#: packages/lib/models/Setting.ts:1371
-msgid "Default"
-msgstr "Predefinito"
-
-#: packages/app-cli/app/help-utils.js:71
-msgid "Default: %s"
-msgstr "Predefinito: %s"
-
-#: packages/app-desktop/gui/ConfigScreen/controls/plugins/PluginBox.tsx:185
-#: packages/app-desktop/gui/ResourceScreen.tsx:111
-#: packages/app-desktop/gui/ResourceScreen.tsx:170
-#: packages/app-desktop/gui/Sidebar/Sidebar.tsx:292
-#: packages/app-desktop/gui/utils/NoteListUtils.ts:192
-#: packages/app-desktop/gui/utils/NoteListUtils.ts:222
-#: packages/app-mobile/components/ScreenHeader.tsx:415
-#: packages/app-mobile/components/ScreenHeader.tsx:482
-#: packages/app-mobile/components/screens/Note.tsx:960
-#: packages/app-mobile/components/side-menu-content.tsx:155
-msgid "Delete"
-msgstr "Elimina"
-
-#: packages/app-desktop/gui/ResourceScreen.tsx:169
-msgid "Delete attachment \"%s\"?"
-msgstr "Eliminare allegato \"%s\"?"
-
-#: packages/server/src/services/TaskService.ts:25
-#, fuzzy
-msgid "Delete expired sessions"
-msgstr "Attiva espressioni matematiche"
-
-#: packages/server/src/services/TaskService.ts:20
-#, fuzzy
-msgid "Delete expired tokens"
-msgstr "Eliminare queste %d note?"
-
-#: packages/app-desktop/gui/NoteEditor/editorCommandDeclarations.ts:88
-msgid "Delete line"
-msgstr "Elimina riga"
-
-#: packages/lib/models/Setting.ts:1299
-msgid "Delete local data and re-download from sync target"
-msgstr ""
-"Elimina i dati locali e riscaricali dalla destinazione di sincronizzazione"
-
-#: packages/lib/models/Note.ts:769
-msgid "Delete note \"%s\"?"
-msgstr "Eliminare la nota \"%s\"?"
-
-#: packages/app-cli/app/command-rmnote.js:27
-#: packages/app-mobile/components/screens/Note.tsx:529
-msgid "Delete note?"
-msgstr "Eliminare la nota?"
-
-#: packages/app-desktop/gui/Sidebar/Sidebar.tsx:291
-#: packages/app-mobile/components/side-menu-content.tsx:157
-msgid ""
-"Delete notebook \"%s\"?\n"
-"\n"
-"All notes and sub-notebooks within this notebook will also be deleted."
-msgstr ""
-"Eliminare taccuino \"%s\"?\n"
-"\n"
-"Anche tutte le note e cartelle di questo taccuino saranno eliminati."
-
-#: packages/app-cli/app/command-rmbook.js:26
-#: packages/app-mobile/components/screens/notes.js:155
-msgid ""
-"Delete notebook? All notes and sub-notebooks within this notebook will also "
-"be deleted."
-msgstr ""
-"Eliminare taccuino? Anche tutte le note e cartelle di questo taccuino "
-"saranno eliminate."
-
-#: packages/app-desktop/gui/ConfigScreen/controls/plugins/PluginsStates.tsx:162
-msgid "Delete plugin \"%s\"?"
-msgstr "Eliminare il plugin \"%s\"?"
-
-#: packages/app-mobile/components/ScreenHeader.tsx:417
-#, fuzzy
-msgid "Delete selected notes"
-msgstr "Eliminare queste note?"
-
-#: packages/lib/models/Note.ts:771
-msgid "Delete these %d notes?"
-msgstr "Eliminare queste %d note?"
-
-#: packages/app-desktop/gui/ShareFolderDialog/ShareFolderDialog.tsx:222
-msgid ""
-"Delete this invitation? The recipient will no longer have access to this "
-"shared notebook."
-msgstr ""
-"Cancellare questo invito? Il destinatario non avrà più accesso a questo "
-"taccuino condiviso."
-
-#: packages/lib/Synchronizer.ts:186
-msgid "Deleted local items: %d."
-msgstr "Elementi locali eliminati: %d."
-
-#: packages/lib/Synchronizer.ts:187
-msgid "Deleted remote items: %d."
-msgstr "Elementi remoti eliminati: %d."
-
-#: packages/app-cli/app/command-rmbook.js:13
-msgid "Deletes the given notebook."
-msgstr "Elimina il seguente Taccuino."
-
-#: packages/app-cli/app/command-rmbook.js:17
-msgid "Deletes the notebook without asking for confirmation."
-msgstr "Elimina il Taccuino senza richiedere una conferma."
-
-#: packages/app-cli/app/command-rmnote.js:13
-msgid "Deletes the notes matching <note-pattern>."
-msgstr "Elimina le note che corrispondono a <note-pattern>."
-
-#: packages/app-cli/app/command-rmnote.js:17
-msgid "Deletes the notes without asking for confirmation."
-msgstr "Elimina le note senza chiedere conferma."
-
-#: packages/app-cli/app/command-export.js:23
-msgid "Destination format: %s"
-msgstr "Formato di destinazione: %s"
-
-#: packages/lib/services/interop/types.ts:126
-msgid "Directory"
-msgstr "Cartella"
-
-#: packages/lib/models/Setting.ts:480
-msgid "Directory to synchronise with (absolute path)"
-msgstr "Cartella da sincronizzare con (percorso assoluto)"
-
-#: packages/app-desktop/gui/EncryptionConfigScreen/EncryptionConfigScreen.tsx:156
-#, fuzzy
-msgid "Disable"
-msgstr "Disabilitato"
-
-#: packages/app-desktop/gui/EncryptionConfigScreen/EncryptionConfigScreen.tsx:237
-#: packages/app-mobile/components/screens/encryption-config.tsx:281
-msgid "Disable encryption"
-msgstr "Disattiva Crittografia"
-
-#: packages/app-desktop/gui/MainScreen/MainScreen.tsx:585
-msgid "Disable safe mode and restart"
-msgstr "Disabilita modalità sicura e riavvia"
-
-#: packages/app-desktop/gui/ClipperConfigScreen.tsx:102
-msgid "Disable Web Clipper Service"
-msgstr "Disattiva servizio Web Clipper"
-
-#: packages/app-cli/app/command-e2ee.ts:127
-#: packages/app-desktop/gui/EncryptionConfigScreen/EncryptionConfigScreen.tsx:249
-#: packages/app-desktop/gui/KeymapConfig/KeymapConfigScreen.tsx:138
-#: packages/app-mobile/components/screens/encryption-config.tsx:303
-#: packages/lib/models/Setting.ts:1318
-msgid "Disabled"
-msgstr "Disabilitato"
-
-#: packages/app-desktop/gui/EncryptionConfigScreen/EncryptionConfigScreen.tsx:211
-#: packages/app-mobile/components/screens/encryption-config.tsx:240
-msgid ""
-"Disabling encryption means *all* your notes and attachments are going to be "
-"re-synchronised and sent unencrypted to the sync target. Do you wish to "
-"continue?"
-msgstr ""
-"Disabilitare la crittografia significa *tutti* i tuoi appunti e gli allegati "
-"saranno risincronizzati e inviati in chiaro alla destinazione di "
-"sincronizzazione. Vuoi continuare?"
-
-#: packages/app-mobile/components/screens/Note.tsx:104
-msgid "Discard changes"
-msgstr "Ignora modifiche"
-
-#: packages/app-desktop/gui/NoteEditor/NoteEditor.tsx:454
-msgid "Dismiss"
-msgstr "Non visualizzare più"
-
-#: packages/app-cli/app/command-geoloc.js:13
-msgid "Displays a geolocation URL for the note."
-msgstr "Mostra l'URL di geolocalizzazione per la nota."
-
-#: packages/app-cli/app/command-ls.js:27
-msgid "Displays only the first top <num> notes."
-msgstr "Mostra solo le prima <num> note."
-
-#: packages/app-cli/app/command-ls.js:30
-msgid ""
-"Displays only the items of the specific type(s). Can be `n` for notes, `t` "
-"for to-dos, or `nt` for notes and to-dos (eg. `-tt` would display only the "
-"to-dos, while `-tnt` would display notes and to-dos."
-msgstr ""
-"Mostra solo gli elementi del tipo specificato. Possono essere `n` per le "
-"note, `t` per le \"Cose-da-fare\" o `nt` per note e \"Cose-da-fare\". (es. `-"
-"tt` mostrerà solo le \"Cose-da-fare\", mentre `-tnt` mostrerà sia note che "
-"\"Cose-da-fare\"."
-
-#: packages/app-cli/app/command-status.js:13
-msgid "Displays summary about the notes and notebooks."
-msgstr "Mostra un sommario delle note e dei taccuini."
-
-#: packages/app-cli/app/command-cat.js:18
-msgid "Displays the complete information about note."
-msgstr "Mostra le informazioni complete sulla nota."
-
-#: packages/app-cli/app/command-cat.js:14
-msgid "Displays the given note."
-msgstr "Mostra la seguente nota."
-
-#: packages/app-cli/app/command-ls.js:18
-msgid ""
-"Displays the notes in the current notebook. Use `ls /` to display the list "
-"of notebooks."
-msgstr ""
-"Mostra le Note nel seguente Taccuino. Usa `ls /` per mostrare la lista dei "
-"Taccuini."
-
-#: packages/app-cli/app/command-help.js:13
-msgid "Displays usage information."
-msgstr "Mostra le informazioni di utilizzo."
-
-#: packages/app-cli/app/command-version.js:11
-msgid "Displays version information"
-msgstr "Mostra le informazioni sulla versione"
-
-#: packages/app-desktop/gui/ConfigScreen/ConfigScreen.tsx:643
-#: packages/app-desktop/gui/NoteList/NoteList.tsx:168
-msgid "Do it now"
-msgstr "Fallo subito"
-
-#: packages/app-cli/app/command-import.js:26
-msgid "Do not ask for confirmation."
-msgstr "Non chiedere conferma."
-
-#: packages/lib/components/EncryptionConfigScreen/utils.ts:56
-#, fuzzy
-msgid ""
-"Do not lose the password as, for security purposes, this will be the *only* "
-"way to decrypt the data! To enable encryption, please enter your password "
-"below."
-msgstr ""
-"Abilitare la crittografia significa *tutte* le tue note e gli allegati "
-"verranno risincronizzati e inviati crittografati alla destinazione di "
-"sincronizzazione. Non perdere la password poiché, per motivi di sicurezza, "
-"questo sarà il *solo* modo per decifrare i dati! Per abilitare la "
-"crittografia, inserisci la tua password qui sotto."
-
-#: packages/app-mobile/components/NoteEditor/EditLinkDialog.tsx:149
-msgid "Done"
-msgstr ""
-
-# Tradotto semplicemente con "Scarica" dato che è il testo del tasto per scaricare la nuova versione
-#: packages/app-desktop/checkForUpdates.ts:199
-msgid "Download"
-msgstr "Scarica"
-
-#: packages/app-desktop/gui/ClipperConfigScreen.tsx:140
-msgid "Download and install the relevant extension for your browser:"
-msgstr "Scarica e installa l'estensione adatta per il tuo browser:"
-
-#: packages/lib/models/Resource.ts:355
-msgid "Downloaded"
-msgstr "Scaricato"
-
-#: packages/lib/services/ReportService.ts:242
-msgid "Downloaded and decrypted"
-msgstr "Scaricato e decrittato"
-
-#: packages/lib/services/ReportService.ts:243
-msgid "Downloaded and encrypted"
-msgstr "Scaricato e criptato"
-
-#: packages/lib/models/Resource.ts:354
-msgid "Downloading"
-msgstr "Scaricamento"
-
-#: packages/app-cli/app/command-sync.ts:227
-msgid "Downloading resources..."
-msgstr "Scaricamento risorse..."
-
-#: packages/lib/models/Setting.ts:400
-msgid "Dracula"
-msgstr "Dracula"
-
-#: packages/app-desktop/gui/NoteEditor/NoteBody/TinyMCE/TinyMCE.tsx:1175
-msgid "Drop notes or files here"
-msgstr "Trascina qui note o file"
-
-#: packages/lib/SyncTargetDropbox.js:25
-msgid "Dropbox"
-msgstr "Dropbox"
-
-#: packages/app-desktop/gui/Root.tsx:224
-msgid "Dropbox Login"
-msgstr "Login Dropbox"
-
-#: packages/app-desktop/gui/utils/NoteListUtils.ts:56
-#: packages/app-mobile/components/ScreenHeader.tsx:433
-#: packages/app-mobile/components/ScreenHeader.tsx:488
-msgid "Duplicate"
-msgstr "Duplicare"
-
-#: packages/app-desktop/gui/NoteEditor/editorCommandDeclarations.ts:92
-msgid "Duplicate line"
-msgstr "Duplica riga"
-
-#: packages/app-mobile/components/ScreenHeader.tsx:435
-#, fuzzy
-msgid "Duplicate selected notes"
-msgstr "Duplica riga"
-
-#: packages/app-cli/app/command-cp.js:13
-msgid ""
-"Duplicates the notes matching <note> to [notebook]. If no notebook is "
-"specified the note is duplicated in the current notebook."
-msgstr ""
-"Duplica le note che corrispondono a <note> nel [notebook]. Se nessun "
-"Taccuino è specificato, la nota viene duplicata nel Taccuino corrente."
-
-#: packages/app-desktop/gui/MainScreen/commands/openFolderDialog.ts:12
-#: packages/app-desktop/gui/NoteEditor/NoteBody/TinyMCE/utils/openEditDialog.ts:83
-#: packages/app-mobile/components/screens/Note.tsx:1160
-msgid "Edit"
-msgstr "Modifica"
-
-#: packages/app-desktop/commands/startExternalEditing.ts:10
-msgid "Edit in external editor"
-msgstr "Modifica in un editor esterno"
-
-#: packages/app-mobile/components/NoteEditor/EditLinkDialog.tsx:141
-#, fuzzy
-msgid "Edit link"
-msgstr "Modifica Taccuino"
-
-#: packages/app-cli/app/command-edit.js:17
-msgid "Edit note."
-msgstr "Modifica nota."
-
-#: packages/app-desktop/gui/EditFolderDialog/Dialog.tsx:162
-#: packages/app-mobile/components/screens/folder.js:110
-msgid "Edit notebook"
-msgstr "Modifica Taccuino"
-
-#: packages/app-desktop/commands/editProfileConfig.ts:9
-msgid "Edit profile configuration..."
-msgstr ""
-
-#: packages/app-desktop/gui/NoteContentPropertiesDialog.tsx:139
-#: packages/lib/models/Setting.ts:892 packages/lib/models/Setting.ts:893
-#: packages/lib/models/Setting.ts:894
-msgid "Editor"
-msgstr "Editor"
-
-#: packages/lib/models/Setting.ts:1193
-msgid "Editor font"
-msgstr "Editor caratteri"
-
-#: packages/lib/models/Setting.ts:1219
-msgid "Editor font family"
-msgstr "Editor famiglia caratteri"
-
-#: packages/lib/models/Setting.ts:1185
-msgid "Editor font size"
-msgstr "Editor dimensione caratteri"
-
-#: packages/lib/models/Setting.ts:1238
-msgid "Editor maximum width"
-msgstr ""
-
-#: packages/lib/models/Setting.ts:1231
-msgid "Editor monospace font family"
-msgstr "Editor con carattere a larghezza fissa"
-
-#: packages/app-desktop/gui/NoteEditor/editorCommandDeclarations.ts:100
-#: packages/app-desktop/gui/NoteEditor/editorCommandDeclarations.ts:96
-#, fuzzy
-msgid "Editor: %s"
-msgstr "Editor"
-
-#: packages/app-cli/app/command-ls.js:31
-msgid "Either \"text\" or \"json\""
-msgstr "Sia \"testo\" che \"json\""
-
-#: packages/lib/models/Setting.ts:1372
-msgid "Emacs"
-msgstr "Emacs"
-
-#: packages/app-desktop/gui/SyncWizard/Dialog.tsx:236
-#: packages/server/src/routes/admin/emails.ts:127
-#: packages/server/src/routes/admin/users.ts:134
-msgid "Email"
-msgstr ""
-
-#: packages/server/src/routes/admin/emails.ts:111
-#: packages/server/src/services/MustacheService.ts:127
-msgid "Emails"
-msgstr ""
-
-#: packages/app-desktop/gui/NoteEditor/NoteBody/CodeMirror/CodeMirror.tsx:195
-msgid "emphasised text"
-msgstr "testo sottolineato"
-
-#: packages/app-desktop/gui/EncryptionConfigScreen/EncryptionConfigScreen.tsx:156
-#: packages/app-mobile/components/screens/encryption-config.tsx:182
-msgid "Enable"
-msgstr "Abilitato"
-
-#: packages/lib/models/Setting.ts:1134
-msgid "Enable ^sup^ syntax"
-msgstr "Attiva sintassi ^sup^"
-
-#: packages/lib/models/Setting.ts:1138
-msgid "Enable ++insert++ syntax"
-msgstr "Attiva sintassi ++insert++"
-
-#: packages/lib/models/Setting.ts:1130
-msgid "Enable ==mark== syntax"
-msgstr "Attiva sintassi ==mark=="
-
-#: packages/lib/models/Setting.ts:1133
-msgid "Enable ~sub~ syntax"
-msgstr "Attiva sintassi ~sub~"
-
-#: packages/lib/models/Setting.ts:1136
-msgid "Enable abbreviation syntax"
-msgstr "Abilita abbreviazioni"
-
-#: packages/lib/models/Setting.ts:1127
-msgid "Enable audio player"
-msgstr "Abilita riproduttore audio"
-
-#: packages/lib/models/Setting.ts:1135
-msgid "Enable deflist syntax"
-msgstr "Abilita sintassi deflist"
-
-#: packages/app-desktop/gui/EncryptionConfigScreen/EncryptionConfigScreen.tsx:237
-#: packages/app-mobile/components/screens/encryption-config.tsx:281
-msgid "Enable encryption"
-msgstr "Attiva Crittografia"
-
-#: packages/lib/models/Setting.ts:1131
-msgid "Enable footnotes"
-msgstr "Attiva note a piè pagina"
-
-#: packages/lib/models/Setting.ts:1124
-msgid "Enable Fountain syntax support"
-msgstr "Attiva supporto sintassi Fountain"
-
-#: packages/lib/models/Setting.ts:1121
-msgid "Enable Linkify"
-msgstr "Abilita Linkify"
-
-#: packages/lib/models/Setting.ts:1137
-msgid "Enable markdown emoji"
-msgstr "Abilita emoji markdown"
-
-#: packages/lib/models/Setting.ts:1123
-msgid "Enable math expressions"
-msgstr "Attiva espressioni matematiche"
-
-#: packages/lib/models/Setting.ts:1125
-msgid "Enable Mermaid diagrams support"
-msgstr "Attiva supporto diagrammi Mermaid"
-
-#: packages/lib/models/Setting.ts:1139
-msgid "Enable multimarkdown table extension"
-msgstr "Abilita estensione tavola dei contenuti"
-
-#: packages/lib/models/Setting.ts:1482
-msgid "Enable note history"
-msgstr "Attiva cronologia della nota"
-
-#: packages/lib/models/Setting.ts:1129
-msgid "Enable PDF viewer"
-msgstr "Abilita visualizzatore PDF"
-
-#: packages/lib/models/Setting.ts:1119
-msgid "Enable soft breaks"
-msgstr "Abilita interruzioni soft"
-
-#: packages/lib/models/Setting.ts:1132
-msgid "Enable table of contents extension"
-msgstr "Abilita l'estensione indice"
-
-#: packages/lib/models/Setting.ts:1120
-msgid "Enable typographer support"
-msgstr "Attiva supporto tipografico"
-
-#: packages/lib/models/Setting.ts:1128
-msgid "Enable video player"
-msgstr "Abilita riproduttore video"
-
-#: packages/app-desktop/gui/ClipperConfigScreen.tsx:113
-msgid "Enable Web Clipper Service"
-msgstr "Abilita servizio Web Clipper"
-
-#: packages/app-cli/app/command-e2ee.ts:127
-#: packages/app-desktop/gui/EncryptionConfigScreen/EncryptionConfigScreen.tsx:249
-#: packages/app-mobile/components/screens/encryption-config.tsx:303
-msgid "Enabled"
-msgstr "Attivato"
-
-#: packages/lib/components/EncryptionConfigScreen/utils.ts:51
-#, fuzzy
-msgid ""
-"Enabling encryption means *all* your notes and attachments are going to be "
-"re-synchronised and sent encrypted to the sync target."
-msgstr ""
-"Disabilitare la crittografia significa *tutti* i tuoi appunti e gli allegati "
-"saranno risincronizzati e inviati in chiaro alla destinazione di "
-"sincronizzazione. Vuoi continuare?"
-
-#: packages/lib/models/BaseItem.ts:808
-msgid "Encrypted"
-msgstr "Crittografato"
-
-#: packages/lib/models/BaseItem.ts:868
-msgid "Encrypted items cannot be modified"
-msgstr "Gli elementi crittografati non possono essere modificati"
-
-#: packages/app-mobile/components/side-menu-content.tsx:141
-msgid "Encrypted notebooks cannot be renamed"
-msgstr "I Taccuini crittografati non possono essere rinominati"
-
-#: packages/lib/models/Setting.ts:2407
-msgid "Encryption"
-msgstr "Crittografia"
-
-#: packages/app-mobile/components/screens/ConfigScreen.tsx:400
-#: packages/app-mobile/components/screens/encryption-config.tsx:287
-msgid "Encryption Config"
-msgstr "Configurazione Crittografia"
-
-#: packages/app-cli/app/command-e2ee.ts:127
-#: packages/app-mobile/components/screens/encryption-config.tsx:303
-msgid "Encryption is: %s"
-msgstr "La crittografia è: %s"
-
-#: packages/app-desktop/gui/EncryptionConfigScreen/EncryptionConfigScreen.tsx:172
-#: packages/app-desktop/gui/EncryptionConfigScreen/EncryptionConfigScreen.tsx:271
-#, fuzzy
-msgid "Encryption keys"
-msgstr "La crittografia è:"
-
-#: packages/app-desktop/gui/EncryptionConfigScreen/EncryptionConfigScreen.tsx:249
-#, fuzzy
-msgid "Encryption:"
-msgstr "Crittografia"
-
-#: packages/app-desktop/gui/EncryptionConfigScreen/EncryptionConfigScreen.tsx:247
-#, fuzzy
-msgid "End-to-end encryption"
-msgstr "Attiva Crittografia"
-
-#: packages/app-mobile/components/screens/dropbox-login.js:66
-msgid "Enter code here"
-msgstr "Inserisci qui il codice"
-
-#: packages/app-cli/app/command-e2ee.ts:38
-#: packages/app-cli/app/command-e2ee.ts:84
-msgid "Enter master password:"
-msgstr "Inserisci password principale:"
-
-#: packages/app-mobile/components/screens/folder.js:111
-msgid "Enter notebook title"
-msgstr "Inserisci titolo del Taccuino"
-
-#: packages/app-cli/app/help-utils.js:56
-msgid "Enum"
-msgstr "Enumerare"
-
-#: packages/lib/models/Resource.ts:356
-msgid "Error"
-msgstr "Errore"
-
-#: packages/app-cli/app/command-edit.js:82
-#: packages/app-desktop/commands/startExternalEditing.ts:23
-msgid "Error opening note in editor: %s"
-msgstr "Errore durante l'apertura della nota nell'editor: %s"
-
-#: packages/app-desktop/gui/KeymapConfig/KeymapConfigScreen.tsx:65
-#: packages/app-desktop/gui/MainScreen/commands/leaveSharedFolder.ts:31
-#: packages/lib/services/KeymapService.ts:203
-msgid "Error: %s"
-msgstr "Errore %s"
-
-#: packages/lib/components/shared/config-shared.js:71
-msgid ""
-"Error. Please check that URL, username, password, etc. are correct and that "
-"the sync target is accessible. The reported error was:"
-msgstr ""
-"Errore. Per favore controllare che URL, nome utente, password, etc. siano "
-"corretti e che la destinazione di sincronizzazione sia accessibile. L'errore "
-"riportato era:"
-
-#: packages/app-mobile/components/screens/log.js:117
-msgid "Errors only"
-msgstr "Solo gli errori"
-
-#: packages/lib/services/interop/InteropService.ts:88
-msgid "Evernote Export File (as HTML)"
-msgstr "Esporta files di Evernote (come HTML)"
-
-#: packages/lib/services/interop/InteropService.ts:79
-msgid "Evernote Export File (as Markdown)"
-msgstr "Esporta files di Evernote (come Markdown)"
-
-#: packages/app-cli/app/command-exit.js:11
-msgid "Exits the application."
-msgstr "Esci dall'applicazione."
-
-#: packages/app-mobile/components/side-menu-content.tsx:333
-msgid "Expand"
-msgstr ""
-
-#: packages/app-desktop/gui/KeymapConfig/KeymapConfigScreen.tsx:171
-#: packages/app-desktop/gui/Sidebar/Sidebar.tsx:375
-#: packages/app-desktop/gui/utils/NoteListUtils.ts:185
-msgid "Export"
-msgstr "Esporta"
-
-#: packages/app-desktop/gui/MenuBar.tsx:547
-#: packages/app-desktop/gui/MenuBar.tsx:603
-msgid "Export all"
-msgstr "Esporta tutto"
-
-#: packages/app-desktop/gui/StatusScreen/StatusScreen.tsx:178
-msgid "Export debug report"
-msgstr "Esporta il report di debug"
-
-#: packages/app-mobile/components/screens/ConfigScreen.tsx:567
-msgid "Export Debug Report"
-msgstr "Esporta il Report di Debug"
-
-#: packages/app-mobile/components/screens/ConfigScreen.tsx:572
-msgid "Export profile"
-msgstr "Esporta profilo"
-
-#: packages/app-mobile/components/screens/ConfigScreen.tsx:572
-msgid "Exporting profile..."
-msgstr "Esportazione profilo..."
-
-#: packages/app-desktop/InteropServiceHelper.ts:170
-msgid "Exporting to \"%s\" as \"%s\" format. Please wait..."
-msgstr "Esportazione da \"%s\" in formato \"%s\". Per favore attendere..."
-
-#: packages/app-cli/app/command-export.js:13
-msgid ""
-"Exports Joplin data to the given path. By default, it will export the "
-"complete database including notebooks, notes, tags and resources."
-msgstr ""
-"Esporta i dati da Joplin nella cartella selezionata. Come impostazione "
-"predefinita verrà esportato il database completo, inclusi i taccuini, note, "
-"etichette e risorse."
-
-#: packages/app-cli/app/command-export.js:23
-msgid "Exports only the given note."
-msgstr "Esporta solo la seguente nota."
-
-#: packages/app-cli/app/command-export.js:23
-msgid "Exports only the given notebook."
-msgstr "Esporta solo il seguente Taccuino."
-
-#: packages/lib/models/Setting.ts:1468
-msgid "Fail-safe"
-msgstr "Fail-safe"
-
-#: packages/lib/models/Setting.ts:1469
-msgid ""
-"Fail-safe: Do not wipe out local data when sync target is empty (often the "
-"result of a misconfiguration or bug)"
-msgstr ""
-"Fail-safe: Non rimuovere i dati locale quando la destinazione di sinc è "
-"vuota (spesso il risultato di una mal configurazione o di un bug)"
-
-#: packages/app-cli/app/main.js:95
-msgid "Fatal error:"
-msgstr "Errore fatale:"
-
-#: packages/app-mobile/components/screens/ConfigScreen.tsx:589
-msgid "Feature flags"
-msgstr "Flag di funzionalità"
-
-#: packages/lib/Synchronizer.ts:188
-msgid "Fetched items: %d/%d."
-msgstr "Elementi recuperati: %d/%d."
-
-#: packages/app-desktop/gui/Sidebar/Sidebar.tsx:739
-#: packages/app-mobile/components/side-menu-content.tsx:418
-msgid "Fetching resources: %d/%d"
-msgstr "Recupero risorse: %d/%d"
-
-#: packages/lib/services/interop/types.ts:126
-msgid "File"
-msgstr "File"
-
-#: packages/lib/SyncTargetFilesystem.js:18
-msgid "File system"
-msgstr "File system"
-
-#: packages/app-mobile/components/screens/NoteTagsDialog.js:190
-#, fuzzy
-msgid "Filter tags"
-msgstr "Nuovi tag:"
-
-#: packages/app-mobile/components/NoteEditor/MarkdownToolbar/MarkdownToolbar.tsx:218
-msgid "Find and replace"
-msgstr ""
-
-#: packages/app-mobile/components/NoteEditor/SearchPanel.tsx:250
-#, fuzzy
-msgid "Find: "
-msgstr "Trovato: %d."
-
-#: packages/app-desktop/gui/ExtensionBadge.min.js:10
-msgid "Firefox Extension"
-msgstr "Estensione Firefox"
-
-#: packages/app-mobile/components/screens/ConfigScreen.tsx:569
-msgid "Fix search index"
-msgstr "Correggi indice di ricerca"
-
-#: packages/app-mobile/components/screens/ConfigScreen.tsx:569
-msgid "Fixing search index..."
-msgstr "Correzione indice di ricerca..."
-
-#: packages/app-desktop/gui/MenuBar.tsx:751
-#: packages/app-desktop/gui/NoteEditor/commands/focusElementNoteBody.ts:7
-#: packages/app-desktop/gui/NoteEditor/commands/focusElementNoteTitle.ts:7
-#: packages/app-desktop/gui/NoteList/commands/focusElementNoteList.ts:9
-#: packages/app-desktop/gui/Sidebar/commands/focusElementSideBar.ts:9
-msgid "Focus"
-msgstr "Focus"
-
-#: packages/lib/models/Setting.ts:1068 packages/lib/models/Setting.ts:1085
-msgid "Focus body"
-msgstr "Focus sul testo"
-
-#: packages/lib/models/Setting.ts:1067 packages/lib/models/Setting.ts:1084
-msgid "Focus title"
-msgstr "Focus sul titolo"
-
-#: packages/lib/services/ReportService.ts:289
-msgid "Folders"
-msgstr "Cartelle"
-
-#: packages/app-mobile/components/screens/ConfigScreen.tsx:572
-msgid "For debugging purpose only: export your profile to an external SD card."
-msgstr ""
-"Solo per scopo di debugging: esporta il tuo profilo su una scheda SD esterna."
-
-#: packages/lib/models/Setting.ts:1449
-msgid "For example \"%s\""
-msgstr ""
-
-#: packages/app-cli/app/command-help.js:36
-msgid "For information on how to customise the shortcuts please visit %s"
-msgstr ""
-"Per informazioni su come personalizzare le scorciatoie si prega di visitare "
-"%s"
-
-#: packages/app-mobile/components/screens/encryption-config.tsx:291
-msgid ""
-"For more information about End-To-End Encryption (E2EE) and advice on how to "
-"enable it please check the documentation:"
-msgstr ""
-"Per ulteriori informazioni sulla crittografia end-to-end (E2EE) e consigli "
-"su come abilitarlo, consultare la documentazione:"
-
-#: packages/app-cli/app/command-help.js:84
-msgid ""
-"For the list of keyboard shortcuts and config options, type `help keymap`"
-msgstr ""
-"Per l'elenco delle scorciatoie da tastiera e delle opzioni di "
-"configurazione, digita `help keymap`"
-
-#: packages/lib/models/Setting.ts:632
-msgid "Force path style"
-msgstr ""
-
-#: packages/app-mobile/components/NoteEditor/MarkdownToolbar/MarkdownToolbar.tsx:276
-#, fuzzy
-msgid "Formatting"
-msgstr "Informazioni"
-
-#: packages/lib/commands/historyForward.ts:6
-msgid "Forward"
-msgstr "Invia"
-
-#: packages/app-cli/app/command-import.js:47
-#: packages/app-desktop/gui/ImportScreen.min.js:68
-msgid "Found: %d."
-msgstr "Trovato: %d."
-
-#: packages/app-mobile/components/screens/ConfigScreen.tsx:675
-msgid "FTS enabled: %d"
-msgstr "FTS attivato: %d"
-
-#: packages/app-desktop/checkForUpdates.ts:199
-msgid "Full changelog"
-msgstr "Changelog completo"
-
-#: packages/server/src/routes/admin/users.ts:130
-#, fuzzy
-msgid "Full name"
-msgstr "Changelog completo"
-
-#: packages/lib/models/Setting.ts:2398
-#: packages/server/src/services/MustacheService.ts:108
-msgid "General"
-msgstr "Generale"
-
-#: packages/app-desktop/gui/EncryptionConfigScreen/EncryptionConfigScreen.tsx:252
-#, fuzzy
-msgid "Generated"
-msgstr "Generale"
-
-#: packages/app-desktop/gui/ShareNoteDialog.tsx:184
-msgid "Generating link..."
-msgid_plural "Generating links..."
-msgstr[0] "Generazione link..."
-msgstr[1] "Generazione links..."
-
-#: packages/app-desktop/gui/ExtensionBadge.min.js:44
-msgid "Get it now:"
-msgstr "Scaricalo subito:"
-
-#: packages/lib/models/Setting.ts:1307
-msgid "Get pre-releases when checking for updates"
-msgstr "Ottieni pre-rilasci durante controllo aggiornamenti"
-
-#: packages/app-cli/app/command-config.js:13
-msgid ""
-"Gets or sets a config value. If [value] is not provided, it will show the "
-"value of [name]. If neither [name] nor [value] is provided, it will list the "
-"current configuration."
-msgstr ""
-"Ricevi o imposta un valore di configurazione. se [value] non è impostato, "
-"verrà mostrato il valore del [name]. Se sia [name] che [valore] sono "
-"impostati, verrà mostrata la configurazione corrente."
-
-#: packages/app-mobile/components/screens/Note.tsx:857
-msgid "Go to source URL"
-msgstr "Vai all'URL"
-
-#: packages/app-desktop/gui/MainScreen/commands/gotoAnything.ts:13
-#: packages/app-desktop/plugins/GotoAnything.tsx:629
-msgid "Goto Anything..."
-msgstr "Cerca ovunque..."
-
-#: packages/app-desktop/gui/Root.tsx:178
-msgid "Grant authorisation"
-msgstr "Concedi autorizzazione"
-
-#: packages/app-mobile/components/NoteEditor/MarkdownToolbar/MarkdownToolbar.tsx:48
-msgid "Header %d"
-msgstr ""
-
-#: packages/app-mobile/components/NoteEditor/MarkdownToolbar/MarkdownToolbar.tsx:280
-msgid "Headers"
-msgstr ""
-
-#: packages/app-desktop/gui/NoteEditor/editorCommandDeclarations.ts:73
-msgid "Heading"
-msgstr "Intestazione"
-
-#: packages/server/src/services/MustacheService.ts:276
-msgid "Help"
-msgstr "Aiuto"
-
-#: packages/app-desktop/gui/MenuBar.tsx:564
-msgid "Hide %s"
-msgstr "Nascondi %s"
-
-#: packages/app-mobile/components/NoteEditor/SearchPanel.tsx:218
-#, fuzzy
-msgid "Hide advanced"
-msgstr "Nascondi i Metadati"
-
-#: packages/server/src/routes/admin/users.ts:200
-#, fuzzy
-msgid "Hide disabled"
-msgstr "Disabilitato"
-
-#: packages/app-desktop/gui/EncryptionConfigScreen/EncryptionConfigScreen.tsx:172
-msgid "Hide disabled keys"
-msgstr ""
-
-#: packages/app-desktop/gui/KeymapConfig/utils/getLabel.ts:22
-msgid "Hide Joplin"
-msgstr "Nascondi Joplin"
-
-#: packages/app-mobile/components/NoteEditor/MarkdownToolbar/MarkdownToolbar.tsx:253
-#, fuzzy
-msgid "Hide keyboard"
-msgstr "Nascondi i Metadati"
-
-#: packages/app-mobile/components/NoteEditor/MarkdownToolbar/ToggleOverflowButton.tsx:22
-#, fuzzy
-msgid "Hide more actions"
-msgstr "Nascondi i Metadati"
-
-#: packages/app-desktop/gui/NoteEditor/NoteBody/TinyMCE/utils/setupToolbarButtons.ts:14
-msgid "Highlight"
-msgstr "Evidenzia"
-
-#: packages/server/src/services/MustacheService.ts:140
-#: packages/server/src/services/MustacheService.ts:271
-msgid "Home"
-msgstr ""
-
-#: packages/app-desktop/gui/NoteEditor/editorCommandDeclarations.ts:78
-msgid "Horizontal Rule"
-msgstr "Riga orizzontale"
-
-#: packages/lib/services/interop/InteropService.ts:133
-msgid "HTML Directory"
-msgstr "Cartella HTML"
-
-#: packages/lib/services/interop/InteropService.ts:127
-msgid "HTML File"
-msgstr "File HTML"
-
-#: packages/app-desktop/gui/NoteEditor/editorCommandDeclarations.ts:43
-msgid "Hyperlink"
-msgstr "Collegamento ipertestuale"
-
-#: packages/app-desktop/gui/EditFolderDialog/Dialog.tsx:137
-msgid "Icon"
-msgstr "Icona"
-
-#: packages/app-desktop/gui/EncryptionConfigScreen/EncryptionConfigScreen.tsx:179
-#: packages/app-desktop/gui/EncryptionConfigScreen/EncryptionConfigScreen.tsx:329
-#: packages/app-desktop/gui/EncryptionConfigScreen/EncryptionConfigScreen.tsx:76
-#: packages/app-desktop/gui/NotePropertiesDialog.min.js:28
-#: packages/app-desktop/gui/ResourceScreen.tsx:94
-msgid "ID"
-msgstr "ID"
-
-#: packages/lib/Synchronizer.ts:304
-msgid "Idle"
-msgstr "Inattivo"
-
-#: packages/app-desktop/gui/EncryptionConfigScreen/EncryptionConfigScreen.tsx:109
-msgid "Ignore"
-msgstr "Ignora"
-
-#: packages/lib/models/Setting.ts:1428
-msgid "Ignore TLS certificate errors"
-msgstr "Ignora gli errori del certificato TLS"
-
-#: packages/app-desktop/gui/EditFolderDialog/Dialog.tsx:103
-msgid "Images"
-msgstr ""
-
-#: packages/app-desktop/gui/KeymapConfig/KeymapConfigScreen.tsx:170
-#: packages/app-desktop/gui/MenuBar.tsx:543
-#: packages/app-desktop/gui/MenuBar.tsx:600
-#: packages/app-desktop/gui/Root.tsx:225
-msgid "Import"
-msgstr "Importa"
-
-#: packages/app-desktop/gui/MenuBar.tsx:246
-msgid "Importing from \"%s\" as \"%s\" format. Please wait..."
-msgstr "Importazione da \"%s\" come formato \"%s\". Si prega di attendere..."
-
-#: packages/app-cli/app/command-import.js:65
-msgid "Importing notes..."
-msgstr "Importazione delle note..."
-
-#: packages/app-cli/app/command-import.js:14
-msgid "Imports data into Joplin."
-msgstr "Importa i dati in Joplin."
-
-#: packages/lib/models/Setting.ts:726
-msgid ""
-"In \"Manual\" mode, attachments are downloaded only when you click on them. "
-"In \"Auto\", they are downloaded when you open the note. In \"Always\", all "
-"the attachments are downloaded whether you open the note or not."
-msgstr ""
-"In modalità \"Manuale\", gli allegati sono scaricati solo quando si clicca "
-"su di essi. In \"Auto\" sono scaricati quando si apre la nota. In \"Sempre\" "
-"tutti gli allegati sono scaricati sia che si apra o no la nota."
-
-#: packages/app-cli/app/command-help.js:77
-msgid ""
-"In any command, a note or notebook can be referred to by title or ID, or "
-"using the shortcuts `$n` or `$b` for, respectively, the currently selected "
-"note or notebook. `$c` can be used to refer to the currently selected item."
-msgstr ""
-"In ciascun comando, si deve necessariamente definire una Nota o un Taccuino "
-"usando un titolo, un ID o usando le scorciatoie `$n` or `$b` per , "
-"rispettivamente, la nota o il Taccuino selezionato `$c` può essere usato per "
-"fare riferimento all'elemento selezionato."
-
-#: packages/app-mobile/components/screens/Note.tsx:402
-msgid ""
-"In order to associate a geo-location with the note, the app needs your "
-"permission to access your location.\n"
-"\n"
-"You may turn off this option at any time in the Configuration screen."
-msgstr ""
-"Per associare una geolocalizzazione alla nota, l'applicazione ha bisogno del "
-"permesso per accedere alla posizione.\n"
-"\n"
-"Puoi cambiare questa impostazione nel menu Configurazione."
-
-#: packages/app-desktop/gui/EncryptionConfigScreen/EncryptionConfigScreen.tsx:95
-msgid ""
-"In order to do so, your entire data set will have to be encrypted and "
-"synchronised, so it is best to run it overnight.\n"
-"\n"
-"To start, please follow these instructions:\n"
-"\n"
-"1. Synchronise all your devices.\n"
-"2. Click \"%s\".\n"
-"3. Let it run to completion. While it runs, avoid changing any note on your "
-"other devices, to avoid conflicts.\n"
-"4. Once sync is done on this device, sync all your other devices and let it "
-"run to completion.\n"
-"\n"
-"Important: you only need to run this ONCE on one device."
-msgstr ""
-"Per farlo, il tuo intero data set deve essere criptato e sincronizzato, "
-"quindi è consigliabile lasciarlo fare di notte.\n"
-"\n"
-"Per iniziare, segui queste indicazioni:\n"
-"\n"
-"1. Sincronizza tutti i tuoi dispositivi.\n"
-"2. Clicca \"%s\".\n"
-"3. Aspetta che l'operazione venga completata. Per evitare conflitti, evita "
-"di modificare le note durante questo lasso di tempo.\n"
-"4. Una volta che questo dispositivo è stato sincronizzato, sincronizza tutti "
-"i dispositivi rimanenti e aspetta che finisca.\n"
-"\n"
-"Importante: questa operazione va eseguita SOLO UNA VOLTA in UN dispositivo."
-
-#: packages/app-mobile/components/screens/ConfigScreen.tsx:202
-#: packages/app-mobile/components/screens/ConfigScreen.tsx:81
->>>>>>> ad2b6ef2
-msgid ""
-"In order to use file system synchronisation your permission to write to "
-"external storage is required."
-msgstr ""
-"Per usare la sincronizzazione del file system è necessario il tuo permesso "
-"di scrittura sulla memoria esterna."
-
-<<<<<<< HEAD
+msgid ""
+"Please open the following URL in your browser to authenticate the "
+"application. The application will create a directory in \"Apps/Joplin\" and "
+"will only read and write files in this directory. It will have no access to "
+"any files outside this directory nor to any other personal data. No data "
+"will be shared with any third party."
+msgstr ""
+"Per favore apri il seguente URL nel tuo browser per autenticare "
+"l'applicazione. L'applicazione creerà una cartella in \"Apps/Joplin\" e "
+"leggerà/scriverà file solo in questa cartella. Non avrà accesso a nessun "
+"file all'esterno di questa cartella o ad alcun dato personale. Nessun dato "
+"verrà condiviso con terze parti."
+
 #: packages/app-cli/app/command-ls.js:63
 msgid "Please select a notebook first."
 msgstr "Per favore prima seleziona un Taccuino."
@@ -6424,2174 +4316,6 @@
 msgid "There was an error downloading this attachment:"
 msgstr "Errore nello scaricamento di questo allegato:"
 
-=======
-#: packages/app-desktop/gui/ClipperConfigScreen.tsx:130
-msgid "In order to use the web clipper, you need to do the following:"
-msgstr "Per utilizzare il web clipper, devi fare quanto segue:"
-
-#: packages/lib/Synchronizer.ts:305
-msgid "In progress"
-msgstr "In corso"
-
-#: packages/app-desktop/gui/NoteEditor/NoteEditor.tsx:539
-msgid "In: %s"
-msgstr "In: %s"
-
-#: packages/app-mobile/components/NoteEditor/MarkdownToolbar/MarkdownToolbar.tsx:119
-msgid "Increase indent level"
-msgstr ""
-
-#: packages/app-desktop/gui/NoteEditor/editorCommandDeclarations.ts:104
-msgid "Indent less"
-msgstr "Meno rientro"
-
-#: packages/app-desktop/gui/NoteEditor/editorCommandDeclarations.ts:108
-msgid "Indent more"
-msgstr "Più rientro"
-
-#: packages/app-mobile/components/screens/ConfigScreen.tsx:201
-msgid "Information"
-msgstr "Informazioni"
-
-#: packages/app-desktop/gui/NoteEditor/NoteBody/TinyMCE/TinyMCE.tsx:609
-msgid "Inline Code"
-msgstr "Codice inline"
-
-#: packages/app-desktop/gui/NoteEditor/NoteBody/TinyMCE/utils/setupToolbarButtons.ts:24
-msgid "Insert"
-msgstr "Inserisci"
-
-#: packages/app-desktop/gui/NoteEditor/NoteBody/CodeMirror/CodeMirror.tsx:197
-msgid "Insert Hyperlink"
-msgstr "Inserire collegamento ipertestuale"
-
-#: packages/app-desktop/gui/NoteEditor/editorCommandDeclarations.ts:83
-#: packages/app-desktop/gui/NoteEditor/NoteBody/TinyMCE/TinyMCE.tsx:625
-#: packages/app-mobile/components/NoteEditor/MarkdownToolbar/MarkdownToolbar.tsx:188
-#, fuzzy
-msgid "Insert time"
-msgstr "Inserisci data e ora"
-
-#: packages/app-desktop/gui/ConfigScreen/controls/plugins/PluginBox.tsx:191
-msgid "Install"
-msgstr "Installa"
-
-#: packages/app-desktop/gui/ConfigScreen/controls/plugins/PluginsStates.tsx:222
-msgid "Install from file"
-msgstr "Installa da file"
-
-#: packages/app-desktop/gui/ConfigScreen/controls/plugins/PluginBox.tsx:193
-msgid "Installed"
-msgstr "Installato"
-
-#: packages/app-desktop/gui/ConfigScreen/controls/plugins/PluginBox.tsx:192
-msgid "Installing..."
-msgstr "Installazione..."
-
-#: packages/app-desktop/gui/KeymapConfig/utils/getLabel.ts:34
-msgid "Invalid"
-msgstr "Non valido"
-
-#: packages/lib/services/KeymapService.ts:325
-msgid "Invalid %s: %s."
-msgstr "%s non valido: %s."
-
-#: packages/app-cli/app/cli-utils.js:151
-msgid "Invalid answer: %s"
-msgstr "Risposta non valida: %s"
-
-#: packages/app-cli/app/command-tag.js:90
-msgid "Invalid command: \"%s\""
-msgstr "Comando non valido: \"%s\""
-
-#: packages/lib/models/Setting.ts:1926
-msgid "Invalid option value: \"%s\". Possible values are: %s."
-msgstr "Opzione non valida: \"%s\". I valori possibili sono: %s."
-
-#: packages/app-cli/app/command-e2ee.ts:46
-#, fuzzy
-msgid "Invalid password"
-msgstr "Risposta non valida: %s"
-
-#: packages/app-desktop/gui/NoteEditor/editorCommandDeclarations.ts:38
-#: packages/app-mobile/components/NoteEditor/MarkdownToolbar/MarkdownToolbar.tsx:143
-msgid "Italic"
-msgstr "Corsivo"
-
-#: packages/lib/services/ReportService.ts:185
-msgid "Item \"%s\" could not be downloaded: %s"
-msgstr "Elemento \"%s\" non può essere scaricato: %s"
-
-#: packages/server/src/services/MustacheService.ts:148
-#: packages/server/src/services/MustacheService.ts:273
-msgid "Items"
-msgstr ""
-
-#: packages/lib/services/ReportService.ts:208
-msgid "Items that cannot be decrypted"
-msgstr "Elementi che non possono essere decriptati"
-
-#: packages/lib/services/ReportService.ts:173
-msgid "Items that cannot be synchronised"
-msgstr "Elementi che non possono essere sincronizzati"
-
-#: packages/app-desktop/gui/SyncWizard/Dialog.tsx:330
-msgid ""
-"Joplin can synchronise your notes using various providers. Select one from "
-"the list below."
-msgstr ""
-
-#: packages/lib/SyncTargetJoplinCloud.ts:30
-msgid "Joplin Cloud"
-msgstr "Joplin Cloud"
-
-#: packages/lib/models/Setting.ts:700
-msgid "Joplin Cloud email"
-msgstr "E-mail Joplin Cloud"
-
-#: packages/lib/models/Setting.ts:711
-msgid "Joplin Cloud password"
-msgstr "Password Joplin Cloud"
-
-#: packages/lib/services/interop/InteropService.ts:107
-#: packages/lib/services/interop/InteropService.ts:72
-msgid "Joplin Export Directory"
-msgstr "Cartella di esportazione di Joplin"
-
-#: packages/lib/services/interop/InteropService.ts:101
-#: packages/lib/services/interop/InteropService.ts:50
-msgid "Joplin Export File"
-msgstr "Esporta file di Joplin"
-
-#: packages/lib/services/ReportService.ts:210
-msgid ""
-"Joplin failed to decrypt these items multiple times, possibly because they "
-"are corrupted or too large. These items will remain on the device but Joplin "
-"will no longer attempt to decrypt them."
-msgstr ""
-"Joplin ha fallito la decriptazione di questi elementi più volte, forse "
-"perché sono corrotti o troppo grandi. Questi elementi rimarranno sul "
-"dispositivo, ma Joplin non proverà più a decriptarli."
-
-#: packages/app-desktop/gui/MenuBar.tsx:784
-msgid "Joplin Forum"
-msgstr "Joplin Forum"
-
-#: packages/lib/SyncTargetJoplinServer.ts:61
-msgid "Joplin Server"
-msgstr "Joplin Server"
-
-#: packages/lib/models/Setting.ts:661
-msgid "Joplin Server email"
-msgstr "Email Server Joplin"
-
-#: packages/lib/models/Setting.ts:672
-msgid "Joplin Server password"
-msgstr "Password Joplin Server"
-
-#: packages/lib/models/Setting.ts:643
-msgid "Joplin Server URL"
-msgstr "URL Joplin Server"
-
-#: packages/app-desktop/gui/ClipperConfigScreen.tsx:129
-msgid ""
-"Joplin Web Clipper allows saving web pages and screenshots from your browser "
-"to Joplin."
-msgstr ""
-"Joplin Web Clipper consente di salvare pagine Web e schermate dal tuo "
-"browser in a Joplin."
-
-#: packages/app-mobile/components/screens/ConfigScreen.tsx:641
-msgid "Joplin website"
-msgstr "Sito web Joplin"
-
-#: packages/lib/SyncTargetJoplinCloud.ts:34
-msgid ""
-"Joplin's own sync service. Also gives access to Joplin-specific features "
-"such as publishing notes or collaborating on notebooks with others."
-msgstr ""
-
-#: packages/app-mobile/components/NoteEditor/MarkdownToolbar/MarkdownToolbar.tsx:162
-msgid "KaTeX"
-msgstr ""
-
-#: packages/lib/models/Setting.ts:1494
-msgid "Keep note history for"
-msgstr "Mantieni la cronologia note per"
-
-#: packages/lib/models/Setting.ts:1368
-msgid "Keyboard Mode"
-msgstr "Modalità Tastiera"
-
-#: packages/app-desktop/gui/KeymapConfig/KeymapConfigScreen.tsx:178
-msgid "Keyboard Shortcut"
-msgstr "Scorciatoie da tastiera"
-
-#: packages/lib/models/Setting.ts:2409
-msgid "Keyboard Shortcuts"
-msgstr "Scorciatoie da tastiera"
-
-#: packages/lib/versionInfo.ts:27
-msgid "Keychain Supported: %s"
-msgstr "Portachiavi supportato: %s"
-
-#: packages/app-desktop/gui/EncryptionConfigScreen/EncryptionConfigScreen.tsx:71
-#, fuzzy
-msgid "Keys that need upgrading"
-msgstr "Chiavi master che devono essere aggiornate"
-
-#: packages/lib/models/Setting.ts:1357
-msgid "Landscape"
-msgstr "Orizzontale"
-
-#: packages/lib/models/Setting.ts:770
-msgid "Language"
-msgstr "Lingua"
-
-#: packages/lib/Synchronizer.ts:191
-msgid "Last error: %s"
-msgstr "Ultimo errore: %s"
-
-#: packages/app-desktop/gui/ConfigScreen/ConfigScreen.tsx:643
-msgid "Later"
-msgstr "Dopo"
-
-#: packages/app-desktop/gui/NoteEditor/NoteBody/CodeMirror/CodeMirror.tsx:614
-msgid "Layout"
-msgstr "Disposizione"
-
-#: packages/app-desktop/gui/MenuBar.tsx:679
-msgid "Layout button sequence"
-msgstr "Layout della sequenza tasti"
-
-#: packages/app-desktop/gui/MainScreen/commands/leaveSharedFolder.ts:10
-#, fuzzy
-msgid "Leave notebook..."
-msgstr "Condividi taccuino..."
-
-#: packages/lib/models/Setting.ts:1351
-msgid "Legal"
-msgstr "Legale"
-
-#: packages/lib/models/Setting.ts:1347
-msgid "Letter"
-msgstr "Lettera"
-
-#: packages/lib/models/Setting.ts:398
-msgid "Light"
-msgstr "Chiaro"
-
-#: packages/app-desktop/gui/NoteContentPropertiesDialog.tsx:103
-msgid "Lines"
-msgstr "Linee"
-
-#: packages/app-mobile/components/NoteEditor/MarkdownToolbar/MarkdownToolbar.tsx:174
-#, fuzzy
-msgid "Link"
-msgstr "Link"
-
-#: packages/app-mobile/components/NoteEditor/EditLinkDialog.tsx:95
-#, fuzzy
-msgid "Link description"
-msgstr "Crittografia"
-
-#: packages/app-desktop/gui/ShareNoteDialog.tsx:185
-msgid "Link has been copied to clipboard!"
-msgid_plural "Links have been copied to clipboard!"
-msgstr[0] "Il link è stato copiato negli appunti!"
-msgstr[1] "I link sono stati copiati negli appunti!"
-
-#: packages/app-mobile/components/NoteEditor/EditLinkDialog.tsx:92
-#, fuzzy
-msgid "Link text"
-msgstr "Link"
-
-#: packages/app-mobile/components/screens/Note.tsx:197
-msgid "Links with protocol \"%s\" are not supported"
-msgstr "Collegamenti con protocollo \"%s\" non sono supportati"
-
-#: packages/app-desktop/gui/NoteEditor/NoteBody/CodeMirror/CodeMirror.tsx:230
-#: packages/app-desktop/gui/NoteEditor/NoteBody/CodeMirror/CodeMirror.tsx:232
-#: packages/app-desktop/gui/NoteEditor/NoteBody/CodeMirror/CodeMirror.tsx:233
-msgid "List item"
-msgstr "Elemento della lista"
-
-#: packages/app-mobile/components/NoteEditor/MarkdownToolbar/MarkdownToolbar.tsx:284
-msgid "Lists"
-msgstr ""
-
-#: packages/app-mobile/components/screens/encryption-config.tsx:212
-#, fuzzy
-msgid "Loaded"
-msgstr "Scaricato"
-
-#: packages/app-desktop/gui/NotePropertiesDialog.min.js:32
-msgid "Location"
-msgstr "Posizione"
-
-#: packages/app-cli/app/command-sync.ts:128
-msgid ""
-"Lock file is already being hold. If you know that no synchronisation is "
-"taking place, you may delete the lock file at \"%s\" and resume the "
-"operation."
-msgstr ""
-"Trovato un file di blocco. Se si è certi che non è in corso alcuna "
-"sincronizzazione, è possibile eliminare il file di blocco in \"%s\" e "
-"riprendere l'operazione."
-
-#: packages/app-mobile/components/screens/ConfigScreen.tsx:565
-#: packages/app-mobile/components/screens/log.js:100
-#: packages/server/src/services/MustacheService.ts:274
-msgid "Log"
-msgstr "Log"
-
-#: packages/app-desktop/gui/SyncWizard/Dialog.tsx:240
-msgid "Login"
-msgstr ""
-
-#: packages/app-desktop/gui/SyncWizard/Dialog.tsx:235
-msgid "Login below."
-msgstr ""
-
-#: packages/app-mobile/components/screens/dropbox-login.js:55
-msgid "Login with Dropbox"
-msgstr "Login Dropbox"
-
-#: packages/app-mobile/components/screens/onedrive-login.js:110
-msgid "Login with OneDrive"
-msgstr "Accedi a OneDrive"
-
-#: packages/server/src/services/MustacheService.ts:277
-msgid "Logout"
-msgstr ""
-
-#: packages/server/src/services/MustacheService.ts:152
-msgid "Logs"
-msgstr ""
-
-#: packages/app-desktop/gui/MenuBar.tsx:787
-#: packages/app-mobile/components/screens/ConfigScreen.tsx:627
-msgid "Make a donation"
-msgstr "Fai una donazione"
-
-#: packages/app-desktop/gui/MasterPasswordDialog/Dialog.tsx:219
-#, fuzzy
-msgid "Manage master password"
-msgstr "Inserisci password principale:"
-
-#: packages/lib/commands/openMasterPasswordDialog.ts:6
-#, fuzzy
-msgid "Manage master password..."
-msgstr "Inserisci password principale:"
-
-#: packages/lib/utils/joplinCloud.ts:165
-#, fuzzy
-msgid "Manage multiple users"
-msgstr "Inserisci password principale:"
-
-#: packages/app-desktop/gui/ConfigScreen/controls/plugins/PluginsStates.tsx:320
-msgid "Manage your plugins"
-msgstr "Gestisci plugins"
-
-#. `generate-ppk`
-#: packages/app-cli/app/command-e2ee.ts:20
-#, fuzzy
-msgid ""
-"Manages E2EE configuration. Commands are `enable`, `disable`, `decrypt`, "
-"`status`, `decrypt-file`, and `target-status`."
-msgstr ""
-"Gestisci la configurazione E2EE. I comandi sono `abilita`, `disabilita`, "
-"`decripta`, `stato`, `decripta-file` e `stato-target`."
-
-#: packages/lib/models/Setting.ts:730
-msgid "Manual"
-msgstr "Manuale"
-
-#: packages/lib/models/Setting.ts:2403
-#: packages/lib/services/interop/InteropService.ts:113
-#: packages/lib/services/interop/InteropService.ts:58
-msgid "Markdown"
-msgstr "Markdown"
-
-#: packages/lib/services/interop/InteropService.ts:119
-#: packages/lib/services/interop/InteropService.ts:66
-msgid "Markdown + Front Matter"
-msgstr ""
-
-#: packages/app-cli/app/command-done.js:14
-msgid "Marks a to-do as done."
-msgstr "Segna un \"Cose-da-fare\" come completato."
-
-#: packages/app-cli/app/command-undone.js:12
-msgid "Marks a to-do as non-completed."
-msgstr "Marca un \"Cose-da-fare\" come non completata."
-
-#: packages/app-desktop/gui/NotePropertiesDialog.min.js:35
-msgid "Markup"
-msgstr "Marcatura"
-
-#: packages/app-mobile/components/screens/encryption-config.tsx:117
-msgid "Master Key %s"
-msgstr "Chiave Master %s"
-
-#: packages/app-desktop/gui/EncryptionConfigScreen/EncryptionConfigScreen.tsx:133
-#: packages/app-desktop/gui/EncryptionConfigScreen/EncryptionConfigScreen.tsx:277
-#: packages/app-mobile/components/screens/encryption-config.tsx:102
-#, fuzzy
-msgid "Master password"
-msgstr "Inserisci password principale:"
-
-#: packages/app-desktop/gui/EncryptionConfigScreen/EncryptionConfigScreen.tsx:278
-#: packages/app-mobile/components/screens/encryption-config.tsx:211
-#, fuzzy
-msgid "Master password:"
-msgstr "Inserisci password principale:"
-
-#: packages/lib/models/Setting.ts:754
-msgid "Max concurrent connections"
-msgstr "Massimo numero di connessioni concorrenti"
-
-#: packages/server/src/routes/admin/users.ts:142
-msgid "Max Item Size"
-msgstr ""
-
-#: packages/lib/utils/joplinCloud.ts:117
-#, fuzzy
-msgid "Max note or attachment size"
-msgstr "Allegati"
-
-#: packages/server/src/routes/admin/users.ts:150
-#, fuzzy
-msgid "Max Total Size"
-msgstr "Dimensione attuale"
-
-#: packages/app-desktop/gui/EncryptionConfigScreen/EncryptionConfigScreen.tsx:324
-#, fuzzy
-msgid "Missing keys"
-msgstr "Chiave master mancante"
-
-#: packages/app-mobile/components/screens/encryption-config.tsx:271
-msgid "Missing Master Keys"
-msgstr "Chiave master mancante"
-
-#: packages/app-cli/app/cli-utils.js:109
-msgid "Missing required argument: %s"
-msgstr "Argomento richiesto mancante: %s"
-
-#: packages/app-mobile/components/side-menu-content.tsx:439
-msgid "Mobile data - auto-sync disabled"
-msgstr "Sincronizzazione automatica con dati mobili disattivata"
-
-#: packages/app-desktop/gui/MainScreen/MainScreen.tsx:609
-msgid "More info"
-msgstr "Maggiori informazioni"
-
-#: packages/app-mobile/components/screens/ConfigScreen.tsx:593
-msgid "More information"
-msgstr "Maggiori informazioni"
-
-#: packages/app-cli/app/app.js:64
-msgid "More than one item match \"%s\". Please narrow down your query."
-msgstr ""
-"Più di un elemento corrisponde a \"%s\". Per favore restringi la ricerca."
-
-#: packages/app-mobile/components/ScreenHeader.tsx:562
-msgid "Move %d notes to notebook \"%s\"?"
-msgstr "Spostare le note %d sul Taccuino \"%s\"?"
-
-#: packages/app-desktop/gui/MainScreen/commands/moveToFolder.ts:8
-msgid "Move to notebook"
-msgstr "Sposta sul taccuino"
-
-#: packages/app-desktop/gui/MainScreen/commands/moveToFolder.ts:32
-msgid "Move to notebook:"
-msgstr "Sposta sul taccuino:"
-
-#: packages/app-mobile/components/ScreenHeader.tsx:522
-msgid "Move to notebook..."
-msgstr "Sposta sul Taccuino..."
-
-#: packages/app-cli/app/command-mv.js:14
-#, fuzzy
-msgid "Moves the given <item> to [notebook]"
-msgstr "Sposta le note che corrispondono a <note> in [notebook]."
-
-#: packages/app-cli/app/cli-utils.js:161
-#: packages/app-cli/app/setupCommand.ts:20
-msgid "n"
-msgstr "n"
-
-#: packages/app-cli/app/setupCommand.ts:20
-msgid "N"
-msgstr "N"
-
-#: packages/app-desktop/gui/MainScreen/commands/newNote.ts:8
-#: packages/app-mobile/components/action-button.js:105
-#: packages/app-mobile/setupQuickActions.ts:17
-msgid "New note"
-msgstr "Nuova nota"
-
-#: packages/app-desktop/gui/MainScreen/commands/newFolder.ts:7
-msgid "New notebook"
-msgstr "Nuovo taccuino"
-
-#: packages/app-mobile/components/side-menu-content.tsx:400
-msgid "New Notebook"
-msgstr "Nuovo taccuino"
-
-#: packages/app-desktop/gui/ImportScreen.min.js:61
-msgid ""
-"New notebook \"%s\" will be created and file \"%s\" will be imported into it"
-msgstr "Il nuovo Taccuino \"%s\" verrà creato e \"%s\" verrà importato"
-
-#: packages/app-desktop/gui/MainScreen/commands/newSubFolder.ts:6
-msgid "New sub-notebook"
-msgstr "Nuovo sotto-taccuino"
-
-#: packages/app-mobile/components/screens/NoteTagsDialog.js:170
-msgid "New tags:"
-msgstr "Nuovi tag:"
-
-#: packages/app-desktop/gui/MainScreen/commands/newTodo.ts:6
-#: packages/app-mobile/components/action-button.js:96
-#: packages/app-mobile/setupQuickActions.ts:18
-msgid "New to-do"
-msgstr "Nuovo \"Cose-da-fare\""
-
-#: packages/app-desktop/checkForUpdates.ts:198
-msgid "New version: %s"
-msgstr "Nuova versione: %s"
-
-#: packages/app-mobile/components/NoteEditor/SearchPanel.tsx:268
-msgid "Next match"
-msgstr ""
-
-#: packages/lib/SyncTargetNextcloud.js:25
-msgid "Nextcloud"
-msgstr "Nextcloud"
-
-#: packages/lib/models/Setting.ts:516
-msgid "Nextcloud password"
-msgstr "Password Nextcloud"
-
-#: packages/lib/models/Setting.ts:505
-msgid "Nextcloud username"
-msgstr "Nome Utente Nextcloud"
-
-#: packages/lib/models/Setting.ts:493
-msgid "Nextcloud WebDAV URL"
-msgstr "URL Nextcloud WebDAV"
-
-#: packages/lib/models/Setting.ts:387
-msgid "no"
-msgstr "no"
-
-#: packages/app-desktop/services/plugins/UserWebviewDialogButtonBar.tsx:29
-#: packages/app-mobile/components/screens/Note.tsx:585
-#: packages/lib/shim-init-node.js:196 packages/lib/versionInfo.ts:27
-msgid "No"
-msgstr "No"
-
-#: packages/app-cli/app/command-edit.js:40
-msgid "No active notebook."
-msgstr "Nessun Taccuino attivo."
-
-#: packages/app-mobile/components/screens/Note.tsx:168
-msgid "No item with ID %s"
-msgstr "Nessun elemento con ID %s"
-
-#: packages/app-cli/app/app.js:100
-msgid "No notebook has been specified."
-msgstr "Nessun taccuino è stato specificato."
-
-#: packages/app-cli/app/app.js:94
-msgid "No notebook selected."
-msgstr "Nessun taccuino selezionato."
-
-#: packages/app-desktop/gui/NoteList/NoteList.tsx:487
-msgid "No notes in here. Create one by clicking on \"New note\"."
-msgstr "Non è presente nessuna nota. Creane una cliccando \"Nuova nota\"."
-
-#: packages/app-desktop/gui/ResourceScreen.tsx:236
-msgid "No resources!"
-msgstr "Nessuna risorsa!"
-
-#: packages/app-desktop/gui/ConfigScreen/controls/plugins/SearchPlugins.tsx:87
-msgid "No results"
-msgstr "Nessun risultato"
-
-#: packages/app-cli/app/app.js:224
-msgid "No such command: %s"
-msgstr "Nessun comando: %s"
-
-#: packages/lib/services/spellChecker/SpellCheckerService.ts:123
-msgid "No suggestions"
-msgstr "Nessun suggerimento"
-
-#: packages/app-cli/app/command-edit.js:30
-msgid ""
-"No text editor is defined. Please set it using `config editor <editor-path>`"
-msgstr ""
-"Non è definito nessun editor di testo. Per favore impostalo usando `config "
-"editor <editor-path>`"
-
-#: packages/lib/models/Setting.ts:403
-msgid "Nord"
-msgstr "Nord"
-
-#: packages/app-cli/app/command-sync.ts:97
-msgid "Not authentified with %s. Please provide any missing credentials."
-msgstr "Non autenticato con %s. Si prega di fornire le credenziali mancanti."
-
-#: packages/lib/models/Resource.ts:353
-msgid "Not downloaded"
-msgstr "Non scaricato"
-
-#: packages/app-desktop/gui/EncryptionConfigScreen/EncryptionConfigScreen.tsx:252
-msgid "Not generated"
-msgstr ""
-
-#: packages/app-desktop/gui/NoteEditor/NoteTitle/NoteTitleBar.tsx:110
-#: packages/server/src/models/UserModel.ts:215
-#: packages/server/src/models/UserModel.ts:232
-msgid "note"
-msgstr "nota"
-
-#: packages/lib/models/Setting.ts:2401
-msgid "Note"
-msgstr "Nota"
-
-#: packages/lib/models/Setting.ts:1558
-msgid "Note area growth factor"
-msgstr "Fattore di crescita dell'area note"
-
-#: packages/app-desktop/gui/Root.tsx:227
-msgid "Note attachments"
-msgstr "Allegati"
-
-#: packages/app-desktop/gui/MenuBar.tsx:467
-msgid "Note attachments..."
-msgstr "Allegati..."
-
-#: packages/app-desktop/gui/NoteEditor/commands/focusElementNoteBody.ts:6
-msgid "Note body"
-msgstr "Corpo della nota"
-
-#: packages/app-cli/app/command-edit.js:46
-msgid "Note does not exist: \"%s\". Create it?"
-msgstr "Non esiste la nota: \"%s\". Desideri crearla?"
-
-#: packages/app-mobile/components/NoteEditor/NoteEditor.tsx:82
-#, fuzzy
-msgid "Note editor"
-msgstr "Cronologia nota"
-
-#: packages/app-cli/app/command-edit.js:97
-msgid "Note has been saved."
-msgstr "La nota è stata salvata."
-
-#: packages/app-desktop/gui/NotePropertiesDialog.min.js:34
-#: packages/lib/models/Setting.ts:2406
-msgid "Note History"
-msgstr "Cronologia nota"
-
-#: packages/app-cli/app/command-done.js:21
-msgid "Note is not a to-do: \"%s\""
-msgstr "La nota non è un \"Cose-da-fare\": \"%s\""
-
-#: packages/app-desktop/gui/NoteList/commands/focusElementNoteList.ts:8
-msgid "Note list"
-msgstr "Lista della nota"
-
-#: packages/lib/models/Setting.ts:1543
-msgid "Note list growth factor"
-msgstr "Fattore di crescita della lista note"
-
-#: packages/app-desktop/gui/MainScreen/commands/showNoteProperties.ts:7
-#: packages/app-desktop/gui/NotePropertiesDialog.min.js:390
-msgid "Note properties"
-msgstr "Proprietà della nota"
-
-#: packages/app-desktop/gui/NoteEditor/commands/focusElementNoteTitle.ts:6
-msgid "Note title"
-msgstr "Titolo della nota"
-
-#: packages/lib/models/Setting.ts:1153
-msgid "Note: Does not work in all desktop environments."
-msgstr "Nota: non funziona in tutti gli ambienti desktop."
-
-#: packages/app-desktop/gui/ShareNoteDialog.tsx:191
-msgid ""
-"Note: When a note is shared, it will no longer be encrypted on the server."
-msgstr "Nota: Quando una nota è condivisa, non sarà più criptata nel server."
-
-#: packages/app-desktop/gui/MenuBar.tsx:757
-msgid "Note&book"
-msgstr "Taccuino"
-
-#: packages/lib/models/Setting.ts:2402
-#, fuzzy
-msgid "Notebook"
-msgstr "Taccuini"
-
-#: packages/lib/models/Setting.ts:1528
-msgid "Notebook list growth factor"
-msgstr "Fattore di crescita del taccuino"
-
-#: packages/app-mobile/components/side-menu-content.tsx:135
-msgid "Notebook: %s"
-msgstr "Taccuini: %s"
-
-#: packages/app-desktop/gui/Sidebar/Sidebar.tsx:691
-#: packages/app-mobile/components/side-menu-content.tsx:459
-msgid "Notebooks"
-msgstr "Taccuini"
-
-#: packages/lib/models/Folder.ts:758
-msgid "Notebooks cannot be named \"%s\", which is a reserved title."
-msgstr "I blocchi non possono essere chiamati \"%s\". È un titolo riservato."
-
-#: packages/app-desktop/gui/MainScreen/commands/toggleNotesSortOrderField.ts:8
-#: packages/app-desktop/gui/MainScreen/commands/toggleNotesSortOrderReverse.ts:9
-#, fuzzy
-msgid "Notes"
-msgstr "Nota"
-
-#: packages/lib/models/Setting.ts:2418
-msgid "Notes and settings are stored in: %s"
-msgstr "Le note e le impostazioni sono memorizzate in: %s"
-
-#: packages/app-cli/app/command-mknote.js:16
-#: packages/app-cli/app/command-mktodo.js:16
-msgid "Notes can only be created within a notebook."
-msgstr "Le note possono essere create all'interno del Taccuino."
-
-#: packages/app-desktop/gui/NoteEditor/editorCommandDeclarations.ts:58
-msgid "Numbered List"
-msgstr "Elenco numerato"
-
-#: packages/app-desktop/bridge.ts:190 packages/app-desktop/bridge.ts:196
-#: packages/app-desktop/bridge.ts:217 packages/app-desktop/bridge.ts:227
-#: packages/app-desktop/gui/ConfigScreen/ButtonBar.tsx:28
-#: packages/app-desktop/gui/DialogButtonRow.tsx:70
-#: packages/app-desktop/gui/MenuBar.tsx:492
-#: packages/app-desktop/gui/PromptDialog.tsx:263
-#: packages/app-desktop/services/plugins/UserWebviewDialogButtonBar.tsx:26
-#: packages/app-mobile/components/CameraView.tsx:190
-#: packages/app-mobile/components/ModalDialog.js:67
-#: packages/app-mobile/components/screens/ConfigScreen.tsx:203
-#: packages/app-mobile/components/side-menu-content.tsx:159
-msgid "OK"
-msgstr "OK"
-
-#: packages/lib/models/Setting.ts:405
-msgid "OLED Dark"
-msgstr "Scuro OLED"
-
-#: packages/lib/services/ReportService.ts:310
-msgid "On %s: %s"
-msgstr "Su %s: %s"
-
-#: packages/app-desktop/gui/MainScreen/MainScreen.tsx:602
-msgid "One of your master keys use an obsolete encryption method."
-msgstr "Una delle tue chiavi master usano un metodo di crittografia obsoleto."
-
-#: packages/app-cli/app/gui/NoteWidget.js:48
-msgid ""
-"One or more items are currently encrypted and you may need to supply a "
-"master password. To do so please type `e2ee decrypt`. If you have already "
-"supplied the password, the encrypted items are being decrypted in the "
-"background and will be available soon."
-msgstr ""
-"Uno o più elementi sono attualmente crittografati e potrebbe essere "
-"necessario fornire una password principale. Per fare ciò, digitare `e2ee "
-"decrypt`. Se hai già fornito la password, gli elementi crittografati vengono "
-"decifrati in background e saranno presto disponibile."
-
-#: packages/app-desktop/gui/MainScreen/MainScreen.tsx:631
-msgid "One or more master keys need a password."
-msgstr "Una o più chiavi master necessitano di una password."
-
-#: packages/lib/SyncTargetOneDrive.ts:29
-msgid "OneDrive"
-msgstr "OneDrive"
-
-#: packages/app-desktop/gui/Root.tsx:223
-msgid "OneDrive Login"
-msgstr "Login OneDrive"
-
-#: packages/app-desktop/gui/MainScreen/commands/print.ts:17
-msgid "Only one note can be printed at a time."
-msgstr "Solo una nota alla volta può essere stampata."
-
-#: packages/app-mobile/components/NoteBodyViewer/hooks/useOnResourceLongPress.ts:19
-msgid "Open"
-msgstr "Apri"
-
-#: packages/app-desktop/app.ts:178
-msgid "Open %s"
-msgstr "Aprire %s"
-
-#: packages/app-desktop/gui/MainScreen/commands/openPdfViewer.ts:7
-#, fuzzy
-msgid "Open PDF viewer"
-msgstr "Abilita visualizzatore PDF"
-
-#: packages/app-desktop/commands/openProfileDirectory.ts:8
-msgid "Open profile directory"
-msgstr "Apri cartella modelli"
-
-#: packages/lib/models/Setting.ts:429
-msgid "Open Sync Wizard..."
-msgstr ""
-
-#: packages/app-desktop/gui/NoteEditor/utils/contextMenu.ts:73
-msgid "Open..."
-msgstr "Apri..."
-
-#: packages/app-cli/app/command-e2ee.ts:40
-#: packages/app-cli/app/command-e2ee.ts:86
-#: packages/app-cli/app/command-e2ee.ts:96
-msgid "Operation cancelled"
-msgstr "Operazione annullata"
-
-#: packages/app-desktop/gui/KeymapConfig/utils/getLabel.ts:26
-#: packages/app-desktop/gui/MenuBar.tsx:453
-#: packages/app-desktop/gui/Root.tsx:226
-msgid "Options"
-msgstr "Opzioni"
-
-#: packages/app-desktop/gui/SyncWizard/Dialog.tsx:235
-#, fuzzy
-msgid "Or create an account."
-msgstr "Crea una nuova nota."
-
-#: packages/app-mobile/components/NoteEditor/MarkdownToolbar/MarkdownToolbar.tsx:82
-#, fuzzy
-msgid "Ordered list"
-msgstr "Creato: %s"
-
-#: packages/app-desktop/gui/MenuBar.tsx:407
-#, fuzzy
-msgid "Other applications..."
-msgstr "Esci dall'applicazione."
-
-#: packages/app-cli/app/command-import.js:27
-msgid "Output format: %s"
-msgstr "Formato di esportazione: %s"
-
-#: packages/lib/models/Setting.ts:1354
-msgid "Page orientation for PDF export"
-msgstr "Orientamento pagina per l'esportazione in PDF"
-
-#: packages/lib/models/Setting.ts:1344
-msgid "Page size for PDF export"
-msgstr "Dimensione pagina per l'esportazione in PDF"
-
-#: packages/app-desktop/gui/EncryptionConfigScreen/EncryptionConfigScreen.tsx:181
-#: packages/app-desktop/gui/SyncWizard/Dialog.tsx:238
-msgid "Password"
-msgstr "Password"
-
-#: packages/app-mobile/components/screens/encryption-config.tsx:135
-msgid "Password cannot be empty"
-msgstr "La password non può essere vuota"
-
-#: packages/app-mobile/components/screens/encryption-config.tsx:120
-#: packages/app-mobile/components/screens/encryption-config.tsx:156
-msgid "Password:"
-msgstr "Password:"
-
-#: packages/app-cli/app/command-e2ee.ts:100
-#: packages/app-mobile/components/screens/encryption-config.tsx:138
-msgid "Passwords do not match!"
-msgstr "Le password non combaciano!"
-
-#: packages/app-desktop/gui/NoteEditor/editorCommandDeclarations.ts:23
-#: packages/app-desktop/gui/NoteEditor/NoteBody/CodeMirror/CodeMirror.tsx:793
-#: packages/app-desktop/gui/NoteEditor/utils/contextMenu.ts:164
-msgid "Paste"
-msgstr "Incolla"
-
-#: packages/app-desktop/gui/ConfigScreen/ConfigScreen.tsx:531
-msgid "Path:"
-msgstr "Percorso:"
-
-#: packages/app-desktop/gui/MainScreen/commands/exportPdf.ts:10
-#: packages/app-desktop/gui/MainScreen/commands/exportPdf.ts:24
-msgid "PDF File"
-msgstr "PDF File"
-
-#: packages/lib/utils/joplinCloud.ts:355
-msgid "Per user. Minimum of %d users."
-msgstr ""
-
-#: packages/app-mobile/components/screens/Note.tsx:403
-msgid "Permission needed"
-msgstr "Permesso richiesto"
-
-#: packages/app-mobile/components/CameraView.tsx:188
-msgid "Permission to use camera"
-msgstr "Permesso per usare la fotocamera"
-
-#: packages/app-desktop/gui/EncryptionConfigScreen/EncryptionConfigScreen.tsx:271
-msgid ""
-"Please click on \"%s\" to proceed, or set the passwords in the \"%s\" list "
-"below."
-msgstr ""
-
-#: packages/lib/components/EncryptionConfigScreen/utils.ts:65
-msgid ""
-"Please confirm that you would like to re-encrypt your complete database."
-msgstr ""
-"Per favore conferma di voler criptare nuovamente il tuo database per intero."
-
-#: packages/lib/components/EncryptionConfigScreen/utils.ts:209
-msgid ""
-"Please enter your password in the master key list below before upgrading the "
-"key."
-msgstr ""
-"Per favore inserisci la tua password nella chiave master qui sotto prima di "
-"aggiornare la chiave."
-
-#: packages/app-desktop/gui/ShareFolderDialog/ShareFolderDialog.tsx:321
-msgid ""
-"Please note that if it is a large notebook, it may take a few minutes for "
-"all the notes to show up on the recipient's device."
-msgstr ""
-
-#: packages/lib/onedrive-api-node-utils.js:118
-msgid ""
-"Please open the following URL in your browser to authenticate the "
-"application. The application will create a directory in \"Apps/Joplin\" and "
-"will only read and write files in this directory. It will have no access to "
-"any files outside this directory nor to any other personal data. No data "
-"will be shared with any third party."
-msgstr ""
-"Per favore apri il seguente URL nel tuo browser per autenticare "
-"l'applicazione. L'applicazione creerà una cartella in \"Apps/Joplin\" e "
-"leggerà/scriverà file solo in questa cartella. Non avrà accesso a nessun "
-"file all'esterno di questa cartella o ad alcun dato personale. Nessun dato "
-"verrà condiviso con terze parti."
-
-#: packages/app-cli/app/command-ls.js:63
-msgid "Please select a notebook first."
-msgstr "Per favore prima seleziona un Taccuino."
-
-#: packages/app-cli/app/app-gui.js:467
-msgid "Please select the note or notebook to be deleted first."
-msgstr "Per favore seleziona la nota o il taccuino da eliminare."
-
-#: packages/app-desktop/gui/StatusScreen/StatusScreen.tsx:29
-msgid "Please select where the sync status should be exported to"
-msgstr ""
-"Per favore selezionare dove lo stato della sincronizzazione deve essere "
-"esportato"
-
-#: packages/lib/services/interop/InteropService.ts:277
-msgid "Please specify import format for %s"
-msgstr "Si prega di specificare il formato di importazione per %s"
-
-#: packages/lib/services/interop/InteropService_Importer_Md.ts:36
-msgid "Please specify the notebook where the notes should be imported to."
-msgstr "Si prega di specificare il Taccuino in cui importare le note."
-
-#: packages/app-desktop/gui/ConfigScreen/controls/plugins/PluginBox.tsx:227
-msgid "Please upgrade Joplin to use this plugin"
-msgstr "Aggiorna Joplin per utilizzare questo plugin"
-
-#: packages/app-desktop/gui/NoteEditor/NoteBody/TinyMCE/TinyMCE.tsx:1175
-msgid ""
-"Please wait for all attachments to be downloaded and decrypted. You may also "
-"switch to %s to edit the note."
-msgstr ""
-"Attendi che tutti gli allegati vengano scaricati e decrittografati. Puoi "
-"anche passare a %s per modificare la nota."
-
-#: packages/app-desktop/gui/ConfigScreen/controls/plugins/SearchPlugins.tsx:122
-#: packages/app-desktop/gui/ResourceScreen.tsx:233
-msgid "Please wait..."
-msgstr "Attendere per favore...."
-
-#: packages/app-desktop/gui/ConfigScreen/controls/plugins/PluginsStates.tsx:318
-msgid "Plugin tools"
-msgstr "Strumenti plugin"
-
-#: packages/app-desktop/gui/ConfigScreen/Sidebar.tsx:105
-#: packages/lib/models/Setting.ts:2404
-msgid "Plugins"
-msgstr "Plugins"
-
-#: packages/lib/models/Setting.ts:1356
-msgid "Portrait"
-msgstr "Verticale"
-
-#: packages/app-cli/app/help-utils.js:77
-msgid "Possible keys/values:"
-msgstr "Chiave/valore possibili:"
-
-#: packages/app-cli/app/help-utils.js:57
-msgid "Possible values: %s."
-msgstr "Valori possibili: %s."
-
-#: packages/app-desktop/gui/KeymapConfig/utils/getLabel.ts:26
-msgid "Preferences"
-msgstr "Preferenze"
-
-#: packages/app-desktop/gui/MenuBar.tsx:518
-msgid "Preferences..."
-msgstr "Preferenze..."
-
-#: packages/lib/models/Setting.ts:870
-msgid "Preferred dark theme"
-msgstr "Preferisci il tema scuro"
-
-#: packages/lib/models/Setting.ts:854
-msgid "Preferred light theme"
-msgstr "Preferisci il tema chiaro"
-
-#: packages/app-cli/app/app-gui.js:757
-msgid "Press Ctrl+D or type \"exit\" to exit the application"
-msgstr "Premi Ctrl+D o digita \"exit\" per uscire dall'applicazione"
-
-#: packages/app-desktop/gui/KeymapConfig/ShortcutRecorder.tsx:67
-msgid "Press the shortcut"
-msgstr "Premi il tasto da associare alla scorciatoia"
-
-#: packages/app-desktop/gui/KeymapConfig/ShortcutRecorder.tsx:70
-msgid ""
-"Press the shortcut and then press ENTER. Or, press BACKSPACE to clear the "
-"shortcut."
-msgstr ""
-"Premi il collegamento e poi premi INVIO oppure premi BACKSPACE per eliminare "
-"il collegamento."
-
-#: packages/app-mobile/components/ScreenHeader.tsx:580
-msgid "Press to set the decryption password."
-msgstr "Premi qui per impostare la password di decrittografia."
-
-#: packages/app-mobile/components/NoteEditor/SearchPanel.tsx:278
-msgid "Previous match"
-msgstr ""
-
-#: packages/app-desktop/gui/NotePropertiesDialog.min.js:307
-msgid "Previous versions of this note"
-msgstr "Versione precedente di questa nota"
-
-#: packages/app-desktop/gui/MainScreen/commands/print.ts:7
-msgid "Print"
-msgstr "Stampa"
-
-#: packages/lib/utils/joplinCloud.ts:183
-msgid "Priority support"
-msgstr ""
-
-#: packages/app-mobile/components/screens/ConfigScreen.tsx:655
-msgid "Privacy Policy"
-msgstr "Politica sulla Privacy"
-
-#: packages/lib/utils/joplinCloud.ts:316
-msgid "Pro"
-msgstr ""
-
-#: packages/server/src/services/TaskService.ts:24
-msgid "Process failed payment subscriptions"
-msgstr ""
-
-#: packages/server/src/services/TaskService.ts:22
-msgid "Process oversized accounts"
-msgstr ""
-
-#: packages/server/src/services/TaskService.ts:27
-msgid "Process user deletions"
-msgstr ""
-
-#: packages/server/src/routes/admin/users.ts:247
-msgid "Profile"
-msgstr ""
-
-#: packages/app-desktop/gui/MainScreen/commands/addProfile.ts:17
-#, fuzzy
-msgid "Profile name:"
-msgstr "Profilo versione: %s"
-
-#: packages/lib/versionInfo.ts:26
-msgid "Profile Version: %s"
-msgstr "Profilo versione: %s"
-
-#: packages/app-mobile/components/screens/Note.tsx:954
-msgid "Properties"
-msgstr "Proprietà"
-
-#: packages/lib/models/Setting.ts:1438
-#, fuzzy
-msgid "Proxy enabled"
-msgstr "Attivato"
-
-#: packages/lib/models/Setting.ts:1459
-msgid "Proxy timeout (seconds)"
-msgstr ""
-
-#: packages/lib/models/Setting.ts:1448
-msgid "Proxy URL"
-msgstr ""
-
-#: packages/app-desktop/gui/EncryptionConfigScreen/EncryptionConfigScreen.tsx:252
-msgid "Public-private key pair:"
-msgstr ""
-
-#: packages/app-desktop/gui/MainScreen/commands/showShareNoteDialog.ts:6
-#, fuzzy
-msgid "Publish note..."
-msgstr "Pubblica nota..."
-
-#: packages/app-desktop/gui/ShareNoteDialog.tsx:211
-msgid "Publish Notes"
-msgstr ""
-
-#: packages/app-desktop/gui/SyncWizard/Dialog.tsx:178
-#: packages/lib/utils/joplinCloud.ts:141
-msgid "Publish notes to the internet"
-msgstr ""
-
-#: packages/app-desktop/app.ts:180
-#: packages/app-desktop/gui/KeymapConfig/utils/getLabel.ts:16
-#: packages/app-desktop/gui/MenuBar.tsx:315
-msgid "Quit"
-msgstr "Esci"
-
-#: packages/app-desktop/gui/EncryptionConfigScreen/EncryptionConfigScreen.tsx:91
-msgid "Re-encrypt data"
-msgstr "Cripta nuovamente i dati"
-
-#: packages/app-desktop/gui/EncryptionConfigScreen/EncryptionConfigScreen.tsx:103
-msgid "Re-encryption"
-msgstr "Cripta nuovamente"
-
-#: packages/lib/models/Setting.ts:1288
-msgid "Re-upload local data to sync target"
-msgstr "Ricarica i dati locali sulla destinazione di sincronizzazione"
-
-#: packages/app-desktop/gui/NoteEditor/NoteEditor.tsx:453
-msgid "Read more about it"
-msgstr "Per saperne di più"
-
-#: packages/app-desktop/gui/NoteContentPropertiesDialog.tsx:154
-msgid "Read time: %s min"
-msgstr "Tempo di lettura: %s min"
-
-#: packages/app-desktop/gui/ShareFolderDialog/ShareFolderDialog.tsx:265
-msgid "Recipient has accepted the invitation"
-msgstr "Il destinatario ha accettato l'invito"
-
-#: packages/app-desktop/gui/ShareFolderDialog/ShareFolderDialog.tsx:263
-msgid "Recipient has not yet accepted the invitation"
-msgstr "Il destinatario non ha ancora accettato l'invito"
-
-#: packages/app-desktop/gui/ShareFolderDialog/ShareFolderDialog.tsx:264
-msgid "Recipient has rejected the invitation"
-msgstr "Il destinatario ha rifiutato l'invito"
-
-#: packages/app-desktop/gui/ShareFolderDialog/ShareFolderDialog.tsx:282
-msgid "Recipients:"
-msgstr "Destinatari:"
-
-#: packages/app-desktop/gui/MenuBar.tsx:646
-#: packages/app-desktop/gui/NoteEditor/editorCommandDeclarations.ts:100
-#: packages/app-mobile/components/ScreenHeader.tsx:374
-msgid "Redo"
-msgstr "Ripristina"
-
-#: packages/app-mobile/components/screens/log.js:109
-#: packages/app-mobile/components/screens/onedrive-login.js:121
-#: packages/app-mobile/components/screens/status.js:144
-msgid "Refresh"
-msgstr "Aggiorna"
-
-#: packages/app-mobile/components/NoteEditor/SearchPanel.tsx:313
-#, fuzzy
-msgid "Regular expression"
-msgstr "Attiva espressioni matematiche"
-
-#: packages/app-desktop/gui/MainScreen/MainScreen.tsx:620
-#: packages/app-desktop/gui/Root.tsx:179
-msgid "Reject"
-msgstr "Rifiuta"
-
-#: packages/app-desktop/gui/Sidebar/Sidebar.tsx:288
-msgid "Remove"
-msgstr "Rimuovi"
-
-#: packages/app-desktop/gui/Sidebar/Sidebar.tsx:295
-msgid "Remove tag \"%s\" from all notes?"
-msgstr "Rimuovere l'etichetta \"%s\" da tutte le note?"
-
-#: packages/app-desktop/gui/Sidebar/Sidebar.tsx:297
-msgid "Remove this search from the sidebar?"
-msgstr "Rimuovere questa ricerca dalla barra laterale?"
-
-#: packages/app-desktop/gui/MainScreen/commands/renameFolder.ts:8
-#: packages/app-desktop/gui/MainScreen/commands/renameTag.ts:8
-#: packages/app-mobile/components/side-menu-content.tsx:138
-msgid "Rename"
-msgstr "Rinomina"
-
-#: packages/app-desktop/gui/MainScreen/commands/renameFolder.ts:21
-msgid "Rename notebook:"
-msgstr "Rinomina il taccuino:"
-
-#: packages/app-desktop/gui/MainScreen/commands/renameTag.ts:21
-msgid "Rename tag:"
-msgstr "Rinomina etichetta:"
-
-#: packages/app-cli/app/command-ren.js:14
-msgid "Renames the given <item> (note or notebook) to <name>."
-msgstr "Rinomina <item> (Nota o Taccuino) in <name>."
-
-#: packages/app-desktop/gui/ClipperConfigScreen.tsx:159
-msgid "Renew token"
-msgstr "Rinnova token"
-
-#: packages/app-mobile/components/NoteEditor/SearchPanel.tsx:288
-msgid "Replace"
-msgstr ""
-
-#: packages/app-mobile/components/NoteEditor/SearchPanel.tsx:298
-#, fuzzy
-msgid "Replace all"
-msgstr "Seleziona tutto"
-
-#: packages/app-mobile/components/NoteEditor/SearchPanel.tsx:236
-msgid "Replace with..."
-msgstr ""
-
-#: packages/app-mobile/components/NoteEditor/SearchPanel.tsx:257
-msgid "Replace: "
-msgstr ""
-
-#: packages/app-desktop/gui/MasterPasswordDialog/Dialog.tsx:219
-#: packages/app-desktop/gui/MasterPasswordDialog/Dialog.tsx:220
-#, fuzzy
-msgid "Reset master password"
-msgstr "Inserisci password principale:"
-
-#: packages/app-cli/app/command-import.js:51
-#: packages/app-desktop/gui/ImportScreen.min.js:72
-msgid "Resources: %d."
-msgstr "Risorse: %d."
-
-#: packages/app-desktop/gui/MainScreen/MainScreen.tsx:591
-msgid "Restart and upgrade"
-msgstr "Aggiorna e riavvia"
-
-#: packages/app-desktop/gui/ConfigScreen/ConfigScreen.tsx:708
-msgid "Restart now"
-msgstr "Riavvia ora"
-
-#: packages/app-desktop/gui/KeymapConfig/ShortcutRecorder.tsx:79
-#: packages/app-desktop/gui/NoteRevisionViewer.min.js:177
-msgid "Restore"
-msgstr "Ripristina"
-
-#: packages/lib/services/RevisionService.ts:243
-msgid "Restored Notes"
-msgstr "Ripristina note"
-
-#: packages/app-desktop/gui/StatusScreen/StatusScreen.tsx:108
-#: packages/app-mobile/components/screens/status.js:118
-msgid "Retry"
-msgstr "Riprova"
-
-#: packages/app-desktop/gui/StatusScreen/StatusScreen.tsx:80
-#: packages/app-mobile/components/screens/status.js:112
-msgid "Retry All"
-msgstr "Riprova tutti"
-
-#: packages/app-desktop/gui/MainScreen/commands/revealResourceFile.ts:8
-#: packages/app-desktop/gui/NoteEditor/utils/contextMenu.ts:117
-msgid "Reveal file in folder"
-msgstr "Visualizza file nella cartella"
-
-#: packages/app-desktop/gui/MainScreen/commands/toggleNotesSortOrderReverse.ts:8
-#: packages/lib/models/Setting.ts:1009 packages/lib/models/Setting.ts:932
-msgid "Reverse sort order"
-msgstr "Inverti l'ordine"
-
-#: packages/app-cli/app/command-ls.js:29
-msgid "Reverses the sorting order."
-msgstr "Inverti l'ordine."
-
-#: packages/lib/versionInfo.ts:9
-msgid "Revision: %s (%s)"
-msgstr "Revisione: %s (%s)"
-
-#: packages/app-cli/app/command-batch.js:10
-msgid ""
-"Runs the commands contained in the text file. There should be one command "
-"per line."
-msgstr "Esegue comandi contenuti in un file di testo. Un comando per riga."
-
-#: packages/lib/SyncTargetAmazonS3.js:28
-msgid "S3"
-msgstr ""
-
-#: packages/lib/models/Setting.ts:610
-#, fuzzy
-msgid "S3 access key"
-msgstr "Chiave AWS"
-
-#: packages/lib/models/Setting.ts:570
-#, fuzzy
-msgid "S3 bucket"
-msgstr "Bucket AWS S3"
-
-#: packages/lib/models/Setting.ts:599
-msgid "S3 region"
-msgstr ""
-
-#: packages/lib/models/Setting.ts:621
-#, fuzzy
-msgid "S3 secret key"
-msgstr "Secret AWS"
-
-#: packages/lib/models/Setting.ts:585
-#, fuzzy
-msgid "S3 URL"
-msgstr "URL AWS S3"
-
-#: packages/app-desktop/gui/MainScreen/MainScreen.tsx:584
-msgid ""
-"Safe mode is currently active. Note rendering and all plugins are "
-"temporarily disabled."
-msgstr ""
-"La modalità sicura è attiva. La renderizzazione delle note e tutti i plugin "
-"sono temporaneamente disattivati."
-
-#: packages/app-desktop/gui/EncryptionConfigScreen/EncryptionConfigScreen.tsx:141
-#: packages/app-desktop/gui/KeymapConfig/ShortcutRecorder.tsx:76
-#: packages/app-desktop/gui/MasterPasswordDialog/Dialog.tsx:220
-#: packages/app-mobile/components/screens/encryption-config.tsx:109
-#: packages/app-mobile/components/screens/encryption-config.tsx:221
-msgid "Save"
-msgstr "Salva"
-
-#: packages/app-mobile/components/SelectDateTimeDialog.tsx:146
-msgid "Save alarm"
-msgstr "Salva avviso"
-
-#: packages/app-desktop/gui/NoteEditor/utils/contextMenu.ts:100
-#: packages/app-desktop/gui/NoteEditor/utils/contextMenu.ts:93
-#, fuzzy
-msgid "Save as %s"
-msgstr "Salva come..."
-
-#: packages/app-desktop/gui/NoteEditor/utils/contextMenu.ts:80
-msgid "Save as..."
-msgstr "Salva come..."
-
-#: packages/app-mobile/components/ScreenHeader.tsx:327
-#: packages/app-mobile/components/screens/Note.tsx:104
-msgid "Save changes"
-msgstr "Salva i cambiamenti"
-
-#: packages/lib/models/Setting.ts:1010
-msgid "Save geo-location with notes"
-msgstr "Salva geolocalizzazione con le note"
-
-#: packages/app-mobile/components/ScreenHeader.tsx:399
-#: packages/app-mobile/components/screens/search.js:160
-msgid "Search"
-msgstr "Cerca"
-
-#: packages/app-desktop/gui/ConfigScreen/controls/plugins/SearchPlugins.tsx:122
-msgid "Search for plugins..."
-msgstr "Cerca plugins..."
-
-#: packages/app-mobile/components/NoteEditor/SearchPanel.tsx:223
-#, fuzzy
-msgid "Search for..."
-msgstr "Cerca..."
-
-#: packages/app-desktop/gui/NoteListControls/commands/focusSearch.ts:6
-msgid "Search in all the notes"
-msgstr "Cerca in tutte le note"
-
-#: packages/app-desktop/gui/NoteEditor/commands/showLocalSearch.ts:6
-msgid "Search in current note"
-msgstr "Cerca nella nota corrente"
-
-#: packages/app-cli/app/gui/FolderListWidget.js:51
-msgid "Search:"
-msgstr "Cerca:"
-
-#: packages/app-desktop/gui/KeymapConfig/KeymapConfigScreen.tsx:167
-#: packages/app-desktop/gui/lib/SearchInput/SearchInput.tsx:65
-#: packages/app-desktop/gui/NoteSearchBar.min.js:164
-msgid "Search..."
-msgstr "Cerca..."
-
-#: packages/app-cli/app/command-search.js:13
-msgid "Searches for the given <pattern> in all the notes."
-msgstr "Cerca <pattern> in tutte le note."
-
-#: packages/lib/models/Setting.ts:1307
-msgid "See the pre-release page for more details: %s"
-msgstr "Vedi la pagina di pre-rilascio per maggiori dettagli: %s"
-
-#: packages/app-desktop/gui/SyncWizard/Dialog.tsx:266
-#, fuzzy
-msgid "Select"
-msgstr "Seleziona tutto"
-
-#: packages/app-desktop/gui/NoteEditor/editorCommandDeclarations.ts:28
-#: packages/app-mobile/components/ScreenHeader.tsx:386
-msgid "Select all"
-msgstr "Seleziona tutto"
-
-#: packages/app-desktop/gui/EditFolderDialog/Dialog.tsx:141
-#, fuzzy
-msgid "Select emoji..."
-msgstr "Seleziona la data"
-
-#: packages/app-desktop/gui/EditFolderDialog/Dialog.tsx:145
-#, fuzzy
-msgid "Select file..."
-msgstr "Seleziona tutto"
-
-#: packages/app-cli/app/command-server.js:38
-msgid "Server is already running on port %d"
-msgstr "Il server è già in esecuzione sulla porta %d"
-
-#: packages/app-cli/app/command-server.js:44
-#: packages/app-cli/app/command-server.js:47
-msgid "Server is not running."
-msgstr "Il server non è in esecuzione."
-
-#: packages/app-cli/app/command-server.js:44
-msgid "Server is running on port %d"
-msgstr "Il server è in esecuzione sulla porta %d"
-
-#: packages/app-desktop/gui/MainScreen/commands/editAlarm.ts:10
-#: packages/app-mobile/components/screens/Note.tsx:918
-#: packages/app-mobile/components/SelectDateTimeDialog.tsx:141
-msgid "Set alarm"
-msgstr "Imposta avviso"
-
-#: packages/app-desktop/gui/MainScreen/commands/editAlarm.ts:27
-msgid "Set alarm:"
-msgstr "Imposta avviso:"
-
-#: packages/lib/models/Setting.ts:1238
-msgid ""
-"Set it to 0 to make it take the complete available space. Recommended width "
-"is 600."
-msgstr ""
-
-#: packages/app-desktop/gui/MainScreen/MainScreen.tsx:632
-msgid "Set the password"
-msgstr "Imposta la password"
-
-#: packages/app-cli/app/command-set.js:22
-msgid ""
-"Sets the property <name> of the given <note> to the given [value]. Possible "
-"properties are:\n"
-"\n"
-"%s"
-msgstr ""
-"Imposta la proprietà <name> della <note> data al [value] specificato. Le "
-"possibili proprietà sono:\n"
-"\n"
-"%s"
-
-#: packages/app-desktop/gui/ShareFolderDialog/ShareFolderDialog.tsx:249
-#: packages/app-mobile/components/NoteBodyViewer/hooks/useOnResourceLongPress.ts:20
-#: packages/app-mobile/components/screens/Note.tsx:926
-msgid "Share"
-msgstr "Condividi"
-
-#: packages/lib/utils/joplinCloud.ts:159
-#, fuzzy
-msgid "Share and collaborate on a notebook"
-msgstr "Sposta la nota in un taccuino."
-
-#: packages/app-desktop/gui/ShareFolderDialog/ShareFolderDialog.tsx:339
-msgid "Share Notebook"
-msgstr "Condividi Taccuino"
-
-#: packages/app-desktop/gui/MainScreen/commands/showShareFolderDialog.ts:6
-msgid "Share notebook..."
-msgstr "Condividi taccuino..."
-
-#: packages/lib/utils/joplinCloud.ts:177
-msgid "Sharing access control"
-msgstr ""
-
-#: packages/app-desktop/gui/ShareFolderDialog/ShareFolderDialog.tsx:305
-msgid "Sharing notebook..."
-msgstr "Condividendo taccuino..."
-
-#: packages/app-cli/app/command-help.js:44
-msgid "Shortcuts are not available in CLI mode."
-msgstr "Le scorciatoie non sono disponibili nella modalità CLI."
-
-#: packages/app-mobile/components/NoteEditor/SearchPanel.tsx:208
-#, fuzzy
-msgid "Show advanced"
-msgstr "Mostra opzioni avanzate"
-
-#: packages/app-desktop/gui/ConfigScreen/ConfigScreen.tsx:217
-msgid "Show Advanced Settings"
-msgstr "Mostra opzioni avanzate"
-
-#: packages/app-mobile/components/screens/log.js:117
-msgid "Show all"
-msgstr "Mostra tutto"
-
-#: packages/lib/models/Setting.ts:901
-msgid "Show completed to-dos"
-msgstr "Mostra le \"Cose-da-fare\" completate"
-
-#: packages/server/src/routes/admin/users.ts:200
-#, fuzzy
-msgid "Show disabled"
-msgstr "Mostra opzioni avanzate"
-
-#: packages/app-desktop/gui/EncryptionConfigScreen/EncryptionConfigScreen.tsx:172
-#, fuzzy
-msgid "Show disabled keys"
-msgstr "Mostra opzioni avanzate"
-
-#: packages/app-mobile/components/NoteEditor/MarkdownToolbar/ToggleOverflowButton.tsx:22
-#, fuzzy
-msgid "Show more actions"
-msgstr "Visualizza conteggio note"
-
-#: packages/lib/models/Setting.ts:883
-msgid "Show note counts"
-msgstr "Visualizza conteggio note"
-
-#: packages/lib/models/Setting.ts:942
-#, fuzzy
-msgid "Show sort order buttons"
-msgstr "Visualizza conteggio note"
-
-#: packages/lib/models/Setting.ts:1151
-msgid "Show tray icon"
-msgstr "Visualizza nella barra delle applicazioni"
-
-#: packages/app-mobile/components/ScreenHeader.tsx:287
-msgid "Show/hide the sidebar"
-msgstr ""
-
-#: packages/app-desktop/gui/Sidebar/commands/focusElementSideBar.ts:8
-#: packages/app-mobile/components/ScreenHeader.tsx:286
-msgid "Sidebar"
-msgstr "Barra laterale"
-
-#: packages/app-desktop/gui/ResourceScreen.tsx:93
-msgid "Size"
-msgstr "Dimensione"
-
-#: packages/app-desktop/checkForUpdates.ts:199
-msgid "Skip this version"
-msgstr "Salta questa versione"
-
-#: packages/app-cli/app/command-e2ee.ts:65
-msgid "Skipped items: %d (use --retry-failed-items to retry decrypting them)"
-msgstr ""
-"Elementi saltati: %d (utilizza --retry-failed-items per riprovare a "
-"decrittografarli)"
-
-#: packages/app-cli/app/command-import.js:50
-#: packages/app-desktop/gui/ImportScreen.min.js:71
-msgid "Skipped: %d."
-msgstr "Saltato: %d."
-
-#: packages/lib/models/Setting.ts:402
-msgid "Solarised Dark"
-msgstr "Scuro Solarizzato"
-
-#: packages/lib/models/Setting.ts:401
-msgid "Solarised Light"
-msgstr "Chiaro solarizzato"
-
-#: packages/app-desktop/gui/MainScreen/MainScreen.tsx:596
-msgid "Some items cannot be decrypted."
-msgstr "Alcuni elementi non possono essere decodificati."
-
-#: packages/app-desktop/gui/MainScreen/MainScreen.tsx:625
-msgid "Some items cannot be synchronised."
-msgstr "Alcuni elementi non possono essere sincronizzati."
-
-#: packages/app-mobile/components/ScreenHeader.tsx:581
-msgid "Some items cannot be synchronised. Press for more info."
-msgstr ""
-"Alcuni elementi non possono essere sincronizzati. Premi per maggiori "
-"informazioni."
-
-#: packages/lib/models/Setting.ts:997
-msgid "Sort notebooks by"
-msgstr "Ordina i taccuini per"
-
-#: packages/app-desktop/gui/NoteList/NoteList.tsx:167
-#: packages/app-mobile/components/ScreenHeader.tsx:449
-#: packages/lib/models/Setting.ts:909
-msgid "Sort notes by"
-msgstr "Ordina le note per"
-
-#: packages/app-desktop/gui/NoteEditor/editorCommandDeclarations.ts:116
-msgid "Sort selected lines"
-msgstr "Ordina alfabeticamente le righe selezionate"
-
-#: packages/app-cli/app/command-ls.js:28
-msgid "Sorts the item by <field> (eg. title, updated_time, created_time)."
-msgstr "Ordina per <field> (es. titolo, ultimo aggiornamento, creazione)."
-
-#: packages/app-cli/app/command-import.js:25
-msgid "Source format: %s"
-msgstr "Formato sorgente: %s"
-
-#: packages/app-desktop/gui/EncryptionConfigScreen/EncryptionConfigScreen.tsx:151
-#, fuzzy
-msgid "Source: "
-msgstr "Sorgente"
-
-#: packages/lib/models/Setting.ts:1474
-msgid ""
-"Specify the port that should be used by the API server. If not set, a "
-"default will be used."
-msgstr ""
-"Specifica la porta che deve essere usata dal server API. Se non viene "
-"settato, viene usato un valore di default."
-
-#: packages/app-desktop/gui/MainScreen/commands/showSpellCheckerMenu.ts:11
-#: packages/lib/services/spellChecker/SpellCheckerService.ts:213
-msgid "Spell checker"
-msgstr "Controllo ortografico"
-
-#: packages/lib/models/Setting.ts:892 packages/lib/models/Setting.ts:894
-#: packages/lib/models/Setting.ts:895
-msgid "Split View"
-msgstr "Split View"
-
-#: packages/lib/models/Setting.ts:1159
-msgid "Start application minimised in the tray icon"
-msgstr "Avvia applicazione minimizzata nella barra delle applicazioni"
-
-#: packages/app-cli/app/command-server.js:14
-msgid ""
-"Start, stop or check the API server. To specify on which port it should run, "
-"set the api.port config variable. Commands are (%s)."
-msgstr ""
-"Avvia, ferma o controlla il server API. Per specificare su quale porta deve "
-"essere eseguito, setta la variabile api.config. I comandi sono (%s)."
-
-#: packages/app-cli/app/command-e2ee.ts:56
-msgid ""
-"Starting decryption... Please wait as it may take several minutes depending "
-"on how much there is to decrypt."
-msgstr ""
-"Avvio decrittazione... Attendere per favore, ci potrebbero volere diversi "
-"minuti per la decriptazione."
-
-#: packages/app-cli/app/command-sync.ts:204
-msgid "Starting synchronisation..."
-msgstr "Inizio sincronizzazione..."
-
-#: packages/app-cli/app/command-edit.js:75
-msgid "Starting to edit note. Close the editor to get back to the prompt."
-msgstr "Comincia a modificare la nota. Chiudi l'editor per tornare al prompt."
-
-#: packages/app-desktop/gui/NoteContentPropertiesDialog.tsx:159
-msgid "Statistics"
-msgstr "Statistiche"
-
-#: packages/app-desktop/gui/MainScreen/commands/showNoteContentProperties.ts:8
-msgid "Statistics..."
-msgstr "Statistiche..."
-
-#: packages/app-mobile/components/screens/encryption-config.tsx:302
-#: packages/app-mobile/components/screens/status.js:142
-msgid "Status"
-msgstr "Stato"
-
-#: packages/app-desktop/gui/ClipperConfigScreen.tsx:96
-msgid "Status: %s"
-msgstr "Stato: %s"
-
-#: packages/app-desktop/gui/ClipperConfigScreen.tsx:90
-msgid "Status: Started on port %d"
-msgstr "Stato: avviato sulla porta %d"
-
-#: packages/app-desktop/gui/ClipperConfigScreen.tsx:133
-msgid "Step 1: Enable the clipper service"
-msgstr "Passaggio 1: abilitare il servizio clipper"
-
-#: packages/app-cli/app/command-sync.ts:83
-#: packages/app-desktop/gui/DropboxLoginScreen.tsx:46
-#: packages/app-mobile/components/screens/dropbox-login.js:59
-msgid "Step 1: Open this URL in your browser to authorise the application:"
-msgstr ""
-"Passaggio 1: apri questa URL nel tuo browser per autorizzare l'applicazione:"
-
-#: packages/app-cli/app/command-sync.ts:85
-#: packages/app-desktop/gui/DropboxLoginScreen.tsx:50
-#: packages/app-mobile/components/screens/dropbox-login.js:65
-msgid "Step 2: Enter the code provided by Dropbox:"
-msgstr "Passaggio 2: inserisci il codice fornito da Dropbox:"
-
-#: packages/app-desktop/gui/ClipperConfigScreen.tsx:139
-msgid "Step 2: Install the extension"
-msgstr "Passaggio 2: installare l'estensione"
-
-#: packages/app-desktop/commands/toggleExternalEditing.ts:28
-msgid "Stop"
-msgstr "Stop"
-
-#: packages/app-desktop/commands/stopExternalEditing.ts:8
-msgid "Stop external editing"
-msgstr "Interrompi modifiche esterne"
-
-#: packages/app-desktop/gui/NoteEditor/NoteBody/TinyMCE/utils/setupToolbarButtons.ts:19
-msgid "Strikethrough"
-msgstr "Barrato"
-
-#: packages/app-desktop/gui/NoteEditor/NoteBody/CodeMirror/CodeMirror.tsx:194
-msgid "strong text"
-msgstr "testo in grassetto"
-
-#: packages/app-desktop/gui/DropboxLoginScreen.tsx:55
-#: packages/app-mobile/components/screens/dropbox-login.js:68
-msgid "Submit"
-msgstr "Invio"
-
-#: packages/app-desktop/gui/NoteEditor/NoteBody/TinyMCE/utils/setupToolbarButtons.ts:36
-msgid "Subscript"
-msgstr "Pedice"
-
-#: packages/lib/components/shared/config-shared.js:69
-msgid "Success! Synchronisation configuration appears to be correct."
-msgstr ""
-"Successo! La configurazione della sincronizzazione sembra essere corretta."
-
-#: packages/app-desktop/gui/NoteEditor/NoteBody/TinyMCE/utils/setupToolbarButtons.ts:30
-msgid "Superscript"
-msgstr "Apice"
-
-#: packages/app-desktop/gui/NoteEditor/editorCommandDeclarations.ts:124
-msgid "Swap line down"
-msgstr "Sposta la riga sotto"
-
-#: packages/app-desktop/gui/NoteEditor/editorCommandDeclarations.ts:120
-msgid "Swap line up"
-msgstr "Sposta la riga sopra"
-
-#: packages/app-desktop/gui/utils/NoteListUtils.ts:76
-msgid "Switch between note and to-do type"
-msgstr "Converti nota in \"Cose-da-fare\" e viceversa"
-
-#: packages/app-desktop/gui/MenuBar.tsx:444
-#, fuzzy
-msgid "Switch profile"
-msgstr "Esporta profilo"
-
-#: packages/app-desktop/gui/utils/NoteListUtils.ts:105
-msgid "Switch to note type"
-msgstr "Converti in nota"
-
-#: packages/app-desktop/commands/switchProfile1.ts:7
-#: packages/app-desktop/commands/switchProfile2.ts:7
-#: packages/app-desktop/commands/switchProfile3.ts:7
-#, fuzzy
-msgid "Switch to profile %d"
-msgstr "Converti in nota"
-
-#: packages/app-desktop/gui/utils/NoteListUtils.ts:114
-msgid "Switch to to-do type"
-msgstr "Converti in \"Cose-da-fare\""
-
-#: packages/app-cli/app/command-use.js:12
-msgid ""
-"Switches to [notebook] - all further operations will happen within this "
-"notebook."
-msgstr ""
-"Passa tra [notebook] - tutte le ulteriori operazioni interesseranno il "
-"seguente Taccuino."
-
-#: packages/lib/utils/joplinCloud.ts:147
-msgid "Sync as many devices as you want"
-msgstr ""
-
-#: packages/app-mobile/components/screens/ConfigScreen.tsx:564
-msgid "Sync Status"
-msgstr "Stato sincronizzazione"
-
-#: packages/lib/services/ReportService.ts:275
-msgid "Sync status (synced items / total items)"
-msgstr "Stato di sincronizzazione (elementi sincronizzati / elementi totali)"
-
-#: packages/app-cli/app/command-sync.ts:242
-msgid "Sync target must be upgraded! Run `%s` to proceed."
-msgstr ""
-"La destinazione di sincronizzazione deve essere aggiornata! Avvia `%s` per "
-"procedere."
-
-#: packages/app-mobile/components/screens/UpgradeSyncTargetScreen.tsx:58
-msgid "Sync Target Upgrade"
-msgstr "Aggiorna la destinazione di sincronizzazione"
-
-#: packages/app-cli/app/command-sync.ts:34
-msgid "Sync to provided target (defaults to sync.target config value)"
-msgstr ""
-"Sincronizza con l'obiettivo fornito (come predefinito il valore di "
-"configurazione sync.target)"
-
-#: packages/lib/versionInfo.ts:25
-msgid "Sync Version: %s"
-msgstr "Sinc. versione: %s"
-
-#: packages/app-desktop/gui/SyncWizard/Dialog.tsx:177
-#, fuzzy
-msgid "Sync your notes"
-msgstr "Ordina le note per"
-
-#: packages/lib/models/Setting.ts:2399
-msgid "Synchronisation"
-msgstr "Sincronizzazione"
-
-#: packages/lib/models/Setting.ts:1315
-msgid "Synchronisation interval"
-msgstr "Intervallo di sincronizzazione"
-
-#: packages/app-cli/app/command-sync.ts:123
-msgid "Synchronisation is already in progress."
-msgstr "La sincronizzazione è già in corso."
-
-#: packages/app-desktop/gui/MenuBar.tsx:423
-#: packages/app-desktop/gui/Root.tsx:228
-msgid "Synchronisation Status"
-msgstr "Stato della sincronizzazione"
-
-#: packages/lib/models/Setting.ts:440
-msgid "Synchronisation target"
-msgstr "Destinazione di sincronizzazione"
-
-#: packages/app-cli/app/command-sync.ts:171
-msgid "Synchronisation target: %s (%s)"
-msgstr "Posizione di sincronizzazione: %s (%s)"
-
-#: packages/app-desktop/gui/Sidebar/Sidebar.tsx:665
-#: packages/app-mobile/components/side-menu-content.tsx:426
-#: packages/lib/commands/synchronize.ts:8
-msgid "Synchronise"
-msgstr "Sincronizza"
-
-#: packages/lib/models/Setting.ts:1335
-msgid "Synchronise only over WiFi connection"
-msgstr "Sincronizza solo con la connessione WiFi"
-
-#: packages/app-cli/app/command-sync.ts:29
-msgid "Synchronises with remote storage."
-msgstr "Sincronizza con l'archivio remoto."
-
-#: packages/app-desktop/gui/ShareNoteDialog.tsx:183
-msgid "Synchronising..."
-msgstr "Sincronizzazione..."
-
-#: packages/app-desktop/gui/ShareFolderDialog/ShareFolderDialog.tsx:304
-msgid "Synchronizing..."
-msgstr "Sincronizzazione..."
-
-#: packages/lib/models/Setting.ts:1350
-msgid "Tabloid"
-msgstr "Tabloid"
-
-#: packages/app-mobile/components/screens/NoteTagsDialog.js:179
-msgid "tag1, tag2, ..."
-msgstr ""
-
-#: packages/app-cli/app/command-import.js:52
-#: packages/app-desktop/gui/ImportScreen.min.js:73
-msgid "Tagged: %d."
-msgstr "Etichettato: %d."
-
-#: packages/app-desktop/gui/MainScreen/commands/setTags.ts:7
-#: packages/app-desktop/gui/Sidebar/Sidebar.tsx:715
-#: packages/app-mobile/components/screens/Note.tsx:933
-#: packages/app-mobile/components/screens/tags.js:101
-#: packages/app-mobile/components/side-menu-content.tsx:402
-msgid "Tags"
-msgstr "Etichette"
-
-#: packages/app-mobile/components/screens/Note.tsx:879
-msgid "Take photo"
-msgstr "Scatta foto"
-
-#: packages/app-mobile/components/NoteEditor/MarkdownToolbar/MarkdownToolbar.tsx:95
-#, fuzzy
-msgid "Task list"
-msgstr "Crea un Taccuino"
-
-#: packages/server/src/services/MustacheService.ts:123
-#: packages/server/src/services/MustacheService.ts:275
-msgid "Tasks"
-msgstr ""
-
-#: packages/lib/utils/joplinCloud.ts:338
-msgid "Teams"
-msgstr ""
-
-#: packages/lib/models/Setting.ts:1343
-msgid "Text editor command"
-msgstr "Comando editor di testo"
-
-#: packages/app-desktop/gui/SyncWizard/Dialog.tsx:215
-msgid "Thank you! Your Joplin Cloud account is now setup and ready to use."
-msgstr ""
-
-#: packages/app-desktop/bridge.ts:280
-msgid ""
-"The app is now going to close. Please relaunch it to complete the process."
-msgstr ""
-"Ora l'applicazione si chiuderà. Per favore riavviala per completare il "
-"processo."
-
-#: packages/app-desktop/app.ts:340
-msgid ""
-"The application did not close properly. Would you like to start in safe mode?"
-msgstr ""
-
-#: packages/lib/onedrive-api-node-utils.js:87
-msgid ""
-"The application has been authorised - you may now close this browser tab."
-msgstr ""
-"L'applicazione è stata autorizzata - puoi chiudere questo tab del tuo "
-"browser."
-
-#: packages/lib/components/shared/dropbox-login-shared.js:39
-msgid "The application has been authorised!"
-msgstr "L'applicazione è stata autorizzata con successo!"
-
-#: packages/lib/onedrive-api-node-utils.js:89
-msgid "The application has been successfully authorised."
-msgstr "L'applicazione è stata autorizzata con successo."
-
-#: packages/app-desktop/gui/ConfigScreen/ConfigScreen.tsx:632
-msgid "The application must be restarted for these changes to take effect."
-msgstr ""
-"L'applicazione deve essere riavviata affinché le modifiche siano attive."
-
-#: packages/app-desktop/gui/NoteEditor/NoteEditor.tsx:526
-msgid ""
-"The attachments will no longer be watched when you switch to a different "
-"note."
-msgstr ""
-"Gli allegati non verranno più monitorati quando passerai ad una nota "
-"differente."
-
-#: packages/app-cli/app/app.js:272
-msgid "The command \"%s\" is only available in GUI mode"
-msgstr "Il comando \"%s\" è disponibile solo nella modalità grafica"
-
-#: packages/server/src/middleware/notificationHandler.ts:25
-msgid ""
-"The default admin password is insecure and has not been changed! [Change it "
-"now](%s)"
-msgstr ""
-"La password d'amministratore predefinita non è sicura e non è stata "
-"modificata! [Modificala ora](%s)"
-
-#: packages/app-desktop/gui/EncryptionConfigScreen/EncryptionConfigScreen.tsx:93
-msgid ""
-"The default encryption method has been changed to a more secure one and it "
-"is recommended that you apply it to your data."
-msgstr ""
-"Il metodo standard di criptazione è stato cambiato con uno più sicuro ed è "
-"consigliabile che tu lo applichi ai tuoi dati."
-
-#: packages/app-desktop/gui/MainScreen/MainScreen.tsx:608
-msgid ""
-"The default encryption method has been changed, you should re-encrypt your "
-"data."
-msgstr ""
-"Il metodo di criptazione predefinito è stato cambiato, dovresti criptare "
-"nuovamente i tuoi dati."
-
-#: packages/lib/models/Setting.ts:1343
-msgid ""
-"The editor command (may include arguments) that will be used to open a note. "
-"If none is provided it will try to auto-detect the default editor."
-msgstr ""
-"Il comando editor (può includere argomenti) che verrà utilizzato per aprire "
-"una nota. Se non ne viene fornita alcuna, cercherà di rilevare "
-"automaticamente l'editor predefinito."
-
-#: packages/lib/models/Setting.ts:1530 packages/lib/models/Setting.ts:1545
-#: packages/lib/models/Setting.ts:1560
-msgid ""
-"The factor property sets how the item will grow or shrink to fit the "
-"available space in its container with respect to the other items. Thus an "
-"item with a factor of 2 will take twice as much space as an item with a "
-"factor of 1.Restart app to see changes."
-msgstr ""
-"Il fattore di crescita indica la crescita o il restringersi di un oggetto "
-"rispetto agli altri oggetti per adattarsi allo spazio disponibile nel "
-"contenitore. Un oggetto con un fattore 2 occuperà il doppio dello spazio "
-"rispetto ad un elemento con un fattore di 1. Riavvia il programma per vedere "
-"le modifiche."
-
-#: packages/app-desktop/gui/NoteEditor/NoteEditor.tsx:525
-msgid "The following attachments are being watched for changes:"
-msgstr "I seguenti allegati sono monitorati per eventuali modifiche:"
-
-#: packages/app-desktop/gui/EncryptionConfigScreen/EncryptionConfigScreen.tsx:72
-#, fuzzy
-msgid ""
-"The following keys use an out-dated encryption algorithm and it is "
-"recommended to upgrade them. The upgraded key will still be able to decrypt "
-"and encrypt your data as usual."
-msgstr ""
-"Le seguenti chiavi master usano un algoritmo di criptazione obsoleto ed è "
-"consigliabile aggiornarle. Le chiavi aggiornate riusciranno comunque a "
-"criptare e decriptare i tuoi dati come al solito."
-
-#: packages/app-mobile/components/screens/Note.tsx:193
-msgid "The Joplin mobile app does not currently support this type of link: %s"
-msgstr ""
-"L'app mobile Joplin attualmente non supporta questo tipo di collegamento: %s"
-
-#: packages/app-desktop/gui/ConfigScreen/controls/plugins/PluginBox.tsx:246
-msgid ""
-"The Joplin team has vetted this plugin and it meets our standards for "
-"security and performance."
-msgstr ""
-
-#: packages/app-desktop/gui/EncryptionConfigScreen/EncryptionConfigScreen.tsx:325
-#, fuzzy
-msgid ""
-"The keys with these IDs are used to encrypt some of your items, however the "
-"application does not currently have access to them. It is likely they will "
-"eventually be downloaded via synchronisation."
-msgstr ""
-"Le chiavi principali con questi ID vengono utilizzate per crittografare "
-"alcuni dei tuoi articoli, tuttavia l'applicazione al momento non ha accesso "
-"ad essi. È probabile che verranno scaricati tramite la sincronizzazione."
-
-#: packages/lib/components/EncryptionConfigScreen/utils.ts:218
-msgid "The master key has been upgraded successfully!"
-msgstr "La chiave master è stata aggiornata con successo!"
-
-#: packages/app-mobile/components/screens/encryption-config.tsx:272
-msgid ""
-"The master keys with these IDs are used to encrypt some of your items, "
-"however the application does not currently have access to them. It is likely "
-"they will eventually be downloaded via synchronisation."
-msgstr ""
-"Le chiavi principali con questi ID vengono utilizzate per crittografare "
-"alcuni dei tuoi articoli, tuttavia l'applicazione al momento non ha accesso "
-"ad essi. È probabile che verranno scaricati tramite la sincronizzazione."
-
-#: packages/lib/services/RevisionService.ts:267
-msgid "The note \"%s\" has been successfully restored to the notebook \"%s\"."
-msgstr "La nota \"%s\" è stata ripristinata con successo nel taccuino \"%s\"."
-
-#: packages/app-mobile/components/screens/folder.js:88
-msgid "The notebook could not be saved: %s"
-msgstr "Il Taccuino non può essere salvato: %s"
-
-#: packages/app-cli/app/command-import.js:70
-#: packages/app-desktop/gui/ImportScreen.min.js:88
-msgid "The notes have been imported: %s"
-msgstr "Le note sono state importate: %s"
-
-#: packages/app-cli/app/command-help.js:73
-msgid "The possible commands are:"
-msgstr "I possibili comandi sono:"
-
-#: packages/app-desktop/gui/ShareFolderDialog/ShareFolderDialog.tsx:228
-msgid ""
-"The recipient could not be removed from the list. Please try again.\n"
-"\n"
-"The error was: \"%s\""
-msgstr ""
-
-#: packages/app-desktop/gui/MainScreen/MainScreen.tsx:590
-msgid ""
-"The sync target needs to be upgraded before Joplin can sync. The operation "
-"may take a few minutes to complete and the app needs to be restarted. To "
-"proceed please click on the link."
-msgstr ""
-"La destinazione di sincronizzazione deve essere aggiornata prima che Joplin "
-"possa eseguire la sincronizzazione. L'operazione può richiedere alcuni "
-"minuti ed è necessario riavviare l'app. Per procedere clicca sul link."
-
-#: packages/app-mobile/components/ScreenHeader.tsx:582
-#, fuzzy
-msgid "The sync target needs to be upgraded. Press this banner to proceed."
-msgstr ""
-"La destinazione di sincronizzazione deve essere aggiornata! Avvia `%s` per "
-"procedere."
-
-#: packages/lib/models/Tag.ts:204
-msgid "The tag \"%s\" already exists. Please choose a different name."
-msgstr "Il tag \"%s\" esiste già. Scegliere un nome differente."
-
-#: packages/lib/models/Setting.ts:442
-msgid ""
-"The target to synchronise to. Each sync target may have additional "
-"parameters which are named as `sync.NUM.NAME` (all documented below)."
-msgstr ""
-"Ogni target di sincronizzazione può avere parametri aggiuntivi denominati "
-"come `sync.NUM.NAME` (tutti documentati di seguito)."
-
-#: packages/app-desktop/gui/Root.tsx:177
-msgid "The Web Clipper needs your authorisation to access your data."
-msgstr ""
-"Il Web Clipper ha bisogno della tua autorizzazione per accedere ai tuoi dati."
-
-#: packages/app-desktop/gui/ClipperConfigScreen.tsx:84
-msgid "The web clipper service is enabled and set to auto-start."
-msgstr ""
-"Il servizio Web clipper è abilitato e impostato per l'avvio automatico."
-
-#: packages/app-desktop/gui/ClipperConfigScreen.tsx:108
-msgid "The web clipper service is not enabled."
-msgstr "Il servizio web clipper non è abilitato."
-
-#: packages/lib/models/Setting.ts:827
-msgid "Theme"
-msgstr "Tema"
-
-#: packages/app-mobile/components/note-list.js:105
-msgid "There are currently no notes. Create one by clicking on the (+) button."
-msgstr "Al momento non ci sono note. Creane una cliccando sul bottone (+)."
-
-#: packages/app-desktop/gui/NoteList/NoteList.tsx:487
-msgid ""
-"There is currently no notebook. Create one by clicking on \"New notebook\"."
-msgstr ""
-"Al momento non ci sono Taccuini. Creane uno facendo clic su \"Nuovo "
-"Taccuino\"."
-
-#: packages/lib/services/interop/InteropService_Exporter_Jex.ts:35
-msgid "There is no data to export."
-msgstr "Non ci sono dati da esportare."
-
-#: packages/lib/models/Resource.ts:424
-msgid ""
-"There was a [conflict](%s) on the attachment below.\n"
-"\n"
-"%s"
-msgstr ""
-"Si è verificato un [conflitto](%s) nel seguente allegato.\n"
-"\n"
-"%s"
-
-#: packages/app-desktop/gui/NoteEditor/utils/contextMenu.ts:43
-msgid "There was an error downloading this attachment:"
-msgstr "Errore nello scaricamento di questo allegato:"
-
->>>>>>> ad2b6ef2
 #: packages/app-desktop/gui/SyncWizard/Dialog.tsx:224
 msgid ""
 "There was an error setting up your Joplin Cloud account. Please verify your "
