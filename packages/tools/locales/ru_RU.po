# SOME DESCRIPTIVE TITLE.
# Copyright (C) YEAR Laurent Cozic
# This file is distributed under the same license as the Joplin-CLI package.
# FIRST AUTHOR <EMAIL@ADDRESS>, YEAR.
#
msgid ""
msgstr ""
"Project-Id-Version: Joplin-CLI 1.0.0\n"
"Report-Msgid-Bugs-To: \n"
"POT-Creation-Date: \n"
"PO-Revision-Date: \n"
<<<<<<< HEAD
"Last-Translator: Dmitriy K <dmitry@atsip.ru>\n"
=======
"Last-Translator: Титан <fignin@ya.ru>\n"
>>>>>>> a9bcf05b
"Language-Team: Sergey Segeda <thesermanarm@gmail.com>\n"
"Language: ru_RU\n"
"MIME-Version: 1.0\n"
"Content-Type: text/plain; charset=UTF-8\n"
"Content-Transfer-Encoding: 8bit\n"
<<<<<<< HEAD
"Plural-Forms: nplurals=3; plural=(n%10==1 && n%100!=11 ? 0 : n%10>=2 && "
"n%10<=4 && (n%100<10 || n%100>=20) ? 1 : 2);\n"
=======
"Plural-Forms: nplurals=2; plural=(n > 1);\n"
>>>>>>> a9bcf05b
"X-Generator: Poedit 3.3.2\n"

#: packages/app-mobile/components/screens/ConfigScreen/ConfigScreen.tsx:618
msgid "- Camera: to allow taking a picture and attaching it to a note."
msgstr "- Камера: позволяет сделать снимок и прикрепить его к заметке."

#: packages/app-mobile/components/screens/ConfigScreen/ConfigScreen.tsx:621
msgid "- Location: to allow attaching geo-location information to a note."
msgstr ""
"- Местоположение: позволяет прикрепить информацию о геолокации к заметке."

#: packages/app-mobile/components/screens/ConfigScreen/ConfigScreen.tsx:615
msgid ""
"- Storage: to allow attaching files to notes and to enable filesystem "
"synchronisation."
msgstr ""
"- Хранилище: чтобы разрешить прикрепление файлов к заметкам и включить "
"синхронизацию файловой системы."

#: packages/lib/services/KeymapService.ts:317
#: packages/lib/services/KeymapService.ts:323
msgid "\"%s\" is missing the required \"%s\" property."
msgstr "В \"%s\" отсутствует необходимое свойство \"%s\"."

#: packages/app-desktop/gui/ConfigScreen/controls/plugins/PluginBox.tsx:252
msgid "(%s)"
msgstr "(%s)"

#: packages/lib/services/plugins/api/JoplinViewsDialogs.ts:73
msgid "(In plugin: %s)"
msgstr "(В плагине: %s)"

#: packages/lib/SyncTargetNone.ts:16
msgid "(None)"
msgstr "(Нет)"

#: packages/lib/models/Setting.ts:391 packages/lib/models/Setting.ts:392
msgid "(wysiwyg: %s)"
msgstr "(wysiwyg: %s)"

#: packages/app-desktop/gui/MenuBar.tsx:635
#: packages/app-desktop/gui/MenuBar.tsx:905
msgid "&Edit"
msgstr "&Правка"

#: packages/app-desktop/gui/MenuBar.tsx:510
#: packages/app-desktop/gui/MenuBar.tsx:590
#: packages/app-desktop/gui/MenuBar.tsx:901
msgid "&File"
msgstr "&Файл"

#: packages/app-desktop/gui/MenuBar.tsx:752
msgid "&Go"
msgstr "Переход"

#: packages/app-desktop/gui/MenuBar.tsx:784
msgid "&Help"
msgstr "&Помощь"

#: packages/app-desktop/gui/MenuBar.tsx:770
msgid "&Note"
msgstr "&Заметки"

#: packages/app-desktop/gui/MenuBar.tsx:780
msgid "&Tools"
msgstr "&Сервис"

#: packages/app-desktop/gui/MenuBar.tsx:677
msgid "&View"
msgstr "&Вид"

#: packages/lib/models/Setting.ts:1550
msgid "%d days"
msgstr "%d дней"

#: packages/lib/utils/joplinCloud.ts:136 packages/lib/utils/joplinCloud.ts:137
#: packages/lib/utils/joplinCloud.ts:138
msgid "%d GB"
msgstr "%d ГБ"

#: packages/lib/utils/joplinCloud.ts:133 packages/lib/utils/joplinCloud.ts:134
#: packages/lib/utils/joplinCloud.ts:135
msgid "%d GB storage space"
msgstr "%d ГБ дискового пространства"

#: packages/lib/models/Setting.ts:1367
msgid "%d hour"
msgstr "%d час"

#: packages/lib/models/Setting.ts:1368 packages/lib/models/Setting.ts:1369
msgid "%d hours"
msgstr "%d часов"

#: packages/lib/utils/joplinCloud.ts:124 packages/lib/utils/joplinCloud.ts:125
#: packages/lib/utils/joplinCloud.ts:126
msgid "%d MB"
msgstr "%d МБ"

#: packages/lib/utils/joplinCloud.ts:121 packages/lib/utils/joplinCloud.ts:122
#: packages/lib/utils/joplinCloud.ts:123
msgid "%d MB per note or attachment"
msgstr "%d МБ на заметку или вложение"

#: packages/lib/models/Setting.ts:1364 packages/lib/models/Setting.ts:1365
#: packages/lib/models/Setting.ts:1366
msgid "%d minutes"
msgstr "%d минут"

#: packages/app-cli/app/command-rmnote.js:27
msgid "%d notes match this pattern. Delete them?"
msgstr "%d заметок соответствуют указанному выражению. Удалить их?"

#: packages/app-desktop/gui/NoteListControls/NoteListControls.tsx:257
#: packages/app-desktop/gui/NoteListControls/NoteListControls.tsx:267
msgid "%s"
msgstr "%s"

#: packages/app-desktop/gui/MainScreen/commands/duplicateNote.ts:18
msgid "%s - Copy"
msgstr "%s - Копия"

#: packages/lib/services/ReportService.ts:186
msgid "%s (%s) could not be uploaded: %s"
msgstr "Не удается выгрузить файл %s (%s): %s"

#: packages/app-desktop/gui/MainScreen/MainScreen.tsx:630
msgid "%s (%s) would like to share a notebook with you."
msgstr "%s (%s) желает поделиться блокнотом с вами."

#: packages/lib/services/ReportService.ts:265
msgid "%s (%s): %s"
msgstr "%s (%s): %s"

#: packages/app-desktop/checkForUpdates.ts:101
msgid "%s (pre-release)"
msgstr "%s (предварительный выпуск)"

#: packages/lib/models/Setting.ts:904 packages/lib/models/Setting.ts:905
#: packages/lib/models/Setting.ts:906
msgid "%s / %s"
msgstr "%s / %s"

#: packages/lib/models/Setting.ts:903
msgid "%s / %s / %s"
msgstr "%s / %s / %s"

#: packages/lib/versionInfo.ts:60
msgid "%s %s (%s, %s)"
msgstr "%s %s (%s, %s)"

#: packages/app-cli/app/command-config.js:82
msgid "%s = %s"
msgstr "%s = %s"

#: packages/app-cli/app/command-config.js:80
msgid "%s = %s (%s)"
msgstr "%s = %s (%s)"

#: packages/lib/services/ReportService.ts:245
#: packages/lib/services/ReportService.ts:246
#: packages/lib/services/ReportService.ts:247
#: packages/lib/services/ReportService.ts:250
msgid "%s: %d"
msgstr "%s: %d"

#: packages/lib/services/ReportService.ts:300
msgid "%s: %d notes"
msgstr "%s: %d заметок"

#: packages/lib/services/ReportService.ts:282
msgid "%s: %d/%d"
msgstr "%s: %d/%d"

#: packages/app-cli/app/cli-utils.js:156
#: packages/lib/services/ReportService.ts:220
msgid "%s: %s"
msgstr "%s: %s"

#: packages/app-cli/app/command-tag.js:14
msgid ""
"<tag-command> can be \"add\", \"remove\", \"list\", or \"notetags\" to "
"assign or remove [tag] from [note], to list notes associated with [tag], or "
"to list tags associated with [note]. The command `tag list` can be used to "
"list all the tags (use -l for long option)."
msgstr ""
"<tag-command> может принимать значения \"add\", \"remove\", \"list\" или "
"\"notetags\", позволяющие, соответственно: добавить или убрать метку [tag] с "
"заметки [note]; вывести список заметок, ассоциированных с меткой [tag]; "
"вывести список меток, ассоциированных с заметкой [note]. Команда `tag list` "
"выводит список всех меток."

#: packages/app-cli/app/command-todo.js:14
msgid ""
"<todo-command> can either be \"toggle\" or \"clear\". Use \"toggle\" to "
"toggle the given to-do between completed and uncompleted state (If the "
"target is a regular note it will be converted to a to-do). Use \"clear\" to "
"convert the to-do back to a regular note."
msgstr ""
"<todo-command> может принимать значения \"toggle\" или \"clear\". \"toggle\" "
"переключает статус выбранной задачи (с завершенной на незавершенную и "
"наоборот). При применении к обычной заметке она преобразуется в задачу. "
"\"clear\" преобразует выбранную задачу в обычную заметку."

#: packages/lib/models/Setting.ts:1393
msgid "A3"
msgstr "A3"

#: packages/lib/models/Setting.ts:1391
msgid "A4"
msgstr "A4"

#: packages/lib/models/Setting.ts:1394
msgid "A5"
msgstr "A5"

#: packages/app-desktop/gui/MenuBar.tsx:516
#: packages/app-desktop/gui/MenuBar.tsx:825
msgid "About Joplin"
msgstr "О Joplin"

#: packages/lib/services/KeymapService.ts:323
#: packages/lib/services/KeymapService.ts:328
msgid "accelerator"
msgstr "сочетание клавиш"

#: packages/lib/services/KeymapService.ts:380
msgid "Accelerator \"%s\" is not valid."
msgstr "Сочетание клавиш \"%s\" недопустимо."

#: packages/lib/services/KeymapService.ts:349
msgid ""
"Accelerator \"%s\" is used for \"%s\" and \"%s\" commands. This may lead to "
"unexpected behaviour."
msgstr ""
"Сочетание клавиш \"%s\" используется для команд \"%s\" и \"%s\". Это может "
"привести к неожиданному поведению."

#: packages/app-desktop/gui/MainScreen/MainScreen.tsx:631
msgid "Accept"
msgstr "Принять"

#: packages/lib/WebDavApi.js:451
<<<<<<< HEAD
msgid "Access denied: Please check your username and password"
msgstr "Доступ запрещен: Пожалуйста, проверьте имя пользователя и пароль"

#: packages/lib/WebDavApi.js:449
msgid "Access denied: Please re-enter your password and/or username"
msgstr ""
"Доступ запрещен: Пожалуйста, введите пароль и/или имя пользователя повторно"
=======
#, fuzzy
msgid "Access denied: Please check your username and password"
msgstr ""
"Отказано в доступе: Пожалуйста, проверьте ваши имя пользователя и пароль"

#: packages/lib/WebDavApi.js:449
#, fuzzy
msgid "Access denied: Please re-enter your password and/or username"
msgstr ""
"Отказано в доступе: Пожалуйста, повторно введите свой пароль и/или имя "
"пользователя."
>>>>>>> a9bcf05b

#: packages/server/src/routes/admin/users.ts:138
msgid "Account"
msgstr "Учетная запись"

#: packages/app-desktop/gui/ResourceScreen.tsx:96
msgid "Action"
msgstr "Действие"

#: packages/app-desktop/gui/EncryptionConfigScreen/EncryptionConfigScreen.tsx:183
#: packages/app-mobile/components/NoteEditor/MarkdownToolbar/MarkdownToolbar.tsx:304
msgid "Actions"
msgstr "Действия"

#: packages/app-desktop/gui/EncryptionConfigScreen/EncryptionConfigScreen.tsx:178
msgid "Active"
msgstr "Активен"

#: packages/app-desktop/gui/KeymapConfig/utils/getLabel.ts:18
#: packages/app-desktop/gui/MenuBar.tsx:720
msgid "Actual Size"
msgstr "Фактический размер"

#: packages/app-mobile/components/screens/Note.tsx:1234
msgid "Add body"
msgstr "Добавить текст заметки"

#: packages/app-mobile/components/ActionButton.tsx:59
msgid "Add new"
msgstr "Добавить новый"

#: packages/app-desktop/gui/MainScreen/commands/setTags.ts:38
msgid "Add or remove tags:"
msgstr "Добавить или удалить метки:"

#: packages/app-desktop/gui/ShareFolderDialog/ShareFolderDialog.tsx:268
msgid "Add recipient:"
msgstr "Добавить получателя:"

#: packages/app-mobile/components/screens/Note.tsx:1309
msgid "Add title"
msgstr "Добавить заголовок"

#: packages/lib/services/spellChecker/SpellCheckerService.ts:133
msgid "Add to dictionary"
msgstr "Добавить в словарь"

#: packages/server/src/services/MustacheService.ts:157
#: packages/server/src/services/MustacheService.ts:280
msgid "Admin"
msgstr "Амдинистратор"

#: packages/server/src/routes/admin/dashboard.ts:10
msgid "Admin dashboard"
msgstr "Панель администратора"

#: packages/app-desktop/gui/ClipperConfigScreen.tsx:135
msgid "Advanced options"
msgstr "Расширенные настройки"

#: packages/app-desktop/gui/StatusScreen/StatusScreen.tsx:174
msgid "Advanced tools"
msgstr "Расширенные инструменты"

#: packages/app-mobile/components/ProfileSwitcher/ProfileSwitcher.tsx:99
msgid ""
"All data, including notes, notebooks and tags will be permanently deleted."
msgstr ""
"Все данные, включая заметки, блокноты и теги, будут удалены безвозвратно."

#: packages/app-desktop/gui/Sidebar/Sidebar.tsx:497
#: packages/app-mobile/components/screens/Notes.tsx:178
#: packages/app-mobile/components/side-menu-content.tsx:482
msgid "All notes"
msgstr "Все заметки"

#: packages/lib/onedrive-api-node-utils.js:46
msgid "All potential ports are in use - please report the issue at %s"
msgstr "Все возможные порты заняты - пожалуйста, сообщите о проблеме в %s"

#: packages/app-cli/app/command-config.js:18
msgid "Also displays unset and hidden config variables."
msgstr "Также выводит неустановленные и скрытые параметры конфигурации."

#: packages/app-desktop/gui/ShareNoteDialog.tsx:202
msgid "Also publish linked notes"
msgstr "Также публикуйте связанные заметки"

#: packages/lib/models/Setting.ts:740
msgid "Always"
msgstr "Всегда"

#: packages/app-cli/app/command-mv.js:36
msgid ""
"Ambiguous notebook \"%s\". Please use notebook id instead - press \"ti\" to "
"see the short notebook id or use $b for current selected notebook"
msgstr ""
"Неоднозначный блокнот \"%s\". Вместо этого используйте идентификатор "
"блокнота - нажмите \"ti\", чтобы увидеть короткий идентификатор блокнота, "
"или используйте $b для текущего выбранного блокнота"

#: packages/app-cli/app/command-mkbook.ts:33
#: packages/app-cli/app/command-mv.js:29
msgid ""
"Ambiguous notebook \"%s\". Please use short notebook id instead - press "
"\"ti\" to see the short notebook id"
msgstr ""
"Неоднозначный блокнот \"%s\". Вместо этого используйте короткий "
"идентификатор блокнота - нажмите \"ti\", чтобы увидеть короткий "
"идентификатор блокнота"

#: packages/app-desktop/checkForUpdates.ts:105
msgid "An update is available, do you want to download it now?"
msgstr "Доступно обновление, хотите загрузить его сейчас?"

#: packages/app-desktop/gui/JoplinCloudConfigScreen.tsx:19
#: packages/app-mobile/components/screens/ConfigScreen/ConfigScreen.tsx:360
msgid ""
"Any email sent to this address will be converted into a note and added to "
"your collection. The note will be saved into the Inbox notebook"
msgstr ""
"Любое письмо, отправленное на этот адрес, будет преобразовано в заметку и "
"добавлено в вашу коллекцию. Заметка будет сохранена в блокноте \"Входящие\""

#: packages/lib/models/Setting.ts:2527
msgid "Appearance"
msgstr "Внешний вид"

#: packages/lib/models/Setting.ts:2532
msgid "Application"
msgstr "Приложение"

#: packages/app-desktop/gui/ConfigScreen/ButtonBar.tsx:36
msgid "Apply"
msgstr "Применить"

#: packages/app-desktop/gui/ClipperConfigScreen.tsx:36
msgid "Are you sure you want to renew the authorisation token?"
msgstr "Вы точно хотите обновить токен авторизации?"

#: packages/app-desktop/gui/MainScreen/commands/resetLayout.ts:14
msgid ""
"Are you sure you want to return to the default layout? The current layout "
"configuration will be lost."
msgstr ""
"Вы уверены, что хотите вернуться к макету по умолчанию? Текущая конфигурация "
"макета будет потеряна."

#: packages/app-desktop/gui/ConfigScreen/ConfigScreen.tsx:503
msgid "Arguments:"
msgstr "Аргументы:"

#: packages/lib/models/Setting.ts:409
msgid "Aritim Dark"
msgstr "Aritim тёмная"

#: packages/app-mobile/components/NoteEditor/MarkdownToolbar/MarkdownToolbar.tsx:220
msgid "Attach"
msgstr "Прикрепить"

#: packages/app-desktop/gui/NoteEditor/editorCommandDeclarations.ts:59
#: packages/app-desktop/gui/NoteEditor/NoteBody/TinyMCE/TinyMCE.tsx:615
#: packages/app-mobile/components/screens/Note.tsx:882
msgid "Attach file"
msgstr "Прикрепить файл"

#: packages/app-mobile/components/screens/Note.tsx:886
msgid "Attach photo"
msgstr "Прикрепить фото"

#: packages/app-mobile/components/screens/Note.tsx:983
msgid "Attach..."
msgstr "Прикрепить…"

#: packages/app-cli/app/command-attach.js:13
msgid "Attaches the given file to the note."
msgstr "Прикрепляет заданный файл к заметке."

#: packages/server/src/models/UserModel.ts:215
#: packages/server/src/models/UserModel.ts:232
msgid "attachment"
msgstr "вложение"

#: packages/lib/models/Resource.ts:439
msgid "Attachment conflict: \"%s\""
msgstr "Конфликт вложения: \"%s\""

#: packages/lib/models/Setting.ts:736
msgid "Attachment download behaviour"
msgstr "Режим загрузки вложений"

#: packages/lib/services/ReportService.ts:236
msgid "Attachments"
msgstr "Вложения"

#: packages/lib/services/ReportService.ts:260
msgid "Attachments that could not be downloaded"
msgstr "Не удается загрузить следующие вложения"

#: packages/lib/models/Setting.ts:395
msgid ""
"Attention: If you change this location, make sure you copy all your content "
"to it before syncing, otherwise all files will be removed! See the FAQ for "
"more details: %s"
msgstr ""
"Внимание: если вы измените это местоположение, обязательно скопируйте в "
"новое местоположение все свои данные перед синхронизацией, в противном "
"случае все файлы будут удалены! Смотрите FAQ для получения подробной "
"информации: %s"

#: packages/app-cli/app/command-sync.ts:65
#: packages/app-cli/app/command-sync.ts:79
#: packages/app-desktop/gui/OneDriveLoginScreen.tsx:45
msgid ""
"Authentication was not completed (did not receive an authentication token)."
msgstr "Аутентификация не была завершена (не получен токен аутентификации)."

#: packages/app-desktop/gui/ClipperConfigScreen.tsx:136
msgid "Authorisation token:"
msgstr "Токен авторизации:"

#: packages/lib/models/Setting.ts:742
msgid "Auto"
msgstr "Автоматически"

#: packages/server/src/services/TaskService.ts:30
msgid "Auto-add disabled accounts for deletion"
msgstr "Автоматическое добавление отключенных учетных записей для удаления"

#: packages/lib/models/Setting.ts:939
msgid "Auto-pair braces, parenthesis, quotations, etc."
msgstr "Автоматическое закрытие скобок, кавычек и т. д."

#: packages/lib/models/Setting.ts:1351
msgid "Automatically check for updates"
msgstr "Автоматическая проверка наличия обновлений"

#: packages/lib/models/Setting.ts:851
msgid "Automatically switch theme to match system theme"
msgstr "Автоматическая смена темы в соответствии с настройками системы"

#: packages/app-desktop/gui/ConfigScreen/ButtonBar.tsx:45
#: packages/app-desktop/gui/ConfigScreen/ConfigScreen.tsx:722
#: packages/app-desktop/gui/NoteRevisionViewer.tsx:211
#: packages/app-mobile/components/ScreenHeader.tsx:323
#: packages/lib/commands/historyBackward.ts:6
msgid "Back"
msgstr "Назад"

#: packages/lib/utils/joplinCloud.ts:300
msgid "Basic"
msgstr "Основные"

#: packages/app-mobile/components/biometrics/biometricAuthenticate.ts:17
msgid ""
"Biometric unlock is not setup on the device. Please set it up in order to "
"unlock Joplin. If the device is on lockout, consider switching it off and on "
"to reset biometrics scanning."
msgstr ""
"Биометрическая разблокировка не настроена на устройстве. Пожалуйста, "
"настройте ее, чтобы разблокировать Joplin. Если устройство заблокировано - "
"выключите и включите его, чтобы сбросить сканирование биометрии."

#: packages/app-desktop/gui/NoteEditor/editorCommandDeclarations.ts:39
#: packages/app-mobile/components/NoteEditor/MarkdownToolbar/MarkdownToolbar.tsx:140
msgid "Bold"
msgstr "Полужирный"

#: packages/app-desktop/gui/ConfigScreen/controls/plugins/PluginsStates.tsx:223
#: packages/app-desktop/gui/ConfigScreen/controls/plugins/PluginsStates.tsx:313
msgid "Browse all plugins"
msgstr "Просмотр всех плагинов"

#: packages/app-desktop/gui/ConfigScreen/ConfigScreen.tsx:540
msgid "Browse..."
msgstr "Обзор..."

#: packages/app-desktop/gui/NoteEditor/editorCommandDeclarations.ts:69
msgid "Bulleted List"
msgstr "Маркированный список"

#: packages/server/src/routes/admin/users.ts:154
msgid "Can Share"
msgstr "Можно поделиться"

#: packages/app-desktop/gui/ShareFolderDialog/ShareFolderDialog.tsx:114
msgid "Can view"
<<<<<<< HEAD
msgstr "Возможность просмотра"

#: packages/app-desktop/gui/ShareFolderDialog/ShareFolderDialog.tsx:115
msgid "Can view and edit"
msgstr "Возможность просмотра и редактирования"
=======
msgstr "Можно просматривать"

#: packages/app-desktop/gui/ShareFolderDialog/ShareFolderDialog.tsx:115
msgid "Can view and edit"
msgstr "Можно просматривать и редактировать"
>>>>>>> a9bcf05b

#: packages/app-desktop/bridge.ts:197 packages/app-desktop/bridge.ts:215
#: packages/app-desktop/checkForUpdates.ts:107
#: packages/app-desktop/gui/ConfigScreen/ConfigScreen.tsx:722
#: packages/app-desktop/gui/DialogButtonRow.tsx:78
#: packages/app-desktop/gui/KeymapConfig/ShortcutRecorder.tsx:82
#: packages/app-desktop/gui/MainScreen/commands/deleteNote.ts:23
#: packages/app-desktop/gui/NoteList/NoteList.tsx:171
#: packages/app-desktop/gui/PromptDialog.tsx:291
#: packages/app-desktop/gui/ResourceScreen.tsx:171
#: packages/app-desktop/gui/Sidebar/Sidebar.tsx:331
#: packages/app-desktop/gui/Sidebar/Sidebar.tsx:678
#: packages/app-desktop/services/plugins/UserWebviewDialogButtonBar.tsx:27
#: packages/app-mobile/components/CameraView.tsx:195
#: packages/app-mobile/components/ModalDialog.js:70
#: packages/app-mobile/components/ProfileSwitcher/ProfileSwitcher.tsx:107
#: packages/app-mobile/components/ProfileSwitcher/ProfileSwitcher.tsx:70
#: packages/app-mobile/components/screens/encryption-config.tsx:190
#: packages/app-mobile/components/screens/Note.tsx:111
#: packages/app-mobile/components/screens/Note.tsx:586
#: packages/app-mobile/components/SelectDateTimeDialog.tsx:152
#: packages/app-mobile/components/side-menu-content.tsx:150
#: packages/app-mobile/components/side-menu-content.tsx:187
#: packages/app-mobile/components/side-menu-content.tsx:453
#: packages/lib/shim-init-node.js:196
msgid "Cancel"
msgstr "Отмена"

#: packages/app-cli/app/app.js:139
msgid "Cancelling background synchronisation... Please wait."
msgstr "Отмена фоновой синхронизации... Пожалуйста, подождите."

#: packages/lib/Synchronizer.ts:195
msgid "Cancelling..."
msgstr "Отмена..."

#: packages/app-cli/app/command-sync.ts:252
msgid "Cancelling... Please wait."
msgstr "Отмена... Пожалуйста, подождите."

#: packages/lib/shim-init-node.js:264
msgid "Cannot access %s"
msgstr "Не удалось получить доступ к %s"

#: packages/app-cli/app/base-command.ts:15
msgid "Cannot change encrypted item"
msgstr "Невозможно изменить зашифрованный элемент"

#: packages/lib/models/Note.ts:527
msgid "Cannot copy note to \"%s\" notebook"
msgstr "Не удалось скопировать заметку в блокнот \"%s\""

#: packages/app-mobile/components/screens/Notes.tsx:165
msgid "Cannot create a new note: %s"
msgstr "Невозможно создать новую заметку: %s"

#: packages/app-cli/app/command-attach.js:21
#: packages/app-cli/app/command-cat.js:25 packages/app-cli/app/command-cp.js:24
#: packages/app-cli/app/command-cp.js:27
#: packages/app-cli/app/command-done.js:20
#: packages/app-cli/app/command-export.js:36
#: packages/app-cli/app/command-export.js:40
#: packages/app-cli/app/command-geoloc.js:20
#: packages/app-cli/app/command-help.js:66
#: packages/app-cli/app/command-import.js:34
#: packages/app-cli/app/command-mv.js:24 packages/app-cli/app/command-mv.js:45
#: packages/app-cli/app/command-ren.js:23
#: packages/app-cli/app/command-rmbook.js:25
#: packages/app-cli/app/command-rmnote.js:25
#: packages/app-cli/app/command-search.js:27
#: packages/app-cli/app/command-set.js:32
#: packages/app-cli/app/command-tag.js:33
#: packages/app-cli/app/command-tag.js:36
#: packages/app-cli/app/command-tag.js:42
#: packages/app-cli/app/command-tag.js:43
#: packages/app-cli/app/command-tag.js:81
#: packages/app-cli/app/command-tag.js:87
#: packages/app-cli/app/command-todo.js:21
#: packages/app-cli/app/command-use.js:21
#: packages/lib/services/interop/InteropService.ts:235
#: packages/lib/services/interop/InteropService.ts:252
msgid "Cannot find \"%s\"."
msgstr "Не удалось найти \"%s\"."

#: packages/app-cli/app/command-mkbook.ts:28
msgid "Cannot find: \"%s\""
msgstr "Не удалось найти \"%s\""

#: packages/app-cli/app/command-sync.ts:165
msgid "Cannot initialise synchroniser."
msgstr "Не удалось инициализировать модуль синхронизации."

#: packages/lib/services/interop/InteropService.ts:202
msgid "Cannot load \"%s\" module for format \"%s\" and output \"%s\""
msgstr ""
"Не удалось загрузить модуль \"%s\" для форматирования \"%s\" и вывода \"%s\""

#: packages/lib/services/interop/InteropService.ts:215
msgid "Cannot load \"%s\" module for format \"%s\" and target \"%s\""
msgstr "Не удалось загрузить модуль \"%s\" для формата \"%s\" и цели \"%s\""

#: packages/lib/models/Note.ts:539
msgid "Cannot move note to \"%s\" notebook"
msgstr "Не удалось переместить заметку в блокнот \"%s\""

#: packages/app-mobile/components/screens/folder.js:73
#: packages/lib/models/Folder.ts:727
msgid "Cannot move notebook to this location"
msgstr "Не удается переместить блокнот в указанное расположение"

#: packages/lib/onedrive-api.ts:409
msgid ""
"Cannot refresh token: authentication data is missing. Starting the "
"synchronisation again may fix the problem."
msgstr ""
"Невозможно обновить токен: отсутствуют данные аутентификации. Повторный "
"запуск синхронизации может решить эту проблему."

#: packages/server/src/models/UserModel.ts:214
msgid "Cannot save %s \"%s\" because it is larger than the allowed limit (%s)"
msgstr ""
"Невозможно сохранить %s \"%s\" из-за превышения допустимого лимита (%s)"

#: packages/server/src/models/UserModel.ts:231
msgid ""
"Cannot save %s \"%s\" because it would go over the total allowed size (%s) "
"for this account"
msgstr ""
"Невозможно сохранить %s \"%s\" из-за превышения допустимого размера (%s) для "
"этой учетной записи"

#: packages/lib/services/share/ShareService.ts:332
msgid ""
"Cannot share encrypted notebook with recipient %s because they have not "
"enabled end-to-end encryption. They may do so from the screen Configuration "
"> Encryption."
msgstr ""
"Невозможно поделиться зашифрованным блокнотом с получателем %s, потому что у "
"него не включено сквозное шифрование. Они могут сделать это на экране "
"Настройки > Шифрование."

#: packages/app-mobile/components/NoteEditor/SearchPanel.tsx:328
msgid "Case sensitive"
msgstr "С учетом регистра"

#: packages/app-desktop/gui/MainScreen/commands/toggleLayoutMoveMode.ts:7
msgid "Change application layout"
msgstr "Изменить расположение элементов"

#: packages/lib/services/spellChecker/SpellCheckerService.ts:206
msgid "Change language"
msgstr "Изменить язык"

#: packages/app-desktop/gui/NoteContentPropertiesDialog.tsx:103
msgid "Characters"
msgstr "Символы"

#: packages/app-desktop/gui/NoteContentPropertiesDialog.tsx:104
msgid "Characters excluding spaces"
msgstr "Символы за исключением пробелов"

#: packages/app-desktop/gui/MenuBar.tsx:533
#: packages/app-desktop/gui/MenuBar.tsx:800
msgid "Check for updates..."
msgstr "Проверить обновления..."

#: packages/app-desktop/gui/ConfigScreen/ConfigScreen.tsx:196
#: packages/app-mobile/components/screens/ConfigScreen/ConfigScreen.tsx:347
msgid "Check synchronisation configuration"
msgstr "Проверить настройки синхронизации"

#: packages/app-desktop/gui/NoteEditor/editorCommandDeclarations.ts:74
msgid "Checkbox"
msgstr "Флажок"

#: packages/app-desktop/gui/NoteEditor/NoteBody/TinyMCE/plugins/lists.js:2149
msgid "Checkbox list"
msgstr "Список флажков"

#: packages/lib/components/shared/config-shared.js:67
msgid "Checking... Please wait."
msgstr "Проверка... Пожалуйста, подождите."

#: packages/app-mobile/components/screens/Note.tsx:889
msgid "Choose an option"
msgstr "Выберите"

#: packages/app-desktop/gui/ExtensionBadge.tsx:70
msgid "Chrome Web Store"
msgstr "Интернет-магазин Chrome"

#: packages/app-desktop/gui/EditFolderDialog/Dialog.tsx:149
#: packages/app-desktop/gui/PromptDialog.tsx:298
msgid "Clear"
msgstr "Очистить"

#: packages/app-mobile/components/SelectDateTimeDialog.tsx:149
msgid "Clear alarm"
msgstr "Очистить напоминание"

#: packages/app-desktop/gui/NoteRevisionViewer.tsx:206
msgid ""
"Click \"%s\" to restore the note. It will be copied in the notebook named "
"\"%s\". The current version of the note will not be replaced or modified."
msgstr ""
"Нажмите “%s”, чтобы восстановить заметку. Она будет скопирована в блокнот "
"“%s”. Текущая версия заметки не будет заменена или изменена."

#: packages/app-desktop/gui/NoteEditor/NoteEditor.tsx:409
msgid "Click to add tags..."
msgstr "Щелкните для добавления тегов..."

#: packages/lib/versionInfo.ts:62
msgid "Client ID: %s"
msgstr "Идентификатор клиента: %s"

#: packages/app-desktop/gui/NoteContentPropertiesDialog.tsx:173
#: packages/app-desktop/gui/ShareFolderDialog/ShareFolderDialog.tsx:394
#: packages/app-desktop/gui/ShareNoteDialog.tsx:220
#: packages/app-desktop/gui/SyncWizard/Dialog.tsx:338
#: packages/app-desktop/services/plugins/UserWebviewDialogButtonBar.tsx:30
#: packages/app-mobile/components/NoteEditor/MarkdownToolbar/MarkdownToolbar.tsx:233
#: packages/app-mobile/components/NoteEditor/MarkdownToolbar/ToolbarOverflowRows.tsx:91
#: packages/app-mobile/components/NoteEditor/SearchPanel.tsx:198
#: packages/app-mobile/components/ProfileSwitcher/ProfileSwitcher.tsx:143
msgid "Close"
msgstr "Закрыть"

#: packages/app-mobile/components/Dropdown.tsx:156
msgid "Close dropdown"
msgstr "Закрыть выпадающий список"

#: packages/app-desktop/gui/KeymapConfig/utils/getLabel.ts:24
#: packages/app-desktop/gui/MenuBar.tsx:598
msgid "Close Window"
msgstr "Закрыть окно"

#: packages/app-desktop/gui/NoteEditor/editorCommandDeclarations.ts:54
#: packages/app-mobile/components/NoteEditor/MarkdownToolbar/MarkdownToolbar.tsx:162
msgid "Code"
msgstr "Код"

#: packages/app-desktop/gui/NoteEditor/NoteBody/TinyMCE/TinyMCE.tsx:625
msgid "Code Block"
msgstr "Блок кода"

#: packages/app-desktop/gui/NoteEditor/NoteBody/TinyMCE/TinyMCE.tsx:1255
msgid "Code View"
msgstr "Просмотр кода"

#: packages/app-desktop/gui/SyncWizard/Dialog.tsx:181
msgid "Collaborate on notebooks with others"
msgstr "Делитесь блокнотами с другими"

#: packages/app-mobile/components/side-menu-content.tsx:355
msgid "Collapse"
msgstr "Коллапс"

#: packages/lib/services/ReportService.ts:308
msgid "Coming alarms"
msgstr "Ближайшие напоминания"

#: packages/lib/models/Setting.ts:1463
msgid ""
"Comma-separated list of paths to directories to load the certificates from, "
"or path to individual cert files. For example: /my/cert_dir, /other/custom."
"pem. Note that if you make changes to the TLS settings, you must save your "
"changes before clicking on \"Check synchronisation configuration\"."
msgstr ""
"Разделенный запятыми список путей к файлам сертификатов (поддерживаются как "
"каталоги, так и абсолютные пути к отдельным файлам). Например: /my/"
"cert_dir, /other/custom.pem. Обратите внимание, что если вы вносите "
"изменения в настройки TLS, вы должны сохранить внесенные изменения перед "
"нажатием на \"Проверить настройки синхронизации\"."

#: packages/lib/services/KeymapService.ts:317
msgid "command"
msgstr "команда"

#: packages/app-desktop/gui/KeymapConfig/KeymapConfigScreen.tsx:177
msgid "Command"
msgstr "Команда"

#: packages/app-desktop/plugins/GotoAnything.tsx:621
msgid "Command palette"
msgstr "Палитра команд"

#: packages/app-desktop/gui/MainScreen/commands/commandPalette.ts:7
msgid "Command palette..."
msgstr "Палитра команд..."

#: packages/app-desktop/gui/NotePropertiesDialog.tsx:53
msgid "Completed"
msgstr "Завершено"

#: packages/app-cli/app/command-e2ee.ts:79
msgid "Completed decryption."
msgstr "Расшифровка завершена."

#: packages/lib/Synchronizer.ts:196
msgid "Completed: %s (%s)"
msgstr "Завершено: %s (%s)"

#: packages/server/src/services/TaskService.ts:28
msgid "Compress old changes"
msgstr "Сжатие старых изменений"

#: packages/app-mobile/components/ProfileSwitcher/ProfileSwitcher.tsx:129
#: packages/app-mobile/components/screens/ConfigScreen/ConfigScreen.tsx:696
#: packages/app-mobile/components/side-menu-content.tsx:431
msgid "Configuration"
msgstr "Конфигурация"

#: packages/app-mobile/components/screens/encryption-config.tsx:137
msgid "Confirm password cannot be empty"
msgstr "Подтверждение пароля не может быть пустым"

#: packages/app-cli/app/command-e2ee.ts:94
#: packages/app-mobile/components/screens/encryption-config.tsx:168
msgid "Confirm password:"
msgstr "Подтвердите пароль:"

#: packages/app-desktop/gui/Root.tsx:155
#: packages/app-mobile/components/ProfileSwitcher/ProfileSwitcher.tsx:61
msgid "Confirmation"
msgstr "Подтверждение"

#: packages/lib/services/ReportService.ts:287
msgid "Conflicted: %d"
msgstr "Конфликтов: %d"

#: packages/lib/models/Folder.ts:130
msgid "Conflicts"
msgstr "Конфликты"

#: packages/lib/models/Resource.ts:423
msgid "Conflicts (attachments)"
msgstr "Конфликты (вложения)"

#: packages/lib/utils/joplinCloud.ts:177
msgid "Consolidated billing"
msgstr "Консолидированный биллинг"

#: packages/app-desktop/gui/ConfigScreen/controls/plugins/SearchPlugins.tsx:111
msgid "Content provided by %s"
msgstr "Содержание предоставлено %s"

#: packages/app-mobile/components/ProfileSwitcher/ProfileSwitcher.tsx:65
msgid "Continue"
msgstr "Продолжить"

#: packages/app-mobile/components/screens/Note.tsx:1028
msgid "Convert to note"
msgstr "Преобразовать в заметку"

#: packages/app-mobile/components/screens/Note.tsx:1028
msgid "Convert to todo"
msgstr "Преобразовать в задачу"

#: packages/app-mobile/components/voiceTyping/VoiceTypingDialog.tsx:89
msgid "Converting speech to text..."
msgstr "Преобразование речи в текст..."

#: packages/app-desktop/gui/MenuBar.tsx:497
#: packages/app-desktop/gui/NoteEditor/editorCommandDeclarations.ts:19
#: packages/app-desktop/gui/NoteEditor/NoteBody/CodeMirror/CodeMirror.tsx:846
#: packages/app-desktop/gui/NoteEditor/utils/contextMenu.ts:169
msgid "Copy"
msgstr "Копировать"

#: packages/app-desktop/commands/copyDevCommand.ts:8
msgid "Copy dev mode command to clipboard"
msgstr "Скопировать команду режима разработчика в буфер обмена"

#: packages/app-desktop/gui/Sidebar/Sidebar.tsx:403
#: packages/app-desktop/gui/Sidebar/Sidebar.tsx:417
#: packages/app-desktop/gui/utils/NoteListUtils.ts:117
msgid "Copy external link"
msgstr "Копирование внешней ссылки"

#: packages/app-desktop/gui/NoteEditor/utils/contextMenu.ts:152
msgid "Copy image"
msgstr "Скопировать изображение"

#: packages/app-desktop/gui/NoteEditor/utils/contextMenu.ts:197
msgid "Copy Link Address"
msgstr "Скопировать ссылку"

#: packages/app-desktop/gui/utils/NoteListUtils.ts:102
#: packages/app-mobile/components/screens/Note.tsx:1036
msgid "Copy Markdown link"
msgstr "Копировать ссылку Markdown"

#: packages/app-desktop/gui/NoteEditor/utils/contextMenu.ts:137
msgid "Copy path to clipboard"
msgstr "Скопировать путь в буфер обмена"

#: packages/app-desktop/gui/ShareNoteDialog.tsx:213
msgid "Copy Shareable Link"
msgid_plural "Copy Shareable Links"
msgstr[0] "Скопировать общедоступную ссылку"
msgstr[1] "Скопировать общедоступные ссылки"

#: packages/app-desktop/gui/JoplinCloudConfigScreen.tsx:21
#: packages/app-mobile/components/screens/ConfigScreen/ConfigScreen.tsx:370
msgid "Copy to clipboard"
msgstr "Скопировать в буфер обмена"

#: packages/app-desktop/gui/ClipperConfigScreen.tsx:140
msgid "Copy token"
msgstr "Скопировать токен"

#: packages/lib/components/shared/dropbox-login-shared.js:43
msgid ""
"Could not authorise application:\n"
"\n"
"%s\n"
"\n"
"Please try again."
msgstr ""
"Не удалось авторизовать приложение:\n"
"\n"
"%s\n"
"\n"
"Попробуйте еще раз."

#: packages/lib/JoplinServerApi.ts:93
msgid ""
"Could not connect to Joplin Server. Please check the Synchronisation options "
"in the config screen. Full error was:\n"
"\n"
"%s"
msgstr ""
"Не удалось установить соединение с сервером Joplin. Пожалуйста проверьте "
"настройки синхронизации. Полный текст ошибки:\n"
"%s"

#: packages/app-desktop/gui/ConfigScreen/controls/plugins/PluginsStates.tsx:313
msgid "Could not connect to plugin repository."
msgstr "Не удалось соединиться с репозиторием плагинов."

#: packages/app-desktop/InteropServiceHelper.ts:198
msgid "Could not export notes: %s"
msgstr "Не удалось экспортировать заметки: %s"

#: packages/app-desktop/gui/ConfigScreen/controls/plugins/useOnInstallHandler.ts:60
msgid "Could not install plugin: %s"
msgstr "Не удалось установить плагин: %s"

#: packages/app-desktop/services/share/invitationRespond.ts:20
msgid ""
"Could not respond to the invitation. Please try again, or check with the "
"notebook owner if they are still sharing it.\n"
"\n"
"The error was: \"%s\""
msgstr ""
"Не удалось ответить на приглашение. Пожалуйста, попробуйте еще раз или "
"уточните у владельца блокнота, продолжает ли он его использовать.\n"
"\n"
"Ошибка: \"%s\""

#: packages/app-mobile/components/ProfileSwitcher/ProfileSwitcher.tsx:56
msgid "Could not switch profile: %s"
msgstr "Не удалось переключить профиль: %s"

#: packages/lib/components/EncryptionConfigScreen/utils.ts:219
msgid "Could not upgrade master key: %s"
msgstr "Не удалось обновить мастер-ключ: %s"

#: packages/app-desktop/gui/MainScreen/commands/leaveSharedFolder.ts:26
msgid ""
"Could not verify the share status of this notebook - aborting. Please try "
"again when you are connected to the internet."
msgstr ""
"Не удалось проверить состояние общего доступа к этому блокноту - прерывание. "
"Пожалуйста, повторите попытку при подключении к Интернету."

#: packages/app-mobile/components/biometrics/biometricAuthenticate.ts:20
msgid "Could not verify your identify: %s"
msgstr "Не удалось проверить вашу личность: %s"

#: packages/app-desktop/gui/PromptDialog.tsx:277
msgid "Create"
msgstr "Создать"

#: packages/app-cli/app/command-mkbook.ts:19
msgid "Create a new notebook under a parent notebook."
msgstr "Создать новый блокнот под родительским блокнотом."

#: packages/app-mobile/components/NoteList.tsx:98
msgid "Create a notebook"
msgstr "Создать новый блокнот"

#: packages/app-desktop/gui/MainScreen/commands/addProfile.ts:9
#: packages/app-mobile/components/ProfileSwitcher/ProfileEditor.tsx:88
msgid "Create new profile..."
msgstr "Создание нового профиля..."

#: packages/app-desktop/gui/EditFolderDialog/Dialog.tsx:165
msgid "Create notebook"
msgstr "Создать блокнот"

#: packages/server/src/routes/admin/users.ts:250
msgid "Create user"
msgstr "Создание пользователя"

#: packages/app-desktop/gui/NotePropertiesDialog.tsx:51
msgid "Created"
msgstr "Создан"

#: packages/lib/models/Note.ts:38
msgid "created date"
msgstr "дата создания"

#: packages/lib/Synchronizer.ts:188
msgid "Created local items: %d."
msgstr "Создано локальных элементов: %d."

#: packages/lib/services/ReportService.ts:247
msgid "Created locally"
msgstr "Создано локально"

#: packages/lib/Synchronizer.ts:190
msgid "Created remote items: %d."
msgstr "Создано элементов в хранилище: %d."

#: packages/app-desktop/gui/EncryptionConfigScreen/EncryptionConfigScreen.tsx:152
msgid "Created: "
msgstr "Создано: "

#: packages/app-cli/app/command-import.js:48
#: packages/app-desktop/gui/ImportScreen.tsx:89
msgid "Created: %d."
msgstr "Создано: %d."

#: packages/app-mobile/components/screens/encryption-config.tsx:118
#: packages/app-mobile/components/screens/Note.tsx:853
msgid "Created: %s"
msgstr "Создано: %s"

#: packages/app-cli/app/command-mknote.js:12
msgid "Creates a new note."
msgstr "Создает новую заметку."

#: packages/app-cli/app/command-mkbook.ts:14
msgid "Creates a new notebook."
msgstr "Создает новый блокнот."

#: packages/app-cli/app/command-mktodo.js:12
msgid "Creates a new to-do."
msgstr "Создает новую задачу."

#: packages/app-desktop/gui/NoteEditor/NoteTitle/NoteTitleBar.tsx:112
msgid "Creating new %s..."
msgstr "Создание новой %s..."

#: packages/app-mobile/components/screens/ConfigScreen/ConfigScreen.tsx:580
msgid "Creating report..."
msgstr "Создание отчета…"

#: packages/app-desktop/checkForUpdates.ts:88
msgid "Current version is up-to-date."
msgstr "Установлена последняя версия."

#: packages/lib/models/Note.ts:39
msgid "custom order"
msgstr "пользовательский порядок"

#: packages/app-desktop/gui/NoteList/NoteList.tsx:170
msgid "Custom order"
msgstr "Пользовательский порядок"

#: packages/lib/models/Setting.ts:1320
msgid "Custom stylesheet for Joplin-wide app styles"
msgstr "Пользовательская таблица стилей для приложения"

#: packages/lib/models/Setting.ts:1303
msgid "Custom stylesheet for rendered Markdown"
msgstr "Пользовательская таблица стилей для отображаемых заметок"

#: packages/lib/models/Setting.ts:1462
msgid "Custom TLS certificates"
msgstr "Пользовательские сертификаты TLS"

#: packages/app-desktop/gui/NoteEditor/editorCommandDeclarations.ts:24
#: packages/app-desktop/gui/NoteEditor/NoteBody/CodeMirror/CodeMirror.tsx:836
#: packages/app-desktop/gui/NoteEditor/utils/contextMenu.ts:161
msgid "Cut"
msgstr "Вырезать"

#: packages/lib/models/Setting.ts:404
msgid "Dark"
msgstr "Тёмная"

#: packages/server/src/services/MustacheService.ts:112
msgid "Dashboard"
msgstr "Панель управления"

#: packages/app-mobile/components/screens/ConfigScreen/ConfigScreen.tsx:678
msgid "Database v%s"
msgstr "База данных v%s"

#: packages/app-desktop/gui/EncryptionConfigScreen/EncryptionConfigScreen.tsx:180
msgid "Date"
msgstr "Дата"

#: packages/lib/models/Setting.ts:793
msgid "Date format"
msgstr "Формат даты"

#: packages/lib/models/Setting.ts:1550
msgid "days"
msgstr "дни"

#: packages/app-mobile/components/NoteEditor/MarkdownToolbar/MarkdownToolbar.tsx:115
msgid "Decrease indent level"
msgstr "Уменьшить уровень отступа"

#: packages/app-cli/app/command-e2ee.ts:64
msgid "Decrypted items: %d"
msgstr "Расшифровано элементов: %d"

#: packages/lib/components/EncryptionConfigScreen/utils.ts:45
msgid "Decrypted items: %s / %s"
msgstr "Расшифровано элементов: %s / %s"

#: packages/app-desktop/gui/Sidebar/Sidebar.tsx:752
#: packages/app-mobile/components/side-menu-content.tsx:440
msgid "Decrypting items: %d/%d"
msgstr "Расшифровка элементов: %d/%d"

#: packages/lib/models/Setting.ts:1245 packages/lib/models/Setting.ts:1252
#: packages/lib/models/Setting.ts:1428
msgid "Default"
msgstr "По умолчанию: %s"

#: packages/app-cli/app/help-utils.js:71
msgid "Default: %s"
msgstr "По умолчанию: %s"

#: packages/app-desktop/gui/ConfigScreen/controls/plugins/PluginBox.tsx:185
#: packages/app-desktop/gui/MainScreen/commands/deleteNote.ts:23
#: packages/app-desktop/gui/ResourceScreen.tsx:112
#: packages/app-desktop/gui/ResourceScreen.tsx:171
#: packages/app-mobile/components/ProfileSwitcher/ProfileSwitcher.tsx:138
#: packages/app-mobile/components/ScreenHeader.tsx:436
#: packages/app-mobile/components/ScreenHeader.tsx:503
#: packages/app-mobile/components/screens/Note.tsx:1049
#: packages/app-mobile/components/side-menu-content.tsx:182
msgid "Delete"
msgstr "Удалить"

#: packages/app-desktop/gui/ResourceScreen.tsx:170
msgid "Delete attachment \"%s\"?"
msgstr "Удалить вложение \"%s\"?"

#: packages/server/src/services/TaskService.ts:27
msgid "Delete expired sessions"
msgstr "Удаление истекших сессий"

#: packages/server/src/services/TaskService.ts:22
msgid "Delete expired tokens"
msgstr "Удаление просроченных токенов"

#: packages/app-desktop/gui/NoteEditor/editorCommandDeclarations.ts:94
msgid "Delete line"
msgstr "Удалить строку"

#: packages/lib/models/Setting.ts:1344
msgid "Delete local data and re-download from sync target"
msgstr "Удалить локальные данные и перегрузить данные с цели синхронизации"

#: packages/app-desktop/gui/MainScreen/commands/deleteNote.ts:8
msgid "Delete note"
<<<<<<< HEAD
msgstr "Удаление заметки"
=======
msgstr "Удалить заметку"
>>>>>>> a9bcf05b

#: packages/lib/models/Note.ts:778
msgid "Delete note \"%s\"?"
msgstr "Удалить заметку \"%s\"?"

#: packages/app-cli/app/command-rmnote.js:27
#: packages/app-mobile/components/screens/Note.tsx:536
msgid "Delete note?"
msgstr "Удалить заметку?"

#: packages/app-desktop/gui/MainScreen/commands/deleteFolder.ts:9
msgid "Delete notebook"
<<<<<<< HEAD
msgstr "Удаление блокнота"
=======
msgstr "Удалить блокнот"
>>>>>>> a9bcf05b

#: packages/app-desktop/gui/MainScreen/commands/deleteFolder.ts:20
#: packages/app-mobile/components/side-menu-content.tsx:162
msgid ""
"Delete notebook \"%s\"?\n"
"\n"
"All notes and sub-notebooks within this notebook will also be deleted."
msgstr ""
"Удалить блокнот “%s”?\n"
"\n"
"Все заметки и вложенные блокноты также будут удалены."

#: packages/app-cli/app/command-rmbook.js:26
msgid ""
"Delete notebook? All notes and sub-notebooks within this notebook will also "
"be deleted."
msgstr ""
"Удалить блокнот? Все содержимое блокнота, включая заметки и вложенные "
"блокноты, будет удалено."

#: packages/app-desktop/gui/ConfigScreen/controls/plugins/PluginsStates.tsx:167
msgid "Delete plugin \"%s\"?"
msgstr "Удалить плагин \"%s\"?"

#: packages/app-mobile/components/ProfileSwitcher/ProfileSwitcher.tsx:102
msgid "Delete profile \"%s\""
msgstr "Удалить профиль \"%s\""

#: packages/app-mobile/components/ScreenHeader.tsx:438
msgid "Delete selected notes"
msgstr "Удаление выбранных заметок"

#: packages/app-desktop/gui/MainScreen/commands/deleteFolder.ts:22
#: packages/app-mobile/components/side-menu-content.tsx:159
msgid ""
"Delete the Inbox notebook?\n"
"\n"
"If you delete the inbox notebook, any email that's recently been sent to it "
"may be lost."
msgstr ""
"Удалить блокнот \"Входящие\"?\n"
"\n"
<<<<<<< HEAD
"При удалении блокнота \"Входящие\" все сообщения электронной почты, недавно "
"отправленные в него, могут быть потеряны."
=======
"Если вы удалите блокнот \"Входящие\", то все электронные письма, которые "
"были недавно отправлены в этот блокнот, могут быть потеряны."
>>>>>>> a9bcf05b

#: packages/lib/models/Note.ts:780
msgid "Delete these %d notes?"
msgstr "Удалить эти %d заметки?"

#: packages/app-desktop/gui/ShareFolderDialog/ShareFolderDialog.tsx:237
msgid ""
"Delete this invitation? The recipient will no longer have access to this "
"shared notebook."
msgstr ""
"Удалить приглашение? Получатель больше не сможет получить доступ к этому "
"общему блокноту."

#: packages/app-mobile/components/ProfileSwitcher/ProfileSwitcher.tsx:98
msgid "Delete this profile?"
msgstr "Удалить этот профиль?"

#: packages/lib/Synchronizer.ts:192
msgid "Deleted local items: %d."
msgstr "Удалено локальных элементов: %d."

#: packages/lib/Synchronizer.ts:193
msgid "Deleted remote items: %d."
msgstr "Удалено удаленных элементов: %d."

#: packages/app-cli/app/command-rmbook.js:13
msgid "Deletes the given notebook."
msgstr "Удаляет заданный блокнот."

#: packages/app-cli/app/command-rmbook.js:17
msgid "Deletes the notebook without asking for confirmation."
msgstr "Удаляет блокнот без запроса подтверждения."

#: packages/app-cli/app/command-rmnote.js:13
msgid "Deletes the notes matching <note-pattern>."
msgstr "Удаляет заметки, соответствующие выражению <note-pattern>."

#: packages/app-cli/app/command-rmnote.js:17
msgid "Deletes the notes without asking for confirmation."
msgstr "Удаляет заметки без запроса подтверждения."

#: packages/app-cli/app/command-export.js:23
msgid "Destination format: %s"
msgstr "Целевой формат: %s"

#: packages/lib/services/interop/Module.ts:60
msgid "Directory"
msgstr "Каталог"

#: packages/lib/models/Setting.ts:485
msgid "Directory to synchronise with (absolute path)"
msgstr "Каталог синхронизации (абсолютный путь)"

#: packages/app-desktop/gui/EncryptionConfigScreen/EncryptionConfigScreen.tsx:156
msgid "Disable"
msgstr "Отключить"

#: packages/app-desktop/gui/EncryptionConfigScreen/EncryptionConfigScreen.tsx:237
#: packages/app-mobile/components/screens/encryption-config.tsx:281
msgid "Disable encryption"
msgstr "Отключить шифрование"

#: packages/app-desktop/gui/MainScreen/MainScreen.tsx:598
msgid "Disable safe mode and restart"
msgstr "Отключить безопасный режим и перезапустить"

#: packages/app-desktop/gui/ClipperConfigScreen.tsx:91
msgid "Disable Web Clipper Service"
msgstr "Отключить службу веб-клиппера"

#: packages/app-cli/app/command-e2ee.ts:127
#: packages/app-desktop/gui/EncryptionConfigScreen/EncryptionConfigScreen.tsx:249
#: packages/app-desktop/gui/KeymapConfig/KeymapConfigScreen.tsx:138
#: packages/app-mobile/components/screens/encryption-config.tsx:303
#: packages/lib/models/Setting.ts:1363
msgid "Disabled"
msgstr "Отключено"

#: packages/app-desktop/gui/EncryptionConfigScreen/EncryptionConfigScreen.tsx:211
#: packages/app-mobile/components/screens/encryption-config.tsx:240
msgid ""
"Disabling encryption means *all* your notes and attachments are going to be "
"re-synchronised and sent unencrypted to the sync target. Do you wish to "
"continue?"
msgstr ""
"Отключение шифрования означает, что *все* ваши заметки и вложения будут "
"расшифрованы и отправлены в незашифрованном виде к цели синхронизации. Вы "
"хотите продолжить?"

#: packages/app-mobile/components/screens/ConfigScreen/ConfigScreen.tsx:274
#: packages/app-mobile/components/screens/Note.tsx:111
msgid "Discard changes"
msgstr "Отменить изменения"

#: packages/app-desktop/gui/NoteEditor/NoteEditor.tsx:477
msgid "Dismiss"
msgstr "Отклонить"

#: packages/app-cli/app/command-geoloc.js:13
msgid "Displays a geolocation URL for the note."
msgstr "Отображает URL-адрес географического местоположения для заметки."

#: packages/app-cli/app/command-ls.js:27
msgid "Displays only the first top <num> notes."
msgstr "Выводит только первые <num> заметок."

#: packages/app-cli/app/command-ls.js:30
msgid ""
"Displays only the items of the specific type(s). Can be `n` for notes, `t` "
"for to-dos, or `nt` for notes and to-dos (eg. `-tt` would display only the "
"to-dos, while `-tnt` would display notes and to-dos."
msgstr ""
"Отображает только элементы заданного типа(ов). Поддерживаемые типы: `n` для "
"заметок, `t` для задач или `nt` для заметок и задач (напр. `-tt` выведет "
"только задачи, в то время как `-tnt` выведет и заметки, и задачи)."

#: packages/app-cli/app/command-status.js:13
msgid "Displays summary about the notes and notebooks."
msgstr "Выводит общую информацию о заметках и блокнотах."

#: packages/app-cli/app/command-cat.js:18
msgid "Displays the complete information about note."
msgstr "Отображает полную информацию о заметке."

#: packages/app-cli/app/command-cat.js:14
msgid "Displays the given note."
msgstr "Отображает заданную заметку."

#: packages/app-cli/app/command-ls.js:18
msgid ""
"Displays the notes in the current notebook. Use `ls /` to display the list "
"of notebooks."
msgstr ""
"Выводит заметки текущего блокнота. Для вывода списка блокнотов используйте "
"`ls /`."

#: packages/app-cli/app/command-help.js:13
msgid "Displays usage information."
msgstr "Отображает справочную информацию."

#: packages/app-cli/app/command-version.js:11
msgid "Displays version information"
msgstr "Отображает информацию о версии"

#: packages/app-desktop/gui/ConfigScreen/ConfigScreen.tsx:639
#: packages/app-desktop/gui/NoteList/NoteList.tsx:171
msgid "Do it now"
msgstr "Загрузить сейчас"

#: packages/app-cli/app/command-import.js:26
msgid "Do not ask for confirmation."
msgstr "Не запрашивать подтверждение."

#: packages/lib/components/EncryptionConfigScreen/utils.ts:55
msgid ""
"Do not lose the password as, for security purposes, this will be the *only* "
"way to decrypt the data! To enable encryption, please enter your password "
"below."
msgstr ""
"Не теряйте пароль, так как в целях безопасности это будет *единственный* "
"способ расшифровать данные! Чтобы включить шифрование введите свой пароль "
"ниже."

#: packages/app-mobile/components/NoteEditor/EditLinkDialog.tsx:149
#: packages/app-mobile/components/voiceTyping/VoiceTypingDialog.tsx:116
msgid "Done"
msgstr "Готово"

#: packages/app-desktop/checkForUpdates.ts:107
msgid "Download"
msgstr "Загрузить"

#: packages/app-desktop/gui/ClipperConfigScreen.tsx:127
msgid "Download and install the relevant extension for your browser:"
msgstr "Скачайте и установите расширение для вашего браузера:"

#: packages/lib/models/Resource.ts:361
msgid "Downloaded"
msgstr "Загружено"

#: packages/lib/services/ReportService.ts:245
msgid "Downloaded and decrypted"
msgstr "Загружено и расшифровано"

#: packages/lib/services/ReportService.ts:246
msgid "Downloaded and encrypted"
msgstr "Загружено и зашифровано"

#: packages/lib/models/Resource.ts:360
msgid "Downloading"
msgstr "Загрузка"

#: packages/app-mobile/components/voiceTyping/VoiceTypingDialog.tsx:90
msgid "Downloading %s language files..."
msgstr "Загрузка %s языковые файлы.."

#: packages/app-cli/app/command-sync.ts:219
msgid "Downloading resources..."
msgstr "Загрузка ресурсов..."

#: packages/lib/models/Setting.ts:405
msgid "Dracula"
msgstr "Дракула"

#: packages/app-desktop/gui/NoteEditor/NoteBody/TinyMCE/TinyMCE.tsx:1255
msgid "Drop notes or files here"
msgstr "Перетащите сюда заметки или файлы"

#: packages/lib/SyncTargetDropbox.js:25
msgid "Dropbox"
msgstr "Dropbox"

#: packages/app-desktop/gui/Root.tsx:226
msgid "Dropbox Login"
msgstr "Вход в Dropbox"

#: packages/app-desktop/gui/MainScreen/commands/duplicateNote.ts:7
#: packages/app-mobile/components/ScreenHeader.tsx:454
#: packages/app-mobile/components/ScreenHeader.tsx:509
msgid "Duplicate"
msgstr "Создать дубликат"

#: packages/app-desktop/gui/NoteEditor/editorCommandDeclarations.ts:98
msgid "Duplicate line"
msgstr "Дубликат строки"

#: packages/app-mobile/components/ScreenHeader.tsx:456
msgid "Duplicate selected notes"
msgstr "Дублирование выбранных заметок"

#: packages/app-cli/app/command-cp.js:13
msgid ""
"Duplicates the notes matching <note> to [notebook]. If no notebook is "
"specified the note is duplicated in the current notebook."
msgstr ""
"Дублирует заметки, соответствующие выражению <note>, в блокнот [notebook]. "
"Если блокнот не указан - заметки дублируются в текущем блокноте."

#: packages/app-desktop/gui/MainScreen/commands/openFolderDialog.ts:12
#: packages/app-desktop/gui/NoteEditor/NoteBody/TinyMCE/utils/openEditDialog.ts:85
#: packages/app-mobile/components/ProfileSwitcher/ProfileSwitcher.tsx:133
#: packages/app-mobile/components/screens/Note.tsx:1273
#: packages/app-mobile/components/side-menu-content.tsx:170
msgid "Edit"
msgstr "Правка"

#: packages/app-desktop/commands/startExternalEditing.ts:10
msgid "Edit in external editor"
msgstr "Редактировать во внешнем редакторе"

#: packages/app-mobile/components/NoteEditor/EditLinkDialog.tsx:141
msgid "Edit link"
msgstr "Редактирование ссылки"

#: packages/app-cli/app/command-edit.js:17
msgid "Edit note."
msgstr "Редактировать заметку."

#: packages/app-desktop/gui/EditFolderDialog/Dialog.tsx:165
#: packages/app-mobile/components/screens/folder.js:97
msgid "Edit notebook"
msgstr "Редактировать блокнот"

#: packages/app-mobile/components/ProfileSwitcher/ProfileEditor.tsx:88
msgid "Edit profile"
msgstr "Редактировать профиль"

#: packages/app-desktop/commands/editProfileConfig.ts:9
msgid "Edit profile configuration..."
msgstr "Редактирование конфигурации профиля..."

#: packages/app-desktop/gui/NoteContentPropertiesDialog.tsx:141
#: packages/lib/models/Setting.ts:903 packages/lib/models/Setting.ts:904
#: packages/lib/models/Setting.ts:905
msgid "Editor"
msgstr "Редактор"

#: packages/lib/models/Setting.ts:1238
msgid "Editor font"
msgstr "Шрифт редактора"

#: packages/lib/models/Setting.ts:1264
msgid "Editor font family"
msgstr "Семейство шрифтов редактора"

#: packages/lib/models/Setting.ts:1226
msgid "Editor font size"
msgstr "Размер шрифта редактора"

#: packages/lib/models/Setting.ts:1283
msgid "Editor maximum width"
msgstr "Максимальная ширина редктора"

#: packages/lib/models/Setting.ts:1276
msgid "Editor monospace font family"
msgstr "Семейство моноширинных шрифтов редактора"

#: packages/app-desktop/gui/NoteEditor/editorCommandDeclarations.ts:102
#: packages/app-desktop/gui/NoteEditor/editorCommandDeclarations.ts:106
msgid "Editor: %s"
msgstr "Редактор: %s"

#: packages/app-cli/app/command-ls.js:31
msgid "Either \"text\" or \"json\""
msgstr "Или \"text\" или \"json\""

#: packages/lib/models/Setting.ts:1429
msgid "Emacs"
msgstr "Emacs"

#: packages/app-desktop/gui/SyncWizard/Dialog.tsx:238
#: packages/server/src/routes/admin/emails.ts:127
#: packages/server/src/routes/admin/users.ts:134
msgid "Email"
msgstr "Email"

#: packages/app-desktop/gui/JoplinCloudConfigScreen.tsx:18
#: packages/app-mobile/components/screens/ConfigScreen/ConfigScreen.tsx:364
msgid "Email to note"
<<<<<<< HEAD
msgstr "Электронная почта для заметок"

#: packages/lib/utils/joplinCloud.ts:165
msgid "Email to Note"
msgstr "Электронная почта для заметок"
=======
msgstr ""

#: packages/lib/utils/joplinCloud.ts:165
msgid "Email to Note"
msgstr ""
>>>>>>> a9bcf05b

#: packages/server/src/routes/admin/emails.ts:111
#: packages/server/src/services/MustacheService.ts:128
msgid "Emails"
msgstr "Email'ы"

#: packages/app-desktop/gui/NoteEditor/NoteBody/CodeMirror/CodeMirror.tsx:199
msgid "emphasised text"
msgstr "курсивный текст"

#: packages/app-desktop/gui/EncryptionConfigScreen/EncryptionConfigScreen.tsx:156
#: packages/app-mobile/components/biometrics/BiometricPopup.tsx:86
#: packages/app-mobile/components/screens/encryption-config.tsx:182
msgid "Enable"
msgstr "Включить"

#: packages/lib/models/Setting.ts:1167
msgid "Enable ^sup^ syntax"
msgstr "Включить синтаксис ^sup^"

#: packages/lib/models/Setting.ts:1171
msgid "Enable ++insert++ syntax"
msgstr "Включить синтаксис ++insert++"

#: packages/lib/models/Setting.ts:1163
msgid "Enable ==mark== syntax"
msgstr "Включить синтаксис ==mark=="

#: packages/lib/models/Setting.ts:1166
msgid "Enable ~sub~ syntax"
msgstr "Включить синтаксис ~sub~"

#: packages/lib/models/Setting.ts:1169
msgid "Enable abbreviation syntax"
msgstr "Включить синтаксис аббревиатур"

#: packages/lib/models/Setting.ts:1160
msgid "Enable audio player"
msgstr "Включить аудиоплеер"

#: packages/app-mobile/components/biometrics/BiometricPopup.tsx:82
msgid "Enable biometrics authentication?"
msgstr "Включить биометрическую аутентификацию?"

#: packages/lib/models/Setting.ts:1168
msgid "Enable deflist syntax"
msgstr "Включить синтаксис deflist"

#: packages/app-desktop/gui/EncryptionConfigScreen/EncryptionConfigScreen.tsx:237
#: packages/app-mobile/components/screens/encryption-config.tsx:281
msgid "Enable encryption"
msgstr "Включить шифрование"

#: packages/lib/models/Setting.ts:1164
msgid "Enable footnotes"
msgstr "Включить постраничные сноски"

#: packages/lib/models/Setting.ts:1157
msgid "Enable Fountain syntax support"
msgstr "Включить поддержку синтаксиса Fountain"

#: packages/lib/models/Setting.ts:1154
msgid "Enable Linkify"
msgstr "Включить Linkify"

#: packages/lib/models/Setting.ts:1170
msgid "Enable markdown emoji"
msgstr "Включить эмодзи markdown"

#: packages/lib/models/Setting.ts:1156
msgid "Enable math expressions"
msgstr "Включить математические выражения"

#: packages/lib/models/Setting.ts:1158
msgid "Enable Mermaid diagrams support"
msgstr "Включить поддержку диаграмм Mermaid"

#: packages/lib/models/Setting.ts:1172
msgid "Enable multimarkdown table extension"
msgstr "Включить расширение таблиц multimarkdown"

#: packages/lib/models/Setting.ts:1540
msgid "Enable note history"
msgstr "Включить историю заметок"

#: packages/lib/models/Setting.ts:1162
msgid "Enable PDF viewer"
msgstr "Включить программу для просмотра PDF файлов"

#: packages/lib/models/Setting.ts:1152
msgid "Enable soft breaks"
msgstr "Включить мягкие отступы"

#: packages/lib/models/Setting.ts:1059
msgid "Enable spellcheck in the text editor"
msgstr "Включить проверку орфографии в текстовом редакторе"

#: packages/lib/models/Setting.ts:1165
msgid "Enable table of contents extension"
msgstr "Включить расширение поддержки оглавления"

#: packages/lib/models/Setting.ts:1070
msgid "Enable the Markdown toolbar"
msgstr "Включить панель инструментов Markdown"

#: packages/lib/models/Setting.ts:1153
msgid "Enable typographer support"
msgstr "Включить поддержку typographer"

#: packages/lib/models/Setting.ts:1161
msgid "Enable video player"
msgstr "Включить видеоплеер"

#: packages/app-desktop/gui/ClipperConfigScreen.tsx:102
msgid "Enable Web Clipper Service"
msgstr "Включить службу веб-клиппера"

#: packages/app-cli/app/command-e2ee.ts:127
#: packages/app-desktop/gui/EncryptionConfigScreen/EncryptionConfigScreen.tsx:249
#: packages/app-mobile/components/screens/encryption-config.tsx:303
msgid "Enabled"
msgstr "Включено"

#: packages/lib/components/EncryptionConfigScreen/utils.ts:50
msgid ""
"Enabling encryption means *all* your notes and attachments are going to be "
"re-synchronised and sent encrypted to the sync target."
msgstr ""
"Включение шифрования означает, что *все* ваши заметки и вложения будут "
"повторно синхронизированы и отправлены в зашифрованном виде на сервер "
"синхронизации."

#: packages/lib/models/BaseItem.ts:842
msgid "Encrypted"
msgstr "Зашифровано"

#: packages/lib/models/BaseItem.ts:902
msgid "Encrypted items cannot be modified"
msgstr "Зашифрованные элементы не могут быть изменены"

#: packages/lib/models/Setting.ts:2534
msgid "Encryption"
msgstr "Шифрование"

#: packages/app-mobile/components/screens/ConfigScreen/ConfigScreen.tsx:356
#: packages/app-mobile/components/screens/encryption-config.tsx:287
msgid "Encryption Config"
msgstr "Конфигурация шифрования"

#: packages/app-cli/app/command-e2ee.ts:127
#: packages/app-mobile/components/screens/encryption-config.tsx:303
msgid "Encryption is: %s"
msgstr "Шифрование: %s"

#: packages/app-desktop/gui/EncryptionConfigScreen/EncryptionConfigScreen.tsx:172
#: packages/app-desktop/gui/EncryptionConfigScreen/EncryptionConfigScreen.tsx:271
msgid "Encryption keys"
msgstr "Ключи шифрования"

#: packages/app-desktop/gui/EncryptionConfigScreen/EncryptionConfigScreen.tsx:249
msgid "Encryption:"
msgstr "Шифрование:"

#: packages/app-desktop/gui/EncryptionConfigScreen/EncryptionConfigScreen.tsx:247
msgid "End-to-end encryption"
msgstr "Сквозное шифрование"

#: packages/app-mobile/components/screens/dropbox-login.js:66
msgid "Enter code here"
msgstr "Введите код здесь"

#: packages/app-cli/app/command-e2ee.ts:38
#: packages/app-cli/app/command-e2ee.ts:84
msgid "Enter master password:"
msgstr "Введите мастер-пароль:"

#: packages/app-mobile/components/screens/folder.js:100
msgid "Enter notebook title"
msgstr "Введите название блокнота"

#: packages/app-cli/app/help-utils.js:56
msgid "Enum"
msgstr "Enum"

#: packages/app-mobile/components/screens/ConfigScreen/NoteExportSection/NoteExportButton.tsx:69
#: packages/lib/models/Resource.ts:362
msgid "Error"
msgstr "Ошибка"

#: packages/app-cli/app/command-edit.js:82
#: packages/app-desktop/commands/startExternalEditing.ts:23
msgid "Error opening note in editor: %s"
msgstr "Ошибка при открытии заметки в редакторе: %s"

#: packages/app-desktop/gui/KeymapConfig/KeymapConfigScreen.tsx:65
#: packages/app-desktop/gui/MainScreen/commands/leaveSharedFolder.ts:31
#: packages/app-mobile/components/voiceTyping/VoiceTypingDialog.tsx:91
#: packages/lib/services/KeymapService.ts:205
msgid "Error: %s"
msgstr "Ошибка: %s"

#: packages/lib/components/shared/config-shared.js:71
msgid ""
"Error. Please check that URL, username, password, etc. are correct and that "
"the sync target is accessible. The reported error was:"
msgstr ""
"Ошибка. Пожалуйста, убедитесь, что URL-адрес, имя пользователя, пароль и т."
"д. верны и что цель синхронизации доступна. Сообщение об ошибке:"

#: packages/app-mobile/components/screens/log.js:117
msgid "Errors only"
msgstr "Только ошибки"

#: packages/lib/services/interop/InteropService.ts:97
msgid "Evernote Export File (as HTML)"
msgstr "Файл экспорта Evernote (HTML)"

#: packages/lib/services/interop/InteropService.ts:88
msgid "Evernote Export File (as Markdown)"
msgstr "Файл экспорта Evernote (Markdown)"

#: packages/app-cli/app/command-exit.js:11
msgid "Exits the application."
msgstr "Выйти из приложения."

#: packages/app-mobile/components/side-menu-content.tsx:355
msgid "Expand"
msgstr "Развернуть"

#: packages/app-desktop/gui/KeymapConfig/KeymapConfigScreen.tsx:171
#: packages/app-desktop/gui/Sidebar/Sidebar.tsx:387
#: packages/app-desktop/gui/utils/NoteListUtils.ts:163
#: packages/app-mobile/components/screens/ConfigScreen/ConfigScreen.tsx:576
msgid "Export"
msgstr "Экспорт"

#: packages/app-desktop/gui/MenuBar.tsx:552
#: packages/app-desktop/gui/MenuBar.tsx:608
msgid "Export all"
msgstr "Экспортировать все"

#: packages/app-mobile/components/screens/ConfigScreen/NoteExportSection/NoteExportButton.tsx:87
msgid "Export all notes as JEX"
msgstr "Экспортировать все заметки в формате JEX"

<<<<<<< HEAD
#: packages/app-mobile/components/screens/ConfigScreen/NoteExportSection/NoteExportButton.tsx:87
msgid "Export all notes as JEX"
msgstr "Экспорт всех заметок как JEX"

=======
>>>>>>> a9bcf05b
#: packages/app-desktop/gui/StatusScreen/StatusScreen.tsx:177
msgid "Export debug report"
msgstr "Экспортировать отладочный отчет"

#: packages/app-mobile/components/screens/ConfigScreen/ConfigScreen.tsx:580
msgid "Export Debug Report"
msgstr "Экспортировать отладочный отчет"

#: packages/app-mobile/components/screens/ConfigScreen/ConfigScreen.tsx:581
msgid "Export profile"
msgstr "Экспорт профиля"

#: packages/app-mobile/components/screens/ConfigScreen/NoteExportSection/NoteExportButton.tsx:106
msgid "Exported successfully!"
<<<<<<< HEAD
msgstr "Успешно экспортировано!"
=======
msgstr ""
>>>>>>> a9bcf05b

#: packages/app-mobile/components/screens/ConfigScreen/ConfigScreen.tsx:581
msgid "Exporting profile..."
msgstr "Экспортирование профиля..."

#: packages/app-desktop/InteropServiceHelper.ts:177
msgid "Exporting to \"%s\" as \"%s\" format. Please wait..."
msgstr "Экспорт в \"%s\" в формате \"%s\". Пожалуйста, подождите..."

#: packages/app-mobile/components/screens/ConfigScreen/NoteExportSection/NoteExportButton.tsx:87
msgid "Exporting..."
<<<<<<< HEAD
msgstr "Экспорт..."
=======
msgstr "Экспортирование..."
>>>>>>> a9bcf05b

#: packages/app-cli/app/command-export.js:13
msgid ""
"Exports Joplin data to the given path. By default, it will export the "
"complete database including notebooks, notes, tags and resources."
msgstr ""
"Экспортирует данные Joplin в указанный каталог. По умолчанию экспортируется "
"полная база данных, включая блокноты, заметки, метки и ресурсы."

#: packages/app-cli/app/command-export.js:23
msgid "Exports only the given note."
msgstr "Экспортирует только заданную заметку."

#: packages/app-cli/app/command-export.js:23
msgid "Exports only the given notebook."
msgstr "Экспортирует только заданный блокнот."

#: packages/lib/models/Setting.ts:1526
msgid "Fail-safe"
msgstr "Режим защиты от сбоев"

#: packages/lib/models/Setting.ts:1527
msgid ""
"Fail-safe: Do not wipe out local data when sync target is empty (often the "
"result of a misconfiguration or bug)"
msgstr ""
"Защита от сбоев: Не очищать локальные данные, когда цель синхронизации "
"пустая (обычно случается из-за ошибки приложения или настроек)"

#: packages/app-cli/app/main.js:95
msgid "Fatal error:"
msgstr "Фатальная ошибка:"

#: packages/app-mobile/components/screens/ConfigScreen/ConfigScreen.tsx:598
msgid "Feature flags"
msgstr "Флаги функций"

#: packages/lib/Synchronizer.ts:194
msgid "Fetched items: %d/%d."
msgstr "Получено элементов: %d/%d."

#: packages/app-desktop/gui/Sidebar/Sidebar.tsx:757
#: packages/app-mobile/components/side-menu-content.tsx:445
msgid "Fetching resources: %d/%d"
msgstr "Загрузка ресурсов: %d/%d"

#: packages/lib/services/interop/Module.ts:60
msgid "File"
msgstr "Файл"

#: packages/lib/SyncTargetFilesystem.js:18
msgid "File system"
msgstr "Файловая система"

#: packages/app-mobile/components/screens/NoteTagsDialog.js:193
msgid "Filter tags"
msgstr "Фильтр тегов"

#: packages/app-mobile/components/NoteEditor/MarkdownToolbar/MarkdownToolbar.tsx:233
msgid "Find and replace"
msgstr "Найти и заменить"

#: packages/app-mobile/components/NoteEditor/SearchPanel.tsx:250
msgid "Find: "
msgstr "Найти: "

#: packages/app-desktop/gui/ExtensionBadge.tsx:63
msgid "Firefox Extension"
msgstr "Расширение Firefox"

#: packages/app-mobile/components/screens/ConfigScreen/ConfigScreen.tsx:574
msgid "Fix search index"
msgstr "Исправить индекс поиска"

#: packages/app-mobile/components/screens/ConfigScreen/ConfigScreen.tsx:574
msgid "Fixing search index..."
msgstr "Исправление индекса поиска..."

#: packages/app-desktop/gui/MenuBar.tsx:758
#: packages/app-desktop/gui/NoteEditor/commands/focusElementNoteBody.ts:7
#: packages/app-desktop/gui/NoteEditor/commands/focusElementNoteTitle.ts:7
#: packages/app-desktop/gui/NoteList/commands/focusElementNoteList.ts:9
#: packages/app-desktop/gui/Sidebar/commands/focusElementSideBar.ts:9
msgid "Focus"
msgstr "Фокус"

#: packages/lib/models/Setting.ts:1101 packages/lib/models/Setting.ts:1118
msgid "Focus body"
msgstr "Фокус на содержимом"

#: packages/lib/models/Setting.ts:1100 packages/lib/models/Setting.ts:1117
msgid "Focus title"
msgstr "Фокус на названии"

#: packages/lib/services/ReportService.ts:292
msgid "Folders"
msgstr "Каталоги"

#: packages/app-mobile/components/screens/ConfigScreen/ConfigScreen.tsx:581
msgid "For debugging purpose only: export your profile to an external SD card."
msgstr "Только для отладки: экспорт вашего профиля на внешнюю SD карту."

#: packages/lib/models/Setting.ts:1506
msgid "For example \"%s\""
msgstr "Например \"%s\""

#: packages/app-cli/app/command-help.js:36
msgid "For information on how to customise the shortcuts please visit %s"
msgstr "Информацию по настройке сочетаний клавиш можно получить на странице %s"

#: packages/app-mobile/components/screens/encryption-config.tsx:291
msgid ""
"For more information about End-To-End Encryption (E2EE) and advice on how to "
"enable it please check the documentation:"
msgstr ""
"Для получения дополнительной информации о сквозном шифровании (E2EE) и "
"советов о том, как его включить, пожалуйста, обратитесь к документации:"

#: packages/app-cli/app/command-help.js:84
msgid ""
"For the list of keyboard shortcuts and config options, type `help keymap`"
msgstr ""
"Чтобы получить список сочетаний клавиш и настроек конфигурации, введите "
"`help keymap`"

#: packages/lib/models/Setting.ts:637
msgid "Force path style"
msgstr "Принудительный путь стиля"

#: packages/app-mobile/components/NoteEditor/MarkdownToolbar/MarkdownToolbar.tsx:292
msgid "Formatting"
msgstr "Форматирование"

#: packages/lib/commands/historyForward.ts:6
msgid "Forward"
msgstr "Вперёд"

#: packages/app-cli/app/command-import.js:47
#: packages/app-desktop/gui/ImportScreen.tsx:88
msgid "Found: %d."
msgstr "Найдено: %d."

#: packages/app-mobile/components/screens/ConfigScreen/ConfigScreen.tsx:684
msgid "FTS enabled: %d"
msgstr "FTS включен: %d"

#: packages/app-desktop/checkForUpdates.ts:107
msgid "Full changelog"
msgstr "Полный список изменений"

#: packages/server/src/routes/admin/users.ts:130
msgid "Full name"
msgstr "Имя и фамилия"

#: packages/lib/models/Setting.ts:2525
#: packages/server/src/services/MustacheService.ts:109
msgid "General"
msgstr "Основные"

#: packages/app-desktop/gui/EncryptionConfigScreen/EncryptionConfigScreen.tsx:252
msgid "Generated"
msgstr "Создано"

#: packages/app-desktop/gui/ShareNoteDialog.tsx:183
msgid "Generating link..."
msgid_plural "Generating links..."
msgstr[0] "Создание ссылки..."
msgstr[1] "Создание ссылок..."

#: packages/app-desktop/gui/ExtensionBadge.tsx:91
msgid "Get it now:"
msgstr "Загрузить сейчас:"

#: packages/lib/models/Setting.ts:1352
msgid "Get pre-releases when checking for updates"
msgstr "Получать предварительные выпуски при проверке обновлений"

#: packages/app-cli/app/command-config.js:13
msgid ""
"Gets or sets a config value. If [value] is not provided, it will show the "
"value of [name]. If neither [name] nor [value] is provided, it will list the "
"current configuration."
msgstr ""
"Выводит или задает значение параметра конфигурации. Если значение [value] не "
"указано, выведет текущее значение параметра [name]. Если не указаны ни имя "
"[name], ни значение [value], выведет всю текущую конфигурацию."

#: packages/app-mobile/components/screens/Note.tsx:865
msgid "Go to source URL"
msgstr "Перейти к исходному URL"

#: packages/app-desktop/gui/MainScreen/commands/gotoAnything.ts:13
#: packages/app-desktop/plugins/GotoAnything.tsx:613
msgid "Goto Anything..."
msgstr "Перейти к чему-либо…"

#: packages/app-desktop/gui/Root.tsx:180
msgid "Grant authorisation"
msgstr "Одобрить авторизацию"

#: packages/app-mobile/components/NoteEditor/MarkdownToolbar/MarkdownToolbar.tsx:50
msgid "Header %d"
msgstr "Заголовок %d"

#: packages/app-mobile/components/NoteEditor/MarkdownToolbar/MarkdownToolbar.tsx:296
msgid "Headers"
msgstr "Заголовки"

#: packages/app-desktop/gui/NoteEditor/editorCommandDeclarations.ts:79
msgid "Heading"
msgstr "Заголовок"

#: packages/server/src/services/MustacheService.ts:278
msgid "Help"
msgstr "Помощь"

#: packages/app-mobile/components/screens/ConfigScreen/ConfigScreen.tsx:690
msgid "Hermes enabled: %d"
msgstr "Hermes включен: %d"

#: packages/app-desktop/gui/MenuBar.tsx:569
msgid "Hide %s"
msgstr "Скрыть %s"

#: packages/app-mobile/components/NoteEditor/SearchPanel.tsx:218
msgid "Hide advanced"
msgstr "Скрыть расширенные"

#: packages/server/src/routes/admin/users.ts:200
msgid "Hide disabled"
msgstr "Скрыть отключенный"

#: packages/app-desktop/gui/EncryptionConfigScreen/EncryptionConfigScreen.tsx:172
msgid "Hide disabled keys"
msgstr "Скрыть отключенные ключи"

#: packages/app-desktop/gui/KeymapConfig/utils/getLabel.ts:22
msgid "Hide Joplin"
msgstr "Скрыть Joplin"

#: packages/app-mobile/components/NoteEditor/MarkdownToolbar/MarkdownToolbar.tsx:269
msgid "Hide keyboard"
msgstr "Скрыть клавиатуру"

#: packages/app-mobile/components/NoteEditor/MarkdownToolbar/ToggleOverflowButton.tsx:22
msgid "Hide more actions"
msgstr "Скрыть дополнительные действия"

#: packages/app-desktop/gui/NoteEditor/NoteBody/TinyMCE/utils/setupToolbarButtons.ts:14
msgid "Highlight"
msgstr "Выделение"

#: packages/server/src/services/MustacheService.ts:141
#: packages/server/src/services/MustacheService.ts:273
msgid "Home"
msgstr "Дом"

#: packages/app-desktop/gui/NoteEditor/editorCommandDeclarations.ts:84
msgid "Horizontal Rule"
msgstr "Горизонтальный разделитель"

#: packages/lib/services/interop/InteropService.ts:141
msgid "HTML Directory"
msgstr "HTML каталог"

#: packages/lib/services/interop/InteropService.ts:134
msgid "HTML File"
msgstr "HTML файл"

#: packages/app-desktop/gui/NoteEditor/editorCommandDeclarations.ts:49
msgid "Hyperlink"
msgstr "Гиперссылка"

#: packages/app-desktop/gui/EditFolderDialog/Dialog.tsx:140
msgid "Icon"
msgstr "Иконка"

#: packages/app-desktop/gui/EncryptionConfigScreen/EncryptionConfigScreen.tsx:179
#: packages/app-desktop/gui/EncryptionConfigScreen/EncryptionConfigScreen.tsx:329
#: packages/app-desktop/gui/EncryptionConfigScreen/EncryptionConfigScreen.tsx:76
#: packages/app-desktop/gui/NotePropertiesDialog.tsx:50
#: packages/app-desktop/gui/ResourceScreen.tsx:95
msgid "ID"
msgstr "ID"

#: packages/lib/Synchronizer.ts:310
msgid "Idle"
msgstr "Простой"

#: packages/app-desktop/gui/EncryptionConfigScreen/EncryptionConfigScreen.tsx:109
msgid "Ignore"
msgstr "Игнорировать"

#: packages/lib/models/Setting.ts:1485
msgid "Ignore TLS certificate errors"
msgstr "Игнорировать ошибки сертификата TLS"

#: packages/app-desktop/gui/EditFolderDialog/Dialog.tsx:106
msgid "Images"
msgstr "Изображения"

#: packages/app-desktop/gui/KeymapConfig/KeymapConfigScreen.tsx:170
#: packages/app-desktop/gui/MenuBar.tsx:548
#: packages/app-desktop/gui/MenuBar.tsx:605
#: packages/app-desktop/gui/Root.tsx:227
msgid "Import"
msgstr "Импорт"

#: packages/app-desktop/gui/MenuBar.tsx:250
msgid "Importing from \"%s\" as \"%s\" format. Please wait..."
msgstr "Импорт из \"%s\" в формате \"%s\". Пожалуйста, подождите..."

#: packages/app-cli/app/command-import.js:65
msgid "Importing notes..."
msgstr "Импорт заметок..."

#: packages/app-cli/app/command-import.js:14
msgid "Imports data into Joplin."
msgstr "Импортирует данные в Joplin."

#: packages/lib/models/Setting.ts:737
msgid ""
"In \"Manual\" mode, attachments are downloaded only when you click on them. "
"In \"Auto\", they are downloaded when you open the note. In \"Always\", all "
"the attachments are downloaded whether you open the note or not."
msgstr ""
"В режиме “Ручной” вложения загружаются, только если на них кликнуть. В "
"режиме “Автоматически” вложения загружаются при открытии заметки. В режиме "
"“Всегда” вложения загружаются вне зависимости от того, была заметка открыта "
"или нет."

#: packages/app-cli/app/command-help.js:77
msgid ""
"In any command, a note or notebook can be referred to by title or ID, or "
"using the shortcuts `$n` or `$b` for, respectively, the currently selected "
"note or notebook. `$c` can be used to refer to the currently selected item."
msgstr ""
"В любой команде можно ссылаться на заметку или блокнот по названию или ID, "
"либо используя ярлыки `$n` или `$b`, указывающие на текущую заметку или "
"блокнот, соответственно. С помощью `$c` можно ссылаться на текущий выбранный "
"элемент."

#: packages/app-mobile/components/screens/Note.tsx:413
msgid ""
"In order to associate a geo-location with the note, the app needs your "
"permission to access your location.\n"
"\n"
"You may turn off this option at any time in the Configuration screen."
msgstr ""
"Для возможности сохранения информации в заметке о географическом "
"местоположении приложению необходим доступ к вашему местоположению.\n"
"\n"
"Вы можете выключить эту опцию в любое время в Конфигурации."

#: packages/app-desktop/gui/EncryptionConfigScreen/EncryptionConfigScreen.tsx:95
msgid ""
"In order to do so, your entire data set will have to be encrypted and "
"synchronised, so it is best to run it overnight.\n"
"\n"
"To start, please follow these instructions:\n"
"\n"
"1. Synchronise all your devices.\n"
"2. Click \"%s\".\n"
"3. Let it run to completion. While it runs, avoid changing any note on your "
"other devices, to avoid conflicts.\n"
"4. Once sync is done on this device, sync all your other devices and let it "
"run to completion.\n"
"\n"
"Important: you only need to run this ONCE on one device."
msgstr ""
"Для этого весь ваш набор данных должен быть зашифрован и синхронизирован, "
"поэтому лучше всего запускать процесс на ночь.\n"
"\n"
"Для начала, пожалуйста, следуйте этим инструкциям:\n"
"\n"
"1. Синхронизируйте все ваши устройства.\n"
"2. Нажмите “%s”.\n"
"3. Ждите завершения. Во время работы не изменяйте заметки на других "
"устройствах, чтобы избежать конфликтов.\n"
"4. После завершения синхронизации на этом устройстве синхронизируйте все "
"остальные устройства и ждите завершения.\n"
"\n"
"Важно: вам нужно запустить процесс ОДИН РАЗ на одном устройстве."

#: packages/app-mobile/components/screens/ConfigScreen/ConfigScreen.tsx:219
#: packages/app-mobile/components/screens/ConfigScreen/ConfigScreen.tsx:87
msgid ""
"In order to use file system synchronisation your permission to write to "
"external storage is required."
msgstr ""
"Для использование синхронизации файловой системы необходимо дать разрешение "
"на запись во внешнее хранилище."

#: packages/app-desktop/gui/ClipperConfigScreen.tsx:117
msgid "In order to use the web clipper, you need to do the following:"
msgstr "Для использования веб-клиппера сделайте следующее:"

#: packages/lib/Synchronizer.ts:311
msgid "In progress"
msgstr "Выполнение"

#: packages/app-desktop/gui/NoteEditor/NoteEditor.tsx:562
msgid "In: %s"
msgstr "В: %s"

#: packages/app-mobile/components/NoteEditor/MarkdownToolbar/MarkdownToolbar.tsx:126
msgid "Increase indent level"
msgstr "Увеличить уровень отступа"

#: packages/app-desktop/gui/NoteEditor/editorCommandDeclarations.ts:110
msgid "Indent less"
msgstr "Уменьшить отступ"

#: packages/app-desktop/gui/NoteEditor/editorCommandDeclarations.ts:114
msgid "Indent more"
msgstr "Увеличить отступ"

#: packages/app-mobile/components/screens/ConfigScreen/ConfigScreen.tsx:218
msgid "Information"
msgstr "Информация"

#: packages/app-desktop/gui/NoteEditor/NoteBody/TinyMCE/TinyMCE.tsx:633
msgid "Inline Code"
msgstr "Инлайн код"

#: packages/app-desktop/gui/NoteEditor/NoteBody/TinyMCE/utils/setupToolbarButtons.ts:24
msgid "Insert"
msgstr "Вставка"

#: packages/app-desktop/gui/NoteEditor/NoteBody/CodeMirror/CodeMirror.tsx:201
msgid "Insert Hyperlink"
msgstr "Вставить гиперссылку"

#: packages/app-desktop/gui/NoteEditor/editorCommandDeclarations.ts:89
#: packages/app-desktop/gui/NoteEditor/NoteBody/TinyMCE/TinyMCE.tsx:649
#: packages/app-mobile/components/NoteEditor/MarkdownToolbar/MarkdownToolbar.tsx:201
msgid "Insert time"
msgstr "Вставить время"

#: packages/app-desktop/gui/ConfigScreen/controls/plugins/PluginBox.tsx:191
msgid "Install"
msgstr "Установить"

#: packages/app-desktop/gui/ConfigScreen/controls/plugins/PluginsStates.tsx:227
msgid "Install from file"
msgstr "Установить из файла"

#: packages/app-desktop/gui/ConfigScreen/controls/plugins/PluginBox.tsx:193
msgid "Installed"
msgstr "Установлено"

#: packages/app-desktop/gui/ConfigScreen/controls/plugins/PluginBox.tsx:192
msgid "Installing..."
msgstr "Установка..."

#: packages/app-desktop/gui/KeymapConfig/utils/getLabel.ts:34
msgid "Invalid"
msgstr "Недопустимо"

#: packages/lib/services/KeymapService.ts:328
msgid "Invalid %s: %s."
msgstr "Недопустимое \"%s\": %s."

#: packages/app-cli/app/cli-utils.js:167
msgid "Invalid answer: %s"
msgstr "Неверный ответ: %s"

#: packages/app-cli/app/command-tag.js:90
msgid "Invalid command: \"%s\""
msgstr "Неверная команда: \"%s\""

#: packages/lib/models/Setting.ts:2053
msgid "Invalid option value: \"%s\". Possible values are: %s."
msgstr "Неверное значение параметра: \"%s\". Доступные значения: %s."

#: packages/app-cli/app/command-e2ee.ts:46
msgid "Invalid password"
msgstr "Неверный пароль"

#: packages/app-desktop/gui/NoteEditor/editorCommandDeclarations.ts:44
#: packages/app-mobile/components/NoteEditor/MarkdownToolbar/MarkdownToolbar.tsx:152
msgid "Italic"
msgstr "Курсивный"

#: packages/lib/services/ReportService.ts:188
msgid "Item \"%s\" could not be downloaded: %s"
msgstr "Не удается загрузить файл “%s”: %s"

#: packages/server/src/services/MustacheService.ts:149
#: packages/server/src/services/MustacheService.ts:275
msgid "Items"
msgstr "Пункты"

#: packages/lib/services/ReportService.ts:211
msgid "Items that cannot be decrypted"
msgstr "Элементы, которые не могут быть расшифрованы"

#: packages/lib/services/ReportService.ts:176
msgid "Items that cannot be synchronised"
msgstr "Элементы, которые не могут быть синхронизированы"

#: packages/app-desktop/gui/MenuBar.tsx:794
msgid "Join us on Twitter"
msgstr "Присоединяйтесь к нам в Twitter"

#: packages/app-desktop/gui/SyncWizard/Dialog.tsx:332
msgid ""
"Joplin can synchronise your notes using various providers. Select one from "
"the list below."
msgstr ""
"Joplin может синхронизировать ваши заметки используя разных поставщиков. "
"Выберите одного из них в списке ниже."

#: packages/lib/models/Setting.ts:2537 packages/lib/SyncTargetJoplinCloud.ts:30
msgid "Joplin Cloud"
msgstr "Joplin Cloud"

#: packages/lib/models/Setting.ts:705
msgid "Joplin Cloud email"
msgstr "E-mail для Joplin Cloud"

#: packages/lib/models/Setting.ts:716
msgid "Joplin Cloud password"
msgstr "Пароль для Joplin Cloud"

#: packages/lib/services/interop/InteropService.ts:114
#: packages/lib/services/interop/InteropService.ts:81
msgid "Joplin Export Directory"
msgstr "Каталог экспорта Joplin"

#: packages/lib/services/interop/InteropService.ts:108
#: packages/lib/services/interop/InteropService.ts:59
msgid "Joplin Export File"
msgstr "Файл экспорта Joplin"

#: packages/lib/services/ReportService.ts:213
msgid ""
"Joplin failed to decrypt these items multiple times, possibly because they "
"are corrupted or too large. These items will remain on the device but Joplin "
"will no longer attempt to decrypt them."
msgstr ""
"Joplin не удалось расшифровать данные элементы после нескольких попыток. "
"Возможно они повреждены или слишком большие. Данные элементы останутся на "
"устройстве без дальнейших попыток расшифровать их."

#: packages/app-desktop/gui/MenuBar.tsx:791
msgid "Joplin Forum"
msgstr "Форум Joplin"

#: packages/lib/SyncTargetJoplinServer.ts:61
msgid "Joplin Server"
msgstr "Сервер Joplin"

#: packages/lib/models/Setting.ts:666
msgid "Joplin Server email"
msgstr "E-mail сервера Joplin"

#: packages/lib/models/Setting.ts:677
msgid "Joplin Server password"
msgstr "Пароль сервера Joplin"

#: packages/lib/models/Setting.ts:648
msgid "Joplin Server URL"
msgstr "URL сервера Joplin"

#: packages/app-desktop/gui/ClipperConfigScreen.tsx:116
msgid ""
"Joplin Web Clipper allows saving web pages and screenshots from your browser "
"to Joplin."
msgstr ""
"Веб-клиппер Joplin позволяет сохранять веб-страницы и скриншоты из вашего "
"браузера в Joplin."

#: packages/app-mobile/components/screens/ConfigScreen/ConfigScreen.tsx:650
msgid "Joplin website"
msgstr "Сайт Joplin"

#: packages/lib/SyncTargetJoplinCloud.ts:34
msgid ""
"Joplin's own sync service. Also gives access to Joplin-specific features "
"such as publishing notes or collaborating on notebooks with others."
msgstr ""
"Собственный сервис от Joplin. Кроме того, позволяет поучить доступ к "
"специфичным функциям Joplin, как публикация заметок и общай работа с "
"блокнотами."

#: packages/app-mobile/components/NoteEditor/MarkdownToolbar/MarkdownToolbar.tsx:173
msgid "KaTeX"
msgstr "KaTeX"

#: packages/lib/models/Setting.ts:1552
msgid "Keep note history for"
msgstr "Хранить историю заметки"

#: packages/lib/models/Setting.ts:1425
msgid "Keyboard Mode"
msgstr "Режим работы клавиатуры"

#: packages/app-desktop/gui/KeymapConfig/KeymapConfigScreen.tsx:178
msgid "Keyboard Shortcut"
msgstr "Сочетание клавиш"

#: packages/lib/models/Setting.ts:2536
msgid "Keyboard Shortcuts"
msgstr "Сочетания клавиш"

#: packages/lib/versionInfo.ts:65
msgid "Keychain Supported: %s"
msgstr "Поддерживаемая связка ключей: %s"

#: packages/app-desktop/gui/EncryptionConfigScreen/EncryptionConfigScreen.tsx:71
msgid "Keys that need upgrading"
msgstr "Ключи, которые нуждаются в обновлении"

#: packages/lib/models/Setting.ts:1402
msgid "Landscape"
msgstr "Горизонтально"

#: packages/lib/models/Setting.ts:781
msgid "Language"
msgstr "Язык"

#: packages/lib/Synchronizer.ts:197
msgid "Last error: %s"
msgstr "Последняя ошибка: %s"

#: packages/app-desktop/gui/ConfigScreen/ConfigScreen.tsx:639
msgid "Later"
msgstr "Позже"

#: packages/app-desktop/gui/NoteEditor/NoteBody/CodeMirror/CodeMirror.tsx:639
msgid "Layout"
msgstr "Вид редактора"

#: packages/app-desktop/gui/MenuBar.tsx:686
msgid "Layout button sequence"
msgstr "Порядок переключения вида"

#: packages/lib/models/Setting.ts:1719
msgid "Leave it blank to download the language files from the default website"
msgstr ""
<<<<<<< HEAD
"Оставьте этот параметр пустым, чтобы загрузить языковые файлы с веб-сайта по "
"умолчанию"
=======
"Оставьте поле пустым, чтобы скачать языковые файлы с сайта по умолчанию"
>>>>>>> a9bcf05b

#: packages/app-desktop/gui/MainScreen/commands/leaveSharedFolder.ts:10
msgid "Leave notebook..."
msgstr "Покинуть блокнот..."

#: packages/lib/models/Setting.ts:1396
msgid "Legal"
msgstr "Юр. сведения"

#: packages/lib/models/Setting.ts:1392
msgid "Letter"
msgstr "Письмо"

#: packages/lib/models/Setting.ts:403
msgid "Light"
msgstr "Светлая"

#: packages/app-desktop/gui/NoteContentPropertiesDialog.tsx:105
msgid "Lines"
msgstr "Строки"

#: packages/app-mobile/components/NoteEditor/MarkdownToolbar/MarkdownToolbar.tsx:186
msgid "Link"
msgstr "Ссылка"

#: packages/app-mobile/components/NoteEditor/EditLinkDialog.tsx:95
msgid "Link description"
msgstr "Описание ссылки"

#: packages/app-desktop/gui/ShareNoteDialog.tsx:184
msgid "Link has been copied to clipboard!"
msgid_plural "Links have been copied to clipboard!"
msgstr[0] "Ссылка скопирована в буфер обмена!"
msgstr[1] "Ссылки скопированы в буфер обмена!"

#: packages/app-mobile/components/NoteEditor/EditLinkDialog.tsx:92
msgid "Link text"
msgstr "Текст ссылки"

#: packages/app-mobile/components/screens/Note.tsx:206
msgid "Links with protocol \"%s\" are not supported"
msgstr "Ссылки с протоколом “%s” не поддерживаются"

#: packages/app-desktop/gui/NoteEditor/NoteBody/CodeMirror/CodeMirror.tsx:234
#: packages/app-desktop/gui/NoteEditor/NoteBody/CodeMirror/CodeMirror.tsx:236
#: packages/app-desktop/gui/NoteEditor/NoteBody/CodeMirror/CodeMirror.tsx:237
msgid "List item"
msgstr "Элемент списка"

#: packages/app-mobile/components/NoteEditor/MarkdownToolbar/MarkdownToolbar.tsx:300
msgid "Lists"
msgstr "Списки"

#: packages/app-mobile/components/screens/encryption-config.tsx:212
msgid "Loaded"
msgstr "Загружено"

#: packages/app-mobile/components/voiceTyping/VoiceTypingDialog.tsx:87
msgid "Loading..."
msgstr "Загрузка..."

#: packages/app-desktop/gui/NotePropertiesDialog.tsx:54
msgid "Location"
msgstr "Местоположение"

#: packages/app-cli/app/command-sync.ts:120
msgid ""
"Lock file is already being hold. If you know that no synchronisation is "
"taking place, you may delete the lock file at \"%s\" and resume the "
"operation."
msgstr ""
"Файл блокировки уже существует. Если вы уверены, что синхронизация не "
"выполняется, вы можете вручную удалить файл блокировки \"%s\" и возобновить "
"операцию."

#: packages/app-mobile/components/screens/ConfigScreen/ConfigScreen.tsx:573
#: packages/app-mobile/components/screens/log.js:100
#: packages/server/src/services/MustacheService.ts:276
msgid "Log"
msgstr "Журнал"

#: packages/app-desktop/gui/SyncWizard/Dialog.tsx:242
msgid "Login"
msgstr "Вход"

#: packages/app-desktop/gui/SyncWizard/Dialog.tsx:237
msgid "Login below."
msgstr "Войдите в систему."

#: packages/app-mobile/components/screens/dropbox-login.js:55
msgid "Login with Dropbox"
msgstr "Войти с Dropbox"

#: packages/app-mobile/components/screens/onedrive-login.js:110
msgid "Login with OneDrive"
msgstr "Войти с OneDrive"

#: packages/server/src/services/MustacheService.ts:279
msgid "Logout"
msgstr "Выйти из системы"

#: packages/server/src/services/MustacheService.ts:153
msgid "Logs"
msgstr "Логи"

#: packages/app-desktop/gui/MenuBar.tsx:797
#: packages/app-mobile/components/screens/ConfigScreen/ConfigScreen.tsx:636
msgid "Make a donation"
msgstr "Пожертвовать"

#: packages/app-desktop/gui/MasterPasswordDialog/Dialog.tsx:220
msgid "Manage master password"
msgstr "Управление мастер-паролем"

#: packages/lib/commands/openMasterPasswordDialog.ts:6
msgid "Manage master password..."
msgstr "Управление мастер-паролем..."

#: packages/lib/utils/joplinCloud.ts:171
msgid "Manage multiple users"
msgstr "Управление несколькими пользователями"

#: packages/app-mobile/components/screens/ConfigScreen/ConfigScreen.tsx:571
msgid "Manage profiles"
msgstr "Управление профилями"

#: packages/app-desktop/gui/ConfigScreen/controls/plugins/PluginsStates.tsx:325
msgid "Manage your plugins"
msgstr "Управлять плагинами"

#. `generate-ppk`
#: packages/app-cli/app/command-e2ee.ts:20
msgid ""
"Manages E2EE configuration. Commands are `enable`, `disable`, `decrypt`, "
"`status`, `decrypt-file`, and `target-status`."
msgstr ""
"Управляет конфигурацией E2EE. Команды: `enable`, `disable`, `decrypt`, "
"`status`, `decrypt-file` и `target-status`."

#: packages/lib/models/Setting.ts:741
msgid "Manual"
msgstr "Ручной"

#: packages/lib/models/Setting.ts:2530
#: packages/lib/services/interop/InteropService.ts:120
#: packages/lib/services/interop/InteropService.ts:67
msgid "Markdown"
msgstr "Markdown"

#: packages/lib/services/interop/InteropService.ts:126
#: packages/lib/services/interop/InteropService.ts:75
msgid "Markdown + Front Matter"
msgstr "Markdown + Front Matter"

#: packages/app-cli/app/command-done.js:14
msgid "Marks a to-do as done."
msgstr "Отмечает задачу как выполненную."

#: packages/app-cli/app/command-undone.js:12
msgid "Marks a to-do as non-completed."
msgstr "Помечает задачу как незавершенную."

#: packages/app-desktop/gui/NotePropertiesDialog.tsx:57
msgid "Markup"
msgstr "Разметка"

#: packages/app-mobile/components/screens/encryption-config.tsx:117
msgid "Master Key %s"
msgstr "Мастер-ключ %s"

#: packages/app-desktop/gui/EncryptionConfigScreen/EncryptionConfigScreen.tsx:133
#: packages/app-desktop/gui/EncryptionConfigScreen/EncryptionConfigScreen.tsx:277
#: packages/app-mobile/components/screens/encryption-config.tsx:102
msgid "Master password"
msgstr "Мастер-пароль"

#: packages/app-desktop/gui/EncryptionConfigScreen/EncryptionConfigScreen.tsx:278
#: packages/app-mobile/components/screens/encryption-config.tsx:211
msgid "Master password:"
msgstr "Главный пароль:"

#: packages/lib/models/Setting.ts:765
msgid "Max concurrent connections"
msgstr "Максимальное число одновременных соединений"

#: packages/server/src/routes/admin/users.ts:142
msgid "Max Item Size"
msgstr "Максимальный размер пункта"

#: packages/lib/utils/joplinCloud.ts:117
msgid "Max note or attachment size"
msgstr "Максимальный размер заметки или вложения"

#: packages/server/src/routes/admin/users.ts:150
msgid "Max Total Size"
msgstr "Максимальный общий размер"

#: packages/app-desktop/gui/EncryptionConfigScreen/EncryptionConfigScreen.tsx:324
msgid "Missing keys"
msgstr "Отсутствующие ключи"

#: packages/app-mobile/components/screens/encryption-config.tsx:271
msgid "Missing Master Keys"
msgstr "Недостающие мастер-ключи"

#: packages/app-cli/app/cli-utils.js:112
msgid "Missing required argument: %s"
msgstr "Отсутствует обязательный аргумент: %s"

#: packages/app-cli/app/cli-utils.js:135
msgid "Missing required flag value: %s"
msgstr "Отсутствует необходимое значение флага: %s"

#: packages/app-mobile/components/side-menu-content.tsx:466
msgid "Mobile data - auto-sync disabled"
msgstr "Мобильная сеть - авто-синхронизация отключена"

#: packages/app-desktop/gui/MainScreen/MainScreen.tsx:622
msgid "More info"
msgstr "Дополнительная информация"

#: packages/app-mobile/components/screens/ConfigScreen/ConfigScreen.tsx:602
msgid "More information"
msgstr "Подробнее"

#: packages/app-cli/app/app.js:65
msgid "More than one item match \"%s\". Please narrow down your query."
msgstr ""
"Более одного элемента соответствуют выражению \"%s\". Пожалуйста, уточните "
"ваш запрос."

#: packages/app-mobile/components/ScreenHeader.tsx:539
msgid "Move %d notes to notebook \"%s\"?"
msgstr "Переместить %d заметок в блокнот \"%s\"?"

#: packages/app-desktop/gui/MainScreen/commands/moveToFolder.ts:8
msgid "Move to notebook"
msgstr "Переместить в блокнот"

#: packages/app-desktop/gui/MainScreen/commands/moveToFolder.ts:32
msgid "Move to notebook:"
msgstr "Переместить в блокнот:"

#: packages/app-mobile/components/FolderPicker.tsx:57
msgid "Move to notebook..."
msgstr "Переместить в блокнот..."

#: packages/app-cli/app/command-mv.js:14
msgid "Moves the given <item> to [notebook]"
msgstr "Перемещает заданный <item> в [блокнот]."

#: packages/app-cli/app/cli-utils.js:177
#: packages/app-cli/app/setupCommand.ts:21
msgid "n"
msgstr "n"

#: packages/app-cli/app/setupCommand.ts:21
msgid "N"
msgstr "N"

#: packages/app-desktop/gui/MainScreen/commands/newNote.ts:8
#: packages/app-desktop/gui/NoteListControls/NoteListControls.tsx:123
#: packages/app-desktop/gui/NoteListControls/NoteListControls.tsx:146
#: packages/app-mobile/components/screens/Notes.tsx:243
#: packages/app-mobile/setupQuickActions.ts:18
msgid "New note"
msgstr "Новая заметка"

#: packages/app-desktop/gui/MainScreen/commands/newFolder.ts:7
msgid "New notebook"
msgstr "Новый блокнот"

#: packages/app-mobile/components/side-menu-content.tsx:423
msgid "New Notebook"
msgstr "Новый блокнот"

#: packages/app-desktop/gui/ImportScreen.tsx:81
msgid ""
"New notebook \"%s\" will be created and file \"%s\" will be imported into it"
msgstr ""
"Будет создан новый блокнот \"%s\" и файл \"%s\" будет импортирован в него"

#: packages/app-desktop/gui/MainScreen/commands/newSubFolder.ts:6
msgid "New sub-notebook"
msgstr "Новый вложенный блокнот"

#: packages/app-mobile/components/screens/NoteTagsDialog.js:173
msgid "New tags:"
msgstr "Новые метки:"

#: packages/app-desktop/gui/MainScreen/commands/newTodo.ts:6
#: packages/app-desktop/gui/NoteListControls/NoteListControls.tsx:123
#: packages/app-desktop/gui/NoteListControls/NoteListControls.tsx:156
#: packages/app-mobile/components/screens/Notes.tsx:233
#: packages/app-mobile/setupQuickActions.ts:19
msgid "New to-do"
msgstr "Новая задача"

#: packages/app-desktop/checkForUpdates.ts:106
msgid "New version: %s"
msgstr "Новая версия: %s"

#: packages/app-mobile/components/NoteEditor/SearchPanel.tsx:268
msgid "Next match"
msgstr "Следующее совпадение"

#: packages/lib/SyncTargetNextcloud.js:25
msgid "Nextcloud"
msgstr "Nextcloud"

#: packages/lib/models/Setting.ts:521
msgid "Nextcloud password"
msgstr "Пароль Nextcloud"

#: packages/lib/models/Setting.ts:510
msgid "Nextcloud username"
msgstr "Имя пользователя Nextcloud"

#: packages/lib/models/Setting.ts:498
msgid "Nextcloud WebDAV URL"
msgstr "URL-адрес WebDAV-сервера Nextcloud"

#: packages/lib/models/Setting.ts:392
msgid "no"
msgstr "нет"

#: packages/app-desktop/services/plugins/UserWebviewDialogButtonBar.tsx:29
#: packages/app-mobile/components/screens/Note.tsx:585
#: packages/lib/shim-init-node.js:196 packages/lib/versionInfo.ts:65
msgid "No"
msgstr "Нет"

#: packages/app-cli/app/command-edit.js:40
msgid "No active notebook."
msgstr "Нет активного блокнота."

#: packages/app-mobile/components/screens/Note.tsx:177
msgid "No item with ID %s"
msgstr "Нет элементов с ID %s"

#: packages/app-cli/app/app.js:101
msgid "No notebook has been specified."
msgstr "Блокнот не указан."

#: packages/app-cli/app/app.js:95
msgid "No notebook selected."
msgstr "Блокнот не выбран."

#: packages/app-desktop/gui/NoteList/NoteList.tsx:524
msgid "No notes in here. Create one by clicking on \"New note\"."
msgstr "Заметки отсутствуют. Создайте новую, нажав на \"Новая заметка\"."

#: packages/app-desktop/gui/ResourceScreen.tsx:237
msgid "No resources!"
msgstr "Нет данных!"

#: packages/app-desktop/gui/ConfigScreen/controls/plugins/SearchPlugins.tsx:88
msgid "No results"
msgstr "Нет данных"

#: packages/app-cli/app/app.js:226
msgid "No such command: %s"
msgstr "Нет такой команды: %s"

#: packages/lib/services/spellChecker/SpellCheckerService.ts:124
msgid "No suggestions"
msgstr "Нет вариантов"

#: packages/app-cli/app/command-edit.js:30
msgid ""
"No text editor is defined. Please set it using `config editor <editor-path>`"
msgstr ""
"Текстовый редактор не задан. Задайте его командой `config editor <editor-"
"path>`"

#: packages/lib/models/Setting.ts:408
msgid "Nord"
msgstr "Север"

#: packages/app-cli/app/command-sync.ts:89
msgid "Not authentified with %s. Please provide any missing credentials."
msgstr ""
"Не удалось аутентифицироваться с %s. Пожалуйста, предоставьте недостающие "
"данные."

#: packages/lib/models/Resource.ts:359
msgid "Not downloaded"
msgstr "Не загружено"

#: packages/app-desktop/gui/EncryptionConfigScreen/EncryptionConfigScreen.tsx:252
msgid "Not generated"
msgstr "Не создано"

#: packages/app-mobile/components/biometrics/BiometricPopup.tsx:91
msgid "Not now"
msgstr "Не сейчас"

#: packages/app-desktop/gui/NoteEditor/NoteTitle/NoteTitleBar.tsx:112
#: packages/app-desktop/gui/NoteListControls/NoteListControls.tsx:122
#: packages/app-desktop/gui/NoteListControls/NoteListControls.tsx:144
#: packages/server/src/models/UserModel.ts:215
#: packages/server/src/models/UserModel.ts:232
msgid "note"
msgstr "заметка"

#: packages/lib/models/Setting.ts:2528
msgid "Note"
msgstr "Заметка"

#: packages/lib/models/Setting.ts:1616
msgid "Note area growth factor"
msgstr "Фактор роста поля заметки"

#: packages/app-desktop/gui/Root.tsx:229
msgid "Note attachments"
msgstr "Вложения заметки"

#: packages/app-desktop/gui/MenuBar.tsx:472
msgid "Note attachments..."
msgstr "Вложения..."

#: packages/app-desktop/gui/NoteEditor/commands/focusElementNoteBody.ts:6
msgid "Note body"
msgstr "Тело заметки"

#: packages/app-cli/app/command-edit.js:46
msgid "Note does not exist: \"%s\". Create it?"
msgstr "Не существует заметки: \"%s\". Создать?"

#: packages/app-mobile/components/NoteEditor/NoteEditor.tsx:84
msgid "Note editor"
msgstr "Редактор заметок"

#: packages/app-cli/app/command-edit.js:97
msgid "Note has been saved."
msgstr "Заметка сохранена."

#: packages/app-desktop/gui/NotePropertiesDialog.tsx:56
#: packages/lib/models/Setting.ts:2533
msgid "Note History"
msgstr "История заметок"

#: packages/app-cli/app/command-done.js:21
msgid "Note is not a to-do: \"%s\""
msgstr "Заметка не является задачей: \"%s\""

#: packages/app-desktop/gui/NoteList/commands/focusElementNoteList.ts:8
msgid "Note list"
msgstr "Список заметок"

#: packages/lib/models/Setting.ts:1601
msgid "Note list growth factor"
msgstr "Фактор роста списка заметки"

#: packages/app-desktop/gui/MainScreen/commands/showNoteProperties.ts:7
#: packages/app-desktop/gui/NotePropertiesDialog.tsx:407
msgid "Note properties"
msgstr "Свойства заметки"

#: packages/app-desktop/gui/NoteEditor/commands/focusElementNoteTitle.ts:6
msgid "Note title"
msgstr "Название заметки"

#: packages/lib/models/Setting.ts:1186
msgid "Note: Does not work in all desktop environments."
msgstr "Примечание: работает не во всех окружениях рабочего стола."

#: packages/app-desktop/gui/ShareNoteDialog.tsx:190
msgid ""
"Note: When a note is shared, it will no longer be encrypted on the server."
msgstr ""
"Примечание: если вы поделились заметкой - она будет храниться на сервере в "
"незашифрованном виде."

#: packages/app-desktop/gui/MenuBar.tsx:764
msgid "Note&book"
msgstr "Блок&ноты"

#: packages/lib/models/Setting.ts:2529
msgid "Notebook"
msgstr "Блокнот"

#: packages/lib/models/Setting.ts:1586
msgid "Notebook list growth factor"
msgstr "Фактор роста списка блокнотов"

#: packages/app-mobile/components/side-menu-content.tsx:167
msgid "Notebook: %s"
msgstr "Блокнот: %s"

#: packages/app-desktop/gui/Sidebar/Sidebar.tsx:704
#: packages/app-mobile/components/side-menu-content.tsx:486
msgid "Notebooks"
msgstr "Блокноты"

#: packages/lib/models/Folder.ts:779
msgid "Notebooks cannot be named \"%s\", which is a reserved title."
msgstr ""
"Блокнот не может быть назван \"%s\", так как это зарезервированное название."

#: packages/app-desktop/gui/MainScreen/commands/toggleNotesSortOrderField.ts:8
#: packages/app-desktop/gui/MainScreen/commands/toggleNotesSortOrderReverse.ts:9
msgid "Notes"
msgstr "Заметки"

#: packages/lib/models/Setting.ts:2546
msgid "Notes and settings are stored in: %s"
msgstr "Заметки и настройки сохранены в: %s"

#: packages/app-cli/app/command-mknote.js:16
#: packages/app-cli/app/command-mktodo.js:16
msgid "Notes can only be created within a notebook."
msgstr "Заметки могут быть созданы только в блокноте."

#: packages/app-desktop/gui/NoteEditor/editorCommandDeclarations.ts:64
msgid "Numbered List"
msgstr "Нумерованный список"

#: packages/app-desktop/bridge.ts:191 packages/app-desktop/bridge.ts:197
#: packages/app-desktop/bridge.ts:215 packages/app-desktop/bridge.ts:223
#: packages/app-desktop/gui/ConfigScreen/ButtonBar.tsx:31
#: packages/app-desktop/gui/DialogButtonRow.tsx:70
#: packages/app-desktop/gui/MenuBar.tsx:497
#: packages/app-desktop/gui/PromptDialog.tsx:284
#: packages/app-desktop/services/plugins/UserWebviewDialogButtonBar.tsx:26
#: packages/app-mobile/components/CameraView.tsx:194
#: packages/app-mobile/components/ModalDialog.js:67
#: packages/app-mobile/components/screens/ConfigScreen/ConfigScreen.tsx:220
#: packages/app-mobile/components/side-menu-content.tsx:144
msgid "OK"
msgstr "OK"

#: packages/lib/models/Setting.ts:410
msgid "OLED Dark"
msgstr "OLED Тёмная"

#: packages/lib/services/ReportService.ts:313
msgid "On %s: %s"
msgstr "В %s: %s"

#: packages/app-desktop/gui/MainScreen/MainScreen.tsx:615
msgid "One of your master keys use an obsolete encryption method."
msgstr "Один из ваших мастер-ключей использует устаревший метод шифрования."

#: packages/app-cli/app/gui/NoteWidget.js:48
msgid ""
"One or more items are currently encrypted and you may need to supply a "
"master password. To do so please type `e2ee decrypt`. If you have already "
"supplied the password, the encrypted items are being decrypted in the "
"background and will be available soon."
msgstr ""
"Один или несколько элементов зашифрованы. Для расшифровки может "
"потребоваться мастер-пароль. Для начала расшифровки введите `e2ee decrypt`. "
"Если мастер-пароль уже был введен, зашифрованные элементы уже "
"расшифровываются в фоновом режиме и вскоре будут доступны."

#: packages/app-desktop/gui/MainScreen/MainScreen.tsx:644
msgid "One or more master keys need a password."
msgstr "Для одного или нескольких мастер-ключей требуется пароль."

#: packages/lib/SyncTargetOneDrive.ts:29
msgid "OneDrive"
msgstr "OneDrive"

#: packages/app-desktop/gui/Root.tsx:225
msgid "OneDrive Login"
msgstr "Вход в OneDrive"

#: packages/app-desktop/gui/MainScreen/commands/print.ts:17
msgid "Only one note can be printed at a time."
msgstr "Только одна заметка может быть напечатана за раз."

#: packages/app-mobile/components/NoteBodyViewer/hooks/useOnResourceLongPress.ts:20
msgid "Open"
msgstr "Открыть"

#: packages/app-desktop/app.ts:179
msgid "Open %s"
msgstr "Открыть %s"

#: packages/app-desktop/gui/MainScreen/commands/openPdfViewer.ts:7
msgid "Open PDF viewer"
msgstr "Открыть просмотрщик PDF-файлов"

#: packages/app-desktop/commands/openProfileDirectory.ts:8
msgid "Open profile directory"
msgstr "Открыть директорию с настройками"

#: packages/lib/models/Setting.ts:434
msgid "Open Sync Wizard..."
msgstr "Открытие мастера синхронизации..."

#: packages/app-desktop/gui/NoteEditor/utils/contextMenu.ts:83
msgid "Open..."
msgstr "Открыть..."

#: packages/app-cli/app/command-e2ee.ts:40
#: packages/app-cli/app/command-e2ee.ts:86
#: packages/app-cli/app/command-e2ee.ts:96
msgid "Operation cancelled"
msgstr "Операция отменена"

#: packages/app-desktop/gui/KeymapConfig/utils/getLabel.ts:26
#: packages/app-desktop/gui/MenuBar.tsx:458
#: packages/app-desktop/gui/Root.tsx:228
msgid "Options"
msgstr "Настройки"

#: packages/app-desktop/gui/SyncWizard/Dialog.tsx:237
msgid "Or create an account."
msgstr "Или создайте новую учетную запись."

#: packages/app-mobile/components/NoteEditor/MarkdownToolbar/MarkdownToolbar.tsx:86
msgid "Ordered list"
msgstr "Упорядоченный список"

#: packages/app-desktop/gui/MenuBar.tsx:412
msgid "Other applications..."
msgstr "Другие приложения..."

#: packages/app-cli/app/command-import.js:27
msgid "Output format: %s"
msgstr "Выходной формат: %s"

#: packages/lib/models/Setting.ts:1399
msgid "Page orientation for PDF export"
msgstr "Ориентация страницы при экспорте в PDF"

#: packages/lib/models/Setting.ts:1389
msgid "Page size for PDF export"
msgstr "Размер страницы при экспорте в PDF"

#: packages/app-desktop/gui/EncryptionConfigScreen/EncryptionConfigScreen.tsx:181
#: packages/app-desktop/gui/SyncWizard/Dialog.tsx:240
msgid "Password"
msgstr "Пароль"

#: packages/app-mobile/components/screens/encryption-config.tsx:135
msgid "Password cannot be empty"
msgstr "Пароль не может быть пустым"

#: packages/app-mobile/components/screens/encryption-config.tsx:120
#: packages/app-mobile/components/screens/encryption-config.tsx:156
msgid "Password:"
msgstr "Пароль:"

#: packages/app-cli/app/command-e2ee.ts:100
#: packages/app-mobile/components/screens/encryption-config.tsx:138
msgid "Passwords do not match!"
msgstr "Пароли не совпадают!"

#: packages/app-desktop/gui/NoteEditor/editorCommandDeclarations.ts:29
#: packages/app-desktop/gui/NoteEditor/NoteBody/CodeMirror/CodeMirror.tsx:856
#: packages/app-desktop/gui/NoteEditor/utils/contextMenu.ts:176
msgid "Paste"
msgstr "Вставить"

#: packages/app-desktop/gui/NoteEditor/commands/pasteAsText.ts:6
#: packages/app-desktop/gui/NoteEditor/utils/contextMenu.ts:190
msgid "Paste as text"
msgstr "Вставить как текст"

#: packages/app-desktop/gui/ConfigScreen/ConfigScreen.tsx:527
msgid "Path:"
msgstr "Путь:"

#: packages/app-desktop/gui/MainScreen/commands/exportPdf.ts:10
#: packages/app-desktop/gui/MainScreen/commands/exportPdf.ts:24
msgid "PDF File"
msgstr "Файл PDF"

#: packages/lib/utils/joplinCloud.ts:361
msgid "Per user. Minimum of %d users."
msgstr "На каждого пользователя. Минимум %d пользователей."

#: packages/app-mobile/components/screens/Note.tsx:414
msgid "Permission needed"
msgstr "Необходимы разрешения"

#: packages/app-mobile/components/CameraView.tsx:192
msgid "Permission to use camera"
msgstr "Разрешение на использование камеры"

#: packages/app-desktop/gui/EncryptionConfigScreen/EncryptionConfigScreen.tsx:271
msgid ""
"Please click on \"%s\" to proceed, or set the passwords in the \"%s\" list "
"below."
msgstr ""
"Пожалуйста, нажмите на \"%s\", чтобы продолжить, или задайте пароли в списке "
"\"%s\" ниже."

#: packages/lib/components/EncryptionConfigScreen/utils.ts:64
msgid ""
"Please confirm that you would like to re-encrypt your complete database."
msgstr ""
"Пожалуйста, подтвердите, что вы хотели бы повторно зашифровать вашу полную "
"базу данных."

#: packages/lib/components/EncryptionConfigScreen/utils.ts:208
msgid ""
"Please enter your password in the master key list below before upgrading the "
"key."
msgstr ""
"Пожалуйста, введите ваш пароль в список мастер-ключей ниже перед обновлением "
"ключа."

#: packages/app-desktop/gui/ShareFolderDialog/ShareFolderDialog.tsx:365
msgid ""
"Please note that if it is a large notebook, it may take a few minutes for "
"all the notes to show up on the recipient's device."
msgstr ""
"Обратите внимание, что если это большой блокнот, может потребоваться "
"несколько минут, чтобы все заметки отобразились на устройстве получателя."

#: packages/lib/onedrive-api-node-utils.js:118
msgid ""
"Please open the following URL in your browser to authenticate the "
"application. The application will create a directory in \"Apps/Joplin\" and "
"will only read and write files in this directory. It will have no access to "
"any files outside this directory nor to any other personal data. No data "
"will be shared with any third party."
msgstr ""
"Откройте следующую ссылку в вашем браузере для аутентификации приложения. "
"Приложением будет создан отдельный каталог \"Apps/Joplin\", в котором будет "
"происходить работа с файлами. У приложения не будет доступа ни к каким-либо "
"файлам за пределами этого каталога, ни к каким-либо другим личным данным. "
"Никакая информация не будет передана третьим лицам."

#: packages/app-mobile/components/voiceTyping/VoiceTypingDialog.tsx:88
msgid "Please record your voice..."
msgstr "Пожалуйста, запишите свой голос..."

#: packages/app-cli/app/command-ls.js:63
msgid "Please select a notebook first."
msgstr "Сначала выберите блокнот."

#: packages/app-cli/app/app-gui.js:467
msgid "Please select the note or notebook to be deleted first."
msgstr "Пожалуйста, сначала выберите заметку или блокнот для удаления."

#: packages/app-desktop/gui/StatusScreen/StatusScreen.tsx:30
msgid "Please select where the sync status should be exported to"
msgstr ""
"Пожалуйста, выберите, куда должен быть экспортирован статус синхронизации"

#: packages/lib/services/interop/InteropService.ts:246
msgid "Please specify import format for %s"
msgstr "Пожалуйста, укажите формат импорта для %s"

#: packages/lib/services/interop/InteropService_Importer_Md.ts:36
msgid "Please specify the notebook where the notes should be imported to."
msgstr ""
"Пожалуйста, укажите блокнот, в который должны быть импортированы заметки."

#: packages/app-desktop/gui/ConfigScreen/controls/plugins/PluginBox.tsx:227
msgid "Please upgrade Joplin to use this plugin"
msgstr "Обновите Joplin для использования этого плагина"

#: packages/app-desktop/gui/NoteEditor/NoteBody/TinyMCE/TinyMCE.tsx:1255
msgid ""
"Please wait for all attachments to be downloaded and decrypted. You may also "
"switch to %s to edit the note."
msgstr ""
"Пожалуйста, дождитесь окончания загрузки и расшифровки всех вложений. Вы "
"можете переключиться на %s для редактирования заметки."

#: packages/app-desktop/gui/ConfigScreen/controls/plugins/SearchPlugins.tsx:123
#: packages/app-desktop/gui/ResourceScreen.tsx:234
msgid "Please wait..."
msgstr "Пожалуйста, подождите…"

#: packages/app-desktop/gui/ConfigScreen/controls/plugins/PluginsStates.tsx:323
msgid "Plugin tools"
msgstr "Утилиты для плагинов"

#: packages/app-desktop/gui/ConfigScreen/Sidebar.tsx:106
#: packages/lib/models/Setting.ts:2531
msgid "Plugins"
msgstr "Плагины"

#: packages/lib/models/Setting.ts:1401
msgid "Portrait"
msgstr "Вертикально"

#: packages/app-cli/app/help-utils.js:77
msgid "Possible keys/values:"
msgstr "Возможные ключи/значения:"

#: packages/app-cli/app/help-utils.js:57
msgid "Possible values: %s."
msgstr "Возможные значения: %s."

#: packages/app-desktop/gui/KeymapConfig/utils/getLabel.ts:26
msgid "Preferences"
msgstr "Настройки"

#: packages/app-desktop/gui/MenuBar.tsx:523
msgid "Preferences..."
msgstr "Настройки…"

#: packages/lib/models/Setting.ts:881
msgid "Preferred dark theme"
msgstr "Предпочитаемая тёмная тема"

#: packages/lib/models/Setting.ts:865
msgid "Preferred light theme"
msgstr "Предпочитаемая светлая тема"

#: packages/app-cli/app/app-gui.js:757
msgid "Press Ctrl+D or type \"exit\" to exit the application"
msgstr "Нажмите Ctrl+D или введите \"exit\" для выхода из приложения"

#: packages/app-desktop/gui/KeymapConfig/ShortcutRecorder.tsx:67
msgid "Press the shortcut"
msgstr "Нажмите нужное сочетание клавиш"

#: packages/app-desktop/gui/KeymapConfig/ShortcutRecorder.tsx:70
msgid ""
"Press the shortcut and then press ENTER. Or, press BACKSPACE to clear the "
"shortcut."
msgstr ""
"Нажмите нужное сочетание клавиш и затем нажмите Enter. Для очистки сочетания "
"клавиш нажмите Backspace."

#: packages/app-mobile/components/ScreenHeader.tsx:564
msgid "Press to set the decryption password."
msgstr "Нажмите, чтобы установить пароль для расшифровки."

#: packages/app-mobile/components/NoteEditor/SearchPanel.tsx:278
msgid "Previous match"
msgstr "Предыдущее совпадение"

#: packages/app-desktop/gui/NotePropertiesDialog.tsx:333
msgid "Previous versions of this note"
msgstr "Предыдущая версия заметки"

#: packages/app-desktop/gui/MainScreen/commands/print.ts:7
msgid "Print"
msgstr "Печать"

#: packages/lib/utils/joplinCloud.ts:189
msgid "Priority support"
msgstr "Приоритетная поддержка"

#: packages/app-mobile/components/screens/ConfigScreen/ConfigScreen.tsx:664
msgid "Privacy Policy"
msgstr "Политика конфиденциальности"

#: packages/lib/utils/joplinCloud.ts:322
msgid "Pro"
msgstr "Pro"

#: packages/server/src/services/TaskService.ts:26
msgid "Process failed payment subscriptions"
msgstr "Обработка неудачных подписок на платежи"

#: packages/server/src/services/TaskService.ts:24
msgid "Process oversized accounts"
msgstr "Обрабатывать слишком большие учетные записи"

#: packages/server/src/services/TaskService.ts:29
msgid "Process user deletions"
msgstr "Обработка удаления пользователей"

#: packages/server/src/routes/admin/users.ts:247
msgid "Profile"
msgstr "Профиль"

#: packages/app-mobile/components/ProfileSwitcher/ProfileEditor.tsx:96
msgid "Profile name"
msgstr "Название профиля"

#: packages/app-desktop/gui/MainScreen/commands/addProfile.ts:17
msgid "Profile name:"
msgstr "Название профиля:"

#: packages/lib/versionInfo.ts:64
msgid "Profile Version: %s"
msgstr "Версия профиля: %s"

#: packages/app-mobile/components/ProfileSwitcher/ProfileSwitcher.tsx:156
msgid "Profiles"
msgstr "Профили"

#: packages/app-mobile/components/screens/Note.tsx:1043
msgid "Properties"
msgstr "Свойства"

#: packages/lib/models/Setting.ts:1495
msgid "Proxy enabled"
msgstr "Прокси включен"

#: packages/lib/models/Setting.ts:1517
msgid "Proxy timeout (seconds)"
msgstr "Таймаут прокси-сервера (секунды)"

#: packages/lib/models/Setting.ts:1505
msgid "Proxy URL"
msgstr "Адрес прокси-сервера"

#: packages/app-desktop/gui/EncryptionConfigScreen/EncryptionConfigScreen.tsx:252
msgid "Public-private key pair:"
msgstr "Пара открытый-закрытый ключ:"

#: packages/app-desktop/gui/MainScreen/commands/showShareNoteDialog.ts:6
msgid "Publish note..."
msgstr "Опубликовать заметку..."

#: packages/app-desktop/gui/ShareNoteDialog.tsx:210
msgid "Publish Notes"
msgstr "Публиковать заметку"

#: packages/app-desktop/gui/SyncWizard/Dialog.tsx:180
#: packages/lib/utils/joplinCloud.ts:141
msgid "Publish notes to the internet"
msgstr "Опубликовать заметки в Интернет"

#: packages/app-desktop/app.ts:181
#: packages/app-desktop/gui/KeymapConfig/utils/getLabel.ts:16
#: packages/app-desktop/gui/MenuBar.tsx:320
msgid "Quit"
msgstr "Выход"

#: packages/app-desktop/gui/EncryptionConfigScreen/EncryptionConfigScreen.tsx:91
msgid "Re-encrypt data"
msgstr "Повторно зашифровать данные"

#: packages/app-desktop/gui/EncryptionConfigScreen/EncryptionConfigScreen.tsx:103
msgid "Re-encryption"
msgstr "Зашифровать заново"

#: packages/lib/models/Setting.ts:1333
msgid "Re-upload local data to sync target"
msgstr "Перегрузка локальных данных в цель синхронизации"

#: packages/app-desktop/gui/NoteEditor/NoteEditor.tsx:476
msgid "Read more about it"
msgstr "Узнать подробнее"

#: packages/app-desktop/gui/NoteContentPropertiesDialog.tsx:156
msgid "Read time: %s min"
msgstr "Продолжительность чтения: %s мин"

#: packages/app-desktop/gui/ShareFolderDialog/ShareFolderDialog.tsx:304
msgid "Recipient has accepted the invitation"
msgstr "Получатель принял приглашение"

#: packages/app-desktop/gui/ShareFolderDialog/ShareFolderDialog.tsx:302
msgid "Recipient has not yet accepted the invitation"
msgstr "Получатель еще не принял приглашение"

#: packages/app-desktop/gui/ShareFolderDialog/ShareFolderDialog.tsx:303
msgid "Recipient has rejected the invitation"
msgstr "Получатель отказал в приглашении"

#: packages/app-desktop/gui/ShareFolderDialog/ShareFolderDialog.tsx:326
msgid "Recipients:"
msgstr "Получатели:"

#: packages/app-desktop/gui/MenuBar.tsx:652
#: packages/app-desktop/gui/NoteEditor/editorCommandDeclarations.ts:106
#: packages/app-mobile/components/ScreenHeader.tsx:395
msgid "Redo"
msgstr "Повторить"

#: packages/app-mobile/components/screens/log.js:109
#: packages/app-mobile/components/screens/onedrive-login.js:121
#: packages/app-mobile/components/screens/status.js:144
msgid "Refresh"
msgstr "Обновить"

#: packages/app-mobile/components/NoteEditor/SearchPanel.tsx:313
msgid "Regular expression"
msgstr "Регулярное выражение"

#: packages/app-desktop/gui/MainScreen/MainScreen.tsx:633
#: packages/app-desktop/gui/Root.tsx:181
msgid "Reject"
msgstr "Отказаться"

#: packages/app-desktop/gui/Sidebar/Sidebar.tsx:299
msgid "Remove"
msgstr "Удалить"

#: packages/app-desktop/gui/Sidebar/Sidebar.tsx:303
msgid "Remove tag \"%s\" from all notes?"
msgstr "Удалить метку “%s” из всех заметок?"

#: packages/app-desktop/gui/Sidebar/Sidebar.tsx:305
msgid "Remove this search from the sidebar?"
msgstr "Удалить этот поиск из боковой панели?"

#: packages/app-desktop/gui/MainScreen/commands/renameFolder.ts:8
#: packages/app-desktop/gui/MainScreen/commands/renameTag.ts:8
msgid "Rename"
msgstr "Переименовать"

#: packages/app-desktop/gui/MainScreen/commands/renameFolder.ts:21
msgid "Rename notebook:"
msgstr "Переименовать блокнот:"

#: packages/app-desktop/gui/MainScreen/commands/renameTag.ts:21
msgid "Rename tag:"
msgstr "Переименовать метку:"

#: packages/app-cli/app/command-ren.js:14
msgid "Renames the given <item> (note or notebook) to <name>."
msgstr "Переименовывает элемент <item> (заметку или блокнот) в <name>."

#: packages/app-desktop/gui/ClipperConfigScreen.tsx:146
msgid "Renew token"
msgstr "Обновить токен"

#: packages/app-mobile/components/NoteEditor/SearchPanel.tsx:288
msgid "Replace"
msgstr "Замена"

#: packages/app-mobile/components/NoteEditor/SearchPanel.tsx:298
msgid "Replace all"
msgstr "Заменить все"

#: packages/app-mobile/components/NoteEditor/SearchPanel.tsx:236
msgid "Replace with..."
msgstr "Заменить на..."

#: packages/app-mobile/components/NoteEditor/SearchPanel.tsx:257
msgid "Replace: "
msgstr "Замена: "

#: packages/app-desktop/gui/MainScreen/commands/resetLayout.ts:7
msgid "Reset application layout"
msgstr "Сброс макета приложения"

#: packages/app-desktop/gui/MasterPasswordDialog/Dialog.tsx:220
#: packages/app-desktop/gui/MasterPasswordDialog/Dialog.tsx:221
msgid "Reset master password"
msgstr "Сбросить мастер-пароль"

#: packages/app-cli/app/command-import.js:51
#: packages/app-desktop/gui/ImportScreen.tsx:92
msgid "Resources: %d."
msgstr "Ресурсов: %d."

#: packages/app-desktop/gui/MainScreen/MainScreen.tsx:604
msgid "Restart and upgrade"
msgstr "Перезапустить и обновить"

#: packages/app-desktop/gui/ConfigScreen/ConfigScreen.tsx:702
msgid "Restart now"
msgstr "Перезагрузить сейчас"

#: packages/app-desktop/gui/KeymapConfig/ShortcutRecorder.tsx:79
#: packages/app-desktop/gui/NoteRevisionViewer.tsx:205
msgid "Restore"
msgstr "Восстановить"

#: packages/lib/services/RevisionService.ts:241
msgid "Restored Notes"
msgstr "Восстановленные заметки"

#: packages/app-desktop/gui/StatusScreen/StatusScreen.tsx:107
#: packages/app-mobile/components/screens/status.js:118
msgid "Retry"
msgstr "Повторить попытку"

#: packages/app-desktop/gui/StatusScreen/StatusScreen.tsx:79
#: packages/app-mobile/components/screens/status.js:112
msgid "Retry All"
msgstr "Повторить попытку для всех"

#: packages/app-desktop/gui/MainScreen/commands/revealResourceFile.ts:8
#: packages/app-desktop/gui/NoteEditor/utils/contextMenu.ts:129
msgid "Reveal file in folder"
msgstr "Показать файл в папке"

#: packages/app-desktop/gui/MainScreen/commands/toggleNotesSortOrderReverse.ts:8
#: packages/lib/models/Setting.ts:1020 packages/lib/models/Setting.ts:943
msgid "Reverse sort order"
msgstr "Обратный порядок сортировки"

#: packages/app-cli/app/command-ls.js:29
msgid "Reverses the sorting order."
msgstr "Меняет порядок сортировки."

#: packages/lib/versionInfo.ts:47
msgid "Revision: %s (%s)"
msgstr "Изменения: %s (%s)"

#: packages/app-cli/app/command-batch.js:10
msgid ""
"Runs the commands contained in the text file. There should be one command "
"per line."
msgstr ""
"Запуск команд из текстового файла. Необходимо указать по команде на строку."

#: packages/lib/SyncTargetAmazonS3.js:28
msgid "S3"
msgstr "S3"

#: packages/lib/models/Setting.ts:615
msgid "S3 access key"
msgstr "Ключ доступа S3"

#: packages/lib/models/Setting.ts:575
msgid "S3 bucket"
msgstr "S3 bucket"

#: packages/lib/models/Setting.ts:604
msgid "S3 region"
msgstr "Регион S3"

#: packages/lib/models/Setting.ts:626
msgid "S3 secret key"
msgstr "Секретный ключ S3"

#: packages/lib/models/Setting.ts:590
msgid "S3 URL"
msgstr "S3 URL"

#: packages/app-desktop/gui/MainScreen/MainScreen.tsx:597
msgid ""
"Safe mode is currently active. Note rendering and all plugins are "
"temporarily disabled."
msgstr ""
"Активен безопасный режим. Отображение заметок и все плагины временно "
"отключены."

#: packages/app-desktop/gui/EncryptionConfigScreen/EncryptionConfigScreen.tsx:141
#: packages/app-desktop/gui/KeymapConfig/ShortcutRecorder.tsx:76
#: packages/app-desktop/gui/MasterPasswordDialog/Dialog.tsx:221
#: packages/app-mobile/components/screens/encryption-config.tsx:109
#: packages/app-mobile/components/screens/encryption-config.tsx:221
msgid "Save"
msgstr "Сохранить"

#: packages/app-mobile/components/SelectDateTimeDialog.tsx:146
msgid "Save alarm"
msgstr "Сохранить напоминание"

#: packages/app-desktop/gui/NoteEditor/utils/contextMenu.ts:103
#: packages/app-desktop/gui/NoteEditor/utils/contextMenu.ts:110
msgid "Save as %s"
msgstr "Сохранить как %s"

#: packages/app-desktop/gui/NoteEditor/utils/contextMenu.ts:90
msgid "Save as..."
msgstr "Сохранить как..."

#: packages/app-mobile/components/ScreenHeader.tsx:348
#: packages/app-mobile/components/screens/ConfigScreen/ConfigScreen.tsx:267
#: packages/app-mobile/components/screens/Note.tsx:111
msgid "Save changes"
msgstr "Сохранить изменения"

#: packages/lib/models/Setting.ts:1021
msgid "Save geo-location with notes"
msgstr "Сохранять информацию о географическом местоположении в заметках"

#: packages/app-mobile/components/ScreenHeader.tsx:420
#: packages/app-mobile/components/screens/search.tsx:172
msgid "Search"
msgstr "Поиск"

#: packages/app-desktop/gui/ConfigScreen/controls/plugins/SearchPlugins.tsx:123
msgid "Search for plugins..."
msgstr "Поиск плагинов..."

#: packages/app-mobile/components/NoteEditor/SearchPanel.tsx:223
msgid "Search for..."
msgstr "Поиск..."

#: packages/app-desktop/gui/NoteListControls/commands/focusSearch.ts:6
msgid "Search in all the notes"
msgstr "Поиск во всех заметках"

#: packages/app-desktop/gui/NoteEditor/commands/showLocalSearch.ts:6
msgid "Search in current note"
msgstr "Поиск в текущей заметке"

#: packages/app-cli/app/gui/FolderListWidget.js:51
msgid "Search:"
msgstr "Поиск:"

#: packages/app-desktop/gui/KeymapConfig/KeymapConfigScreen.tsx:167
#: packages/app-desktop/gui/lib/SearchInput/SearchInput.tsx:69
#: packages/app-desktop/gui/NoteSearchBar.tsx:179
msgid "Search..."
msgstr "Поиск..."

#: packages/app-cli/app/command-search.js:13
msgid "Searches for the given <pattern> in all the notes."
msgstr "Осуществляет поиск по шаблону <pattern> во всех заметках."

#: packages/lib/models/Setting.ts:1352
msgid "See the pre-release page for more details: %s"
msgstr ""
"См. страницу предварительных выпусков для получения более подробной "
"информации: %s"

#: packages/app-desktop/gui/SyncWizard/Dialog.tsx:268
msgid "Select"
msgstr "Выбрать"

#: packages/app-desktop/gui/NoteEditor/editorCommandDeclarations.ts:34
#: packages/app-mobile/components/ScreenHeader.tsx:407
msgid "Select all"
msgstr "Выбрать все"

#: packages/app-desktop/gui/EditFolderDialog/Dialog.tsx:144
msgid "Select emoji..."
msgstr "Выбрать эмодзи..."

#: packages/app-desktop/gui/EditFolderDialog/Dialog.tsx:148
msgid "Select file..."
msgstr "Выбрать файл..."

#: packages/app-mobile/components/screens/folder.js:109
msgid "Select parent notebook"
msgstr "Выбрать родительский блокнот"

#: packages/app-cli/app/command-server.js:38
msgid "Server is already running on port %d"
msgstr "Сервер уже запущен. Порт: %d"

#: packages/app-cli/app/command-server.js:44
#: packages/app-cli/app/command-server.js:47
msgid "Server is not running."
msgstr "Сервер не запущен."

#: packages/app-cli/app/command-server.js:44
msgid "Server is running on port %d"
msgstr "Сервер запущен. Порт: %d"

#: packages/app-desktop/gui/MainScreen/commands/editAlarm.ts:10
#: packages/app-mobile/components/screens/Note.tsx:991
#: packages/app-mobile/components/SelectDateTimeDialog.tsx:141
msgid "Set alarm"
msgstr "Установить напоминание"

#: packages/app-desktop/gui/MainScreen/commands/editAlarm.ts:27
msgid "Set alarm:"
msgstr "Установить напоминание:"

#: packages/lib/models/Setting.ts:1283
msgid ""
"Set it to 0 to make it take the complete available space. Recommended width "
"is 600."
msgstr ""
"Установите 0, чтобы он занимал все свободное пространство. Рекомендуемая "
"ширина - 600."

#: packages/app-desktop/gui/MainScreen/MainScreen.tsx:645
msgid "Set the password"
msgstr "Установить пароль"

#: packages/app-cli/app/command-set.js:22
msgid ""
"Sets the property <name> of the given <note> to the given [value]. Possible "
"properties are:\n"
"\n"
"%s"
msgstr ""
"Устанавливает значение [value] для свойства <name> заметки <note>. Доступные "
"свойства:\n"
"\n"
"%s"

#: packages/app-desktop/gui/ShareFolderDialog/ShareFolderDialog.tsx:272
#: packages/app-mobile/components/NoteBodyViewer/hooks/useOnResourceLongPress.ts:21
#: packages/app-mobile/components/screens/Note.tsx:1000
msgid "Share"
msgstr "Поделиться"

#: packages/app-mobile/components/screens/ConfigScreen/NoteExportSection/NoteExportButton.tsx:83
msgid ""
"Share a copy of all notes in a file format that can be imported by Joplin on "
"a computer."
msgstr ""
<<<<<<< HEAD
"Предоставьте копию всех заметок в формате файла, который может быть "
"импортирован программой Joplin на компьютере."
=======
"Поделиться копией всех заметок в формате файла, который можно импортировать "
"в Joplin на компьютере."
>>>>>>> a9bcf05b

#: packages/lib/utils/joplinCloud.ts:159
msgid "Share and collaborate on a notebook"
msgstr "Совместное использование блокнота и совместная работа над ним"

#: packages/app-desktop/gui/ShareFolderDialog/ShareFolderDialog.tsx:383
msgid "Share Notebook"
msgstr "Поделиться блокнотом"

#: packages/app-desktop/gui/MainScreen/commands/showShareFolderDialog.ts:6
msgid "Share notebook..."
msgstr "Поделиться блокнотом..."

#: packages/lib/utils/joplinCloud.ts:183
msgid "Sharing access control"
msgstr "Совместное управление доступом"

#: packages/app-desktop/gui/ShareFolderDialog/ShareFolderDialog.tsx:349
msgid "Sharing notebook..."
msgstr "Поделиться блокнотом..."

#: packages/app-cli/app/command-help.js:44
msgid "Shortcuts are not available in CLI mode."
msgstr "Сочетания клавиш недоступны в режиме командной строки."

#: packages/app-mobile/components/NoteEditor/SearchPanel.tsx:208
msgid "Show advanced"
msgstr "Показать расширенные"

#: packages/app-desktop/gui/ConfigScreen/ConfigScreen.tsx:219
msgid "Show Advanced Settings"
msgstr "Показать расширенные настройки"

#: packages/app-mobile/components/screens/log.js:117
msgid "Show all"
msgstr "Показать все"

#: packages/lib/models/Setting.ts:912
msgid "Show completed to-dos"
msgstr "Показать завершенные задачи"

#: packages/server/src/routes/admin/users.ts:200
msgid "Show disabled"
msgstr "Показать отключенные"

#: packages/app-desktop/gui/EncryptionConfigScreen/EncryptionConfigScreen.tsx:172
msgid "Show disabled keys"
msgstr "Показать отключенные ключи"

#: packages/app-mobile/components/NoteEditor/MarkdownToolbar/ToggleOverflowButton.tsx:22
msgid "Show more actions"
msgstr "Показать больше действий"

#: packages/lib/models/Setting.ts:894
msgid "Show note counts"
msgstr "Показывать число заметок"

#: packages/lib/models/Setting.ts:953
msgid "Show sort order buttons"
msgstr "Показать кнопки порядка сортировки"

#: packages/lib/models/Setting.ts:1184
msgid "Show tray icon"
msgstr "Показывать иконку в трее"

#: packages/app-mobile/components/ScreenHeader.tsx:308
msgid "Show/hide the sidebar"
msgstr "Показать/скрыть боковую панель"

#: packages/app-desktop/gui/Sidebar/commands/focusElementSideBar.ts:8
#: packages/app-mobile/components/ScreenHeader.tsx:307
msgid "Sidebar"
msgstr "Боковая панель"

#: packages/app-desktop/gui/ResourceScreen.tsx:94
msgid "Size"
msgstr "Размер"

#: packages/app-desktop/checkForUpdates.ts:107
msgid "Skip this version"
msgstr "Пропустить эту версию"

#: packages/app-cli/app/command-e2ee.ts:65
msgid "Skipped items: %d (use --retry-failed-items to retry decrypting them)"
msgstr ""
"Пропущено элементов: %d (используйте команду --retry-failed-items, чтобы "
"повторить попытку расшифровки)"

#: packages/app-cli/app/command-import.js:50
#: packages/app-desktop/gui/ImportScreen.tsx:91
msgid "Skipped: %d."
msgstr "Пропущено: %d."

#: packages/lib/models/Setting.ts:407
msgid "Solarised Dark"
msgstr "Солнечная тёмная"

#: packages/lib/models/Setting.ts:406
msgid "Solarised Light"
msgstr "Солнечная светлая"

#: packages/app-desktop/gui/MainScreen/MainScreen.tsx:609
#: packages/app-mobile/components/ScreenHeader.tsx:569
msgid "Some items cannot be decrypted."
msgstr "Некоторые элементы не могут быть расшифрованы."

#: packages/app-desktop/gui/MainScreen/MainScreen.tsx:638
msgid "Some items cannot be synchronised."
msgstr "Некоторые элементы не могут быть синхронизированы."

#: packages/app-mobile/components/ScreenHeader.tsx:565
msgid "Some items cannot be synchronised. Press for more info."
msgstr ""
"Некоторые элементы не могут быть синхронизированы. Нажмите для получения "
"дополнительной информации."

#: packages/lib/models/Setting.ts:1008
msgid "Sort notebooks by"
msgstr "Сортировать блокноты по"

#: packages/app-desktop/gui/NoteList/NoteList.tsx:170
#: packages/app-mobile/components/ScreenHeader.tsx:470
#: packages/lib/models/Setting.ts:920
msgid "Sort notes by"
msgstr "Сортировать заметки по"

#: packages/app-desktop/gui/NoteEditor/editorCommandDeclarations.ts:122
msgid "Sort selected lines"
msgstr "Отсортировать выбранные строки"

#: packages/app-cli/app/command-ls.js:28
msgid "Sorts the item by <field> (eg. title, updated_time, created_time)."
msgstr ""
"Сортирует элементы по полю <field> (напр. title, updated_time, created_time)."

#: packages/app-cli/app/command-import.js:25
msgid "Source format: %s"
msgstr "Исходный формат: %s"

#: packages/app-desktop/gui/EncryptionConfigScreen/EncryptionConfigScreen.tsx:151
msgid "Source: "
msgstr "Источник: "

#: packages/lib/models/Setting.ts:1532
msgid ""
"Specify the port that should be used by the API server. If not set, a "
"default will be used."
msgstr ""
"Укажите порт для использования сервером API. Если порт не указан - будет "
"использовано значение по умолчанию."

#: packages/app-desktop/gui/MainScreen/commands/showSpellCheckerMenu.ts:11
#: packages/lib/services/spellChecker/SpellCheckerService.ts:214
msgid "Spell checker"
msgstr "Проверка орфографии"

#: packages/lib/models/Setting.ts:903 packages/lib/models/Setting.ts:905
#: packages/lib/models/Setting.ts:906
msgid "Split View"
msgstr "Раздельный вид"

#: packages/lib/models/Setting.ts:1192
msgid "Start application minimised in the tray icon"
msgstr "Запускать приложение свернутым в трее"

#: packages/app-cli/app/command-server.js:14
msgid ""
"Start, stop or check the API server. To specify on which port it should run, "
"set the api.port config variable. Commands are (%s)."
msgstr ""
"Запустить, остановить или проверить сервер API. Порт сервера настраивается с "
"помощью параметра конфигурации api.port. Доступные команды: (%s)."

#: packages/app-cli/app/command-e2ee.ts:56
msgid ""
"Starting decryption... Please wait as it may take several minutes depending "
"on how much there is to decrypt."
msgstr ""
"Запуск расшифровки... Пожалуйста, подождите. Расшифровка может занять "
"несколько минут в зависимости от объема данных."

#: packages/app-cli/app/command-sync.ts:196
msgid "Starting synchronisation..."
msgstr "Начало синхронизации..."

#: packages/app-cli/app/command-edit.js:75
msgid "Starting to edit note. Close the editor to get back to the prompt."
msgstr ""
"Запуск редактирования заметки. Закройте редактор, чтобы вернуться к "
"приглашению."

#: packages/app-desktop/gui/NoteContentPropertiesDialog.tsx:161
msgid "Statistics"
msgstr "Статистика"

#: packages/app-desktop/gui/MainScreen/commands/showNoteContentProperties.ts:8
msgid "Statistics..."
msgstr "Статистика..."

#: packages/app-mobile/components/screens/encryption-config.tsx:302
#: packages/app-mobile/components/screens/status.js:142
msgid "Status"
msgstr "Статус"

#: packages/app-desktop/gui/ClipperConfigScreen.tsx:85
msgid "Status: %s"
msgstr "Статус: %s"

#: packages/app-desktop/gui/ClipperConfigScreen.tsx:79
msgid "Status: Started on port %d"
msgstr "Статус: запущен. Порт: %d"

#: packages/app-desktop/gui/ClipperConfigScreen.tsx:120
msgid "Step 1: Enable the clipper service"
msgstr "Шаг 1: Включите службу веб-клиппера"

#: packages/app-cli/app/command-sync.ts:75
#: packages/app-desktop/gui/DropboxLoginScreen.tsx:44
#: packages/app-mobile/components/screens/dropbox-login.js:59
msgid "Step 1: Open this URL in your browser to authorise the application:"
msgstr ""
"Шаг 1: Для авторизации приложения откройте следующую ссылку в вашем браузере:"

#: packages/app-cli/app/command-sync.ts:77
#: packages/app-desktop/gui/DropboxLoginScreen.tsx:48
#: packages/app-mobile/components/screens/dropbox-login.js:65
msgid "Step 2: Enter the code provided by Dropbox:"
msgstr "Шаг 2: Введите код, предоставленный Dropbox:"

#: packages/app-desktop/gui/ClipperConfigScreen.tsx:126
msgid "Step 2: Install the extension"
msgstr "Шаг 2: Установите расширение"

#: packages/app-desktop/commands/toggleExternalEditing.ts:28
msgid "Stop"
msgstr "Остановить"

#: packages/app-desktop/commands/stopExternalEditing.ts:8
msgid "Stop external editing"
msgstr "Выйти из внешнего редактора"

#: packages/lib/utils/joplinCloud.ts:129
msgid "Storage space"
msgstr "Место для хранения"

#: packages/app-desktop/gui/NoteEditor/NoteBody/TinyMCE/utils/setupToolbarButtons.ts:19
msgid "Strikethrough"
msgstr "Зачеркнутый"

#: packages/app-desktop/gui/NoteEditor/NoteBody/CodeMirror/CodeMirror.tsx:198
msgid "strong text"
msgstr "полужирный текст"

#: packages/app-desktop/gui/DropboxLoginScreen.tsx:53
#: packages/app-mobile/components/screens/dropbox-login.js:68
msgid "Submit"
msgstr "Отправить"

#: packages/app-desktop/gui/NoteEditor/NoteBody/TinyMCE/utils/setupToolbarButtons.ts:36
msgid "Subscript"
msgstr "Подписка"

#: packages/lib/components/shared/config-shared.js:69
msgid "Success! Synchronisation configuration appears to be correct."
msgstr "Успешно! Синхронизация настроена правильно."

#: packages/app-desktop/gui/NoteEditor/NoteBody/TinyMCE/utils/setupToolbarButtons.ts:30
msgid "Superscript"
msgstr "Надстрочный знак"

#: packages/app-desktop/gui/NoteEditor/editorCommandDeclarations.ts:130
msgid "Swap line down"
msgstr "Поменять со строкой снизу"

#: packages/app-desktop/gui/NoteEditor/editorCommandDeclarations.ts:126
msgid "Swap line up"
msgstr "Поменять со строкой сверху"

#: packages/app-desktop/gui/MainScreen/commands/toggleNoteType.ts:8
msgid "Switch between note and to-do type"
msgstr "Переключить между заметкой и задачей"

#: packages/app-desktop/gui/MenuBar.tsx:449
#: packages/app-mobile/components/side-menu-content.tsx:428
msgid "Switch profile"
msgstr "Переключение профиля"

#: packages/app-desktop/gui/utils/NoteListUtils.ts:83
msgid "Switch to note type"
msgstr "Конвертировать в заметку"

#: packages/app-desktop/commands/switchProfile1.ts:7
#: packages/app-desktop/commands/switchProfile2.ts:7
#: packages/app-desktop/commands/switchProfile3.ts:7
msgid "Switch to profile %d"
msgstr "Переключение на профиль %d"

#: packages/app-desktop/gui/utils/NoteListUtils.ts:92
msgid "Switch to to-do type"
msgstr "Конвертировать в задачу"

#: packages/app-cli/app/command-use.js:12
msgid ""
"Switches to [notebook] - all further operations will happen within this "
"notebook."
msgstr ""
"Совершает переход в блокнот [notebook]. Все дальнейшие операции будут "
"совершены в этом блокноте."

#: packages/lib/utils/joplinCloud.ts:147
msgid "Sync as many devices as you want"
msgstr "Синхронизируйте столько устройств, сколько хотите"

#: packages/app-mobile/components/screens/ConfigScreen/ConfigScreen.tsx:572
msgid "Sync Status"
msgstr "Статус синхронизации"

#: packages/lib/services/ReportService.ts:278
msgid "Sync status (synced items / total items)"
msgstr "Статус синхронизации элементов (синхронизировано / всего)"

#: packages/app-cli/app/command-sync.ts:234
msgid "Sync target must be upgraded! Run `%s` to proceed."
msgstr ""
"Цель синхронизации необходимо обновить! Выполните \"%s\" чтобы продолжить."

#: packages/app-mobile/components/screens/UpgradeSyncTargetScreen.tsx:58
msgid "Sync Target Upgrade"
msgstr "Обновление цели синхронизации"

#: packages/app-cli/app/command-sync.ts:35
msgid "Sync to provided target (defaults to sync.target config value)"
msgstr ""
"Синхронизация с заданной целью (по умолчанию используется значение "
"конфигурации sync.target)"

#: packages/lib/versionInfo.ts:63
msgid "Sync Version: %s"
msgstr "Синхронизированная версия: %s"

#: packages/app-desktop/gui/SyncWizard/Dialog.tsx:179
msgid "Sync your notes"
msgstr "Сортировать ваши заметки"

#: packages/lib/models/Setting.ts:2526
msgid "Synchronisation"
msgstr "Синхронизация"

#: packages/lib/models/Setting.ts:1360
msgid "Synchronisation interval"
msgstr "Период синхронизации"

#: packages/app-cli/app/command-sync.ts:115
msgid "Synchronisation is already in progress."
msgstr "Синхронизация уже выполняется."

#: packages/app-desktop/gui/MenuBar.tsx:428
#: packages/app-desktop/gui/Root.tsx:230
msgid "Synchronisation Status"
msgstr "Статус синхронизации"

#: packages/lib/models/Setting.ts:445
msgid "Synchronisation target"
msgstr "Цель синхронизации"

#: packages/app-cli/app/command-sync.ts:163
msgid "Synchronisation target: %s (%s)"
msgstr "Цель синхронизации: %s (%s)"

#: packages/app-desktop/gui/Sidebar/Sidebar.tsx:678
#: packages/app-mobile/components/side-menu-content.tsx:453
#: packages/lib/commands/synchronize.ts:8
msgid "Synchronise"
msgstr "Синхронизировать"

#: packages/lib/models/Setting.ts:1380
msgid "Synchronise only over WiFi connection"
msgstr "Синхронизировать только через Wi-Fi"

#: packages/app-cli/app/command-sync.ts:30
msgid "Synchronises with remote storage."
msgstr "Синхронизирует с удаленным хранилищем."

#: packages/app-desktop/gui/ShareNoteDialog.tsx:182
msgid "Synchronising..."
msgstr "Синхронизация..."

#: packages/app-desktop/gui/ShareFolderDialog/ShareFolderDialog.tsx:348
msgid "Synchronizing..."
msgstr "Синхронизация..."

#: packages/lib/models/Setting.ts:1395
msgid "Tabloid"
msgstr "Таблоид"

#: packages/app-mobile/components/screens/NoteTagsDialog.js:182
msgid "tag1, tag2, ..."
msgstr "тег1, тег2, ..."

#: packages/app-cli/app/command-import.js:52
#: packages/app-desktop/gui/ImportScreen.tsx:93
msgid "Tagged: %d."
msgstr "С метками: %d."

#: packages/app-desktop/gui/MainScreen/commands/setTags.ts:7
#: packages/app-desktop/gui/Sidebar/Sidebar.tsx:733
#: packages/app-mobile/components/screens/Note.tsx:1021
#: packages/app-mobile/components/screens/tags.js:101
#: packages/app-mobile/components/side-menu-content.tsx:425
msgid "Tags"
msgstr "Метки"

#: packages/app-mobile/components/screens/Note.tsx:887
msgid "Take photo"
msgstr "Сделать фото"

#: packages/app-mobile/components/NoteEditor/MarkdownToolbar/MarkdownToolbar.tsx:100
msgid "Task list"
msgstr "Список задач"

#: packages/server/src/services/MustacheService.ts:124
#: packages/server/src/services/MustacheService.ts:277
msgid "Tasks"
msgstr "Задачи"

#: packages/lib/utils/joplinCloud.ts:344
msgid "Teams"
msgstr "Команды"

#: packages/lib/models/Setting.ts:1388
msgid "Text editor command"
msgstr "Команда текстового редактора"

#: packages/app-desktop/gui/SyncWizard/Dialog.tsx:217
msgid "Thank you! Your Joplin Cloud account is now setup and ready to use."
msgstr ""
"Спасибо! Ваша учетная запись Joplin Cloud настроена и готова к использованию."

#: packages/lib/services/profileConfig/index.ts:105
msgid ""
"The active profile cannot be deleted. Switch to a different profile and try "
"again."
msgstr ""
"Активный профиль не может быть удален. Переключитесь на другой профиль и "
"повторите попытку."

#: packages/app-desktop/bridge.ts:276
msgid ""
"The app is now going to close. Please relaunch it to complete the process."
msgstr ""
"Приложение будет закрыто. Пожалуйста, перезапустите его чтобы завершить "
"установку."

#: packages/app-desktop/app.ts:344
msgid ""
"The application did not close properly. Would you like to start in safe mode?"
msgstr ""
"Приложение не завершилось должным образом. Хотите запустить в безопасном "
"режиме?"

#: packages/lib/onedrive-api-node-utils.js:87
msgid ""
"The application has been authorised - you may now close this browser tab."
msgstr "Приложение авторизовано - можно закрыть вкладку браузера."

#: packages/lib/components/shared/dropbox-login-shared.js:39
msgid "The application has been authorised!"
msgstr "Приложение успешно авторизовано!"

#: packages/lib/onedrive-api-node-utils.js:89
msgid "The application has been successfully authorised."
msgstr "Приложение успешно авторизовано."

#: packages/app-desktop/gui/ConfigScreen/ConfigScreen.tsx:628
msgid "The application must be restarted for these changes to take effect."
msgstr "Необходимо перезапустить приложение, чтобы применились изменения."

#: packages/app-desktop/gui/NoteEditor/NoteEditor.tsx:549
msgid ""
"The attachments will no longer be watched when you switch to a different "
"note."
msgstr "Изменения не будут отслеживаться при переключении на другую заметку."

#: packages/app-cli/app/app.js:275
msgid "The command \"%s\" is only available in GUI mode"
msgstr "Команда \"%s\" доступна только в режиме GUI"

#: packages/server/src/middleware/notificationHandler.ts:25
msgid ""
"The default admin password is insecure and has not been changed! [Change it "
"now](%s)"
msgstr ""
"Пароль администратора по умолчанию небезопасен и не был изменен! [Поменять "
"пароль](%s)"

#: packages/app-desktop/gui/EncryptionConfigScreen/EncryptionConfigScreen.tsx:93
msgid ""
"The default encryption method has been changed to a more secure one and it "
"is recommended that you apply it to your data."
msgstr ""
"Метод шифрования по умолчанию был изменен на более безопасный, рекомендуется "
"применять его к своим данным."

#: packages/app-desktop/gui/MainScreen/MainScreen.tsx:621
msgid ""
"The default encryption method has been changed, you should re-encrypt your "
"data."
msgstr ""
"Метод шифрования по умолчанию был изменен, вы должны повторно зашифровать "
"свои данные."

#: packages/lib/services/profileConfig/index.ts:104
msgid "The default profile cannot be deleted"
msgstr "Профиль по умолчанию не может быть удален"

#: packages/lib/models/Setting.ts:1388
msgid ""
"The editor command (may include arguments) that will be used to open a note. "
"If none is provided it will try to auto-detect the default editor."
msgstr ""
"Команда запуска внешнего текстового редактора (может включать аргументы "
"командной строки). Если команда не задана, будет произведена попытка "
"автоматического определения редактора по умолчанию."

#: packages/lib/models/Setting.ts:1588 packages/lib/models/Setting.ts:1603
#: packages/lib/models/Setting.ts:1618
msgid ""
"The factor property sets how the item will grow or shrink to fit the "
"available space in its container with respect to the other items. Thus an "
"item with a factor of 2 will take twice as much space as an item with a "
"factor of 1.Restart app to see changes."
msgstr ""
"Параметр \"фактор\" отвечает за то, как элемент будет расти или уменьшаться, "
"чтобы поместиться в свободное пространство контейнера. Элемент с фактором 2 "
"займёт в 2 раза больше места, чем элемент с фактором 1. Перезапустите "
"приложение, чтобы изменения вступили в силу."

#: packages/app-desktop/gui/NoteEditor/NoteEditor.tsx:548
msgid "The following attachments are being watched for changes:"
msgstr "Отслеживаются изменения следующих вложений:"

#: packages/app-desktop/gui/EncryptionConfigScreen/EncryptionConfigScreen.tsx:72
msgid ""
"The following keys use an out-dated encryption algorithm and it is "
"recommended to upgrade them. The upgraded key will still be able to decrypt "
"and encrypt your data as usual."
msgstr ""
"Следующие ключи используют устаревший алгоритм шифрования, поэтому "
"рекомендуется их обновить. Обновленный ключ будет по-прежнему способен "
"расшифровывать и шифровать ваши данные, как обычно."

#: packages/app-mobile/components/screens/Note.tsx:202
msgid "The Joplin mobile app does not currently support this type of link: %s"
msgstr ""
"Мобильное приложение Joplin в настоящее время не поддерживает данный тип "
"ссылки: %s"

#: packages/app-desktop/gui/ConfigScreen/controls/plugins/PluginBox.tsx:246
msgid ""
"The Joplin team has vetted this plugin and it meets our standards for "
"security and performance."
msgstr ""
"Команда Joplin проверила данный плагин и он соответствует нашим стандартам "
"безопасности и производительности."

#: packages/app-desktop/gui/EncryptionConfigScreen/EncryptionConfigScreen.tsx:325
msgid ""
"The keys with these IDs are used to encrypt some of your items, however the "
"application does not currently have access to them. It is likely they will "
"eventually be downloaded via synchronisation."
msgstr ""
"Ключи с этими идентификаторами используются для шифрования некоторых ваших "
"элементов, однако в настоящее время приложение не имеет к ним доступа. "
"Вероятно, со временем они будут загружены через синхронизацию."

#: packages/lib/components/EncryptionConfigScreen/utils.ts:217
msgid "The master key has been upgraded successfully!"
msgstr "Мастер-ключ был успешно обновлен!"

#: packages/app-mobile/components/screens/encryption-config.tsx:272
msgid ""
"The master keys with these IDs are used to encrypt some of your items, "
"however the application does not currently have access to them. It is likely "
"they will eventually be downloaded via synchronisation."
msgstr ""
"Мастер-ключи с такими ID используются для шифрования некоторых из ваших "
"элементов, однако у приложения сейчас нет к ним доступа. Скорее всего, они "
"загрузятся при синхронизации."

#: packages/lib/services/RevisionService.ts:265
msgid "The note \"%s\" has been successfully restored to the notebook \"%s\"."
msgstr "Заметка “%s” была успешно восстановлена в блокнот “%s”."

#: packages/app-mobile/components/screens/folder.js:76
msgid "The notebook could not be saved: %s"
msgstr "Блокнот не может быть сохранен: %s"

#: packages/app-cli/app/command-import.js:70
#: packages/app-desktop/gui/ImportScreen.tsx:108
msgid "The notes have been imported: %s"
msgstr "Импортировано заметок: %s"

#: packages/app-cli/app/command-help.js:73
msgid "The possible commands are:"
msgstr "Доступные команды:"

#: packages/app-desktop/gui/ShareFolderDialog/ShareFolderDialog.tsx:243
msgid ""
"The recipient could not be removed from the list. Please try again.\n"
"\n"
"The error was: \"%s\""
msgstr ""
"Получателя не удалось удалить из списка. Пожалуйста, попробуйте еще раз.\n"
"\n"
"Ошибка была: \"%s\""

#: packages/app-desktop/gui/MainScreen/MainScreen.tsx:603
msgid ""
"The sync target needs to be upgraded before Joplin can sync. The operation "
"may take a few minutes to complete and the app needs to be restarted. To "
"proceed please click on the link."
msgstr ""
"Нужно обновить версию базы данных перед синхронизацией. Эта операция может "
"потребовать несколько минут для завершения и приложение нужно будет "
"перезапустить. Чтобы продолжить нажмите на ссылку."

#: packages/app-mobile/components/ScreenHeader.tsx:566
msgid "The sync target needs to be upgraded. Press this banner to proceed."
msgstr ""
"Необходимо обновить цель синхронизации. Нажмите на этот баннер, чтобы "
"продолжить."

#: packages/lib/models/Tag.ts:200
msgid "The tag \"%s\" already exists. Please choose a different name."
msgstr "Метка \"%s\" уже существует. Пожалуйста, выберите другое имя."

#: packages/lib/models/Setting.ts:447
msgid ""
"The target to synchronise to. Each sync target may have additional "
"parameters which are named as `sync.NUM.NAME` (all documented below)."
msgstr ""
"Цель синхронизации. Каждая цель синхронизации может иметь дополнительные "
"параметры, именованные как `sync.NUM.NAME` (все документировано ниже)."

#: packages/app-desktop/gui/Root.tsx:179
msgid "The Web Clipper needs your authorisation to access your data."
msgstr "Web Clipper требуется ваше разрешение на доступ к вашим данным."

#: packages/app-desktop/gui/ClipperConfigScreen.tsx:73
msgid "The web clipper service is enabled and set to auto-start."
msgstr "Служба веб-клиппера включена и настроена на автоматический запуск."

#: packages/app-desktop/gui/ClipperConfigScreen.tsx:97
msgid "The web clipper service is not enabled."
msgstr "Служба веб-клиппера не включена."

#: packages/lib/utils/webDAVUtils.ts:28
msgid ""
"The WebDAV implementation of %s is incompatible with Joplin, and as such is "
"no longer supported. Please use a different sync method."
msgstr ""
"Реализация WebDAV для %s несовместима с Joplin и поэтому больше не "
"поддерживается. Пожалуйста, используйте другой метод синхронизации."

#: packages/lib/models/Setting.ts:838
msgid "Theme"
msgstr "Тема"

#: packages/app-mobile/components/NoteList.tsx:102
msgid "There are currently no notes. Create one by clicking on the (+) button."
msgstr "Заметки отсутствуют. Создайте новую, нажав кнопку (+)."

#: packages/app-mobile/components/screens/ConfigScreen/ConfigScreen.tsx:265
msgid "There are unsaved changes."
msgstr "Существуют несохраненные изменения."

#: packages/app-desktop/gui/NoteList/NoteList.tsx:524
msgid ""
"There is currently no notebook. Create one by clicking on \"New notebook\"."
msgstr "Блокноты отсутствуют. Создайте новый, нажав на \"Новый блокнот\"."

#: packages/lib/services/interop/InteropService_Exporter_Jex.ts:33
msgid "There is no data to export."
msgstr "Нет данных для экспорта."

#: packages/lib/models/Resource.ts:440
msgid ""
"There was a [conflict](%s) on the attachment below.\n"
"\n"
"%s"
msgstr ""
"[Конфликт](%s) При загрузке вложения.\n"
"\n"
"%s"

#: packages/app-desktop/gui/NoteEditor/utils/contextMenu.ts:48
msgid "There was an error downloading this attachment:"
msgstr "Произошла ошибка при загрузке вложения:"

#: packages/app-desktop/gui/SyncWizard/Dialog.tsx:226
msgid ""
"There was an error setting up your Joplin Cloud account. Please verify your "
"email and password and try again. Error was:\n"
"\n"
"%s"
msgstr ""
"При настройке Joplin Cloud возникла ошибка. Пожалуйста, проверьте ваш e-mail "
"и пароль и попробуйте заново. Ошибка: \n"
"\n"
"%s"

#: packages/lib/services/ReportService.ts:178
msgid ""
"These items will remain on the device but will not be uploaded to the sync "
"target. In order to find these items, either search for the title or the ID "
"(which is displayed in brackets above)."
msgstr ""
"Данные элементы останутся на устройстве, но не будут выгружены в цель "
"синхронизации. Чтобы найти эти элементы, воспользуйтесь поиском по названию "
"или ID (указан в квадратных скобках выше)."

#: packages/lib/models/Setting.ts:2545
msgid ""
"These plugins enhance the Markdown renderer with additional features. Please "
"note that, while these features might be useful, they are not standard "
"Markdown and thus most of them will only work in Joplin. Additionally, some "
"of them are *incompatible* with the WYSIWYG editor. If you open a note that "
"uses one of these plugins in that editor, you will lose the plugin "
"formatting. It is indicated below which plugins are compatible or not with "
"the WYSIWYG editor."
msgstr ""
"Данные плагины расширяют отрисовщик Markdown доп. функциями. Учтите, что эти "
"функции не являются стандартными для Markdown и большинство из них будет "
"работать только в Joplin. Кроме того, некоторые из них *несовместимы* с "
"редактором WYSIWYG. При открытии заметки с такими плагинами в WYSIWYG "
"форматирование будет утеряно. Ниже отмечены плагины, совместимые с "
"редактором WYSIWYG."

#: packages/app-desktop/gui/NoteEditor/utils/contextMenu.ts:50
#: packages/lib/services/ResourceEditWatcher/index.ts:224
msgid "This attachment is not downloaded or not decrypted yet"
msgstr "Это вложение еще не загружено или еще не расшифровано"

#: packages/app-mobile/components/screens/Note.tsx:196
msgid "This attachment is not downloaded or not decrypted yet."
msgstr "Это вложение еще не загружено или еще не расшифровано."

#: packages/app-desktop/gui/ClipperConfigScreen.tsx:143
msgid ""
"This authorisation token is only needed to allow third-party applications to "
"access Joplin."
msgstr ""
"Данный токен используется только для авторизации доступа сторонних "
"приложений к Joplin."

#: packages/app-desktop/gui/ResourceScreen.tsx:232
msgid ""
"This is an advanced tool to show the attachments that are linked to your "
"notes. Please be careful when deleting one of them as they cannot be "
"restored afterwards."
msgstr ""
"Это продвинутый инструмент для отображения вложений, прикреплённых к вашим "
"заметкам. Удаляйте вложения с осторожностью - они не могут быть "
"восстановлены."

#: packages/app-mobile/components/ScreenHeader.tsx:278
msgid "This note could not be deleted: %s"
msgid_plural "These notes could not be deleted: %s"
<<<<<<< HEAD
msgstr[0] "Эту заметку не удалось удалить: %s"
msgstr[1] "Эти заметки не удалось удалить: %s"
msgstr[2] "Эти заметок не удалось удалить: %s"
=======
msgstr[0] "Эта заметка не может быть удалена: %s"
msgstr[1] "Эти заметки не могут быть удалены: %s"
>>>>>>> a9bcf05b

#: packages/app-mobile/components/ScreenHeader.tsx:258
msgid "This note could not be duplicated: %s"
msgid_plural "These notes could not be duplicated: %s"
msgstr[0] "Эта заметка не может быть продублирована: %s"
msgstr[1] "Эти заметки не могут быть продублированы: %s"
<<<<<<< HEAD
msgstr[2] "Эти заметок не могут быть продублированы: %s"
=======
>>>>>>> a9bcf05b

#: packages/app-mobile/components/ScreenHeader.tsx:549
msgid "This note could not be moved: %s"
msgid_plural "These notes could not be moved: %s"
<<<<<<< HEAD
msgstr[0] "Эту заметку не удалось переместить: %s"
msgstr[1] "Эти заметки не удалось переместить: %s"
msgstr[2] "Эти заметок не удалось переместить: %s"
=======
msgstr[0] "Эта заметка не может быть перемещена: %s"
msgstr[1] "Эти заметки не могут быть перемещены: %s"
>>>>>>> a9bcf05b

#: packages/lib/models/Note.ts:103
msgid "This note does not have geolocation information."
msgstr "Эта заметка не содержит информации о географическом местоположении."

#: packages/app-mobile/components/screens/Note.tsx:111
msgid "This note has been modified:"
msgstr "Эта заметка была изменена:"

#: packages/app-desktop/gui/NoteEditor/NoteBody/CodeMirror/CodeMirror.tsx:639
msgid ""
"This note has no content. Click on \"%s\" to toggle the editor and edit the "
"note."
msgstr ""
"Эта пустая заметка. Нажмите на \"%s\", чтобы переключиться в редактор и "
"отредактировать ее."

#: packages/app-desktop/gui/NoteRevisionViewer.tsx:128
msgid "This note has no history"
msgstr "Эта заметка не имеет предыдущих версий"

#: packages/app-desktop/gui/NoteEditor/NoteEditor.tsx:475
msgid ""
"This Rich Text editor has a number of limitations and it is recommended to "
"be aware of them before using it."
msgstr ""
"Рекомендуется принять во внимание ряд ограничений, которые имеются у данного "
"текстового редактора, перед его использованием."

#: packages/app-desktop/gui/ClipperConfigScreen.tsx:121
msgid ""
"This service allows the browser extension to communicate with Joplin. When "
"enabling it your firewall may ask you to give permission to Joplin to listen "
"to a particular port."
msgstr ""
"Эта служба позволяет расширению браузера взаимодействовать с Joplin. После "
"ее включения брандмауэр ОС может запросить разрешение на использование "
"Joplin определенного порта."

#: packages/lib/models/Setting.ts:1186
msgid ""
"This will allow Joplin to run in the background. It is recommended to enable "
"this setting so that your notes are constantly being synchronised, thus "
"reducing the number of conflicts."
msgstr ""
"Это позволит Joplin работать в фоновом режиме. Рекомендуется включить этот "
"параметр, чтобы ваши заметки синхронизировались постоянно, что уменьшит "
"количество возможных конфликтов."

#: packages/app-desktop/gui/ConfigScreen/ConfigScreen.tsx:122
msgid "This will open a new screen. Save your current changes?"
msgstr "Будет открыто новое окно. Сохранить текущие изменения?"

#: packages/app-desktop/gui/MainScreen/commands/leaveSharedFolder.ts:16
msgid ""
"This will remove the notebook from your collection and you will no longer "
"have access to its content. Do you wish to continue?"
msgstr ""
"Это удалит блокнот из вашей коллекции, и вы больше не будете иметь доступа к "
"его содержимому. Хотите продолжить?"

#: packages/lib/models/Setting.ts:816
msgid "Time format"
msgstr "Формат времени"

#: packages/lib/models/Folder.ts:40 packages/lib/models/Note.ts:36
msgid "title"
msgstr "заголовок"

#: packages/app-desktop/gui/EditFolderDialog/Dialog.tsx:135
#: packages/app-desktop/gui/ResourceScreen.tsx:93
msgid "Title"
msgstr "Заголовок"

#: packages/app-cli/app/command-sync.ts:74
#: packages/app-desktop/gui/DropboxLoginScreen.tsx:43
#: packages/app-mobile/components/screens/dropbox-login.js:58
msgid ""
"To allow Joplin to synchronise with Dropbox, please follow the steps below:"
msgstr ""
"Чтобы разрешить Joplin синхронизироваться с Dropbox, выполните следующие "
"действия:"

#: packages/lib/components/EncryptionConfigScreen/utils.ts:53
msgid "To continue, please enter your master password below."
msgstr "Для продолжения введите свой мастер-пароль ниже."

#: packages/app-cli/app/app-gui.js:457
msgid "To delete a tag, untag the associated notes."
msgstr "Для удаления метки открепите ее от всех связанных с ней заметок."

#: packages/lib/services/ReportService.ts:288
msgid "To delete: %d"
msgstr "К удалению: %d"

#: packages/app-cli/app/command-help.js:82
msgid "To enter command line mode, press \":\""
msgstr "Для входа в режим командной строки нажмите \":\""

#: packages/app-cli/app/command-help.js:83
msgid "To exit command line mode, press ESCAPE"
msgstr "Для выхода из режима командной строки нажмите ESCAPE"

#: packages/app-desktop/gui/NoteList/NoteList.tsx:170
msgid ""
"To manually sort the notes, the sort order must be changed to \"%s\" in the "
"menu \"%s\" > \"%s\""
msgstr ""
"Для сортировки заметок вручную порядок должен быть изменён на \"%s\" в меню "
"\"%s\" > \"%s\""

#: packages/app-cli/app/command-help.js:81
msgid "To maximise/minimise the console, press \"tc\"."
msgstr "Чтобы развернуть/свернуть консоль, используйте комбинацию \"tc\"."

#: packages/app-cli/app/command-help.js:79
msgid "To move from one pane to another, press Tab or Shift+Tab."
msgstr "Для переключения между панелями используйте Tab или Shift+Tab."

#: packages/app-cli/app/command-status.js:44
msgid ""
"To retry decryption of these items. Run `e2ee decrypt --retry-failed-items`"
msgstr ""
"Повторить попытку расшифровки элементов: `e2ee decrypt --retry-failed-items`"

#: packages/app-mobile/components/ProfileSwitcher/ProfileSwitcher.tsx:62
msgid ""
"To switch the profile, the app is going to close and you will need to "
"restart it."
msgstr ""
"Чтобы переключить профиль приложение закроется, и его нужно будет "
"перезапустить."

#: packages/app-mobile/components/screens/ConfigScreen/ConfigScreen.tsx:612
msgid ""
"To work correctly, the app needs the following permissions. Please enable "
"them in your phone settings, in Apps > Joplin > Permissions"
msgstr ""
"Для корректной работы приложению необходимы следующие разрешения. "
"Пожалуйста, включите их в настройках телефона в разделе Приложения > Joplin "
"> Разрешения"

#: packages/app-desktop/gui/NoteEditor/NoteTitle/NoteTitleBar.tsx:112
#: packages/app-desktop/gui/NoteListControls/NoteListControls.tsx:122
#: packages/app-desktop/gui/NoteListControls/NoteListControls.tsx:154
msgid "to-do"
msgstr "задача"

#: packages/app-mobile/components/note-item.js:143
#, fuzzy
msgid "to-do: %s"
msgstr "задачи: %s"

#: packages/app-desktop/gui/NoteEditor/editorCommandDeclarations.ts:118
msgid "Toggle comment"
msgstr "Переключить комментарий"

#: packages/app-desktop/gui/MenuBar.tsx:809
msgid "Toggle development tools"
msgstr "Включить инструменты разработки"

#: packages/app-desktop/gui/MainScreen/commands/toggleVisiblePanes.ts:6
msgid "Toggle editor layout"
msgstr "Переключить вид редактора"

#: packages/app-desktop/gui/MainScreen/commands/toggleEditors.ts:8
msgid "Toggle editors"
msgstr "Переключить редактор"

#: packages/app-desktop/commands/toggleExternalEditing.ts:8
msgid "Toggle external editing"
msgstr "Открыть / Закрыть внешний редактор"

#: packages/app-desktop/gui/MainScreen/commands/toggleNoteList.ts:9
msgid "Toggle note list"
msgstr "Переключить список заметок"

#: packages/app-desktop/gui/MainScreen/commands/togglePerFolderSortOrder.ts:7
msgid "Toggle own sort order"
msgstr "Переключение собственного порядка сортировки"

#: packages/app-desktop/commands/toggleSafeMode.ts:8
msgid "Toggle safe mode"
msgstr "Включить безопасный режим"

#: packages/app-desktop/gui/MainScreen/commands/toggleSideBar.ts:9
msgid "Toggle sidebar"
msgstr "Переключить боковую панель"

#: packages/app-desktop/gui/MainScreen/commands/toggleNotesSortOrderField.ts:7
msgid "Toggle sort order field"
msgstr "Переключение поля порядка сортировки"

#: packages/app-desktop/gui/ClipperConfigScreen.tsx:32
msgid "Token has been copied to the clipboard!"
msgstr "Токен скопирован в буфер обмена!"

#: packages/app-mobile/components/screens/ConfigScreen/ConfigScreen.tsx:569
msgid "Tools"
msgstr "Инструменты"

#: packages/server/src/routes/admin/users.ts:146
msgid "Total Size"
msgstr "Общий размер"

#: packages/lib/services/ReportService.ts:285
msgid "Total: %d/%d"
msgstr "Всего: %d/%d"

#: packages/app-desktop/gui/ConfigScreen/controls/plugins/PluginsStates.tsx:313
#: packages/app-mobile/components/biometrics/BiometricPopup.tsx:123
msgid "Try again"
msgstr "Еще раз"

#: packages/lib/utils/joplinCloud.ts:315 packages/lib/utils/joplinCloud.ts:337
#: packages/lib/utils/joplinCloud.ts:359
msgid "Try it now"
msgstr "Попробуйте прямо сейчас"

#: packages/app-cli/app/command-help.js:71
msgid ""
"Type `help [command]` for more information about a command; or type `help "
"all` for the complete usage information."
msgstr ""
"Введите `help [command]` для получения справочной информации о команде "
"[command] или `help all` для получения полной справочной информации."

#: packages/app-cli/app/main.js:93
msgid "Type `joplin help` for usage information."
msgstr "Введите `joplin help` для получения справочной информации."

#: packages/app-desktop/plugins/GotoAnything.tsx:576
msgid ""
"Type a note title or part of its content to jump to it. Or type # followed "
"by a tag name, or @ followed by a notebook name. Or type : to search for "
"commands."
msgstr ""
"Введите название заметки, чтобы перейти к ней, либо введите #имя_метки или "
"@имя_блокнота, либо введите : для поиска команд."

#: packages/app-mobile/components/screens/NoteTagsDialog.js:201
msgid "Type new tags or select from list"
msgstr "Введите новые метки или выберите из списка"

#: packages/app-cli/app/help-utils.js:56
msgid "Type: %s."
msgstr "Тип: %s."

#: packages/app-mobile/components/screens/ConfigScreen/NoteExportSection/NoteExportButton.tsx:69
msgid "Unable to export or share data. Reason: %s"
<<<<<<< HEAD
msgstr "Невозможно экспортировать или передать данные. Причина: %s"
=======
msgstr "Невозможно экспортировать или поделиться данными. Причина: %s"
>>>>>>> a9bcf05b

#: packages/lib/models/Setting.ts:911
msgid "Uncompleted to-dos on top"
msgstr "Незавершенные задачи сверху"

#: packages/app-desktop/gui/MenuBar.tsx:648
#: packages/app-desktop/gui/NoteEditor/editorCommandDeclarations.ts:102
#: packages/app-mobile/components/ScreenHeader.tsx:385
msgid "Undo"
msgstr "Отменить"

#: packages/lib/BaseApplication.ts:299
msgid "Unknown flag: %s"
msgstr "Неизвестный флаг: %s"

#: packages/lib/Synchronizer.ts:1056
msgid ""
"Unknown item type downloaded - please upgrade Joplin to the latest version"
msgstr ""
"Обнаружен неизвестный тип файла - пожалуйста, обновите Joplin до последней "
"версии"

#: packages/app-mobile/components/NoteEditor/MarkdownToolbar/MarkdownToolbar.tsx:72
msgid "Unordered list"
msgstr "Неупорядоченный список"

#: packages/app-desktop/gui/ShareNoteDialog.tsx:163
msgid "Unpublish note"
msgstr "Снять публикацию"

#: packages/app-desktop/gui/ShareFolderDialog/ShareFolderDialog.tsx:162
msgid "Unshare"
msgstr "Отмена доступа"

#: packages/app-desktop/gui/ShareFolderDialog/ShareFolderDialog.tsx:372
msgid ""
"Unshare this notebook? The recipients will no longer have access to its "
"content."
msgstr ""
"Снять общий доступ? Получатели больше не смогут получить доступ к этому "
"содержимому."

#: packages/app-mobile/components/screens/Note.tsx:668
msgid "Unsupported image type: %s"
msgstr "Неподдерживаемый формат изображения: %s"

#: packages/app-desktop/gui/MainScreen/commands/openItem.ts:40
#: packages/app-desktop/gui/NoteRevisionViewer.tsx:170
msgid "Unsupported link or message: %s"
msgstr "Неподдерживаемая ссылка или сообщение: %s"

#: packages/app-desktop/gui/ResourceScreen.tsx:106
#: packages/lib/models/BaseItem.ts:843 packages/lib/path-utils.ts:125
#: packages/lib/path-utils.ts:81
msgid "Untitled"
msgstr "Без имени"

#: packages/app-desktop/gui/ConfigScreen/controls/plugins/PluginBox.tsx:206
msgid "Update"
msgstr "Обновить"

#: packages/server/src/routes/admin/users.ts:250
#: packages/server/src/routes/index/users.ts:89
msgid "Update profile"
msgstr "Обновление профиля"

#: packages/server/src/services/TaskService.ts:23
msgid "Update total sizes"
msgstr "Обновление общих размеров"

#: packages/app-desktop/gui/ConfigScreen/controls/plugins/PluginBox.tsx:208
#: packages/app-desktop/gui/ConfigScreen/controls/plugins/PluginBox.tsx:209
#: packages/app-desktop/gui/NotePropertiesDialog.tsx:52
msgid "Updated"
msgstr "Обновлен"

#: packages/lib/models/Folder.ts:41 packages/lib/models/Note.ts:37
msgid "updated date"
msgstr "дата обновления"

#: packages/lib/Synchronizer.ts:189
msgid "Updated local items: %d."
msgstr "Обновлено локальных элементов: %d."

#: packages/lib/Synchronizer.ts:191
msgid "Updated remote items: %d."
msgstr "Обновлено элементов в хранилище: %d."

#: packages/app-desktop/gui/EncryptionConfigScreen/EncryptionConfigScreen.tsx:152
msgid "Updated: "
msgstr "Обновлено: "

#: packages/app-cli/app/command-import.js:49
#: packages/app-desktop/gui/ImportScreen.tsx:90
msgid "Updated: %d."
msgstr "Обновлено: %d."

#: packages/app-mobile/components/screens/Note.tsx:854
msgid "Updated: %s"
msgstr "Обновлено: %s"

#: packages/app-desktop/gui/ConfigScreen/controls/plugins/PluginBox.tsx:207
msgid "Updating..."
msgstr "Обновление..."

#: packages/app-desktop/gui/EncryptionConfigScreen/EncryptionConfigScreen.tsx:77
msgid "Upgrade"
msgstr "Обновить"

#: packages/app-cli/app/command-sync.ts:36
msgid "Upgrade the sync target to the latest version."
msgstr "Обновить цель синхронизации до последней версии."

#: packages/app-desktop/gui/NotePropertiesDialog.tsx:55
#: packages/app-mobile/components/NoteEditor/EditLinkDialog.tsx:112
#: packages/app-mobile/components/NoteEditor/EditLinkDialog.tsx:115
msgid "URL"
msgstr "URL"

#: packages/lib/BaseApplication.ts:175 packages/lib/BaseApplication.ts:188
#: packages/lib/BaseApplication.ts:231
msgid "Usage: %s"
msgstr "Использовано: %s"

#: packages/lib/models/Setting.ts:1668
msgid "Use biometrics to secure access to the app"
msgstr "Используйте биометрические данные для защиты доступа к приложению"

#: packages/app-cli/app/command-ls.js:32 packages/app-cli/app/command-tag.js:18
msgid ""
"Use long list format. Format is ID, NOTE_COUNT (for notebook), DATE, "
"TODO_CHECKED (for to-dos), TITLE"
msgstr ""
"Использовать расширенный формат списка. Поля формата: ID, NOTE_COUNT (для "
"блокнотов), DATE, TODO_CHECKED (для задач), TITLE"

#: packages/lib/services/spellChecker/SpellCheckerService.ts:181
msgid "Use spell checker"
msgstr "Использовать проверку орфографии"

#: packages/app-cli/app/command-help.js:80
msgid ""
"Use the arrows and page up/down to scroll the lists and text areas "
"(including this console)."
msgstr ""
"Используйте стрелки и клавиши page up/down для прокрутки списков и текстовых "
"областей (включая эту консоль)."

#: packages/app-desktop/gui/MainScreen/MainScreen.tsx:842
msgid "Use the arrows to move the layout items. Press \"Escape\" to exit."
msgstr ""
"Используйте стрелки чтобы переместить элементы программы. Нажмите Esc для "
"выхода."

#: packages/app-mobile/components/screens/ConfigScreen/ConfigScreen.tsx:574
msgid ""
"Use this to rebuild the search index if there is a problem with search. It "
"may take a long time depending on the number of notes."
msgstr ""
"Используйте эту опцию для перестроения индекса поиска, если с поиском "
"возникли проблемы. Процесс перестроения индекса может занять много времени в "
"зависимости от количества заметок."

#: packages/app-mobile/components/biometrics/BiometricPopup.tsx:83
msgid ""
"Use your biometrics to secure access to your application. You can always set "
"it up later in Settings."
msgstr ""
"Используйте биометрические данные для защиты доступа к вашему приложению. Вы "
"всегда можете настроить ее позже в Настройках."

#: packages/lib/models/Setting.ts:1266
msgid ""
"Used for most text in the markdown editor. If not found, a generic "
"proportional (variable width) font is used."
msgstr ""
"Используется для большинства текста в редакторе Mardown. Если не найден - "
"используется подменный пропорциональный шрифт."

#: packages/lib/models/Setting.ts:1278
msgid ""
"Used where a fixed width font is needed to lay out text legibly (e.g. "
"tables, checkboxes, code). If not found, a generic monospace (fixed width) "
"font is used."
msgstr ""
"Применяется там, где нужен шрифт фиксированной ширины для лучшего "
"отображения текста (таблицы, отметки, код). Если не найден - используется "
"подменный моноширинный шрифт."

#: packages/server/src/services/MustacheService.ts:120
msgid "User deletions"
msgstr "Удаление пользователей"

#: packages/server/src/routes/admin/users.ts:191
#: packages/server/src/services/MustacheService.ts:116
#: packages/server/src/services/MustacheService.ts:274
msgid "Users"
msgstr "Пользователи"

#: packages/app-desktop/gui/EncryptionConfigScreen/EncryptionConfigScreen.tsx:182
msgid "Valid"
msgstr "Проверено"

#: packages/app-mobile/components/biometrics/biometricAuthenticate.ts:10
msgid "Verify your identity"
msgstr "Удостоверьте свою личность"

#: packages/app-desktop/gui/NoteList/NoteList.tsx:170
msgid "View"
msgstr "Вид"

#: packages/app-mobile/components/screens/Note.tsx:858
msgid "View on map"
msgstr "Посмотреть на карте"

#: packages/app-desktop/gui/MainScreen/MainScreen.tsx:610
#: packages/app-desktop/gui/MainScreen/MainScreen.tsx:616
#: packages/app-desktop/gui/MainScreen/MainScreen.tsx:639
msgid "View them now"
msgstr "Просмотреть сейчас"

#: packages/app-desktop/gui/NoteContentPropertiesDialog.tsx:142
#: packages/lib/models/Setting.ts:903 packages/lib/models/Setting.ts:904
#: packages/lib/models/Setting.ts:906
msgid "Viewer"
msgstr "Просмотрщик"

#: packages/lib/models/Setting.ts:1430
msgid "Vim"
msgstr "Vim"

#: packages/lib/models/Setting.ts:1720
msgid "Voice typing language files (URL)"
msgstr "Языковые файлы голосового набора (URL)"

#: packages/app-mobile/components/screens/Note.tsx:1010
#: packages/app-mobile/components/voiceTyping/VoiceTypingDialog.tsx:120
msgid "Voice typing..."
msgstr "Голосовой набор..."

#: packages/app-mobile/components/screens/ConfigScreen/ConfigScreen.tsx:87
msgid "Warning"
msgstr "Предупреждение"

#: packages/app-desktop/gui/ResourceScreen.tsx:241
msgid "Warning: not all resources shown for performance reasons (limit: %s)."
msgstr ""
"Предупреждение: не все данные показаны по соображениям производительности "
"(ограничение:%s)."

#: packages/app-mobile/components/screens/ConfigScreen/NoteExportSection/NoteExportButton.tsx:100
msgid ""
"Warnings:\n"
"%s"
msgstr ""
<<<<<<< HEAD
"Предупреждение:\n"
=======
"Предупреждения:\n"
>>>>>>> a9bcf05b
"%s"

#: packages/lib/models/Setting.ts:2535 packages/lib/utils/joplinCloud.ts:153
msgid "Web Clipper"
msgstr "Настройки веб-клиппера"

#: packages/lib/SyncTargetWebDAV.js:24
msgid "WebDAV"
msgstr "WebDAV"

#: packages/lib/models/Setting.ts:556
msgid "WebDAV password"
msgstr "Пароль WebDAV"

#: packages/lib/models/Setting.ts:533
msgid "WebDAV URL"
msgstr "URL-адрес WebDAV"

#: packages/lib/models/Setting.ts:545
msgid "WebDAV username"
msgstr "Имя пользователя WebDAV"

#: packages/app-desktop/gui/KeymapConfig/utils/getLabel.ts:20
#: packages/app-desktop/gui/MenuBar.tsx:787
msgid "Website and documentation"
msgstr "Сайт и документация"

#: packages/app-cli/app/gui/NoteWidget.js:36
msgid ""
"Welcome to Joplin!\n"
"\n"
"Type `:help shortcuts` for the list of keyboard shortcuts, or just `:help` "
"for usage information.\n"
"\n"
"For example, to create a notebook press `mb`; to create a note press `mn`."
msgstr ""
"Добро пожаловать в Joplin!\n"
"\n"
"Введите `:help shortcuts` для просмотра списка клавиатурных сочетаний или "
"просто `:help` для просмотра справочной информации.\n"
"\n"
"Например, для создания блокнота введите `mb`, для создания заметки - `mn`."

#: packages/lib/WelcomeUtils.ts:63
msgid "Welcome!"
msgstr "Добро пожаловать!"

#: packages/lib/models/Setting.ts:1114
msgid "When creating a new note:"
msgstr "При создании новой заметки:"

#: packages/lib/models/Setting.ts:1097
msgid "When creating a new to-do:"
msgstr "При создании новой задачи:"

#: packages/app-desktop/gui/NoteContentPropertiesDialog.tsx:102
msgid "Words"
msgstr "Cлова"

#: packages/app-cli/app/setupCommand.ts:21
msgid "y"
msgstr "y"

#: packages/app-cli/app/cli-utils.js:177
#: packages/app-cli/app/setupCommand.ts:21
msgid "Y"
msgstr "Y"

#: packages/lib/models/Setting.ts:391
msgid "yes"
msgstr "да"

#: packages/app-desktop/services/plugins/UserWebviewDialogButtonBar.tsx:28
#: packages/app-mobile/components/screens/Note.tsx:584
#: packages/lib/shim-init-node.js:196 packages/lib/versionInfo.ts:65
msgid "Yes"
msgstr "Да"

#: packages/app-mobile/components/screens/Note.tsx:583
#: packages/lib/shim-init-node.js:195
msgid ""
"You are about to attach a large image (%dx%d pixels). Would you like to "
"resize it down to %d pixels before attaching it?"
msgstr ""
"Вы собираетесь прикрепить крупное изображение (%dx%d пикселей). Вы хотите "
"сжать его до %d пикселей перед прикреплением?"

#: packages/app-mobile/components/NoteList.tsx:94
msgid "You currently have no notebooks."
msgstr "Блокноты отсутствуют."

#: packages/app-desktop/gui/ConfigScreen/controls/plugins/PluginsStates.tsx:280
msgid "You do not have any installed plugin."
msgstr "У вас нет установленных плагинов."

#: packages/app-cli/app/gui/NoteWidget.js:50
msgid "You may also type `status` for more information."
msgstr "Наберите `status` для получения дополнительной информации."

#: packages/app-desktop/gui/EncryptionConfigScreen/EncryptionConfigScreen.tsx:93
msgid ""
"You may use the tool below to re-encrypt your data, for example if you know "
"that some of your notes are encrypted with an obsolete encryption method."
msgstr ""
"Вы можете использовать инструмент ниже для повторного шифрования ваших "
"данных, например, если вы знаете, что некоторые из ваших заметок зашифрованы "
"с использованием устаревшего метода шифрования."

#: packages/app-cli/app/cli-utils.js:160
msgid "Your choice: "
msgstr "Ваш выбор: "

#: packages/lib/components/EncryptionConfigScreen/utils.ts:70
msgid "Your data is going to be re-encrypted and synced again."
msgstr "Ваши данные будут повторно зашифрованы и синхронизированы снова."

#: packages/app-desktop/gui/EncryptionConfigScreen/EncryptionConfigScreen.tsx:271
msgid "Your password is needed to decrypt some of your data."
msgstr "Пароль необходим для расшифровки некоторых ваших данных."

#: packages/app-cli/app/command-sync.ts:225
msgid ""
"Your password is needed to decrypt some of your data. Type `:e2ee decrypt` "
"to set it."
msgstr ""
"Пароль необходим для расшифровки некоторых ваших данных. Введите `:e2ee "
"decrypt`, чтобы установить его."

#: packages/app-mobile/components/CameraView.tsx:193
msgid "Your permission to use your camera is required."
msgstr "Необходимо ваше разрешение на использование камеры."

#: packages/app-desktop/checkForUpdates.ts:106
msgid "Your version: %s"
msgstr "Ваша версия: %s"

#: packages/app-desktop/gui/MenuBar.tsx:731
#: packages/app-desktop/gui/MenuBar.tsx:737
msgid "Zoom In"
msgstr "Приблизить"

#: packages/app-desktop/gui/MenuBar.tsx:744
msgid "Zoom Out"
msgstr "Отдалить"

#~ msgid "Voice typing"
#~ msgstr "Голосовой набор"

#~ msgid "Encrypted notebooks cannot be renamed"
#~ msgstr "Зашифрованные блокноты не могут быть переименованы"

#, fuzzy
#~ msgid "Changes have been saved"
#~ msgstr "Заметка сохранена."

#, fuzzy
#~ msgid "Create KaTeX region"
#~ msgstr "Создано: %s"

#, fuzzy
#~ msgid "Create link"
#~ msgstr "Создан"

#, fuzzy
#~ msgid "Remove KaTeX region"
#~ msgstr "Создано: %s"

#, fuzzy
#~ msgid "Unitalic"
#~ msgstr "Курсивный"

#, fuzzy
#~ msgid "Bold text"
#~ msgstr "Полужирный"

#, fuzzy
#~ msgid "Edit Link"
#~ msgstr "Редактировать блокнот"

#~ msgid "Insert Date Time"
#~ msgstr "Вставить дату и время"

#, fuzzy
#~ msgid "Italicize"
#~ msgstr "Курсивный"

#, fuzzy
#~ msgid "Save as SVG"
#~ msgstr "Сохранить как..."

#~ msgid "Automatically update the application"
#~ msgstr "Автоматически обновлять приложение"

#~ msgid "Notebook title:"
#~ msgstr "Название блокнота:"

#~ msgid "AWS S3"
#~ msgstr "AWS S3"

#~ msgid "Master keys that need upgrading"
#~ msgstr "Мастер-ключи, которые нуждаются в обновлении"

#~ msgid ""
#~ "The following master keys use an out-dated encryption algorithm and it is "
#~ "recommended to upgrade them. The upgraded master key will still be able "
#~ "to decrypt and encrypt your data as usual."
#~ msgstr ""
#~ "Следующие мастер-ключи используют устаревший алгоритм шифрования, "
#~ "рекомендуется их обновить. Обновленный мастер ключ по-прежнему сможет "
#~ "расшифровывать и шифровать ваши данные, как обычно."

#~ msgid ""
#~ "Enabling encryption means *all* your notes and attachments are going to "
#~ "be re-synchronised and sent encrypted to the sync target. Do not lose the "
#~ "password as, for security purposes, this will be the *only* way to "
#~ "decrypt the data! To enable encryption, please enter your password below."
#~ msgstr ""
#~ "Включение шифрования означает, что *все* ваши заметки и вложения будут "
#~ "зашифрованы и отправлены в зашифрованном виде к цели синхронизации. Не "
#~ "теряйте пароль, так как в целях безопасности расшифровка данных будет "
#~ "возможна *только* с его помощью! Чтобы включить шифрование, введите ваш "
#~ "пароль ниже."

#~ msgid "Master Keys"
#~ msgstr "Мастер-ключи"

#~ msgid "Source"
#~ msgstr "Источник"

#~ msgid "Password OK"
#~ msgstr "Пароль OK"

#~ msgid ""
#~ "Note: Only one master key is going to be used for encryption (the one "
#~ "marked as \"active\"). Any of the keys might be used for decryption, "
#~ "depending on how the notes or notebooks were originally encrypted."
#~ msgstr ""
#~ "Внимание: для шифрования может быть использован только один мастер-ключ "
#~ "(отмеченный как \"active\"). Для расшифровки может использоваться любой "
#~ "из ключей, в зависимости от того, как изначально были зашифрованы заметки "
#~ "или блокноты."

#~ msgid "Encryption is:"
#~ msgstr "Шифрование:"

#, javascript-format
#~ msgid "Encryption will be enabled using the master key created on %s"
#~ msgstr "Шифрование будет включено, используя главный ключ %s"

#~ msgid "%s %s (%s)"
#~ msgstr "%s %s (%s)"

#~ msgid "Insert template"
#~ msgstr "Вставить шаблон"

#~ msgid "Template file:"
#~ msgstr "Файл шаблона:"

#~ msgid "Create note from template"
#~ msgstr "Создать заметку из шаблона"

#~ msgid "Create to-do from template"
#~ msgstr "Создать задачу из шаблона"

#~ msgid "Open template directory"
#~ msgstr "Открыть папку с шаблонами"

#~ msgid "Refresh templates"
#~ msgstr "Обновить шаблоны"

#~ msgid "Templates"
#~ msgstr "Шаблоны"

#~ msgid "Share Notes"
#~ msgstr "Поделиться заметками"

#~ msgid "Joplin Server Directory"
#~ msgstr "Каталог сервера Joplin"

#~ msgid "Joplin Server username"
#~ msgstr "Имя пользователя Joplin Server"

#, fuzzy
#~ msgid "marked text"
#~ msgstr "выделенный текст"

#, fuzzy
#~ msgid "Mark"
#~ msgstr "Разметка"

#~ msgid "Full Release Notes"
#~ msgstr "Описание установленной версии"

#, fuzzy
#~ msgid ""
#~ "If the font is incorrect or empty, it will default to a generic monospace "
#~ "font."
#~ msgstr ""
#~ "Для корректного отображения требуется задать *моноширинный* шрифт. Если "
#~ "шрифт не был задан или выбран некорректный шрифт, будет использован шрифт "
#~ "по умолчанию."

#~ msgid ""
#~ "This should be a *monospace* font or some elements will render "
#~ "incorrectly. If the font is incorrect or empty, it will default to a "
#~ "generic monospace font."
#~ msgstr ""
#~ "Для корректного отображения требуется задать *моноширинный* шрифт. Если "
#~ "шрифт не был задан или выбран некорректный шрифт, будет использован шрифт "
#~ "по умолчанию."

#~ msgid "Unknown"
#~ msgstr "Неизвестно"

#~ msgid "Checking..."
#~ msgstr "Проверка..."

#~ msgid ""
#~ "The Joplin Nextcloud App is either not installed or misconfigured. Please "
#~ "see the full error message below:"
#~ msgstr ""
#~ "Приложение Joplin Nextcloud не установлено или не настроено. Полный текст "
#~ "ошибки:"

#~ msgid "Show Log"
#~ msgstr "Показать журнал"

#~ msgid "Joplin Nextcloud App status:"
#~ msgstr "Статус приложения Joplin Nextcloud:"

#~ msgid "Check Status"
#~ msgstr "Проверить статус"

#~ msgid "OneDrive Dev (For testing only)"
#~ msgstr "OneDrive Dev (только для тестирования)"

#, fuzzy
#~ msgid ""
#~ "Type a note title or part of its content to jump to it. Or type # "
#~ "followed by a tag name, or @ followed by a notebook name."
#~ msgstr ""
#~ "Введите название заметки, чтобы перейти к ней, либо введите #имя_метки "
#~ "или @имя_блокнота."

#~ msgid "Name"
#~ msgstr "Название"

#~ msgid "Notebook properties"
#~ msgstr "Свойства блокнота"

#~ msgid "emphasized text"
#~ msgstr "выделенный текст"

#~ msgid "Click to stop external editing"
#~ msgstr "Нажмите, чтобы выйти из внешнего редактора"

#~ msgid "Content Properties"
#~ msgstr "Свойства контента"

#~ msgid "Please create a notebook first."
#~ msgstr "Пожалуйста, сначала создайте блокнот."

#~ msgid "Usage"
#~ msgstr "Использование"

#~ msgid "Exit"
#~ msgstr "Выход"

#~ msgid "Confirm"
#~ msgstr "Подтвердить"

#~ msgid "Attach any file"
#~ msgstr "Прикрепить любой файл"

#~ msgid "Unknown log level: %s"
#~ msgstr "Неизвестный уровень детализации журнала: %s"

#~ msgid "Unknown level ID: %s"
#~ msgstr "Неизвестный уровень ID: %s"

#, fuzzy
#~ msgid "Synchronize"
#~ msgstr "Синхронизировать"

#~ msgid "Json Export Directory"
#~ msgstr "Каталог экспорта Joplin"

#~ msgid ""
#~ "This item is currently encrypted: %s \"%s\". Please wait for all items to "
#~ "be decrypted and try again."
#~ msgstr ""
#~ "Этот элемент зашифрован: %s \"%s\". Пожалуйста, дождитесь расшифровки "
#~ "всех элементов и попробуйте снова."

#~ msgid "Remove tag \"%s\" and its descendant tags from all notes?"
#~ msgstr "Удалить метку “%s” и её производные из всех заметок?"

#, fuzzy
#~ msgid ""
#~ "Could not synchronise with OneDrive.\n"
#~ "\n"
#~ "This error often happens when using OneDrive for Business, which "
#~ "unfortunately cannot be supported.\n"
#~ "\n"
#~ "Please consider using a regular OneDrive account."
#~ msgstr ""
#~ "Не удалось синхронизироваться с OneDrive.\n"
#~ "\n"
#~ "Такая ошибка часто возникает при использовании OneDrive для бизнеса, "
#~ "который, к сожалению, не поддерживается.\n"
#~ "\n"
#~ "Пожалуйста, рассмотрите возможность использования обычного аккаунта "
#~ "OneDrive."

#~ msgid "Use CodeMirror as the code editor (WARNING: BETA)."
#~ msgstr "Использовать CodeMirror в качестве редактора кода (ВНИМАНИЕ: BETA)."

#~ msgid "Cannot move tag to this location."
#~ msgstr "Не удается переместить метку в указанное расположение."

#~ msgid "Tag name cannot start or end with a `/`."
#~ msgstr "Название тега не может начинаться или оканчиваться на `/`."

#~ msgid "Tag name cannot contain `//`."
#~ msgstr "Название тега не может содержать `//`."

#~ msgid "Add or remove tags"
#~ msgstr "Добавить или удалить метки"

#, fuzzy
#~ msgid "Front"
#~ msgstr "Перед"

#~ msgid "Split"
#~ msgstr "Раздельный вид"

#~ msgid "Resources"
#~ msgstr "Ресурсы: %d"

#~ msgid "Global zoom percentage"
#~ msgstr "Глобальный масштаб в процентах"

#~ msgid "Writes all settings to STDOUT as JSON including secure variables."
#~ msgstr ""
#~ "Выводит в стандартный поток вывода все настройки в формате JSON (включая "
#~ "конфиденциальные переменные)."

#~ msgid "Reads in JSON formatted settings from STDIN."
#~ msgstr "Считывает конфигурацию в формате JSON из потока стандартного ввода."

#~ msgid "Reads in settings from <file>. <file> must contain valid JSON."
#~ msgstr ""
#~ "Загружает настройки из файла <file>. <file> должен содержать данные в "
#~ "формате JSON."

#~ msgid "Synchronisation is already in progress. State: %s"
#~ msgstr "Синхронизация уже выполняется. Состояние: %s"

#, fuzzy
#~ msgid "Confirm master password:"
#~ msgstr "Введите мастер-пароль:"

#, fuzzy
#~ msgid "Confirm password"
#~ msgstr "Введите мастер-пароль:"

#, fuzzy
#~ msgid "Missing required argument: note"
#~ msgstr "Отсутствует обязательный аргумент: %s"

#~ msgid "Synchronisation status"
#~ msgstr "Статус синхронизации"

#~ msgid "General Options"
#~ msgstr "Основные настройки"

#~ msgid "Encryption options"
#~ msgstr "Настройки шифрования"

#~ msgid "Encryption Options"
#~ msgstr "Настройки шифрования"

#~ msgid "Clipper Options"
#~ msgstr "Настройки клиппера"

#, fuzzy
#~ msgid "Permission to write to external storage"
#~ msgstr "Разрешение на использование камеры"

#~ msgid "Cancel synchronisation"
#~ msgstr "Отменить синхронизацию"

#~ msgid "Show metadata"
#~ msgstr "Показать метаданные"

#~ msgid ""
#~ "Click on the (+) button to create a new note or notebook. Click on the "
#~ "side menu to access your existing notebooks."
#~ msgstr ""
#~ "Нажмите на кнопку (+) для создания новой заметки или нового блокнота. "
#~ "Нажмите на боковое меню для доступа к вашим существующим блокнотам."

#~ msgid ""
#~ "You currently have no notebook. Create one by clicking on (+) button."
#~ msgstr "У вас сейчас нет блокнота. Создайте его нажатием на кнопку (+)."

#~ msgid "Separate each tag by a comma."
#~ msgstr "Разделяйте каждую метку запятой."

#~ msgid ""
#~ "The path to synchronise with when file system synchronisation is enabled. "
#~ "See `sync.target`."
#~ msgstr ""
#~ "Путь для синхронизации, когда включена синхронизация файловой системы. "
#~ "См. `sync.target`."<|MERGE_RESOLUTION|>--- conflicted
+++ resolved
@@ -1,7 +1,7 @@
 # SOME DESCRIPTIVE TITLE.
 # Copyright (C) YEAR Laurent Cozic
 # This file is distributed under the same license as the Joplin-CLI package.
-# FIRST AUTHOR <EMAIL@ADDRESS>, YEAR.
+# Титан <fignin@ya.ru>
 #
 msgid ""
 msgstr ""
@@ -9,22 +9,14 @@
 "Report-Msgid-Bugs-To: \n"
 "POT-Creation-Date: \n"
 "PO-Revision-Date: \n"
-<<<<<<< HEAD
 "Last-Translator: Dmitriy K <dmitry@atsip.ru>\n"
-=======
-"Last-Translator: Титан <fignin@ya.ru>\n"
->>>>>>> a9bcf05b
 "Language-Team: Sergey Segeda <thesermanarm@gmail.com>\n"
 "Language: ru_RU\n"
 "MIME-Version: 1.0\n"
 "Content-Type: text/plain; charset=UTF-8\n"
 "Content-Transfer-Encoding: 8bit\n"
-<<<<<<< HEAD
 "Plural-Forms: nplurals=3; plural=(n%10==1 && n%100!=11 ? 0 : n%10>=2 && "
 "n%10<=4 && (n%100<10 || n%100>=20) ? 1 : 2);\n"
-=======
-"Plural-Forms: nplurals=2; plural=(n > 1);\n"
->>>>>>> a9bcf05b
 "X-Generator: Poedit 3.3.2\n"
 
 #: packages/app-mobile/components/screens/ConfigScreen/ConfigScreen.tsx:618
@@ -267,7 +259,6 @@
 msgstr "Принять"
 
 #: packages/lib/WebDavApi.js:451
-<<<<<<< HEAD
 msgid "Access denied: Please check your username and password"
 msgstr "Доступ запрещен: Пожалуйста, проверьте имя пользователя и пароль"
 
@@ -275,19 +266,6 @@
 msgid "Access denied: Please re-enter your password and/or username"
 msgstr ""
 "Доступ запрещен: Пожалуйста, введите пароль и/или имя пользователя повторно"
-=======
-#, fuzzy
-msgid "Access denied: Please check your username and password"
-msgstr ""
-"Отказано в доступе: Пожалуйста, проверьте ваши имя пользователя и пароль"
-
-#: packages/lib/WebDavApi.js:449
-#, fuzzy
-msgid "Access denied: Please re-enter your password and/or username"
-msgstr ""
-"Отказано в доступе: Пожалуйста, повторно введите свой пароль и/или имя "
-"пользователя."
->>>>>>> a9bcf05b
 
 #: packages/server/src/routes/admin/users.ts:138
 msgid "Account"
@@ -575,19 +553,11 @@
 
 #: packages/app-desktop/gui/ShareFolderDialog/ShareFolderDialog.tsx:114
 msgid "Can view"
-<<<<<<< HEAD
 msgstr "Возможность просмотра"
 
 #: packages/app-desktop/gui/ShareFolderDialog/ShareFolderDialog.tsx:115
 msgid "Can view and edit"
 msgstr "Возможность просмотра и редактирования"
-=======
-msgstr "Можно просматривать"
-
-#: packages/app-desktop/gui/ShareFolderDialog/ShareFolderDialog.tsx:115
-msgid "Can view and edit"
-msgstr "Можно просматривать и редактировать"
->>>>>>> a9bcf05b
 
 #: packages/app-desktop/bridge.ts:197 packages/app-desktop/bridge.ts:215
 #: packages/app-desktop/checkForUpdates.ts:107
@@ -1262,11 +1232,7 @@
 
 #: packages/app-desktop/gui/MainScreen/commands/deleteNote.ts:8
 msgid "Delete note"
-<<<<<<< HEAD
-msgstr "Удаление заметки"
-=======
 msgstr "Удалить заметку"
->>>>>>> a9bcf05b
 
 #: packages/lib/models/Note.ts:778
 msgid "Delete note \"%s\"?"
@@ -1279,11 +1245,7 @@
 
 #: packages/app-desktop/gui/MainScreen/commands/deleteFolder.ts:9
 msgid "Delete notebook"
-<<<<<<< HEAD
-msgstr "Удаление блокнота"
-=======
 msgstr "Удалить блокнот"
->>>>>>> a9bcf05b
 
 #: packages/app-desktop/gui/MainScreen/commands/deleteFolder.ts:20
 #: packages/app-mobile/components/side-menu-content.tsx:162
@@ -1326,13 +1288,8 @@
 msgstr ""
 "Удалить блокнот \"Входящие\"?\n"
 "\n"
-<<<<<<< HEAD
 "При удалении блокнота \"Входящие\" все сообщения электронной почты, недавно "
 "отправленные в него, могут быть потеряны."
-=======
-"Если вы удалите блокнот \"Входящие\", то все электронные письма, которые "
-"были недавно отправлены в этот блокнот, могут быть потеряны."
->>>>>>> a9bcf05b
 
 #: packages/lib/models/Note.ts:780
 msgid "Delete these %d notes?"
@@ -1652,19 +1609,11 @@
 #: packages/app-desktop/gui/JoplinCloudConfigScreen.tsx:18
 #: packages/app-mobile/components/screens/ConfigScreen/ConfigScreen.tsx:364
 msgid "Email to note"
-<<<<<<< HEAD
 msgstr "Электронная почта для заметок"
 
 #: packages/lib/utils/joplinCloud.ts:165
 msgid "Email to Note"
 msgstr "Электронная почта для заметок"
-=======
-msgstr ""
-
-#: packages/lib/utils/joplinCloud.ts:165
-msgid "Email to Note"
-msgstr ""
->>>>>>> a9bcf05b
 
 #: packages/server/src/routes/admin/emails.ts:111
 #: packages/server/src/services/MustacheService.ts:128
@@ -1910,13 +1859,10 @@
 msgid "Export all notes as JEX"
 msgstr "Экспортировать все заметки в формате JEX"
 
-<<<<<<< HEAD
 #: packages/app-mobile/components/screens/ConfigScreen/NoteExportSection/NoteExportButton.tsx:87
 msgid "Export all notes as JEX"
 msgstr "Экспорт всех заметок как JEX"
 
-=======
->>>>>>> a9bcf05b
 #: packages/app-desktop/gui/StatusScreen/StatusScreen.tsx:177
 msgid "Export debug report"
 msgstr "Экспортировать отладочный отчет"
@@ -1931,11 +1877,7 @@
 
 #: packages/app-mobile/components/screens/ConfigScreen/NoteExportSection/NoteExportButton.tsx:106
 msgid "Exported successfully!"
-<<<<<<< HEAD
 msgstr "Успешно экспортировано!"
-=======
-msgstr ""
->>>>>>> a9bcf05b
 
 #: packages/app-mobile/components/screens/ConfigScreen/ConfigScreen.tsx:581
 msgid "Exporting profile..."
@@ -1947,11 +1889,7 @@
 
 #: packages/app-mobile/components/screens/ConfigScreen/NoteExportSection/NoteExportButton.tsx:87
 msgid "Exporting..."
-<<<<<<< HEAD
 msgstr "Экспорт..."
-=======
-msgstr "Экспортирование..."
->>>>>>> a9bcf05b
 
 #: packages/app-cli/app/command-export.js:13
 msgid ""
@@ -2593,12 +2531,8 @@
 #: packages/lib/models/Setting.ts:1719
 msgid "Leave it blank to download the language files from the default website"
 msgstr ""
-<<<<<<< HEAD
 "Оставьте этот параметр пустым, чтобы загрузить языковые файлы с веб-сайта по "
 "умолчанию"
-=======
-"Оставьте поле пустым, чтобы скачать языковые файлы с сайта по умолчанию"
->>>>>>> a9bcf05b
 
 #: packages/app-desktop/gui/MainScreen/commands/leaveSharedFolder.ts:10
 msgid "Leave notebook..."
@@ -3877,13 +3811,8 @@
 "Share a copy of all notes in a file format that can be imported by Joplin on "
 "a computer."
 msgstr ""
-<<<<<<< HEAD
-"Предоставьте копию всех заметок в формате файла, который может быть "
-"импортирован программой Joplin на компьютере."
-=======
-"Поделиться копией всех заметок в формате файла, который можно импортировать "
-"в Joplin на компьютере."
->>>>>>> a9bcf05b
+"Поделиться копией всех заметок в формате файла, который может быть "
+"импортирован в Joplin на компьютере."
 
 #: packages/lib/utils/joplinCloud.ts:159
 msgid "Share and collaborate on a notebook"
@@ -4652,36 +4581,23 @@
 #: packages/app-mobile/components/ScreenHeader.tsx:278
 msgid "This note could not be deleted: %s"
 msgid_plural "These notes could not be deleted: %s"
-<<<<<<< HEAD
 msgstr[0] "Эту заметку не удалось удалить: %s"
 msgstr[1] "Эти заметки не удалось удалить: %s"
 msgstr[2] "Эти заметок не удалось удалить: %s"
-=======
-msgstr[0] "Эта заметка не может быть удалена: %s"
-msgstr[1] "Эти заметки не могут быть удалены: %s"
->>>>>>> a9bcf05b
 
 #: packages/app-mobile/components/ScreenHeader.tsx:258
 msgid "This note could not be duplicated: %s"
 msgid_plural "These notes could not be duplicated: %s"
 msgstr[0] "Эта заметка не может быть продублирована: %s"
 msgstr[1] "Эти заметки не могут быть продублированы: %s"
-<<<<<<< HEAD
 msgstr[2] "Эти заметок не могут быть продублированы: %s"
-=======
->>>>>>> a9bcf05b
 
 #: packages/app-mobile/components/ScreenHeader.tsx:549
 msgid "This note could not be moved: %s"
 msgid_plural "These notes could not be moved: %s"
-<<<<<<< HEAD
 msgstr[0] "Эту заметку не удалось переместить: %s"
 msgstr[1] "Эти заметки не удалось переместить: %s"
 msgstr[2] "Эти заметок не удалось переместить: %s"
-=======
-msgstr[0] "Эта заметка не может быть перемещена: %s"
-msgstr[1] "Эти заметки не могут быть перемещены: %s"
->>>>>>> a9bcf05b
 
 #: packages/lib/models/Note.ts:103
 msgid "This note does not have geolocation information."
@@ -4932,11 +4848,7 @@
 
 #: packages/app-mobile/components/screens/ConfigScreen/NoteExportSection/NoteExportButton.tsx:69
 msgid "Unable to export or share data. Reason: %s"
-<<<<<<< HEAD
 msgstr "Невозможно экспортировать или передать данные. Причина: %s"
-=======
-msgstr "Невозможно экспортировать или поделиться данными. Причина: %s"
->>>>>>> a9bcf05b
 
 #: packages/lib/models/Setting.ts:911
 msgid "Uncompleted to-dos on top"
@@ -5192,11 +5104,7 @@
 "Warnings:\n"
 "%s"
 msgstr ""
-<<<<<<< HEAD
-"Предупреждение:\n"
-=======
 "Предупреждения:\n"
->>>>>>> a9bcf05b
 "%s"
 
 #: packages/lib/models/Setting.ts:2535 packages/lib/utils/joplinCloud.ts:153
