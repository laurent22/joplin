# SOME DESCRIPTIVE TITLE.
# Copyright (C) YEAR Laurent Cozic
# This file is distributed under the same license as the Joplin-CLI package.
# FIRST AUTHOR <EMAIL@ADDRESS>, YEAR.
#
msgid ""
msgstr ""
"Project-Id-Version: Joplin-CLI 1.0.0\n"
"Report-Msgid-Bugs-To: \n"
<<<<<<< HEAD
"POT-Creation-Date: \n"
"PO-Revision-Date: \n"
"Last-Translator: Dmitriy K <dmitry@atsip.ru>\n"
=======
"Last-Translator: Dmitriy Q <krotesk@mail.ru>\n"
>>>>>>> 991c1202
"Language-Team: Sergey Segeda <thesermanarm@gmail.com>\n"
"Language: ru_RU\n"
"MIME-Version: 1.0\n"
"Content-Type: text/plain; charset=UTF-8\n"
"Content-Transfer-Encoding: 8bit\n"
"Plural-Forms: nplurals=3; plural=(n%10==1 && n%100!=11 ? 0 : n%10>=2 && "
"n%10<=4 && (n%100<10 || n%100>=20) ? 1 : 2);\n"
"X-Generator: Poedit 3.2.2\n"

#: packages/app-mobile/components/screens/ConfigScreen.tsx:657
msgid "- Camera: to allow taking a picture and attaching it to a note."
msgstr "- Камера: позволяет сделать снимок и прикрепить его к заметке."

#: packages/app-mobile/components/screens/ConfigScreen.tsx:660
msgid "- Location: to allow attaching geo-location information to a note."
msgstr ""
"- Местоположение: позволяет прикрепить информацию о геолокации к заметке."

#: packages/app-mobile/components/screens/ConfigScreen.tsx:654
msgid ""
"- Storage: to allow attaching files to notes and to enable filesystem "
"synchronisation."
msgstr ""
"- Хранилище: чтобы разрешить прикрепление файлов к заметкам и включить "
"синхронизацию файловой системы."

#: packages/lib/services/KeymapService.ts:316
#: packages/lib/services/KeymapService.ts:322
msgid "\"%s\" is missing the required \"%s\" property."
msgstr "В \"%s\" отсутствует необходимое свойство \"%s\"."

#: packages/app-desktop/gui/ConfigScreen/controls/plugins/PluginBox.tsx:252
msgid "(%s)"
msgstr "(%s)"

#: packages/lib/services/plugins/api/JoplinViewsDialogs.ts:71
msgid "(In plugin: %s)"
msgstr "(В плагине: %s)"

#: packages/lib/SyncTargetNone.ts:16
msgid "(None)"
msgstr "(Нет)"

#: packages/lib/models/Setting.ts:386 packages/lib/models/Setting.ts:387
msgid "(wysiwyg: %s)"
msgstr "(wysiwyg: %s)"

#: packages/app-desktop/gui/MenuBar.tsx:633
#: packages/app-desktop/gui/MenuBar.tsx:903
msgid "&Edit"
msgstr "&Правка"

#: packages/app-desktop/gui/MenuBar.tsx:508
#: packages/app-desktop/gui/MenuBar.tsx:588
#: packages/app-desktop/gui/MenuBar.tsx:899
msgid "&File"
msgstr "&Файл"

#: packages/app-desktop/gui/MenuBar.tsx:750
msgid "&Go"
msgstr "Переход"

#: packages/app-desktop/gui/MenuBar.tsx:782
msgid "&Help"
msgstr "&Помощь"

#: packages/app-desktop/gui/MenuBar.tsx:768
msgid "&Note"
msgstr "&Заметки"

#: packages/app-desktop/gui/MenuBar.tsx:778
msgid "&Tools"
msgstr "&Сервис"

#: packages/app-desktop/gui/MenuBar.tsx:675
msgid "&View"
msgstr "&Вид"

#: packages/lib/models/Setting.ts:1528
msgid "%d days"
msgstr "%d дней"

#: packages/lib/utils/joplinCloud.ts:136 packages/lib/utils/joplinCloud.ts:137
#: packages/lib/utils/joplinCloud.ts:138
msgid "%d GB"
msgstr "%d ГБ"

#: packages/lib/utils/joplinCloud.ts:133 packages/lib/utils/joplinCloud.ts:134
#: packages/lib/utils/joplinCloud.ts:135
msgid "%d GB storage space"
msgstr "storage space %d ГБ"

#: packages/lib/models/Setting.ts:1345
msgid "%d hour"
msgstr "%d час"

#: packages/lib/models/Setting.ts:1346 packages/lib/models/Setting.ts:1347
msgid "%d hours"
msgstr "%d часов"

#: packages/lib/utils/joplinCloud.ts:124 packages/lib/utils/joplinCloud.ts:125
#: packages/lib/utils/joplinCloud.ts:126
msgid "%d MB"
msgstr "%d МБ"

#: packages/lib/utils/joplinCloud.ts:121 packages/lib/utils/joplinCloud.ts:122
#: packages/lib/utils/joplinCloud.ts:123
msgid "%d MB per note or attachment"
msgstr "%d МБ на заметку или вложение"

#: packages/lib/models/Setting.ts:1342 packages/lib/models/Setting.ts:1343
#: packages/lib/models/Setting.ts:1344
msgid "%d minutes"
msgstr "%d минут"

#: packages/app-cli/app/command-rmnote.js:27
msgid "%d notes match this pattern. Delete them?"
msgstr "%d заметок соответствуют указанному выражению. Удалить их?"

#: packages/app-desktop/gui/NoteListControls/NoteListControls.tsx:135
#: packages/app-desktop/gui/NoteListControls/NoteListControls.tsx:144
<<<<<<< HEAD
msgid "%s"
msgstr "%s"
=======
#, fuzzy
msgid "%s"
msgstr "(%s)"
>>>>>>> 991c1202

#: packages/app-desktop/gui/utils/NoteListUtils.ts:61
msgid "%s - Copy"
msgstr "%s - Копия"

#: packages/lib/services/ReportService.ts:183
msgid "%s (%s) could not be uploaded: %s"
msgstr "Не удается выгрузить файл %s (%s): %s"

#: packages/app-desktop/gui/MainScreen/MainScreen.tsx:628
msgid "%s (%s) would like to share a notebook with you."
msgstr "%s (%s) желает поделиться блокнотом с вами."

#: packages/lib/services/ReportService.ts:262
msgid "%s (%s): %s"
msgstr "%s (%s): %s"

#: packages/app-desktop/checkForUpdates.ts:193
msgid "%s (pre-release)"
msgstr "%s (предварительный выпуск)"

#: packages/lib/models/Setting.ts:893 packages/lib/models/Setting.ts:894
#: packages/lib/models/Setting.ts:895
msgid "%s / %s"
msgstr "%s / %s"

#: packages/lib/models/Setting.ts:892
msgid "%s / %s / %s"
msgstr "%s / %s / %s"

#: packages/lib/versionInfo.ts:58
msgid "%s %s (%s, %s)"
msgstr "%s %s (%s, %s)"

#: packages/app-cli/app/command-config.js:81
msgid "%s = %s"
msgstr "%s = %s"

#: packages/app-cli/app/command-config.js:79
msgid "%s = %s (%s)"
msgstr "%s = %s (%s)"

#: packages/lib/services/ReportService.ts:242
#: packages/lib/services/ReportService.ts:243
#: packages/lib/services/ReportService.ts:244
#: packages/lib/services/ReportService.ts:247
msgid "%s: %d"
msgstr "%s: %d"

#: packages/lib/services/ReportService.ts:297
msgid "%s: %d notes"
msgstr "%s: %d заметок"

#: packages/lib/services/ReportService.ts:279
msgid "%s: %d/%d"
msgstr "%s: %d/%d"

#: packages/app-cli/app/cli-utils.js:156
#: packages/lib/services/ReportService.ts:217
msgid "%s: %s"
msgstr "%s: %s"

#: packages/app-cli/app/command-tag.js:14
msgid ""
"<tag-command> can be \"add\", \"remove\", \"list\", or \"notetags\" to "
"assign or remove [tag] from [note], to list notes associated with [tag], or "
"to list tags associated with [note]. The command `tag list` can be used to "
"list all the tags (use -l for long option)."
msgstr ""
"<tag-command> может принимать значения \"add\", \"remove\", \"list\" или "
"\"notetags\", позволяющие, соответственно: добавить или убрать метку [tag] с "
"заметки [note]; вывести список заметок, ассоциированных с меткой [tag]; "
"вывести список меток, ассоциированных с заметкой [note]. Команда `tag list` "
"выводит список всех меток."

#: packages/app-cli/app/command-todo.js:14
msgid ""
"<todo-command> can either be \"toggle\" or \"clear\". Use \"toggle\" to "
"toggle the given to-do between completed and uncompleted state (If the "
"target is a regular note it will be converted to a to-do). Use \"clear\" to "
"convert the to-do back to a regular note."
msgstr ""
"<todo-command> может принимать значения \"toggle\" или \"clear\". \"toggle\" "
"переключает статус выбранной задачи (с завершенной на незавершенную и "
"наоборот). При применении к обычной заметке она преобразуется в задачу. "
"\"clear\" преобразует выбранную задачу в обычную заметку."

#: packages/lib/models/Setting.ts:1371
msgid "A3"
msgstr "A3"

#: packages/lib/models/Setting.ts:1369
msgid "A4"
msgstr "A4"

#: packages/lib/models/Setting.ts:1372
msgid "A5"
msgstr "A5"

#: packages/app-desktop/gui/MenuBar.tsx:514
#: packages/app-desktop/gui/MenuBar.tsx:823
msgid "About Joplin"
msgstr "О Joplin"

#: packages/lib/services/KeymapService.ts:322
#: packages/lib/services/KeymapService.ts:327
msgid "accelerator"
msgstr "сочетание клавиш"

#: packages/lib/services/KeymapService.ts:379
msgid "Accelerator \"%s\" is not valid."
msgstr "Сочетание клавиш \"%s\" недопустимо."

#: packages/lib/services/KeymapService.ts:348
msgid ""
"Accelerator \"%s\" is used for \"%s\" and \"%s\" commands. This may lead to "
"unexpected behaviour."
msgstr ""
"Сочетание клавиш \"%s\" используется для команд \"%s\" и \"%s\". Это может "
"привести к неожиданному поведению."

#: packages/app-desktop/gui/MainScreen/MainScreen.tsx:629
msgid "Accept"
msgstr "Принять"

#: packages/server/src/routes/admin/users.ts:138
msgid "Account"
msgstr "Учетная запись"

#: packages/app-desktop/gui/ResourceScreen.tsx:95
msgid "Action"
msgstr "Действие"

#: packages/app-desktop/gui/EncryptionConfigScreen/EncryptionConfigScreen.tsx:183
#: packages/app-mobile/components/NoteEditor/MarkdownToolbar/MarkdownToolbar.tsx:288
msgid "Actions"
msgstr "Действия"

#: packages/app-desktop/gui/EncryptionConfigScreen/EncryptionConfigScreen.tsx:178
msgid "Active"
msgstr "Активен"

#: packages/app-desktop/gui/KeymapConfig/utils/getLabel.ts:18
#: packages/app-desktop/gui/MenuBar.tsx:718
msgid "Actual Size"
msgstr "Фактический размер"

#: packages/app-mobile/components/screens/Note.tsx:1113
msgid "Add body"
msgstr "Добавить текст заметки"

#: packages/app-mobile/components/ActionButton.tsx:59
msgid "Add new"
msgstr "Добавить новый"

#: packages/app-desktop/gui/MainScreen/commands/setTags.ts:38
msgid "Add or remove tags:"
msgstr "Добавить или удалить метки:"

#: packages/app-desktop/gui/ShareFolderDialog/ShareFolderDialog.tsx:246
msgid "Add recipient:"
msgstr "Добавить получателя:"

#: packages/app-mobile/components/screens/Note.tsx:1186
msgid "Add title"
msgstr "Добавить заголовок"

#: packages/lib/services/spellChecker/SpellCheckerService.ts:132
msgid "Add to dictionary"
msgstr "Добавить в словарь"

#: packages/server/src/services/MustacheService.ts:156
#: packages/server/src/services/MustacheService.ts:278
msgid "Admin"
msgstr "Амдинистратор"

#: packages/server/src/routes/admin/dashboard.ts:10
msgid "Admin dashboard"
msgstr "Панель администратора"

#: packages/app-desktop/gui/ClipperConfigScreen.tsx:148
msgid "Advanced options"
msgstr "Расширенные настройки"

#: packages/app-desktop/gui/StatusScreen/StatusScreen.tsx:175
msgid "Advanced tools"
msgstr "Расширенные инструменты"

#: packages/app-mobile/components/ProfileSwitcher/ProfileSwitcher.tsx:98
msgid ""
"All data, including notes, notebooks and tags will be permanently deleted."
msgstr ""
"Все данные, включая заметки, блокноты и теги, будут удалены безвозвратно."

#: packages/app-desktop/gui/Sidebar/Sidebar.tsx:484
#: packages/app-mobile/components/screens/Notes.tsx:203
#: packages/app-mobile/components/side-menu-content.tsx:473
msgid "All notes"
msgstr "Все заметки"

#: packages/lib/onedrive-api-node-utils.js:46
msgid "All potential ports are in use - please report the issue at %s"
msgstr "Все возможные порты заняты - пожалуйста, сообщите о проблеме в %s"

#: packages/app-cli/app/command-config.js:18
msgid "Also displays unset and hidden config variables."
msgstr "Также выводит неустановленные и скрытые параметры конфигурации."

#: packages/app-desktop/gui/ShareNoteDialog.tsx:201
msgid "Also publish linked notes"
msgstr "Также публикуйте связанные заметки"

#: packages/lib/models/Setting.ts:729
msgid "Always"
msgstr "Всегда"

#: packages/app-cli/app/command-mv.js:36
msgid ""
"Ambiguous notebook \"%s\". Please use notebook id instead - press \"ti\" to "
"see the short notebook id or use $b for current selected notebook"
msgstr ""
"Неоднозначный блокнот \"%s\". Вместо этого используйте идентификатор "
"блокнота - нажмите \"ti\", чтобы увидеть короткий идентификатор блокнота, "
"или используйте $b для текущего выбранного блокнота"

#: packages/app-cli/app/command-mkbook.ts:33
#: packages/app-cli/app/command-mv.js:29
msgid ""
"Ambiguous notebook \"%s\". Please use short notebook id instead - press "
"\"ti\" to see the short notebook id"
msgstr ""
"Неоднозначный блокнот \"%s\". Вместо этого используйте короткий "
"идентификатор блокнота - нажмите \"ti\", чтобы увидеть короткий "
"идентификатор блокнота"

#: packages/app-desktop/checkForUpdates.ts:197
msgid "An update is available, do you want to download it now?"
msgstr "Доступно обновление, хотите загрузить его сейчас?"

#: packages/lib/models/Setting.ts:2478
msgid "Appearance"
msgstr "Внешний вид"

#: packages/lib/models/Setting.ts:2483
msgid "Application"
msgstr "Приложение"

#: packages/app-desktop/gui/ConfigScreen/ButtonBar.tsx:33
msgid "Apply"
msgstr "Применить"

#: packages/app-desktop/gui/ClipperConfigScreen.tsx:45
msgid "Are you sure you want to renew the authorisation token?"
msgstr "Вы точно хотите обновить токен авторизации?"

#: packages/app-desktop/gui/MainScreen/commands/resetLayout.ts:14
msgid ""
"Are you sure you want to return to the default layout? The current layout "
"configuration will be lost."
msgstr ""
<<<<<<< HEAD
"Вы уверены, что хотите вернуться к макету по умолчанию? Текущая конфигурация "
"макета будет потеряна."
=======
>>>>>>> 991c1202

#: packages/app-desktop/gui/ConfigScreen/ConfigScreen.tsx:517
msgid "Arguments:"
msgstr "Аргументы:"

#: packages/lib/models/Setting.ts:404
msgid "Aritim Dark"
msgstr "Aritim тёмная"

#: packages/app-mobile/components/NoteEditor/MarkdownToolbar/MarkdownToolbar.tsx:206
msgid "Attach"
msgstr "Прикрепить"

#: packages/app-desktop/gui/NoteEditor/editorCommandDeclarations.ts:53
#: packages/app-desktop/gui/NoteEditor/NoteBody/TinyMCE/TinyMCE.tsx:604
#: packages/app-mobile/components/screens/Note.tsx:864
msgid "Attach file"
msgstr "Прикрепить файл"

#: packages/app-mobile/components/screens/Note.tsx:868
msgid "Attach photo"
msgstr "Прикрепить фото"

#: packages/app-mobile/components/screens/Note.tsx:901
msgid "Attach..."
msgstr "Прикрепить…"

#: packages/app-cli/app/command-attach.js:13
msgid "Attaches the given file to the note."
msgstr "Прикрепляет заданный файл к заметке."

#: packages/server/src/models/UserModel.ts:215
#: packages/server/src/models/UserModel.ts:232
msgid "attachment"
msgstr "вложение"

#: packages/lib/models/Resource.ts:423
msgid "Attachment conflict: \"%s\""
msgstr "Конфликт вложения: \"%s\""

#: packages/lib/models/Setting.ts:725
msgid "Attachment download behaviour"
msgstr "Режим загрузки вложений"

#: packages/lib/services/ReportService.ts:233
msgid "Attachments"
msgstr "Вложения"

#: packages/lib/services/ReportService.ts:257
msgid "Attachments that could not be downloaded"
msgstr "Не удается загрузить следующие вложения"

#: packages/lib/models/Setting.ts:390
msgid ""
"Attention: If you change this location, make sure you copy all your content "
"to it before syncing, otherwise all files will be removed! See the FAQ for "
"more details: %s"
msgstr ""
"Внимание: если вы измените это местоположение, обязательно скопируйте в "
"новое местоположение все свои данные перед синхронизацией, в противном "
"случае все файлы будут удалены! Смотрите FAQ для получения подробной "
"информации: %s"

#: packages/app-cli/app/command-sync.ts:64
#: packages/app-cli/app/command-sync.ts:78
#: packages/app-desktop/gui/OneDriveLoginScreen.tsx:45
msgid ""
"Authentication was not completed (did not receive an authentication token)."
msgstr "Аутентификация не была завершена (не получен токен аутентификации)."

#: packages/app-desktop/gui/ClipperConfigScreen.tsx:149
msgid "Authorisation token:"
msgstr "Токен авторизации:"

#: packages/lib/models/Setting.ts:731
msgid "Auto"
msgstr "Автоматически"

#: packages/server/src/services/TaskService.ts:28
msgid "Auto-add disabled accounts for deletion"
msgstr "Автоматическое добавление отключенных учетных записей для удаления"

#: packages/lib/models/Setting.ts:928
msgid "Auto-pair braces, parenthesis, quotations, etc."
msgstr "Автоматическое закрытие скобок, кавычек и т. д."

#: packages/lib/models/Setting.ts:1329
msgid "Automatically check for updates"
msgstr "Автоматическая проверка наличия обновлений"

#: packages/lib/models/Setting.ts:840
msgid "Automatically switch theme to match system theme"
msgstr "Автоматическая смена темы в соответствии с настройками системы"

#: packages/app-desktop/gui/ConfigScreen/ButtonBar.tsx:42
#: packages/app-desktop/gui/ConfigScreen/ConfigScreen.tsx:738
#: packages/app-desktop/gui/NoteRevisionViewer.min.js:187
#: packages/app-desktop/gui/NoteRevisionViewer.tsx:209
#: packages/app-mobile/components/ScreenHeader.tsx:305
#: packages/lib/commands/historyBackward.ts:6
msgid "Back"
msgstr "Назад"

#: packages/lib/utils/joplinCloud.ts:294
msgid "Basic"
msgstr "Основные"

#: packages/app-desktop/gui/NoteEditor/editorCommandDeclarations.ts:33
#: packages/app-mobile/components/NoteEditor/MarkdownToolbar/MarkdownToolbar.tsx:132
msgid "Bold"
msgstr "Полужирный"

#: packages/app-desktop/gui/ConfigScreen/controls/plugins/PluginsStates.tsx:218
#: packages/app-desktop/gui/ConfigScreen/controls/plugins/PluginsStates.tsx:308
msgid "Browse all plugins"
msgstr "Просмотр всех плагинов"

#: packages/app-desktop/gui/ConfigScreen/ConfigScreen.tsx:554
msgid "Browse..."
msgstr "Обзор..."

#: packages/app-desktop/gui/NoteEditor/editorCommandDeclarations.ts:63
msgid "Bulleted List"
msgstr "Маркированный список"

#: packages/server/src/routes/admin/users.ts:154
msgid "Can Share"
msgstr "Можно поделиться"

#: packages/app-desktop/bridge.ts:196 packages/app-desktop/bridge.ts:217
#: packages/app-desktop/checkForUpdates.ts:199
#: packages/app-desktop/gui/ConfigScreen/ConfigScreen.tsx:738
#: packages/app-desktop/gui/DialogButtonRow.tsx:78
#: packages/app-desktop/gui/KeymapConfig/ShortcutRecorder.tsx:82
#: packages/app-desktop/gui/NoteList/NoteList.tsx:168
#: packages/app-desktop/gui/PromptDialog.tsx:274
#: packages/app-desktop/gui/ResourceScreen.tsx:170
#: packages/app-desktop/gui/Sidebar/Sidebar.tsx:317
#: packages/app-desktop/gui/Sidebar/Sidebar.tsx:664
#: packages/app-desktop/gui/utils/NoteListUtils.ts:222
#: packages/app-desktop/services/plugins/UserWebviewDialogButtonBar.tsx:27
#: packages/app-mobile/components/CameraView.tsx:194
#: packages/app-mobile/components/ModalDialog.js:70
#: packages/app-mobile/components/ProfileSwitcher/ProfileSwitcher.tsx:106
#: packages/app-mobile/components/ProfileSwitcher/ProfileSwitcher.tsx:69
#: packages/app-mobile/components/screens/encryption-config.tsx:190
#: packages/app-mobile/components/screens/Note.tsx:103
#: packages/app-mobile/components/screens/Note.tsx:576
#: packages/app-mobile/components/SelectDateTimeDialog.tsx:152
#: packages/app-mobile/components/side-menu-content.tsx:170
#: packages/app-mobile/components/side-menu-content.tsx:179
#: packages/app-mobile/components/side-menu-content.tsx:444
#: packages/lib/shim-init-node.js:196
msgid "Cancel"
msgstr "Отмена"

#: packages/app-cli/app/app.js:138
msgid "Cancelling background synchronisation... Please wait."
msgstr "Отмена фоновой синхронизации... Пожалуйста, подождите."

#: packages/lib/Synchronizer.ts:189
msgid "Cancelling..."
msgstr "Отмена..."

#: packages/app-cli/app/command-sync.ts:251
msgid "Cancelling... Please wait."
msgstr "Отмена... Пожалуйста, подождите."

#: packages/lib/shim-init-node.js:266
msgid "Cannot access %s"
msgstr "Не удалось получить доступ к %s"

#: packages/app-cli/app/base-command.ts:15
msgid "Cannot change encrypted item"
msgstr "Невозможно изменить зашифрованный элемент"

#: packages/lib/models/Note.ts:532
msgid "Cannot copy note to \"%s\" notebook"
msgstr "Не удалось скопировать заметку в блокнот \"%s\""

#: packages/app-cli/app/command-attach.js:21
#: packages/app-cli/app/command-cat.js:25 packages/app-cli/app/command-cp.js:24
#: packages/app-cli/app/command-cp.js:27
#: packages/app-cli/app/command-done.js:20
#: packages/app-cli/app/command-export.js:36
#: packages/app-cli/app/command-export.js:40
#: packages/app-cli/app/command-geoloc.js:20
#: packages/app-cli/app/command-help.js:66
#: packages/app-cli/app/command-import.js:34
#: packages/app-cli/app/command-mv.js:24 packages/app-cli/app/command-mv.js:45
#: packages/app-cli/app/command-ren.js:23
#: packages/app-cli/app/command-rmbook.js:25
#: packages/app-cli/app/command-rmnote.js:25
#: packages/app-cli/app/command-search.js:27
#: packages/app-cli/app/command-set.js:32
#: packages/app-cli/app/command-tag.js:33
#: packages/app-cli/app/command-tag.js:36
#: packages/app-cli/app/command-tag.js:42
#: packages/app-cli/app/command-tag.js:43
#: packages/app-cli/app/command-tag.js:81
#: packages/app-cli/app/command-tag.js:87
#: packages/app-cli/app/command-todo.js:21
#: packages/app-cli/app/command-use.js:21
#: packages/lib/services/interop/InteropService.ts:266
#: packages/lib/services/interop/InteropService.ts:284
msgid "Cannot find \"%s\"."
msgstr "Не удалось найти \"%s\"."

#: packages/app-cli/app/command-mkbook.ts:28
<<<<<<< HEAD
=======
#, fuzzy
>>>>>>> 991c1202
msgid "Cannot find: \"%s\""
msgstr "Не удалось найти \"%s\"."

#: packages/app-cli/app/command-sync.ts:164
msgid "Cannot initialise synchroniser."
msgstr "Не удалось инициализировать модуль синхронизации."

#: packages/lib/services/interop/InteropService.ts:208
msgid "Cannot load \"%s\" module for format \"%s\" and output \"%s\""
msgstr ""
"Не удалось загрузить модуль \"%s\" для форматирования \"%s\" и вывода \"%s\""

#: packages/lib/services/interop/InteropService.ts:234
msgid "Cannot load \"%s\" module for format \"%s\" and target \"%s\""
msgstr "Не удалось загрузить модуль \"%s\" для формата \"%s\" и цели \"%s\""

#: packages/lib/models/Note.ts:544
msgid "Cannot move note to \"%s\" notebook"
msgstr "Не удалось переместить заметку в блокнот \"%s\""

#: packages/lib/models/Folder.ts:706
msgid "Cannot move notebook to this location"
msgstr "Не удается переместить блокнот в указанное расположение"

#: packages/lib/onedrive-api.ts:408
msgid ""
"Cannot refresh token: authentication data is missing. Starting the "
"synchronisation again may fix the problem."
msgstr ""
"Невозможно обновить токен: отсутствуют данные аутентификации. Повторный "
"запуск синхронизации может решить эту проблему."

#: packages/server/src/models/UserModel.ts:214
msgid "Cannot save %s \"%s\" because it is larger than the allowed limit (%s)"
msgstr ""
"Невозможно сохранить %s \"%s\" из-за превышения допустимого лимита (%s)"

#: packages/server/src/models/UserModel.ts:231
msgid ""
"Cannot save %s \"%s\" because it would go over the total allowed size (%s) "
"for this account"
msgstr ""
"Невозможно сохранить %s \"%s\" из-за превышения допустимого размера (%s) для "
"этой учетной записи"

#: packages/lib/services/share/ShareService.ts:318
msgid ""
"Cannot share encrypted notebook with recipient %s because they have not "
"enabled end-to-end encryption. They may do so from the screen Configuration "
"> Encryption."
msgstr ""
"Невозможно поделиться зашифрованным блокнотом с получателем %s, потому что у "
"него не включено сквозное шифрование. Они могут сделать это на экране "
"Настройки > Шифрование."

#: packages/app-mobile/components/NoteEditor/SearchPanel.tsx:328
msgid "Case sensitive"
msgstr "С учетом регистра"

#: packages/app-desktop/gui/MainScreen/commands/toggleLayoutMoveMode.ts:7
msgid "Change application layout"
msgstr "Изменить расположение элементов"

#: packages/lib/services/spellChecker/SpellCheckerService.ts:205
msgid "Change language"
msgstr "Изменить язык"

#: packages/app-desktop/gui/NoteContentPropertiesDialog.tsx:101
msgid "Characters"
msgstr "Символы"

#: packages/app-desktop/gui/NoteContentPropertiesDialog.tsx:102
msgid "Characters excluding spaces"
msgstr "Символы за исключением пробелов"

#: packages/app-desktop/gui/MenuBar.tsx:531
#: packages/app-desktop/gui/MenuBar.tsx:798
msgid "Check for updates..."
msgstr "Проверить обновления..."

#: packages/app-desktop/gui/ConfigScreen/ConfigScreen.tsx:194
#: packages/app-mobile/components/screens/ConfigScreen.tsx:435
msgid "Check synchronisation configuration"
msgstr "Проверить настройки синхронизации"

#: packages/app-desktop/gui/NoteEditor/editorCommandDeclarations.ts:68
msgid "Checkbox"
msgstr "Флажок"

#: packages/app-desktop/gui/NoteEditor/NoteBody/TinyMCE/plugins/lists.js:2149
msgid "Checkbox list"
msgstr "Список флажков"

#: packages/lib/components/shared/config-shared.js:67
msgid "Checking... Please wait."
msgstr "Проверка... Пожалуйста, подождите."

#: packages/app-mobile/components/screens/Note.tsx:871
msgid "Choose an option"
msgstr "Выберите"

#: packages/app-desktop/gui/ExtensionBadge.min.js:17
#: packages/app-desktop/gui/ExtensionBadge.tsx:70
msgid "Chrome Web Store"
msgstr "Интернет-магазин Chrome"

#: packages/app-desktop/gui/EditFolderDialog/Dialog.tsx:146
#: packages/app-desktop/gui/PromptDialog.tsx:281
msgid "Clear"
msgstr "Очистить"

#: packages/app-mobile/components/SelectDateTimeDialog.tsx:149
msgid "Clear alarm"
msgstr "Очистить напоминание"

#: packages/app-desktop/gui/NoteRevisionViewer.min.js:178
#: packages/app-desktop/gui/NoteRevisionViewer.tsx:204
msgid ""
"Click \"%s\" to restore the note. It will be copied in the notebook named "
"\"%s\". The current version of the note will not be replaced or modified."
msgstr ""
"Нажмите “%s”, чтобы восстановить заметку. Она будет скопирована в блокнот "
"“%s”. Текущая версия заметки не будет заменена или изменена."

#: packages/app-desktop/gui/NoteEditor/NoteEditor.tsx:387
msgid "Click to add tags..."
msgstr "Щелкните для добавления тегов..."

#: packages/lib/versionInfo.ts:60
msgid "Client ID: %s"
msgstr "Идентификатор клиента: %s"

#: packages/app-desktop/gui/NoteContentPropertiesDialog.tsx:171
#: packages/app-desktop/gui/ShareFolderDialog/ShareFolderDialog.tsx:350
#: packages/app-desktop/gui/ShareNoteDialog.tsx:219
#: packages/app-desktop/gui/SyncWizard/Dialog.tsx:336
#: packages/app-desktop/services/plugins/UserWebviewDialogButtonBar.tsx:30
#: packages/app-mobile/components/NoteEditor/MarkdownToolbar/MarkdownToolbar.tsx:218
#: packages/app-mobile/components/NoteEditor/MarkdownToolbar/ToolbarOverflowRows.tsx:91
#: packages/app-mobile/components/NoteEditor/SearchPanel.tsx:198
#: packages/app-mobile/components/ProfileSwitcher/ProfileSwitcher.tsx:142
msgid "Close"
msgstr "Закрыть"

#: packages/app-mobile/components/Dropdown.tsx:166
msgid "Close dropdown"
msgstr "Закрыть выпадающий список"

#: packages/app-desktop/gui/KeymapConfig/utils/getLabel.ts:24
#: packages/app-desktop/gui/MenuBar.tsx:596
msgid "Close Window"
msgstr "Закрыть окно"

#: packages/app-desktop/gui/NoteEditor/editorCommandDeclarations.ts:48
#: packages/app-mobile/components/NoteEditor/MarkdownToolbar/MarkdownToolbar.tsx:152
msgid "Code"
msgstr "Код"

#: packages/app-desktop/gui/NoteEditor/NoteBody/TinyMCE/TinyMCE.tsx:614
msgid "Code Block"
msgstr "Блок кода"

#: packages/app-desktop/gui/NoteEditor/NoteBody/TinyMCE/TinyMCE.tsx:1205
msgid "Code View"
msgstr "Просмотр кода"

#: packages/app-desktop/gui/SyncWizard/Dialog.tsx:179
msgid "Collaborate on notebooks with others"
msgstr "Делитесь блокнотами с другими"

#: packages/app-mobile/components/side-menu-content.tsx:347
msgid "Collapse"
msgstr "Коллапс"

#: packages/lib/services/ReportService.ts:305
msgid "Coming alarms"
msgstr "Ближайшие напоминания"

#: packages/lib/models/Setting.ts:1441
msgid ""
"Comma-separated list of paths to directories to load the certificates from, "
"or path to individual cert files. For example: /my/cert_dir, /other/custom."
"pem. Note that if you make changes to the TLS settings, you must save your "
"changes before clicking on \"Check synchronisation configuration\"."
msgstr ""
"Разделенный запятыми список путей к файлам сертификатов (поддерживаются как "
"каталоги, так и абсолютные пути к отдельным файлам). Например: /my/"
"cert_dir, /other/custom.pem. Обратите внимание, что если вы вносите "
"изменения в настройки TLS, вы должны сохранить внесенные изменения перед "
"нажатием на \"Проверить настройки синхронизации\"."

#: packages/lib/services/KeymapService.ts:316
msgid "command"
msgstr "команда"

#: packages/app-desktop/gui/KeymapConfig/KeymapConfigScreen.tsx:177
msgid "Command"
msgstr "Команда"

#: packages/app-desktop/plugins/GotoAnything.tsx:624
msgid "Command palette"
msgstr "Палитра команд"

#: packages/app-desktop/gui/MainScreen/commands/commandPalette.ts:7
msgid "Command palette..."
msgstr "Палитра команд..."

#: packages/app-desktop/gui/NotePropertiesDialog.min.js:31
#: packages/app-desktop/gui/NotePropertiesDialog.tsx:51
msgid "Completed"
msgstr "Завершено"

#: packages/app-cli/app/command-e2ee.ts:79
msgid "Completed decryption."
msgstr "Расшифровка завершена."

#: packages/lib/Synchronizer.ts:190
msgid "Completed: %s (%s)"
msgstr "Завершено: %s"

#: packages/server/src/services/TaskService.ts:26
msgid "Compress old changes"
msgstr "Сжатие старых изменений"

#: packages/app-mobile/components/ProfileSwitcher/ProfileSwitcher.tsx:128
#: packages/app-mobile/components/screens/ConfigScreen.tsx:729
#: packages/app-mobile/components/side-menu-content.tsx:422
msgid "Configuration"
msgstr "Конфигурация"

#: packages/app-mobile/components/screens/encryption-config.tsx:137
msgid "Confirm password cannot be empty"
msgstr "Подтверждение пароля не может быть пустым"

#: packages/app-cli/app/command-e2ee.ts:94
#: packages/app-mobile/components/screens/encryption-config.tsx:168
msgid "Confirm password:"
msgstr "Подтвердите пароль:"

#: packages/app-desktop/gui/Root.tsx:153
#: packages/app-mobile/components/ProfileSwitcher/ProfileSwitcher.tsx:60
msgid "Confirmation"
msgstr "Подтверждение"

#: packages/lib/services/ReportService.ts:284
msgid "Conflicted: %d"
msgstr "Конфликтов: %d"

#: packages/lib/models/Folder.ts:112
msgid "Conflicts"
msgstr "Конфликты"

#: packages/lib/models/Resource.ts:407
msgid "Conflicts (attachments)"
msgstr "Конфликты (вложения)"

#: packages/lib/utils/joplinCloud.ts:171
msgid "Consolidated billing"
msgstr "Консолидированный биллинг"

#: packages/app-desktop/gui/ConfigScreen/controls/plugins/SearchPlugins.tsx:110
msgid "Content provided by %s"
msgstr "Содержание предоставлено %s"

#: packages/app-mobile/components/ProfileSwitcher/ProfileSwitcher.tsx:64
msgid "Continue"
msgstr "Продолжить"

#: packages/app-mobile/components/screens/Note.tsx:930
msgid "Convert to note"
msgstr "Преобразовать в заметку"

#: packages/app-mobile/components/screens/Note.tsx:930
msgid "Convert to todo"
msgstr "Преобразовать в задачу"

#: packages/app-desktop/gui/MenuBar.tsx:495
#: packages/app-desktop/gui/NoteEditor/editorCommandDeclarations.ts:13
#: packages/app-desktop/gui/NoteEditor/NoteBody/CodeMirror/CodeMirror.tsx:814
#: packages/app-desktop/gui/NoteEditor/utils/contextMenu.ts:160
msgid "Copy"
msgstr "Копировать"

#: packages/app-desktop/commands/copyDevCommand.ts:8
msgid "Copy dev mode command to clipboard"
msgstr "Скопировать команду режима разработчика в буфер обмена"

#: packages/app-desktop/gui/Sidebar/Sidebar.tsx:390
#: packages/app-desktop/gui/Sidebar/Sidebar.tsx:404
#: packages/app-desktop/gui/utils/NoteListUtils.ts:139
msgid "Copy external link"
msgstr "Копирование внешней ссылки"

#: packages/app-desktop/gui/NoteEditor/utils/contextMenu.ts:143
msgid "Copy image"
msgstr "Скопировать изображение"

#: packages/app-desktop/gui/NoteEditor/utils/contextMenu.ts:188
msgid "Copy Link Address"
msgstr "Скопировать ссылку"

#: packages/app-desktop/gui/utils/NoteListUtils.ts:124
#: packages/app-mobile/components/screens/Note.tsx:937
msgid "Copy Markdown link"
msgstr "Копировать ссылку Markdown"

#: packages/app-desktop/gui/NoteEditor/utils/contextMenu.ts:128
msgid "Copy path to clipboard"
msgstr "Скопировать путь в буфер обмена"

#: packages/app-desktop/gui/ShareNoteDialog.tsx:212
msgid "Copy Shareable Link"
msgid_plural "Copy Shareable Links"
msgstr[0] "Скопировать общедоступную ссылку"
msgstr[1] "Скопировать общедоступные ссылки"
msgstr[2] "Скопировать общедоступные ссылки"

#: packages/app-desktop/gui/ClipperConfigScreen.tsx:153
msgid "Copy token"
msgstr "Скопировать токен"

#: packages/lib/components/shared/dropbox-login-shared.js:43
msgid ""
"Could not authorise application:\n"
"\n"
"%s\n"
"\n"
"Please try again."
msgstr ""
"Не удалось авторизовать приложение:\n"
"\n"
"%s\n"
"\n"
"Попробуйте еще раз."

#: packages/lib/JoplinServerApi.ts:92
msgid ""
"Could not connect to Joplin Server. Please check the Synchronisation options "
"in the config screen. Full error was:\n"
"\n"
"%s"
msgstr ""
"Не удалось установить соединение с сервером Joplin. Пожалуйста проверьте "
"настройки синхронизации. Полный текст ошибки:\n"
"%s"

#: packages/app-desktop/gui/ConfigScreen/controls/plugins/PluginsStates.tsx:308
msgid "Could not connect to plugin repository."
msgstr "Не удалось соединиться с репозиторием плагинов."

#: packages/app-desktop/InteropServiceHelper.ts:198
msgid "Could not export notes: %s"
msgstr "Не удалось экспортировать заметки: %s"

#: packages/app-desktop/gui/ConfigScreen/controls/plugins/useOnInstallHandler.ts:59
msgid "Could not install plugin: %s"
msgstr "Не удалось установить плагин: %s"

#: packages/app-desktop/services/share/invitationRespond.ts:20
msgid ""
"Could not respond to the invitation. Please try again, or check with the "
"notebook owner if they are still sharing it.\n"
"\n"
"The error was: \"%s\""
msgstr ""
"Не удалось ответить на приглашение. Пожалуйста, попробуйте еще раз или "
"уточните у владельца блокнота, продолжает ли он его использовать.\n"
"\n"
"Ошибка: \"%s\""

#: packages/app-mobile/components/ProfileSwitcher/ProfileSwitcher.tsx:55
msgid "Could not switch profile: %s"
msgstr "Не удалось переключить профиль: %s"

#: packages/lib/components/EncryptionConfigScreen/utils.ts:219
msgid "Could not upgrade master key: %s"
msgstr "Не удалось обновить мастер-ключ: %s"

#: packages/app-desktop/gui/MainScreen/commands/leaveSharedFolder.ts:26
msgid ""
"Could not verify the share status of this notebook - aborting. Please try "
"again when you are connected to the internet."
msgstr ""
"Не удалось проверить состояние общего доступа к этому блокноту - прерывание. "
"Пожалуйста, повторите попытку при подключении к Интернету."

#: packages/app-mobile/components/biometrics/BiometricPopup.tsx:29
msgid "Could not verify your identify"
msgstr "Не удалось проверить вашу личность"

#: packages/app-desktop/gui/PromptDialog.tsx:260
msgid "Create"
msgstr "Создать"

#: packages/app-cli/app/command-mkbook.ts:19
<<<<<<< HEAD
msgid "Create a new notebook under a parent notebook."
msgstr "Создать новый блокнот под родительским блокнотом."
=======
#, fuzzy
msgid "Create a new notebook under a parent notebook."
msgstr "Создает новый блокнот."
>>>>>>> 991c1202

#: packages/app-mobile/components/note-list.js:101
msgid "Create a notebook"
msgstr "Создать новый блокнот"

#: packages/app-desktop/gui/MainScreen/commands/addProfile.ts:9
#: packages/app-mobile/components/ProfileSwitcher/ProfileEditor.tsx:87
msgid "Create new profile..."
msgstr "Создание нового профиля..."

#: packages/app-desktop/gui/EditFolderDialog/Dialog.tsx:162
msgid "Create notebook"
msgstr "Создать блокнот"

#: packages/server/src/routes/admin/users.ts:250
msgid "Create user"
msgstr "Создание пользователя"

#: packages/app-desktop/gui/NotePropertiesDialog.min.js:29
#: packages/app-desktop/gui/NotePropertiesDialog.tsx:49
msgid "Created"
msgstr "Создан"

#: packages/lib/models/Note.ts:37
msgid "created date"
msgstr "дата создания"

#: packages/lib/Synchronizer.ts:182
msgid "Created local items: %d."
msgstr "Создано локальных элементов: %d."

#: packages/lib/services/ReportService.ts:244
msgid "Created locally"
msgstr "Создано локально"

#: packages/lib/Synchronizer.ts:184
msgid "Created remote items: %d."
msgstr "Создано элементов в хранилище: %d."

#: packages/app-desktop/gui/EncryptionConfigScreen/EncryptionConfigScreen.tsx:152
msgid "Created: "
msgstr "Создано: "

#: packages/app-cli/app/command-import.js:48
#: packages/app-desktop/gui/ImportScreen.min.js:69
#: packages/app-desktop/gui/ImportScreen.tsx:89
msgid "Created: %d."
msgstr "Создано: %d."

#: packages/app-mobile/components/screens/encryption-config.tsx:118
#: packages/app-mobile/components/screens/Note.tsx:835
msgid "Created: %s"
msgstr "Создано: %s"

#: packages/app-cli/app/command-mknote.js:12
msgid "Creates a new note."
msgstr "Создает новую заметку."

#: packages/app-cli/app/command-mkbook.ts:14
msgid "Creates a new notebook."
msgstr "Создает новый блокнот."

#: packages/app-cli/app/command-mktodo.js:12
msgid "Creates a new to-do."
msgstr "Создает новую задачу."

#: packages/app-desktop/gui/NoteEditor/NoteTitle/NoteTitleBar.tsx:110
msgid "Creating new %s..."
msgstr "Создание новой %s..."

#: packages/app-mobile/components/screens/ConfigScreen.tsx:615
msgid "Creating report..."
msgstr "Создание отчета…"

#: packages/app-desktop/checkForUpdates.ts:180
msgid "Current version is up-to-date."
msgstr "Установлена последняя версия."

#: packages/lib/models/Note.ts:38
msgid "custom order"
msgstr "пользовательский порядок"

#: packages/app-desktop/gui/NoteList/NoteList.tsx:167
msgid "Custom order"
msgstr "Пользовательский порядок"

#: packages/lib/models/Setting.ts:1298
msgid "Custom stylesheet for Joplin-wide app styles"
msgstr "Пользовательская таблица стилей для приложения"

#: packages/lib/models/Setting.ts:1281
msgid "Custom stylesheet for rendered Markdown"
msgstr "Пользовательская таблица стилей для отображаемых заметок"

#: packages/lib/models/Setting.ts:1440
msgid "Custom TLS certificates"
msgstr "Пользовательские сертификаты TLS"

#: packages/app-desktop/gui/NoteEditor/editorCommandDeclarations.ts:18
#: packages/app-desktop/gui/NoteEditor/NoteBody/CodeMirror/CodeMirror.tsx:804
#: packages/app-desktop/gui/NoteEditor/utils/contextMenu.ts:152
msgid "Cut"
msgstr "Вырезать"

#: packages/lib/models/Setting.ts:399
msgid "Dark"
msgstr "Тёмная"

#: packages/server/src/services/MustacheService.ts:111
msgid "Dashboard"
msgstr "Панель управления"

#: packages/app-mobile/components/screens/ConfigScreen.tsx:717
msgid "Database v%s"
msgstr "База данных v%s"

#: packages/app-desktop/gui/EncryptionConfigScreen/EncryptionConfigScreen.tsx:180
msgid "Date"
msgstr "Дата"

#: packages/lib/models/Setting.ts:782
msgid "Date format"
msgstr "Формат даты"

#: packages/lib/models/Setting.ts:1528
msgid "days"
msgstr "дни"

#: packages/app-mobile/components/NoteEditor/MarkdownToolbar/MarkdownToolbar.tsx:109
msgid "Decrease indent level"
msgstr "Уменьшить уровень отступа"

#: packages/app-cli/app/command-e2ee.ts:64
msgid "Decrypted items: %d"
msgstr "Расшифровано элементов: %d"

#: packages/lib/components/EncryptionConfigScreen/utils.ts:45
msgid "Decrypted items: %s / %s"
msgstr "Расшифровано элементов: %s / %s"

#: packages/app-desktop/gui/Sidebar/Sidebar.tsx:738
#: packages/app-mobile/components/side-menu-content.tsx:431
msgid "Decrypting items: %d/%d"
msgstr "Расшифровка элементов: %d/%d"

#: packages/lib/models/Setting.ts:1223 packages/lib/models/Setting.ts:1230
#: packages/lib/models/Setting.ts:1406
msgid "Default"
msgstr "По умолчанию: %s"

#: packages/app-cli/app/help-utils.js:71
msgid "Default: %s"
msgstr "По умолчанию: %s"

#: packages/app-desktop/gui/ConfigScreen/controls/plugins/PluginBox.tsx:185
#: packages/app-desktop/gui/ResourceScreen.tsx:111
#: packages/app-desktop/gui/ResourceScreen.tsx:170
#: packages/app-desktop/gui/Sidebar/Sidebar.tsx:291
#: packages/app-desktop/gui/utils/NoteListUtils.ts:192
#: packages/app-desktop/gui/utils/NoteListUtils.ts:222
#: packages/app-mobile/components/ProfileSwitcher/ProfileSwitcher.tsx:137
#: packages/app-mobile/components/ScreenHeader.tsx:418
#: packages/app-mobile/components/ScreenHeader.tsx:485
#: packages/app-mobile/components/screens/Note.tsx:950
#: packages/app-mobile/components/side-menu-content.tsx:160
msgid "Delete"
msgstr "Удалить"

#: packages/app-desktop/gui/ResourceScreen.tsx:169
msgid "Delete attachment \"%s\"?"
msgstr "Удалить вложение \"%s\"?"

#: packages/server/src/services/TaskService.ts:25
msgid "Delete expired sessions"
msgstr "Удаление истекших сессий"

#: packages/server/src/services/TaskService.ts:20
msgid "Delete expired tokens"
msgstr "Удаление просроченных токенов"

#: packages/app-desktop/gui/NoteEditor/editorCommandDeclarations.ts:88
msgid "Delete line"
msgstr "Удалить строку"

#: packages/lib/models/Setting.ts:1322
msgid "Delete local data and re-download from sync target"
msgstr "Удалить локальные данные и перегрузить данные с цели синхронизации"

#: packages/lib/models/Note.ts:771
msgid "Delete note \"%s\"?"
msgstr "Удалить заметку \"%s\"?"

#: packages/app-cli/app/command-rmnote.js:27
#: packages/app-mobile/components/screens/Note.tsx:526
msgid "Delete note?"
msgstr "Удалить заметку?"

#: packages/app-desktop/gui/Sidebar/Sidebar.tsx:290
#: packages/app-mobile/components/side-menu-content.tsx:162
msgid ""
"Delete notebook \"%s\"?\n"
"\n"
"All notes and sub-notebooks within this notebook will also be deleted."
msgstr ""
"Удалить блокнот “%s”?\n"
"\n"
"Все заметки и вложенные блокноты также будут удалены."

#: packages/app-cli/app/command-rmbook.js:26
#: packages/app-mobile/components/screens/Notes.tsx:154
msgid ""
"Delete notebook? All notes and sub-notebooks within this notebook will also "
"be deleted."
msgstr ""
"Удалить блокнот? Все содержимое блокнота, включая заметки и вложенные "
"блокноты, будет удалено."

#: packages/app-desktop/gui/ConfigScreen/controls/plugins/PluginsStates.tsx:162
msgid "Delete plugin \"%s\"?"
msgstr "Удалить плагин \"%s\"?"

#: packages/app-mobile/components/ProfileSwitcher/ProfileSwitcher.tsx:101
msgid "Delete profile \"%s\""
msgstr "Удалить профиль \"%s\""

#: packages/app-mobile/components/ScreenHeader.tsx:420
msgid "Delete selected notes"
msgstr "Удаление выбранных заметок"

#: packages/lib/models/Note.ts:773
msgid "Delete these %d notes?"
msgstr "Удалить эти %d заметки?"

#: packages/app-desktop/gui/ShareFolderDialog/ShareFolderDialog.tsx:222
msgid ""
"Delete this invitation? The recipient will no longer have access to this "
"shared notebook."
msgstr ""
"Удалить приглашение? Получатель больше не сможет получить доступ к этому "
"общему блокноту."

#: packages/app-mobile/components/ProfileSwitcher/ProfileSwitcher.tsx:97
msgid "Delete this profile?"
msgstr "Удалить этот профиль?"

#: packages/lib/Synchronizer.ts:186
msgid "Deleted local items: %d."
msgstr "Удалено локальных элементов: %d."

#: packages/lib/Synchronizer.ts:187
msgid "Deleted remote items: %d."
msgstr "Удалено удаленных элементов: %d."

#: packages/app-cli/app/command-rmbook.js:13
msgid "Deletes the given notebook."
msgstr "Удаляет заданный блокнот."

#: packages/app-cli/app/command-rmbook.js:17
msgid "Deletes the notebook without asking for confirmation."
msgstr "Удаляет блокнот без запроса подтверждения."

#: packages/app-cli/app/command-rmnote.js:13
msgid "Deletes the notes matching <note-pattern>."
msgstr "Удаляет заметки, соответствующие выражению <note-pattern>."

#: packages/app-cli/app/command-rmnote.js:17
msgid "Deletes the notes without asking for confirmation."
msgstr "Удаляет заметки без запроса подтверждения."

#: packages/app-cli/app/command-export.js:23
msgid "Destination format: %s"
msgstr "Целевой формат: %s"

#: packages/lib/services/interop/types.ts:126
msgid "Directory"
msgstr "Каталог"

#: packages/lib/models/Setting.ts:480
msgid "Directory to synchronise with (absolute path)"
msgstr "Каталог синхронизации (абсолютный путь)"

#: packages/app-desktop/gui/EncryptionConfigScreen/EncryptionConfigScreen.tsx:156
msgid "Disable"
msgstr "Отключить"

#: packages/app-desktop/gui/EncryptionConfigScreen/EncryptionConfigScreen.tsx:237
#: packages/app-mobile/components/screens/encryption-config.tsx:281
msgid "Disable encryption"
msgstr "Отключить шифрование"

#: packages/app-desktop/gui/MainScreen/MainScreen.tsx:596
msgid "Disable safe mode and restart"
msgstr "Отключить безопасный режим и перезапустить"

#: packages/app-desktop/gui/ClipperConfigScreen.tsx:102
msgid "Disable Web Clipper Service"
msgstr "Отключить службу веб-клиппера"

#: packages/app-cli/app/command-e2ee.ts:127
#: packages/app-desktop/gui/EncryptionConfigScreen/EncryptionConfigScreen.tsx:249
#: packages/app-desktop/gui/KeymapConfig/KeymapConfigScreen.tsx:138
#: packages/app-mobile/components/screens/encryption-config.tsx:303
#: packages/lib/models/Setting.ts:1341
msgid "Disabled"
msgstr "Отключено"

#: packages/app-desktop/gui/EncryptionConfigScreen/EncryptionConfigScreen.tsx:211
#: packages/app-mobile/components/screens/encryption-config.tsx:240
msgid ""
"Disabling encryption means *all* your notes and attachments are going to be "
"re-synchronised and sent unencrypted to the sync target. Do you wish to "
"continue?"
msgstr ""
"Отключение шифрования означает, что *все* ваши заметки и вложения будут "
"расшифрованы и отправлены в незашифрованном виде к цели синхронизации. Вы "
"хотите продолжить?"

#: packages/app-mobile/components/screens/ConfigScreen.tsx:350
#: packages/app-mobile/components/screens/Note.tsx:103
msgid "Discard changes"
msgstr "Отменить изменения"

#: packages/app-desktop/gui/NoteEditor/NoteEditor.tsx:455
msgid "Dismiss"
msgstr "Отклонить"

#: packages/app-cli/app/command-geoloc.js:13
msgid "Displays a geolocation URL for the note."
msgstr "Отображает URL-адрес географического местоположения для заметки."

#: packages/app-cli/app/command-ls.js:27
msgid "Displays only the first top <num> notes."
msgstr "Выводит только первые <num> заметок."

#: packages/app-cli/app/command-ls.js:30
msgid ""
"Displays only the items of the specific type(s). Can be `n` for notes, `t` "
"for to-dos, or `nt` for notes and to-dos (eg. `-tt` would display only the "
"to-dos, while `-tnt` would display notes and to-dos."
msgstr ""
"Отображает только элементы заданного типа(ов). Поддерживаемые типы: `n` для "
"заметок, `t` для задач или `nt` для заметок и задач (напр. `-tt` выведет "
"только задачи, в то время как `-tnt` выведет и заметки, и задачи)."

#: packages/app-cli/app/command-status.js:13
msgid "Displays summary about the notes and notebooks."
msgstr "Выводит общую информацию о заметках и блокнотах."

#: packages/app-cli/app/command-cat.js:18
msgid "Displays the complete information about note."
msgstr "Отображает полную информацию о заметке."

#: packages/app-cli/app/command-cat.js:14
msgid "Displays the given note."
msgstr "Отображает заданную заметку."

#: packages/app-cli/app/command-ls.js:18
msgid ""
"Displays the notes in the current notebook. Use `ls /` to display the list "
"of notebooks."
msgstr ""
"Выводит заметки текущего блокнота. Для вывода списка блокнотов используйте "
"`ls /`."

#: packages/app-cli/app/command-help.js:13
msgid "Displays usage information."
msgstr "Отображает справочную информацию."

#: packages/app-cli/app/command-version.js:11
msgid "Displays version information"
msgstr "Отображает информацию о версии"

#: packages/app-desktop/gui/ConfigScreen/ConfigScreen.tsx:653
#: packages/app-desktop/gui/NoteList/NoteList.tsx:168
msgid "Do it now"
msgstr "Загрузить сейчас"

#: packages/app-cli/app/command-import.js:26
msgid "Do not ask for confirmation."
msgstr "Не запрашивать подтверждение."

#: packages/lib/components/EncryptionConfigScreen/utils.ts:55
msgid ""
"Do not lose the password as, for security purposes, this will be the *only* "
"way to decrypt the data! To enable encryption, please enter your password "
"below."
msgstr ""
"Не теряйте пароль, так как в целях безопасности это будет *единственный* "
"способ расшифровать данные! Чтобы включить шифрование введите свой пароль "
"ниже."

#: packages/app-mobile/components/NoteEditor/EditLinkDialog.tsx:149
msgid "Done"
msgstr "Готово"

#: packages/app-desktop/checkForUpdates.ts:199
msgid "Download"
msgstr "Загрузить"

#: packages/app-desktop/gui/ClipperConfigScreen.tsx:140
msgid "Download and install the relevant extension for your browser:"
msgstr "Скачайте и установите расширение для вашего браузера:"

#: packages/lib/models/Resource.ts:355
msgid "Downloaded"
msgstr "Загружено"

#: packages/lib/services/ReportService.ts:242
msgid "Downloaded and decrypted"
msgstr "Загружено и расшифровано"

#: packages/lib/services/ReportService.ts:243
msgid "Downloaded and encrypted"
msgstr "Загружено и зашифровано"

#: packages/lib/models/Resource.ts:354
msgid "Downloading"
msgstr "Загрузка"

#: packages/app-cli/app/command-sync.ts:218
msgid "Downloading resources..."
msgstr "Загрузка ресурсов..."

#: packages/lib/models/Setting.ts:400
msgid "Dracula"
msgstr "Дракула"

#: packages/app-desktop/gui/NoteEditor/NoteBody/TinyMCE/TinyMCE.tsx:1205
msgid "Drop notes or files here"
msgstr "Перетащите сюда заметки или файлы"

#: packages/lib/SyncTargetDropbox.js:25
msgid "Dropbox"
msgstr "Dropbox"

#: packages/app-desktop/gui/Root.tsx:224
msgid "Dropbox Login"
msgstr "Вход в Dropbox"

#: packages/app-desktop/gui/utils/NoteListUtils.ts:56
#: packages/app-mobile/components/ScreenHeader.tsx:436
#: packages/app-mobile/components/ScreenHeader.tsx:491
msgid "Duplicate"
msgstr "Создать дубликат"

#: packages/app-desktop/gui/NoteEditor/editorCommandDeclarations.ts:92
msgid "Duplicate line"
msgstr "Дубликат строки"

#: packages/app-mobile/components/ScreenHeader.tsx:438
msgid "Duplicate selected notes"
msgstr "Дублирование выбранных заметок"

#: packages/app-cli/app/command-cp.js:13
msgid ""
"Duplicates the notes matching <note> to [notebook]. If no notebook is "
"specified the note is duplicated in the current notebook."
msgstr ""
"Дублирует заметки, соответствующие выражению <note>, в блокнот [notebook]. "
"Если блокнот не указан, заметки дублируются в текущем блокноте."

#: packages/app-desktop/gui/MainScreen/commands/openFolderDialog.ts:12
#: packages/app-desktop/gui/NoteEditor/NoteBody/TinyMCE/utils/openEditDialog.ts:84
#: packages/app-mobile/components/ProfileSwitcher/ProfileSwitcher.tsx:132
#: packages/app-mobile/components/screens/Note.tsx:1148
msgid "Edit"
msgstr "Правка"

#: packages/app-desktop/commands/startExternalEditing.ts:10
msgid "Edit in external editor"
msgstr "Редактировать во внешнем редакторе"

#: packages/app-mobile/components/NoteEditor/EditLinkDialog.tsx:141
msgid "Edit link"
msgstr "Редактирование ссылки"

#: packages/app-cli/app/command-edit.js:17
msgid "Edit note."
msgstr "Редактировать заметку."

#: packages/app-desktop/gui/EditFolderDialog/Dialog.tsx:162
#: packages/app-mobile/components/screens/folder.js:90
msgid "Edit notebook"
msgstr "Редактировать блокнот"

#: packages/app-mobile/components/ProfileSwitcher/ProfileEditor.tsx:87
msgid "Edit profile"
msgstr "Редактировать профиль"

#: packages/app-desktop/commands/editProfileConfig.ts:9
msgid "Edit profile configuration..."
msgstr "Редактирование конфигурации профиля..."

#: packages/app-desktop/gui/NoteContentPropertiesDialog.tsx:139
#: packages/lib/models/Setting.ts:892 packages/lib/models/Setting.ts:893
#: packages/lib/models/Setting.ts:894
msgid "Editor"
msgstr "Редактор"

#: packages/lib/models/Setting.ts:1216
msgid "Editor font"
msgstr "Шрифт редактора"

#: packages/lib/models/Setting.ts:1242
msgid "Editor font family"
msgstr "Семейство шрифтов редактора"

#: packages/lib/models/Setting.ts:1204
msgid "Editor font size"
msgstr "Размер шрифта редактора"

#: packages/lib/models/Setting.ts:1261
msgid "Editor maximum width"
msgstr "Максимальная ширина редктора"

#: packages/lib/models/Setting.ts:1254
msgid "Editor monospace font family"
msgstr "Семейство моноширинных шрифтов редактора"

#: packages/app-desktop/gui/NoteEditor/editorCommandDeclarations.ts:100
#: packages/app-desktop/gui/NoteEditor/editorCommandDeclarations.ts:96
msgid "Editor: %s"
msgstr "Редактор: %s"

#: packages/app-cli/app/command-ls.js:31
msgid "Either \"text\" or \"json\""
msgstr "Или \"text\" или \"json\""

#: packages/lib/models/Setting.ts:1407
msgid "Emacs"
msgstr "Emacs"

#: packages/app-desktop/gui/SyncWizard/Dialog.tsx:236
#: packages/server/src/routes/admin/emails.ts:127
#: packages/server/src/routes/admin/users.ts:134
msgid "Email"
msgstr "Email"

#: packages/server/src/routes/admin/emails.ts:111
#: packages/server/src/services/MustacheService.ts:127
msgid "Emails"
msgstr "Email'ы"

#: packages/app-desktop/gui/NoteEditor/NoteBody/CodeMirror/CodeMirror.tsx:197
msgid "emphasised text"
msgstr "курсивный текст"

#: packages/app-desktop/gui/EncryptionConfigScreen/EncryptionConfigScreen.tsx:156
#: packages/app-mobile/components/biometrics/BiometricPopup.tsx:65
#: packages/app-mobile/components/screens/encryption-config.tsx:182
msgid "Enable"
msgstr "Включить"

#: packages/lib/models/Setting.ts:1145
msgid "Enable ^sup^ syntax"
msgstr "Включить синтаксис ^sup^"

#: packages/lib/models/Setting.ts:1149
msgid "Enable ++insert++ syntax"
msgstr "Включить синтаксис ++insert++"

#: packages/lib/models/Setting.ts:1141
msgid "Enable ==mark== syntax"
msgstr "Включить синтаксис ==mark=="

#: packages/lib/models/Setting.ts:1144
msgid "Enable ~sub~ syntax"
msgstr "Включить синтаксис ~sub~"

#: packages/lib/models/Setting.ts:1147
msgid "Enable abbreviation syntax"
msgstr "Включить синтаксис аббревиатур"

#: packages/lib/models/Setting.ts:1138
msgid "Enable audio player"
msgstr "Включить аудиоплеер"

#: packages/app-mobile/components/biometrics/BiometricPopup.tsx:61
msgid "Enable biometrics authentication?"
msgstr "Включить биометрическую аутентификацию?"

#: packages/lib/models/Setting.ts:1146
msgid "Enable deflist syntax"
msgstr "Включить синтаксис deflist"

#: packages/app-desktop/gui/EncryptionConfigScreen/EncryptionConfigScreen.tsx:237
#: packages/app-mobile/components/screens/encryption-config.tsx:281
msgid "Enable encryption"
msgstr "Включить шифрование"

#: packages/lib/models/Setting.ts:1142
msgid "Enable footnotes"
msgstr "Включить постраничные сноски"

#: packages/lib/models/Setting.ts:1135
msgid "Enable Fountain syntax support"
msgstr "Включить поддержку синтаксиса Fountain"

#: packages/lib/models/Setting.ts:1132
msgid "Enable Linkify"
msgstr "Включить Linkify"

#: packages/lib/models/Setting.ts:1148
msgid "Enable markdown emoji"
msgstr "Включить эмодзи markdown"

#: packages/lib/models/Setting.ts:1134
msgid "Enable math expressions"
msgstr "Включить математические выражения"

#: packages/lib/models/Setting.ts:1136
msgid "Enable Mermaid diagrams support"
msgstr "Включить поддержку диаграмм Mermaid"

#: packages/lib/models/Setting.ts:1150
msgid "Enable multimarkdown table extension"
msgstr "Включить расширение таблиц multimarkdown"

#: packages/lib/models/Setting.ts:1518
msgid "Enable note history"
msgstr "Включить историю заметок"

#: packages/lib/models/Setting.ts:1140
msgid "Enable PDF viewer"
msgstr "Включить программу для просмотра PDF файлов"

#: packages/lib/models/Setting.ts:1130
msgid "Enable soft breaks"
msgstr "Включить мягкие отступы"

#: packages/lib/models/Setting.ts:1048
msgid "Enable spellcheck in the text editor"
<<<<<<< HEAD
msgstr "Включите проверку орфографии в текстовом редакторе"
=======
msgstr ""
>>>>>>> 991c1202

#: packages/lib/models/Setting.ts:1143
msgid "Enable table of contents extension"
msgstr "Включить расширение поддержки оглавления"

#: packages/lib/models/Setting.ts:1131
msgid "Enable typographer support"
msgstr "Включить поддержку typographer"

#: packages/lib/models/Setting.ts:1139
msgid "Enable video player"
msgstr "Включить видеоплеер"

#: packages/app-desktop/gui/ClipperConfigScreen.tsx:113
msgid "Enable Web Clipper Service"
msgstr "Включить службу веб-клиппера"

#: packages/app-cli/app/command-e2ee.ts:127
#: packages/app-desktop/gui/EncryptionConfigScreen/EncryptionConfigScreen.tsx:249
#: packages/app-mobile/components/screens/encryption-config.tsx:303
msgid "Enabled"
msgstr "Включено"

#: packages/lib/components/EncryptionConfigScreen/utils.ts:50
msgid ""
"Enabling encryption means *all* your notes and attachments are going to be "
"re-synchronised and sent encrypted to the sync target."
msgstr ""
"Включение шифрования означает, что *все* ваши заметки и вложения будут "
"повторно синхронизированы и отправлены в зашифрованном виде на сервер "
"синхронизации."

#: packages/lib/models/BaseItem.ts:808
msgid "Encrypted"
msgstr "Зашифровано"

#: packages/lib/models/BaseItem.ts:868
msgid "Encrypted items cannot be modified"
msgstr "Зашифрованные элементы не могут быть изменены"

#: packages/app-mobile/components/side-menu-content.tsx:146
msgid "Encrypted notebooks cannot be renamed"
msgstr "Зашифрованные блокноты не могут быть переименованы"

#: packages/lib/models/Setting.ts:2485
msgid "Encryption"
msgstr "Шифрование"

#: packages/app-mobile/components/screens/ConfigScreen.tsx:444
#: packages/app-mobile/components/screens/encryption-config.tsx:287
msgid "Encryption Config"
msgstr "Конфигурация шифрования"

#: packages/app-cli/app/command-e2ee.ts:127
#: packages/app-mobile/components/screens/encryption-config.tsx:303
msgid "Encryption is: %s"
msgstr "Шифрование: %s"

#: packages/app-desktop/gui/EncryptionConfigScreen/EncryptionConfigScreen.tsx:172
#: packages/app-desktop/gui/EncryptionConfigScreen/EncryptionConfigScreen.tsx:271
msgid "Encryption keys"
msgstr "Ключи шифрования"

#: packages/app-desktop/gui/EncryptionConfigScreen/EncryptionConfigScreen.tsx:249
msgid "Encryption:"
msgstr "Шифрование:"

#: packages/app-desktop/gui/EncryptionConfigScreen/EncryptionConfigScreen.tsx:247
msgid "End-to-end encryption"
msgstr "Сквозное шифрование"

#: packages/app-mobile/components/screens/dropbox-login.js:66
msgid "Enter code here"
msgstr "Введите код здесь"

#: packages/app-cli/app/command-e2ee.ts:38
#: packages/app-cli/app/command-e2ee.ts:84
msgid "Enter master password:"
msgstr "Введите мастер-пароль:"

#: packages/app-mobile/components/screens/folder.js:93
msgid "Enter notebook title"
msgstr "Введите название блокнота"

#: packages/app-cli/app/help-utils.js:56
msgid "Enum"
msgstr "Enum"

#: packages/lib/models/Resource.ts:356
msgid "Error"
msgstr "Ошибка"

#: packages/app-cli/app/command-edit.js:82
#: packages/app-desktop/commands/startExternalEditing.ts:23
msgid "Error opening note in editor: %s"
msgstr "Ошибка при открытии заметки в редакторе: %s"

#: packages/app-desktop/gui/KeymapConfig/KeymapConfigScreen.tsx:65
#: packages/app-desktop/gui/MainScreen/commands/leaveSharedFolder.ts:31
#: packages/lib/services/KeymapService.ts:205
msgid "Error: %s"
msgstr "Ошибка: %s"

#: packages/lib/components/shared/config-shared.js:71
msgid ""
"Error. Please check that URL, username, password, etc. are correct and that "
"the sync target is accessible. The reported error was:"
msgstr ""
"Ошибка. Пожалуйста, убедитесь, что URL-адрес, имя пользователя, пароль и т."
"д. верны и что цель синхронизации доступна. Сообщение об ошибке:"

#: packages/app-mobile/components/screens/log.js:117
msgid "Errors only"
msgstr "Только ошибки"

#: packages/lib/services/interop/InteropService.ts:88
msgid "Evernote Export File (as HTML)"
msgstr "Файл экспорта Evernote (HTML)"

#: packages/lib/services/interop/InteropService.ts:79
msgid "Evernote Export File (as Markdown)"
msgstr "Файл экспорта Evernote (Markdown)"

#: packages/app-cli/app/command-exit.js:11
msgid "Exits the application."
msgstr "Выйти из приложения."

#: packages/app-mobile/components/side-menu-content.tsx:347
msgid "Expand"
msgstr "Развернуть"

#: packages/app-desktop/gui/KeymapConfig/KeymapConfigScreen.tsx:171
#: packages/app-desktop/gui/Sidebar/Sidebar.tsx:374
#: packages/app-desktop/gui/utils/NoteListUtils.ts:185
msgid "Export"
msgstr "Экспорт"

#: packages/app-desktop/gui/MenuBar.tsx:550
#: packages/app-desktop/gui/MenuBar.tsx:606
msgid "Export all"
msgstr "Экспорт"

#: packages/app-desktop/gui/StatusScreen/StatusScreen.tsx:178
msgid "Export debug report"
msgstr "Экспортировать отладочный отчет"

#: packages/app-mobile/components/screens/ConfigScreen.tsx:615
msgid "Export Debug Report"
msgstr "Экспортировать отладочный отчет"

#: packages/app-mobile/components/screens/ConfigScreen.tsx:620
msgid "Export profile"
msgstr "Экспорт профиля"

#: packages/app-mobile/components/screens/ConfigScreen.tsx:620
msgid "Exporting profile..."
msgstr "Экспортирование профиля..."

#: packages/app-desktop/InteropServiceHelper.ts:177
msgid "Exporting to \"%s\" as \"%s\" format. Please wait..."
msgstr "Экспорт в \"%s\" в формате \"%s\". Пожалуйста, подождите..."

#: packages/app-cli/app/command-export.js:13
msgid ""
"Exports Joplin data to the given path. By default, it will export the "
"complete database including notebooks, notes, tags and resources."
msgstr ""
"Экспортирует данные Joplin в указанный каталог. По умолчанию экспортируется "
"полная база данных, включая блокноты, заметки, метки и ресурсы."

#: packages/app-cli/app/command-export.js:23
msgid "Exports only the given note."
msgstr "Экспортирует только заданную заметку."

#: packages/app-cli/app/command-export.js:23
msgid "Exports only the given notebook."
msgstr "Экспортирует только заданный блокнот."

#: packages/lib/models/Setting.ts:1504
msgid "Fail-safe"
msgstr "Режим защиты от сбоев"

#: packages/lib/models/Setting.ts:1505
msgid ""
"Fail-safe: Do not wipe out local data when sync target is empty (often the "
"result of a misconfiguration or bug)"
msgstr ""
"Защита от сбоев: Не очищать локальные данные, когда цель синхронизации "
"пустая (обычно случается из-за ошибки приложения или настроек)"

#: packages/app-cli/app/main.js:95
msgid "Fatal error:"
msgstr "Фатальная ошибка:"

#: packages/app-mobile/components/screens/ConfigScreen.tsx:637
msgid "Feature flags"
msgstr "Флаги функций"

#: packages/lib/Synchronizer.ts:188
msgid "Fetched items: %d/%d."
msgstr "Получено элементов: %d/%d."

#: packages/app-desktop/gui/Sidebar/Sidebar.tsx:743
#: packages/app-mobile/components/side-menu-content.tsx:436
msgid "Fetching resources: %d/%d"
msgstr "Загрузка ресурсов: %d/%d"

#: packages/lib/services/interop/types.ts:126
msgid "File"
msgstr "Файл"

#: packages/lib/SyncTargetFilesystem.js:18
msgid "File system"
msgstr "Файловая система"

#: packages/app-mobile/components/screens/NoteTagsDialog.js:193
msgid "Filter tags"
msgstr "Фильтр тегов"

#: packages/app-mobile/components/NoteEditor/MarkdownToolbar/MarkdownToolbar.tsx:218
msgid "Find and replace"
msgstr "Найти и заменить"

#: packages/app-mobile/components/NoteEditor/SearchPanel.tsx:250
msgid "Find: "
msgstr "Найти: "

#: packages/app-desktop/gui/ExtensionBadge.min.js:10
#: packages/app-desktop/gui/ExtensionBadge.tsx:63
msgid "Firefox Extension"
msgstr "Расширение Firefox"

#: packages/app-mobile/components/screens/ConfigScreen.tsx:617
msgid "Fix search index"
msgstr "Исправить индекс поиска"

#: packages/app-mobile/components/screens/ConfigScreen.tsx:617
msgid "Fixing search index..."
msgstr "Исправление индекса поиска..."

#: packages/app-desktop/gui/MenuBar.tsx:756
#: packages/app-desktop/gui/NoteEditor/commands/focusElementNoteBody.ts:7
#: packages/app-desktop/gui/NoteEditor/commands/focusElementNoteTitle.ts:7
#: packages/app-desktop/gui/NoteList/commands/focusElementNoteList.ts:9
#: packages/app-desktop/gui/Sidebar/commands/focusElementSideBar.ts:9
msgid "Focus"
msgstr "Фокус"

#: packages/lib/models/Setting.ts:1079 packages/lib/models/Setting.ts:1096
msgid "Focus body"
msgstr "Фокус на содержимом"

#: packages/lib/models/Setting.ts:1078 packages/lib/models/Setting.ts:1095
msgid "Focus title"
msgstr "Фокус на названии"

#: packages/lib/services/ReportService.ts:289
msgid "Folders"
msgstr "Каталоги"

#: packages/app-mobile/components/screens/ConfigScreen.tsx:620
msgid "For debugging purpose only: export your profile to an external SD card."
msgstr "Только для отладки: экспорт вашего профиля на внешнюю SD карту."

#: packages/lib/models/Setting.ts:1484
msgid "For example \"%s\""
msgstr "Например \"%s\""

#: packages/app-cli/app/command-help.js:36
msgid "For information on how to customise the shortcuts please visit %s"
msgstr "Информацию по настройке сочетаний клавиш можно получить на странице %s"

#: packages/app-mobile/components/screens/encryption-config.tsx:291
msgid ""
"For more information about End-To-End Encryption (E2EE) and advice on how to "
"enable it please check the documentation:"
msgstr ""
"Для получения дополнительной информации о сквозном шифровании (E2EE) и "
"советов о том, как его включить, пожалуйста, обратитесь к документации:"

#: packages/app-cli/app/command-help.js:84
msgid ""
"For the list of keyboard shortcuts and config options, type `help keymap`"
msgstr ""
"Чтобы получить список сочетаний клавиш и настроек конфигурации, введите "
"`help keymap`"

#: packages/lib/models/Setting.ts:632
msgid "Force path style"
msgstr "Принудительный путь стиля"

#: packages/app-mobile/components/NoteEditor/MarkdownToolbar/MarkdownToolbar.tsx:276
msgid "Formatting"
msgstr "Форматирование"

#: packages/lib/commands/historyForward.ts:6
msgid "Forward"
msgstr "Вперёд"

#: packages/app-cli/app/command-import.js:47
#: packages/app-desktop/gui/ImportScreen.min.js:68
#: packages/app-desktop/gui/ImportScreen.tsx:88
msgid "Found: %d."
msgstr "Найдено: %d."

#: packages/app-mobile/components/screens/ConfigScreen.tsx:723
msgid "FTS enabled: %d"
msgstr "FTS включен: %d"

#: packages/app-desktop/checkForUpdates.ts:199
msgid "Full changelog"
msgstr "Полный список изменений"

#: packages/server/src/routes/admin/users.ts:130
msgid "Full name"
msgstr "Имя и фамилия"

#: packages/lib/models/Setting.ts:2476
#: packages/server/src/services/MustacheService.ts:108
msgid "General"
msgstr "Основные"

#: packages/app-desktop/gui/EncryptionConfigScreen/EncryptionConfigScreen.tsx:252
msgid "Generated"
msgstr "Создано"

#: packages/app-desktop/gui/ShareNoteDialog.tsx:182
msgid "Generating link..."
msgid_plural "Generating links..."
msgstr[0] "Создание ссылки..."
msgstr[1] "Создание ссылок..."
msgstr[2] "Создание ссылок..."

#: packages/app-desktop/gui/ExtensionBadge.min.js:44
#: packages/app-desktop/gui/ExtensionBadge.tsx:91
msgid "Get it now:"
msgstr "Загрузить сейчас:"

#: packages/lib/models/Setting.ts:1330
msgid "Get pre-releases when checking for updates"
msgstr "Получать предварительные выпуски при проверке обновлений"

#: packages/app-cli/app/command-config.js:13
msgid ""
"Gets or sets a config value. If [value] is not provided, it will show the "
"value of [name]. If neither [name] nor [value] is provided, it will list the "
"current configuration."
msgstr ""
"Выводит или задает значение параметра конфигурации. Если значение [value] не "
"указано, выведет текущее значение параметра [name]. Если не указаны ни имя "
"[name], ни значение [value], выведет всю текущую конфигурацию."

#: packages/app-mobile/components/screens/Note.tsx:847
msgid "Go to source URL"
msgstr "Перейти к исходному URL"

#: packages/app-desktop/gui/MainScreen/commands/gotoAnything.ts:13
#: packages/app-desktop/plugins/GotoAnything.tsx:616
msgid "Goto Anything..."
msgstr "Перейти к чему-либо…"

#: packages/app-desktop/gui/Root.tsx:178
msgid "Grant authorisation"
msgstr "Одобрить авторизацию"

#: packages/app-mobile/components/NoteEditor/MarkdownToolbar/MarkdownToolbar.tsx:48
msgid "Header %d"
msgstr "Заголовок %d"

#: packages/app-mobile/components/NoteEditor/MarkdownToolbar/MarkdownToolbar.tsx:280
msgid "Headers"
msgstr "Заголовки"

#: packages/app-desktop/gui/NoteEditor/editorCommandDeclarations.ts:73
msgid "Heading"
msgstr "Заголовок"

#: packages/server/src/services/MustacheService.ts:276
msgid "Help"
msgstr "Помощь"

#: packages/app-desktop/gui/MenuBar.tsx:567
msgid "Hide %s"
msgstr "Скрыть %s"

#: packages/app-mobile/components/NoteEditor/SearchPanel.tsx:218
msgid "Hide advanced"
msgstr "Скрыть расширенные"

#: packages/server/src/routes/admin/users.ts:200
msgid "Hide disabled"
msgstr "Скрыть отключенный"

#: packages/app-desktop/gui/EncryptionConfigScreen/EncryptionConfigScreen.tsx:172
msgid "Hide disabled keys"
msgstr "Скрыть отключенные ключи"

#: packages/app-desktop/gui/KeymapConfig/utils/getLabel.ts:22
msgid "Hide Joplin"
msgstr "Скрыть Joplin"

#: packages/app-mobile/components/NoteEditor/MarkdownToolbar/MarkdownToolbar.tsx:253
msgid "Hide keyboard"
msgstr "Скрыть клавиатуру"

#: packages/app-mobile/components/NoteEditor/MarkdownToolbar/ToggleOverflowButton.tsx:22
msgid "Hide more actions"
msgstr "Скрыть дополнительные действия"

#: packages/app-desktop/gui/NoteEditor/NoteBody/TinyMCE/utils/setupToolbarButtons.ts:14
msgid "Highlight"
msgstr "Выделение"

#: packages/server/src/services/MustacheService.ts:140
#: packages/server/src/services/MustacheService.ts:271
msgid "Home"
msgstr "Дом"

#: packages/app-desktop/gui/NoteEditor/editorCommandDeclarations.ts:78
msgid "Horizontal Rule"
msgstr "Горизонтальный разделитель"

#: packages/lib/services/interop/InteropService.ts:133
msgid "HTML Directory"
msgstr "HTML каталог"

#: packages/lib/services/interop/InteropService.ts:127
msgid "HTML File"
msgstr "HTML файл"

#: packages/app-desktop/gui/NoteEditor/editorCommandDeclarations.ts:43
msgid "Hyperlink"
msgstr "Гиперссылка"

#: packages/app-desktop/gui/EditFolderDialog/Dialog.tsx:137
msgid "Icon"
msgstr "Иконка"

#: packages/app-desktop/gui/EncryptionConfigScreen/EncryptionConfigScreen.tsx:179
#: packages/app-desktop/gui/EncryptionConfigScreen/EncryptionConfigScreen.tsx:329
#: packages/app-desktop/gui/EncryptionConfigScreen/EncryptionConfigScreen.tsx:76
#: packages/app-desktop/gui/NotePropertiesDialog.min.js:28
#: packages/app-desktop/gui/NotePropertiesDialog.tsx:48
#: packages/app-desktop/gui/ResourceScreen.tsx:94
msgid "ID"
msgstr "ID"

#: packages/lib/Synchronizer.ts:304
msgid "Idle"
msgstr "Простой"

#: packages/app-desktop/gui/EncryptionConfigScreen/EncryptionConfigScreen.tsx:109
msgid "Ignore"
msgstr "Игнорировать"

#: packages/lib/models/Setting.ts:1463
msgid "Ignore TLS certificate errors"
msgstr "Игнорировать ошибки сертификата TLS"

#: packages/app-desktop/gui/EditFolderDialog/Dialog.tsx:103
msgid "Images"
msgstr "Изображения"

#: packages/app-desktop/gui/KeymapConfig/KeymapConfigScreen.tsx:170
#: packages/app-desktop/gui/MenuBar.tsx:546
#: packages/app-desktop/gui/MenuBar.tsx:603
#: packages/app-desktop/gui/Root.tsx:225
msgid "Import"
msgstr "Импорт"

#: packages/app-desktop/gui/MenuBar.tsx:247
msgid "Importing from \"%s\" as \"%s\" format. Please wait..."
msgstr "Импорт из \"%s\" в формате \"%s\". Пожалуйста, подождите..."

#: packages/app-cli/app/command-import.js:65
msgid "Importing notes..."
msgstr "Импорт заметок..."

#: packages/app-cli/app/command-import.js:14
msgid "Imports data into Joplin."
msgstr "Импортирует данные в Joplin."

#: packages/lib/models/Setting.ts:726
msgid ""
"In \"Manual\" mode, attachments are downloaded only when you click on them. "
"In \"Auto\", they are downloaded when you open the note. In \"Always\", all "
"the attachments are downloaded whether you open the note or not."
msgstr ""
"В режиме “Ручной” вложения загружаются, только если на них кликнуть. В "
"режиме “Автоматически” вложения загружаются при открытии заметки. В режиме "
"“Всегда” вложения загружаются вне зависимости от того, была заметка открыта "
"или нет."

#: packages/app-cli/app/command-help.js:77
msgid ""
"In any command, a note or notebook can be referred to by title or ID, or "
"using the shortcuts `$n` or `$b` for, respectively, the currently selected "
"note or notebook. `$c` can be used to refer to the currently selected item."
msgstr ""
"В любой команде можно ссылаться на заметку или блокнот по названию или ID, "
"либо используя ярлыки `$n` или `$b`, указывающие на текущую заметку или "
"блокнот, соответственно. С помощью `$c` можно ссылаться на текущий выбранный "
"элемент."

#: packages/app-mobile/components/screens/Note.tsx:403
msgid ""
"In order to associate a geo-location with the note, the app needs your "
"permission to access your location.\n"
"\n"
"You may turn off this option at any time in the Configuration screen."
msgstr ""
"Для возможности сохранения информации в заметке о географическом "
"местоположении приложению необходим доступ к вашему местоположению.\n"
"\n"
"Вы можете выключить эту опцию в любое время в Конфигурации."

#: packages/app-desktop/gui/EncryptionConfigScreen/EncryptionConfigScreen.tsx:95
msgid ""
"In order to do so, your entire data set will have to be encrypted and "
"synchronised, so it is best to run it overnight.\n"
"\n"
"To start, please follow these instructions:\n"
"\n"
"1. Synchronise all your devices.\n"
"2. Click \"%s\".\n"
"3. Let it run to completion. While it runs, avoid changing any note on your "
"other devices, to avoid conflicts.\n"
"4. Once sync is done on this device, sync all your other devices and let it "
"run to completion.\n"
"\n"
"Important: you only need to run this ONCE on one device."
msgstr ""
"Для этого весь ваш набор данных должен быть зашифрован и синхронизирован, "
"поэтому лучше всего запускать процесс на ночь.\n"
"\n"
"Для начала, пожалуйста, следуйте этим инструкциям:\n"
"\n"
"1. Синхронизируйте все ваши устройства.\n"
"2. Нажмите “%s”.\n"
"3. Ждите завершения. Во время работы не изменяйте заметки на других "
"устройствах, чтобы избежать конфликтов.\n"
"4. После завершения синхронизации на этом устройстве синхронизируйте все "
"остальные устройства и ждите завершения.\n"
"\n"
"Важно: вам нужно запустить процесс ОДИН РАЗ на одном устройстве."

#: packages/app-mobile/components/screens/ConfigScreen.tsx:210
#: packages/app-mobile/components/screens/ConfigScreen.tsx:82
msgid ""
"In order to use file system synchronisation your permission to write to "
"external storage is required."
msgstr ""
"Для использование синхронизации файловой системы необходимо дать разрешение "
"на запись во внешнее хранилище."

#: packages/app-desktop/gui/ClipperConfigScreen.tsx:130
msgid "In order to use the web clipper, you need to do the following:"
msgstr "Для использования веб-клиппера сделайте следующее:"

#: packages/lib/Synchronizer.ts:305
msgid "In progress"
msgstr "Выполнение"

#: packages/app-desktop/gui/NoteEditor/NoteEditor.tsx:540
msgid "In: %s"
msgstr "В: %s"

#: packages/app-mobile/components/NoteEditor/MarkdownToolbar/MarkdownToolbar.tsx:119
msgid "Increase indent level"
msgstr "Увеличить уровень отступа"

#: packages/app-desktop/gui/NoteEditor/editorCommandDeclarations.ts:104
msgid "Indent less"
msgstr "Уменьшить отступ"

#: packages/app-desktop/gui/NoteEditor/editorCommandDeclarations.ts:108
msgid "Indent more"
msgstr "Увеличить отступ"

#: packages/app-mobile/components/screens/ConfigScreen.tsx:209
msgid "Information"
msgstr "Информация"

#: packages/app-desktop/gui/NoteEditor/NoteBody/TinyMCE/TinyMCE.tsx:622
msgid "Inline Code"
msgstr "Инлайн код"

#: packages/app-desktop/gui/NoteEditor/NoteBody/TinyMCE/utils/setupToolbarButtons.ts:24
msgid "Insert"
msgstr "Вставка"

#: packages/app-desktop/gui/NoteEditor/NoteBody/CodeMirror/CodeMirror.tsx:199
msgid "Insert Hyperlink"
msgstr "Вставить гиперссылку"

#: packages/app-desktop/gui/NoteEditor/editorCommandDeclarations.ts:83
#: packages/app-desktop/gui/NoteEditor/NoteBody/TinyMCE/TinyMCE.tsx:638
#: packages/app-mobile/components/NoteEditor/MarkdownToolbar/MarkdownToolbar.tsx:188
msgid "Insert time"
msgstr "Вставить время"

#: packages/app-desktop/gui/ConfigScreen/controls/plugins/PluginBox.tsx:191
msgid "Install"
msgstr "Установить"

#: packages/app-desktop/gui/ConfigScreen/controls/plugins/PluginsStates.tsx:222
msgid "Install from file"
msgstr "Установить из файла"

#: packages/app-desktop/gui/ConfigScreen/controls/plugins/PluginBox.tsx:193
msgid "Installed"
msgstr "Установлено"

#: packages/app-desktop/gui/ConfigScreen/controls/plugins/PluginBox.tsx:192
msgid "Installing..."
msgstr "Установка..."

#: packages/app-desktop/gui/KeymapConfig/utils/getLabel.ts:34
msgid "Invalid"
msgstr "Недопустимо"

#: packages/lib/services/KeymapService.ts:327
msgid "Invalid %s: %s."
msgstr "Недопустимое \"%s\": %s."

#: packages/app-cli/app/cli-utils.js:167
msgid "Invalid answer: %s"
msgstr "Неверный ответ: %s"

#: packages/app-cli/app/command-tag.js:90
msgid "Invalid command: \"%s\""
msgstr "Неверная команда: \"%s\""

#: packages/lib/models/Setting.ts:2004
msgid "Invalid option value: \"%s\". Possible values are: %s."
msgstr "Неверное значение параметра: \"%s\". Доступные значения: %s."

#: packages/app-cli/app/command-e2ee.ts:46
msgid "Invalid password"
msgstr "Неверный пароль"

#: packages/app-desktop/gui/NoteEditor/editorCommandDeclarations.ts:38
#: packages/app-mobile/components/NoteEditor/MarkdownToolbar/MarkdownToolbar.tsx:143
msgid "Italic"
msgstr "Курсивный"

#: packages/lib/services/ReportService.ts:185
msgid "Item \"%s\" could not be downloaded: %s"
msgstr "Не удается загрузить файл “%s”: %s"

#: packages/server/src/services/MustacheService.ts:148
#: packages/server/src/services/MustacheService.ts:273
msgid "Items"
msgstr "Пункты"

#: packages/lib/services/ReportService.ts:208
msgid "Items that cannot be decrypted"
msgstr "Элементы, которые не могут быть расшифрованы"

#: packages/lib/services/ReportService.ts:173
msgid "Items that cannot be synchronised"
msgstr "Элементы, которые не могут быть синхронизированы"

#: packages/app-desktop/gui/MenuBar.tsx:792
msgid "Join us on Twitter"
<<<<<<< HEAD
msgstr "Присоединяйтесь к нам в Twitter"
=======
msgstr ""
>>>>>>> 991c1202

#: packages/app-desktop/gui/SyncWizard/Dialog.tsx:330
msgid ""
"Joplin can synchronise your notes using various providers. Select one from "
"the list below."
msgstr ""
"Joplin может синхронизировать ваши заметки используя разных поставщиков. "
"Выберите одного из них в списке ниже."

#: packages/lib/SyncTargetJoplinCloud.ts:30
msgid "Joplin Cloud"
msgstr "Joplin Cloud"

#: packages/lib/models/Setting.ts:700
msgid "Joplin Cloud email"
msgstr "E-mail для Joplin Cloud"

#: packages/lib/models/Setting.ts:711
msgid "Joplin Cloud password"
msgstr "Пароль для Joplin Cloud"

#: packages/lib/services/interop/InteropService.ts:107
#: packages/lib/services/interop/InteropService.ts:72
msgid "Joplin Export Directory"
msgstr "Каталог экспорта Joplin"

#: packages/lib/services/interop/InteropService.ts:101
#: packages/lib/services/interop/InteropService.ts:50
msgid "Joplin Export File"
msgstr "Файл экспорта Joplin"

#: packages/lib/services/ReportService.ts:210
msgid ""
"Joplin failed to decrypt these items multiple times, possibly because they "
"are corrupted or too large. These items will remain on the device but Joplin "
"will no longer attempt to decrypt them."
msgstr ""
"Joplin не удалось расшифровать данные элементы после нескольких попыток. "
"Возможно они повреждены или слишком большие. Данные элементы останутся на "
"устройстве без дальнейших попыток расшифровать их."

#: packages/app-desktop/gui/MenuBar.tsx:789
msgid "Joplin Forum"
msgstr "Форум Joplin"

#: packages/lib/SyncTargetJoplinServer.ts:61
msgid "Joplin Server"
msgstr "Сервер Joplin"

#: packages/lib/models/Setting.ts:661
msgid "Joplin Server email"
msgstr "E-mail сервера Joplin"

#: packages/lib/models/Setting.ts:672
msgid "Joplin Server password"
msgstr "Пароль сервера Joplin"

#: packages/lib/models/Setting.ts:643
msgid "Joplin Server URL"
msgstr "URL сервера Joplin"

#: packages/app-desktop/gui/ClipperConfigScreen.tsx:129
msgid ""
"Joplin Web Clipper allows saving web pages and screenshots from your browser "
"to Joplin."
msgstr ""
"Веб-клиппер Joplin позволяет сохранять веб-страницы и скриншоты из вашего "
"браузера в Joplin."

#: packages/app-mobile/components/screens/ConfigScreen.tsx:689
msgid "Joplin website"
msgstr "Сайт Joplin"

#: packages/lib/SyncTargetJoplinCloud.ts:34
msgid ""
"Joplin's own sync service. Also gives access to Joplin-specific features "
"such as publishing notes or collaborating on notebooks with others."
msgstr ""
"Собственный сервис от Joplin. Кроме того, позволяет поучить доступ к "
"специфичным функциям Joplin, как публикация заметок и общай работа с "
"блокнотами."

#: packages/app-mobile/components/NoteEditor/MarkdownToolbar/MarkdownToolbar.tsx:162
msgid "KaTeX"
msgstr "KaTeX"

#: packages/lib/models/Setting.ts:1530
msgid "Keep note history for"
msgstr "Хранить историю заметки"

#: packages/lib/models/Setting.ts:1403
msgid "Keyboard Mode"
msgstr "Режим работы клавиатуры"

#: packages/app-desktop/gui/KeymapConfig/KeymapConfigScreen.tsx:178
msgid "Keyboard Shortcut"
msgstr "Сочетание клавиш"

#: packages/lib/models/Setting.ts:2487
msgid "Keyboard Shortcuts"
msgstr "Сочетания клавиш"

#: packages/lib/versionInfo.ts:63
msgid "Keychain Supported: %s"
msgstr "Поддерживаемая связка ключей: %s"

#: packages/app-desktop/gui/EncryptionConfigScreen/EncryptionConfigScreen.tsx:71
msgid "Keys that need upgrading"
msgstr "Ключи, которые нуждаются в обновлении"

#: packages/lib/models/Setting.ts:1380
msgid "Landscape"
msgstr "Горизонтально"

#: packages/lib/models/Setting.ts:770
msgid "Language"
msgstr "Язык"

#: packages/lib/Synchronizer.ts:191
msgid "Last error: %s"
msgstr "Последняя ошибка: %s"

#: packages/app-desktop/gui/ConfigScreen/ConfigScreen.tsx:653
msgid "Later"
msgstr "Позже"

#: packages/app-desktop/gui/NoteEditor/NoteBody/CodeMirror/CodeMirror.tsx:637
msgid "Layout"
msgstr "Вид редактора"

#: packages/app-desktop/gui/MenuBar.tsx:684
msgid "Layout button sequence"
msgstr "Порядок переключения вида"

#: packages/app-desktop/gui/MainScreen/commands/leaveSharedFolder.ts:10
msgid "Leave notebook..."
msgstr "Покинуть блокнот..."

#: packages/lib/models/Setting.ts:1374
msgid "Legal"
msgstr "Юр. сведения"

#: packages/lib/models/Setting.ts:1370
msgid "Letter"
msgstr "Письмо"

#: packages/lib/models/Setting.ts:398
msgid "Light"
msgstr "Светлая"

#: packages/app-desktop/gui/NoteContentPropertiesDialog.tsx:103
msgid "Lines"
msgstr "Строки"

#: packages/app-mobile/components/NoteEditor/MarkdownToolbar/MarkdownToolbar.tsx:174
msgid "Link"
msgstr "Ссылка"

#: packages/app-mobile/components/NoteEditor/EditLinkDialog.tsx:95
msgid "Link description"
msgstr "Описание ссылки"

#: packages/app-desktop/gui/ShareNoteDialog.tsx:183
msgid "Link has been copied to clipboard!"
msgid_plural "Links have been copied to clipboard!"
msgstr[0] "Ссылка скопирована в буфер обмена!"
msgstr[1] "Ссылки скопированы в буфер обмена!"
msgstr[2] "Ссылки скопированы в буфер обмена!"

#: packages/app-mobile/components/NoteEditor/EditLinkDialog.tsx:92
msgid "Link text"
msgstr "Текст ссылки"

#: packages/app-mobile/components/screens/Note.tsx:198
msgid "Links with protocol \"%s\" are not supported"
msgstr "Ссылки с протоколом “%s” не поддерживаются"

#: packages/app-desktop/gui/NoteEditor/NoteBody/CodeMirror/CodeMirror.tsx:232
#: packages/app-desktop/gui/NoteEditor/NoteBody/CodeMirror/CodeMirror.tsx:234
#: packages/app-desktop/gui/NoteEditor/NoteBody/CodeMirror/CodeMirror.tsx:235
msgid "List item"
msgstr "Элемент списка"

#: packages/app-mobile/components/NoteEditor/MarkdownToolbar/MarkdownToolbar.tsx:284
msgid "Lists"
msgstr "Списки"

#: packages/app-mobile/components/screens/encryption-config.tsx:212
msgid "Loaded"
msgstr "Загружено"

#: packages/app-desktop/gui/NotePropertiesDialog.min.js:32
#: packages/app-desktop/gui/NotePropertiesDialog.tsx:52
msgid "Location"
msgstr "Местоположение"

#: packages/app-cli/app/command-sync.ts:119
msgid ""
"Lock file is already being hold. If you know that no synchronisation is "
"taking place, you may delete the lock file at \"%s\" and resume the "
"operation."
msgstr ""
"Файл блокировки уже существует. Если вы уверены, что синхронизация не "
"выполняется, вы можете вручную удалить файл блокировки \"%s\" и возобновить "
"операцию."

#: packages/app-mobile/components/screens/ConfigScreen.tsx:613
#: packages/app-mobile/components/screens/log.js:100
#: packages/server/src/services/MustacheService.ts:274
msgid "Log"
msgstr "Журнал"

#: packages/app-desktop/gui/SyncWizard/Dialog.tsx:240
msgid "Login"
msgstr "Вход"

#: packages/app-desktop/gui/SyncWizard/Dialog.tsx:235
msgid "Login below."
msgstr "Войдите в систему."

#: packages/app-mobile/components/screens/dropbox-login.js:55
msgid "Login with Dropbox"
msgstr "Войти с Dropbox"

#: packages/app-mobile/components/screens/onedrive-login.js:110
msgid "Login with OneDrive"
msgstr "Войти с OneDrive"

#: packages/server/src/services/MustacheService.ts:277
msgid "Logout"
msgstr "Выйти из системы"

#: packages/server/src/services/MustacheService.ts:152
msgid "Logs"
msgstr "Логи"

#: packages/app-desktop/gui/MenuBar.tsx:795
#: packages/app-mobile/components/screens/ConfigScreen.tsx:675
msgid "Make a donation"
msgstr "Пожертвовать"

#: packages/app-desktop/gui/MasterPasswordDialog/Dialog.tsx:219
msgid "Manage master password"
msgstr "Управление мастер-паролем"

#: packages/lib/commands/openMasterPasswordDialog.ts:6
msgid "Manage master password..."
msgstr "Управление мастер-паролем..."

#: packages/lib/utils/joplinCloud.ts:165
msgid "Manage multiple users"
msgstr "Управление несколькими пользователями"

#: packages/app-mobile/components/screens/ConfigScreen.tsx:611
msgid "Manage profiles"
msgstr "Управление профилями"

#: packages/app-desktop/gui/ConfigScreen/controls/plugins/PluginsStates.tsx:320
msgid "Manage your plugins"
msgstr "Управлять плагинами"

#. `generate-ppk`
#: packages/app-cli/app/command-e2ee.ts:20
msgid ""
"Manages E2EE configuration. Commands are `enable`, `disable`, `decrypt`, "
"`status`, `decrypt-file`, and `target-status`."
msgstr ""
"Управляет конфигурацией E2EE. Команды: `enable`, `disable`, `decrypt`, "
"`status`, `decrypt-file` и `target-status`."

#: packages/lib/models/Setting.ts:730
msgid "Manual"
msgstr "Ручной"

#: packages/lib/models/Setting.ts:2481
#: packages/lib/services/interop/InteropService.ts:113
#: packages/lib/services/interop/InteropService.ts:58
msgid "Markdown"
msgstr "Markdown"

#: packages/lib/services/interop/InteropService.ts:119
#: packages/lib/services/interop/InteropService.ts:66
msgid "Markdown + Front Matter"
msgstr "Markdown + Front Matter"

#: packages/app-cli/app/command-done.js:14
msgid "Marks a to-do as done."
msgstr "Отмечает задачу как выполненную."

#: packages/app-cli/app/command-undone.js:12
msgid "Marks a to-do as non-completed."
msgstr "Помечает задачу как незавершенную."

#: packages/app-desktop/gui/NotePropertiesDialog.min.js:35
#: packages/app-desktop/gui/NotePropertiesDialog.tsx:55
msgid "Markup"
msgstr "Разметка"

#: packages/app-mobile/components/screens/encryption-config.tsx:117
msgid "Master Key %s"
msgstr "Мастер-ключ %s"

#: packages/app-desktop/gui/EncryptionConfigScreen/EncryptionConfigScreen.tsx:133
#: packages/app-desktop/gui/EncryptionConfigScreen/EncryptionConfigScreen.tsx:277
#: packages/app-mobile/components/screens/encryption-config.tsx:102
msgid "Master password"
msgstr "Мастер-пароль"

#: packages/app-desktop/gui/EncryptionConfigScreen/EncryptionConfigScreen.tsx:278
#: packages/app-mobile/components/screens/encryption-config.tsx:211
msgid "Master password:"
msgstr "Главный пароль:"

#: packages/lib/models/Setting.ts:754
msgid "Max concurrent connections"
msgstr "Максимальное число одновременных соединений"

#: packages/server/src/routes/admin/users.ts:142
msgid "Max Item Size"
msgstr "Максимальный размер пункта"

#: packages/lib/utils/joplinCloud.ts:117
msgid "Max note or attachment size"
msgstr "Максимальный размер заметки или вложения"

#: packages/server/src/routes/admin/users.ts:150
msgid "Max Total Size"
msgstr "Максимальный общий размер"

#: packages/app-desktop/gui/EncryptionConfigScreen/EncryptionConfigScreen.tsx:324
msgid "Missing keys"
msgstr "Отсутствующие ключи"

#: packages/app-mobile/components/screens/encryption-config.tsx:271
msgid "Missing Master Keys"
msgstr "Недостающие мастер-ключи"

#: packages/app-cli/app/cli-utils.js:112
msgid "Missing required argument: %s"
msgstr "Отсутствует обязательный аргумент: %s"

#: packages/app-cli/app/cli-utils.js:135
<<<<<<< HEAD
msgid "Missing required flag value: %s"
msgstr "Отсутствует необходимое значение флага: %s"
=======
#, fuzzy
msgid "Missing required flag value: %s"
msgstr "Отсутствует обязательный аргумент: %s"
>>>>>>> 991c1202

#: packages/app-mobile/components/side-menu-content.tsx:457
msgid "Mobile data - auto-sync disabled"
msgstr "Мобильная сеть - авто-синхронизация отключена"

#: packages/app-desktop/gui/MainScreen/MainScreen.tsx:620
msgid "More info"
msgstr "Дополнительная информация"

#: packages/app-mobile/components/screens/ConfigScreen.tsx:641
msgid "More information"
msgstr "Подробнее"

#: packages/app-cli/app/app.js:64
msgid "More than one item match \"%s\". Please narrow down your query."
msgstr ""
"Более одного элемента соответствуют выражению \"%s\". Пожалуйста, уточните "
"ваш запрос."

#: packages/app-mobile/components/ScreenHeader.tsx:565
msgid "Move %d notes to notebook \"%s\"?"
msgstr "Переместить %d заметок в блокнот \"%s\"?"

#: packages/app-desktop/gui/MainScreen/commands/moveToFolder.ts:8
msgid "Move to notebook"
msgstr "Переместить в блокнот"

#: packages/app-desktop/gui/MainScreen/commands/moveToFolder.ts:32
msgid "Move to notebook:"
msgstr "Переместить в блокнот:"

#: packages/app-mobile/components/ScreenHeader.tsx:525
msgid "Move to notebook..."
msgstr "Переместить в блокнот..."

#: packages/app-cli/app/command-mv.js:14
msgid "Moves the given <item> to [notebook]"
msgstr "Перемещает заданный <item> в [блокнот]."

#: packages/app-cli/app/cli-utils.js:177
#: packages/app-cli/app/setupCommand.ts:20
msgid "n"
msgstr "n"

#: packages/app-cli/app/setupCommand.ts:20
msgid "N"
msgstr "N"

#: packages/app-desktop/gui/MainScreen/commands/newNote.ts:8
#: packages/app-mobile/components/screens/Notes.tsx:268
#: packages/app-mobile/setupQuickActions.ts:17
msgid "New note"
msgstr "Новая заметка"

#: packages/app-desktop/gui/MainScreen/commands/newFolder.ts:7
msgid "New notebook"
msgstr "Новый блокнот"

#: packages/app-mobile/components/side-menu-content.tsx:414
msgid "New Notebook"
msgstr "Новый блокнот"

#: packages/app-desktop/gui/ImportScreen.min.js:61
#: packages/app-desktop/gui/ImportScreen.tsx:81
msgid ""
"New notebook \"%s\" will be created and file \"%s\" will be imported into it"
msgstr ""
"Будет создан новый блокнот \"%s\" и файл \"%s\" будет импортирован в него"

#: packages/app-desktop/gui/MainScreen/commands/newSubFolder.ts:6
msgid "New sub-notebook"
msgstr "Новый вложенный блокнот"

#: packages/app-mobile/components/screens/NoteTagsDialog.js:173
msgid "New tags:"
msgstr "Новые метки:"

#: packages/app-desktop/gui/MainScreen/commands/newTodo.ts:6
#: packages/app-mobile/components/screens/Notes.tsx:258
#: packages/app-mobile/setupQuickActions.ts:18
msgid "New to-do"
msgstr "Новая задача"

#: packages/app-desktop/checkForUpdates.ts:198
msgid "New version: %s"
msgstr "Новая версия: %s"

#: packages/app-mobile/components/NoteEditor/SearchPanel.tsx:268
msgid "Next match"
msgstr "Следующее совпадение"

#: packages/lib/SyncTargetNextcloud.js:25
msgid "Nextcloud"
msgstr "Nextcloud"

#: packages/lib/models/Setting.ts:516
msgid "Nextcloud password"
msgstr "Пароль Nextcloud"

#: packages/lib/models/Setting.ts:505
msgid "Nextcloud username"
msgstr "Имя пользователя Nextcloud"

#: packages/lib/models/Setting.ts:493
msgid "Nextcloud WebDAV URL"
msgstr "URL-адрес WebDAV-сервера Nextcloud"

#: packages/lib/models/Setting.ts:387
msgid "no"
msgstr "нет"

#: packages/app-desktop/services/plugins/UserWebviewDialogButtonBar.tsx:29
#: packages/app-mobile/components/screens/Note.tsx:575
#: packages/lib/shim-init-node.js:196 packages/lib/versionInfo.ts:63
msgid "No"
msgstr "Нет"

#: packages/app-cli/app/command-edit.js:40
msgid "No active notebook."
msgstr "Нет активного блокнота."

#: packages/app-mobile/components/screens/Note.tsx:169
msgid "No item with ID %s"
msgstr "Нет элементов с ID %s"

#: packages/app-cli/app/app.js:100
msgid "No notebook has been specified."
msgstr "Блокнот не указан."

#: packages/app-cli/app/app.js:94
msgid "No notebook selected."
msgstr "Блокнот не выбран."

#: packages/app-desktop/gui/NoteList/NoteList.tsx:512
msgid "No notes in here. Create one by clicking on \"New note\"."
msgstr "Заметки отсутствуют. Создайте новую, нажав на \"Новая заметка\"."

#: packages/app-desktop/gui/ResourceScreen.tsx:236
msgid "No resources!"
msgstr "Нет данных!"

#: packages/app-desktop/gui/ConfigScreen/controls/plugins/SearchPlugins.tsx:87
msgid "No results"
msgstr "Нет данных"

#: packages/app-cli/app/app.js:224
msgid "No such command: %s"
msgstr "Нет такой команды: %s"

#: packages/lib/services/spellChecker/SpellCheckerService.ts:123
msgid "No suggestions"
msgstr "Нет вариантов"

#: packages/app-cli/app/command-edit.js:30
msgid ""
"No text editor is defined. Please set it using `config editor <editor-path>`"
msgstr ""
"Текстовый редактор не задан. Задайте его командой `config editor <editor-"
"path>`"

#: packages/lib/models/Setting.ts:403
msgid "Nord"
msgstr "Север"

#: packages/app-cli/app/command-sync.ts:88
msgid "Not authentified with %s. Please provide any missing credentials."
msgstr ""
"Не удалось аутентифицироваться с %s. Пожалуйста, предоставьте недостающие "
"данные."

#: packages/lib/models/Resource.ts:353
msgid "Not downloaded"
msgstr "Не загружено"

#: packages/app-desktop/gui/EncryptionConfigScreen/EncryptionConfigScreen.tsx:252
msgid "Not generated"
msgstr "Не создано"

#: packages/app-mobile/components/biometrics/BiometricPopup.tsx:70
msgid "Not now"
msgstr "Не сейчас"

#: packages/app-desktop/gui/NoteEditor/NoteTitle/NoteTitleBar.tsx:110
#: packages/server/src/models/UserModel.ts:215
#: packages/server/src/models/UserModel.ts:232
msgid "note"
msgstr "заметка"

#: packages/lib/models/Setting.ts:2479
msgid "Note"
msgstr "Заметка"

#: packages/lib/models/Setting.ts:1594
msgid "Note area growth factor"
msgstr "Фактор роста поля заметки"

#: packages/app-desktop/gui/Root.tsx:227
msgid "Note attachments"
msgstr "Вложения заметки"

#: packages/app-desktop/gui/MenuBar.tsx:469
msgid "Note attachments..."
msgstr "Вложения..."

#: packages/app-desktop/gui/NoteEditor/commands/focusElementNoteBody.ts:6
msgid "Note body"
msgstr "Тело заметки"

#: packages/app-cli/app/command-edit.js:46
msgid "Note does not exist: \"%s\". Create it?"
msgstr "Не существует заметки: \"%s\". Создать?"

#: packages/app-mobile/components/NoteEditor/NoteEditor.tsx:82
msgid "Note editor"
msgstr "Редактор заметок"

#: packages/app-cli/app/command-edit.js:97
msgid "Note has been saved."
msgstr "Заметка сохранена."

#: packages/app-desktop/gui/NotePropertiesDialog.min.js:34
#: packages/app-desktop/gui/NotePropertiesDialog.tsx:54
#: packages/lib/models/Setting.ts:2484
msgid "Note History"
msgstr "История заметок"

#: packages/app-cli/app/command-done.js:21
msgid "Note is not a to-do: \"%s\""
msgstr "Заметка не является задачей: \"%s\""

#: packages/app-desktop/gui/NoteList/commands/focusElementNoteList.ts:8
msgid "Note list"
msgstr "Список заметок"

#: packages/lib/models/Setting.ts:1579
msgid "Note list growth factor"
msgstr "Фактор роста списка заметки"

#: packages/app-desktop/gui/MainScreen/commands/showNoteProperties.ts:7
#: packages/app-desktop/gui/NotePropertiesDialog.min.js:390
#: packages/app-desktop/gui/NotePropertiesDialog.tsx:403
msgid "Note properties"
msgstr "Свойства заметки"

#: packages/app-desktop/gui/NoteEditor/commands/focusElementNoteTitle.ts:6
msgid "Note title"
msgstr "Название заметки"

#: packages/lib/models/Setting.ts:1164
msgid "Note: Does not work in all desktop environments."
msgstr "Примечание: работает не во всех окружениях рабочего стола."

#: packages/app-desktop/gui/ShareNoteDialog.tsx:189
msgid ""
"Note: When a note is shared, it will no longer be encrypted on the server."
msgstr ""
"Примечание: если вы поделились заметкой - она будет храниться на сервере в "
"незашифрованном виде."

#: packages/app-desktop/gui/MenuBar.tsx:762
msgid "Note&book"
msgstr "Блок&ноты"

#: packages/lib/models/Setting.ts:2480
msgid "Notebook"
msgstr "Блокнот"

#: packages/lib/models/Setting.ts:1564
msgid "Notebook list growth factor"
msgstr "Фактор роста списка блокнотов"

#: packages/app-mobile/components/side-menu-content.tsx:140
msgid "Notebook: %s"
msgstr "Блокнот: %s"

#: packages/app-desktop/gui/Sidebar/Sidebar.tsx:690
#: packages/app-mobile/components/side-menu-content.tsx:477
msgid "Notebooks"
msgstr "Блокноты"

#: packages/lib/models/Folder.ts:758
msgid "Notebooks cannot be named \"%s\", which is a reserved title."
msgstr ""
"Блокнот не может быть назван \"%s\", так как это зарезервированное название."

#: packages/app-desktop/gui/MainScreen/commands/toggleNotesSortOrderField.ts:8
#: packages/app-desktop/gui/MainScreen/commands/toggleNotesSortOrderReverse.ts:9
msgid "Notes"
msgstr "Заметки"

#: packages/lib/models/Setting.ts:2496
msgid "Notes and settings are stored in: %s"
msgstr "Заметки и настройки сохранены в: %s"

#: packages/app-cli/app/command-mknote.js:16
#: packages/app-cli/app/command-mktodo.js:16
msgid "Notes can only be created within a notebook."
msgstr "Заметки могут быть созданы только в блокноте."

#: packages/app-desktop/gui/NoteEditor/editorCommandDeclarations.ts:58
msgid "Numbered List"
msgstr "Нумерованный список"

#: packages/app-desktop/bridge.ts:190 packages/app-desktop/bridge.ts:196
#: packages/app-desktop/bridge.ts:217 packages/app-desktop/bridge.ts:227
#: packages/app-desktop/gui/ConfigScreen/ButtonBar.tsx:28
#: packages/app-desktop/gui/DialogButtonRow.tsx:70
#: packages/app-desktop/gui/MenuBar.tsx:495
#: packages/app-desktop/gui/PromptDialog.tsx:267
#: packages/app-desktop/services/plugins/UserWebviewDialogButtonBar.tsx:26
#: packages/app-mobile/components/CameraView.tsx:193
#: packages/app-mobile/components/ModalDialog.js:67
#: packages/app-mobile/components/screens/ConfigScreen.tsx:211
#: packages/app-mobile/components/side-menu-content.tsx:164
msgid "OK"
msgstr "OK"

#: packages/lib/models/Setting.ts:405
msgid "OLED Dark"
msgstr "OLED Тёмная"

#: packages/lib/services/ReportService.ts:310
msgid "On %s: %s"
msgstr "В %s: %s"

#: packages/app-desktop/gui/MainScreen/MainScreen.tsx:613
msgid "One of your master keys use an obsolete encryption method."
msgstr "Один из ваших мастер-ключей использует устаревший метод шифрования."

#: packages/app-cli/app/gui/NoteWidget.js:48
msgid ""
"One or more items are currently encrypted and you may need to supply a "
"master password. To do so please type `e2ee decrypt`. If you have already "
"supplied the password, the encrypted items are being decrypted in the "
"background and will be available soon."
msgstr ""
"Один или несколько элементов зашифрованы. Для расшифровки может "
"потребоваться мастер-пароль. Для начала расшифровки введите `e2ee decrypt`. "
"Если мастер-пароль уже был введен, зашифрованные элементы уже "
"расшифровываются в фоновом режиме и вскоре будут доступны."

#: packages/app-desktop/gui/MainScreen/MainScreen.tsx:642
msgid "One or more master keys need a password."
msgstr "Для одного или нескольких мастер-ключей требуется пароль."

#: packages/lib/SyncTargetOneDrive.ts:29
msgid "OneDrive"
msgstr "OneDrive"

#: packages/app-desktop/gui/Root.tsx:223
msgid "OneDrive Login"
msgstr "Вход в OneDrive"

#: packages/app-desktop/gui/MainScreen/commands/print.ts:17
msgid "Only one note can be printed at a time."
msgstr "Только одна заметка может быть напечатана за раз."

#: packages/app-mobile/components/NoteBodyViewer/hooks/useOnResourceLongPress.ts:19
msgid "Open"
msgstr "Открыть"

#: packages/app-desktop/app.ts:178
msgid "Open %s"
msgstr "Открыть %s"

#: packages/app-desktop/gui/MainScreen/commands/openPdfViewer.ts:7
msgid "Open PDF viewer"
msgstr "Открыть просмотрщик PDF-файлов"

#: packages/app-desktop/commands/openProfileDirectory.ts:8
msgid "Open profile directory"
msgstr "Открыть директорию с настройками"

#: packages/lib/models/Setting.ts:429
msgid "Open Sync Wizard..."
msgstr "Открытие мастера синхронизации..."

#: packages/app-desktop/gui/NoteEditor/utils/contextMenu.ts:74
msgid "Open..."
msgstr "Открыть..."

#: packages/app-cli/app/command-e2ee.ts:40
#: packages/app-cli/app/command-e2ee.ts:86
#: packages/app-cli/app/command-e2ee.ts:96
msgid "Operation cancelled"
msgstr "Операция отменена"

#: packages/app-desktop/gui/KeymapConfig/utils/getLabel.ts:26
#: packages/app-desktop/gui/MenuBar.tsx:455
#: packages/app-desktop/gui/Root.tsx:226
msgid "Options"
msgstr "Настройки"

#: packages/app-desktop/gui/SyncWizard/Dialog.tsx:235
msgid "Or create an account."
msgstr "Или создайте новую учетную запись."

#: packages/app-mobile/components/NoteEditor/MarkdownToolbar/MarkdownToolbar.tsx:82
msgid "Ordered list"
msgstr "Упорядоченный список"

#: packages/app-desktop/gui/MenuBar.tsx:409
msgid "Other applications..."
msgstr "Другие приложения..."

#: packages/app-cli/app/command-import.js:27
msgid "Output format: %s"
msgstr "Выходной формат: %s"

#: packages/lib/models/Setting.ts:1377
msgid "Page orientation for PDF export"
msgstr "Ориентация страницы при экспорте в PDF"

#: packages/lib/models/Setting.ts:1367
msgid "Page size for PDF export"
msgstr "Размер страницы при экспорте в PDF"

#: packages/app-desktop/gui/EncryptionConfigScreen/EncryptionConfigScreen.tsx:181
#: packages/app-desktop/gui/SyncWizard/Dialog.tsx:238
msgid "Password"
msgstr "Пароль"

#: packages/app-mobile/components/screens/encryption-config.tsx:135
msgid "Password cannot be empty"
msgstr "Пароль не может быть пустым"

#: packages/app-mobile/components/screens/encryption-config.tsx:120
#: packages/app-mobile/components/screens/encryption-config.tsx:156
msgid "Password:"
msgstr "Пароль:"

#: packages/app-cli/app/command-e2ee.ts:100
#: packages/app-mobile/components/screens/encryption-config.tsx:138
msgid "Passwords do not match!"
msgstr "Пароли не совпадают!"

#: packages/app-desktop/gui/NoteEditor/editorCommandDeclarations.ts:23
#: packages/app-desktop/gui/NoteEditor/NoteBody/CodeMirror/CodeMirror.tsx:824
#: packages/app-desktop/gui/NoteEditor/utils/contextMenu.ts:167
msgid "Paste"
msgstr "Вставить"

#: packages/app-desktop/gui/NoteEditor/commands/pasteAsText.ts:6
#: packages/app-desktop/gui/NoteEditor/utils/contextMenu.ts:181
msgid "Paste as text"
<<<<<<< HEAD
msgstr "Вставить как текст"
=======
msgstr ""
>>>>>>> 991c1202

#: packages/app-desktop/gui/ConfigScreen/ConfigScreen.tsx:541
msgid "Path:"
msgstr "Путь:"

#: packages/app-desktop/gui/MainScreen/commands/exportPdf.ts:10
#: packages/app-desktop/gui/MainScreen/commands/exportPdf.ts:24
msgid "PDF File"
msgstr "Файл PDF"

#: packages/lib/utils/joplinCloud.ts:355
msgid "Per user. Minimum of %d users."
msgstr "На каждого пользователя. Минимум %d пользователей."

#: packages/app-mobile/components/screens/Note.tsx:404
msgid "Permission needed"
msgstr "Необходимы разрешения"

#: packages/app-mobile/components/CameraView.tsx:191
msgid "Permission to use camera"
msgstr "Разрешение на использование камеры"

#: packages/app-desktop/gui/EncryptionConfigScreen/EncryptionConfigScreen.tsx:271
msgid ""
"Please click on \"%s\" to proceed, or set the passwords in the \"%s\" list "
"below."
msgstr ""
"Пожалуйста, нажмите на \"%s\", чтобы продолжить, или задайте пароли в списке "
"\"%s\" ниже."

#: packages/lib/components/EncryptionConfigScreen/utils.ts:64
msgid ""
"Please confirm that you would like to re-encrypt your complete database."
msgstr ""
"Пожалуйста, подтвердите, что вы хотели бы повторно зашифровать вашу полную "
"базу данных."

#: packages/lib/components/EncryptionConfigScreen/utils.ts:208
msgid ""
"Please enter your password in the master key list below before upgrading the "
"key."
msgstr ""
"Пожалуйста, введите ваш пароль в список мастер-ключей ниже перед обновлением "
"ключа."

#: packages/app-desktop/gui/ShareFolderDialog/ShareFolderDialog.tsx:321
msgid ""
"Please note that if it is a large notebook, it may take a few minutes for "
"all the notes to show up on the recipient's device."
msgstr ""
"Обратите внимание, что если это большой блокнот, может потребоваться "
"несколько минут, чтобы все заметки отобразились на устройстве получателя."

#: packages/lib/onedrive-api-node-utils.js:118
msgid ""
"Please open the following URL in your browser to authenticate the "
"application. The application will create a directory in \"Apps/Joplin\" and "
"will only read and write files in this directory. It will have no access to "
"any files outside this directory nor to any other personal data. No data "
"will be shared with any third party."
msgstr ""
"Откройте следующую ссылку в вашем браузере для аутентификации приложения. "
"Приложением будет создан отдельный каталог \"Apps/Joplin\", в котором будет "
"происходить работа с файлами. У приложения не будет доступа ни к каким-либо "
"файлам за пределами этого каталога, ни к каким-либо другим личным данным. "
"Никакая информация не будет передана третьим лицам."

#: packages/app-cli/app/command-ls.js:63
msgid "Please select a notebook first."
msgstr "Сначала выберите блокнот."

#: packages/app-cli/app/app-gui.js:467
msgid "Please select the note or notebook to be deleted first."
msgstr "Пожалуйста, сначала выберите заметку или блокнот для удаления."

#: packages/app-desktop/gui/StatusScreen/StatusScreen.tsx:29
msgid "Please select where the sync status should be exported to"
msgstr ""
"Пожалуйста, выберите, куда должен быть экспортирован статус синхронизации"

#: packages/lib/services/interop/InteropService.ts:277
msgid "Please specify import format for %s"
msgstr "Пожалуйста, укажите формат импорта для %s"

#: packages/lib/services/interop/InteropService_Importer_Md.ts:36
msgid "Please specify the notebook where the notes should be imported to."
msgstr ""
"Пожалуйста, укажите блокнот, в который должны быть импортированы заметки."

#: packages/app-desktop/gui/ConfigScreen/controls/plugins/PluginBox.tsx:227
msgid "Please upgrade Joplin to use this plugin"
msgstr "Обновите Joplin для использования этого плагина"

#: packages/app-desktop/gui/NoteEditor/NoteBody/TinyMCE/TinyMCE.tsx:1205
msgid ""
"Please wait for all attachments to be downloaded and decrypted. You may also "
"switch to %s to edit the note."
msgstr ""
"Пожалуйста, дождитесь окончания загрузки и расшифровки всех вложений. Вы "
"можете переключиться на %s для редактирования заметки."

#: packages/app-desktop/gui/ConfigScreen/controls/plugins/SearchPlugins.tsx:122
#: packages/app-desktop/gui/ResourceScreen.tsx:233
msgid "Please wait..."
msgstr "Пожалуйста, подождите…"

#: packages/app-desktop/gui/ConfigScreen/controls/plugins/PluginsStates.tsx:318
msgid "Plugin tools"
msgstr "Утилиты для плагинов"

#: packages/app-desktop/gui/ConfigScreen/Sidebar.tsx:105
#: packages/lib/models/Setting.ts:2482
msgid "Plugins"
msgstr "Плагины"

#: packages/lib/models/Setting.ts:1379
msgid "Portrait"
msgstr "Вертикально"

#: packages/app-cli/app/help-utils.js:77
msgid "Possible keys/values:"
msgstr "Возможные ключи/значения:"

#: packages/app-cli/app/help-utils.js:57
msgid "Possible values: %s."
msgstr "Возможные значения: %s."

#: packages/app-desktop/gui/KeymapConfig/utils/getLabel.ts:26
msgid "Preferences"
msgstr "Настройки"

#: packages/app-desktop/gui/MenuBar.tsx:521
msgid "Preferences..."
msgstr "Настройки…"

#: packages/lib/models/Setting.ts:870
msgid "Preferred dark theme"
msgstr "Предпочитаемая тёмная тема"

#: packages/lib/models/Setting.ts:854
msgid "Preferred light theme"
msgstr "Предпочитаемая светлая тема"

#: packages/app-cli/app/app-gui.js:757
msgid "Press Ctrl+D or type \"exit\" to exit the application"
msgstr "Нажмите Ctrl+D или введите \"exit\" для выхода из приложения"

#: packages/app-desktop/gui/KeymapConfig/ShortcutRecorder.tsx:67
msgid "Press the shortcut"
msgstr "Нажмите нужное сочетание клавиш"

#: packages/app-desktop/gui/KeymapConfig/ShortcutRecorder.tsx:70
msgid ""
"Press the shortcut and then press ENTER. Or, press BACKSPACE to clear the "
"shortcut."
msgstr ""
"Нажмите нужное сочетание клавиш и затем нажмите Enter. Для очистки сочетания "
"клавиш нажмите Backspace."

#: packages/app-mobile/components/ScreenHeader.tsx:583
msgid "Press to set the decryption password."
msgstr "Нажмите, чтобы установить пароль для расшифровки."

#: packages/app-mobile/components/NoteEditor/SearchPanel.tsx:278
msgid "Previous match"
msgstr "Предыдущее совпадение"

#: packages/app-desktop/gui/NotePropertiesDialog.min.js:307
#: packages/app-desktop/gui/NotePropertiesDialog.tsx:329
msgid "Previous versions of this note"
msgstr "Предыдущая версия заметки"

#: packages/app-desktop/gui/MainScreen/commands/print.ts:7
msgid "Print"
msgstr "Печать"

#: packages/lib/utils/joplinCloud.ts:183
msgid "Priority support"
msgstr "Приоритетная поддержка"

#: packages/app-mobile/components/screens/ConfigScreen.tsx:703
msgid "Privacy Policy"
msgstr "Политика конфиденциальности"

#: packages/lib/utils/joplinCloud.ts:316
msgid "Pro"
msgstr "Pro"

#: packages/server/src/services/TaskService.ts:24
msgid "Process failed payment subscriptions"
msgstr "Обработка неудачных подписок на платежи"

#: packages/server/src/services/TaskService.ts:22
msgid "Process oversized accounts"
msgstr "Обрабатывать слишком большие учетные записи"

#: packages/server/src/services/TaskService.ts:27
msgid "Process user deletions"
msgstr "Обработка удаления пользователей"

#: packages/server/src/routes/admin/users.ts:247
msgid "Profile"
msgstr "Профиль"

#: packages/app-mobile/components/ProfileSwitcher/ProfileEditor.tsx:95
msgid "Profile name"
msgstr "Название профиля"

#: packages/app-desktop/gui/MainScreen/commands/addProfile.ts:17
msgid "Profile name:"
msgstr "Название профиля:"

#: packages/lib/versionInfo.ts:62
msgid "Profile Version: %s"
msgstr "Версия профиля: %s"

#: packages/app-mobile/components/ProfileSwitcher/ProfileSwitcher.tsx:155
msgid "Profiles"
msgstr "Профили"

#: packages/app-mobile/components/screens/Note.tsx:944
msgid "Properties"
msgstr "Свойства"

#: packages/lib/models/Setting.ts:1473
msgid "Proxy enabled"
msgstr "Прокси включен"

#: packages/lib/models/Setting.ts:1495
msgid "Proxy timeout (seconds)"
msgstr "Таймаут прокси-сервера (секунды)"

#: packages/lib/models/Setting.ts:1483
msgid "Proxy URL"
msgstr "Адрес прокси-сервера"

#: packages/app-desktop/gui/EncryptionConfigScreen/EncryptionConfigScreen.tsx:252
msgid "Public-private key pair:"
msgstr "Пара открытый-закрытый ключ:"

#: packages/app-desktop/gui/MainScreen/commands/showShareNoteDialog.ts:6
msgid "Publish note..."
msgstr "Опубликовать заметку..."

#: packages/app-desktop/gui/ShareNoteDialog.tsx:209
msgid "Publish Notes"
msgstr "Публиковать заметку"

#: packages/app-desktop/gui/SyncWizard/Dialog.tsx:178
#: packages/lib/utils/joplinCloud.ts:141
msgid "Publish notes to the internet"
msgstr "Опубликовать заметки в Интернет"

#: packages/app-desktop/app.ts:180
#: packages/app-desktop/gui/KeymapConfig/utils/getLabel.ts:16
#: packages/app-desktop/gui/MenuBar.tsx:317
msgid "Quit"
msgstr "Выход"

#: packages/app-desktop/gui/EncryptionConfigScreen/EncryptionConfigScreen.tsx:91
msgid "Re-encrypt data"
msgstr "Повторно зашифровать данные"

#: packages/app-desktop/gui/EncryptionConfigScreen/EncryptionConfigScreen.tsx:103
msgid "Re-encryption"
msgstr "Зашифровать заново"

#: packages/lib/models/Setting.ts:1311
msgid "Re-upload local data to sync target"
msgstr "Перегрузка локальных данных в цель синхронизации"

#: packages/app-desktop/gui/NoteEditor/NoteEditor.tsx:454
msgid "Read more about it"
msgstr "Узнать подробнее"

#: packages/app-desktop/gui/NoteContentPropertiesDialog.tsx:154
msgid "Read time: %s min"
msgstr "Продолжительность чтения: %s мин"

#: packages/app-desktop/gui/ShareFolderDialog/ShareFolderDialog.tsx:265
msgid "Recipient has accepted the invitation"
msgstr "Получатель принял приглашение"

#: packages/app-desktop/gui/ShareFolderDialog/ShareFolderDialog.tsx:263
msgid "Recipient has not yet accepted the invitation"
msgstr "Получатель еще не принял приглашение"

#: packages/app-desktop/gui/ShareFolderDialog/ShareFolderDialog.tsx:264
msgid "Recipient has rejected the invitation"
msgstr "Получатель отказал в приглашении"

#: packages/app-desktop/gui/ShareFolderDialog/ShareFolderDialog.tsx:282
msgid "Recipients:"
msgstr "Получатели:"

#: packages/app-desktop/gui/MenuBar.tsx:650
#: packages/app-desktop/gui/NoteEditor/editorCommandDeclarations.ts:100
#: packages/app-mobile/components/ScreenHeader.tsx:377
msgid "Redo"
msgstr "Повторить"

#: packages/app-mobile/components/screens/log.js:109
#: packages/app-mobile/components/screens/onedrive-login.js:121
#: packages/app-mobile/components/screens/status.js:144
msgid "Refresh"
msgstr "Обновить"

#: packages/app-mobile/components/NoteEditor/SearchPanel.tsx:313
msgid "Regular expression"
msgstr "Регулярное выражение"

#: packages/app-desktop/gui/MainScreen/MainScreen.tsx:631
#: packages/app-desktop/gui/Root.tsx:179
msgid "Reject"
msgstr "Отказаться"

#: packages/app-desktop/gui/Sidebar/Sidebar.tsx:287
msgid "Remove"
msgstr "Удалить"

#: packages/app-desktop/gui/Sidebar/Sidebar.tsx:294
msgid "Remove tag \"%s\" from all notes?"
msgstr "Удалить метку “%s” из всех заметок?"

#: packages/app-desktop/gui/Sidebar/Sidebar.tsx:296
msgid "Remove this search from the sidebar?"
msgstr "Удалить этот поиск из боковой панели?"

#: packages/app-desktop/gui/MainScreen/commands/renameFolder.ts:8
#: packages/app-desktop/gui/MainScreen/commands/renameTag.ts:8
#: packages/app-mobile/components/side-menu-content.tsx:143
msgid "Rename"
msgstr "Переименовать"

#: packages/app-desktop/gui/MainScreen/commands/renameFolder.ts:21
msgid "Rename notebook:"
msgstr "Переименовать блокнот:"

#: packages/app-desktop/gui/MainScreen/commands/renameTag.ts:21
msgid "Rename tag:"
msgstr "Переименовать метку:"

#: packages/app-cli/app/command-ren.js:14
msgid "Renames the given <item> (note or notebook) to <name>."
msgstr "Переименовывает элемент <item> (заметку или блокнот) в <name>."

#: packages/app-desktop/gui/ClipperConfigScreen.tsx:159
msgid "Renew token"
msgstr "Обновить токен"

#: packages/app-mobile/components/NoteEditor/SearchPanel.tsx:288
msgid "Replace"
msgstr "Замена"

#: packages/app-mobile/components/NoteEditor/SearchPanel.tsx:298
msgid "Replace all"
msgstr "Заменить все"

#: packages/app-mobile/components/NoteEditor/SearchPanel.tsx:236
msgid "Replace with..."
msgstr "Заменить на..."

#: packages/app-mobile/components/NoteEditor/SearchPanel.tsx:257
msgid "Replace: "
msgstr "Замена: "

#: packages/app-desktop/gui/MainScreen/commands/resetLayout.ts:7
<<<<<<< HEAD
msgid "Reset application layout"
msgstr "Сбросить макет приложения"
=======
#, fuzzy
msgid "Reset application layout"
msgstr "Изменить расположение элементов"
>>>>>>> 991c1202

#: packages/app-desktop/gui/MasterPasswordDialog/Dialog.tsx:219
#: packages/app-desktop/gui/MasterPasswordDialog/Dialog.tsx:220
msgid "Reset master password"
msgstr "Сбросить мастер-пароль"

#: packages/app-cli/app/command-import.js:51
#: packages/app-desktop/gui/ImportScreen.min.js:72
#: packages/app-desktop/gui/ImportScreen.tsx:92
msgid "Resources: %d."
msgstr "Ресурсов: %d."

#: packages/app-desktop/gui/MainScreen/MainScreen.tsx:602
msgid "Restart and upgrade"
msgstr "Перезапустить и обновить"

#: packages/app-desktop/gui/ConfigScreen/ConfigScreen.tsx:718
msgid "Restart now"
msgstr "Перезагрузить сейчас"

#: packages/app-desktop/gui/KeymapConfig/ShortcutRecorder.tsx:79
#: packages/app-desktop/gui/NoteRevisionViewer.min.js:177
#: packages/app-desktop/gui/NoteRevisionViewer.tsx:203
msgid "Restore"
msgstr "Восстановить"

#: packages/lib/services/RevisionService.ts:243
msgid "Restored Notes"
msgstr "Восстановленные заметки"

#: packages/app-desktop/gui/StatusScreen/StatusScreen.tsx:108
#: packages/app-mobile/components/screens/status.js:118
msgid "Retry"
msgstr "Повторить попытку"

#: packages/app-desktop/gui/StatusScreen/StatusScreen.tsx:80
#: packages/app-mobile/components/screens/status.js:112
msgid "Retry All"
msgstr "Повторить попытку для всех"

#: packages/app-desktop/gui/MainScreen/commands/revealResourceFile.ts:8
#: packages/app-desktop/gui/NoteEditor/utils/contextMenu.ts:120
msgid "Reveal file in folder"
msgstr "Показать файл в папке"

#: packages/app-desktop/gui/MainScreen/commands/toggleNotesSortOrderReverse.ts:8
#: packages/lib/models/Setting.ts:1009 packages/lib/models/Setting.ts:932
msgid "Reverse sort order"
msgstr "Обратный порядок сортировки"

#: packages/app-cli/app/command-ls.js:29
msgid "Reverses the sorting order."
msgstr "Меняет порядок сортировки."

#: packages/lib/versionInfo.ts:45
msgid "Revision: %s (%s)"
msgstr "Изменения: %s (%s)"

#: packages/app-cli/app/command-batch.js:10
msgid ""
"Runs the commands contained in the text file. There should be one command "
"per line."
msgstr ""
"Запуск команд из текстового файла. Необходимо указать по команде на строку."

#: packages/lib/SyncTargetAmazonS3.js:28
msgid "S3"
msgstr "S3"

#: packages/lib/models/Setting.ts:610
msgid "S3 access key"
msgstr "Ключ доступа S3"

#: packages/lib/models/Setting.ts:570
msgid "S3 bucket"
msgstr "S3 bucket"

#: packages/lib/models/Setting.ts:599
msgid "S3 region"
msgstr "Регион S3"

#: packages/lib/models/Setting.ts:621
msgid "S3 secret key"
msgstr "Секретный ключ S3"

#: packages/lib/models/Setting.ts:585
msgid "S3 URL"
msgstr "S3 URL"

#: packages/app-desktop/gui/MainScreen/MainScreen.tsx:595
msgid ""
"Safe mode is currently active. Note rendering and all plugins are "
"temporarily disabled."
msgstr ""
"Активен безопасный режим. Отображение заметок и все плагины временно "
"отключены."

#: packages/app-desktop/gui/EncryptionConfigScreen/EncryptionConfigScreen.tsx:141
#: packages/app-desktop/gui/KeymapConfig/ShortcutRecorder.tsx:76
#: packages/app-desktop/gui/MasterPasswordDialog/Dialog.tsx:220
#: packages/app-mobile/components/screens/encryption-config.tsx:109
#: packages/app-mobile/components/screens/encryption-config.tsx:221
msgid "Save"
msgstr "Сохранить"

#: packages/app-mobile/components/SelectDateTimeDialog.tsx:146
msgid "Save alarm"
msgstr "Сохранить напоминание"

#: packages/app-desktop/gui/NoteEditor/utils/contextMenu.ts:101
#: packages/app-desktop/gui/NoteEditor/utils/contextMenu.ts:94
msgid "Save as %s"
msgstr "Сохранить как %s"

#: packages/app-desktop/gui/NoteEditor/utils/contextMenu.ts:81
msgid "Save as..."
msgstr "Сохранить как..."

#: packages/app-mobile/components/ScreenHeader.tsx:330
#: packages/app-mobile/components/screens/ConfigScreen.tsx:343
#: packages/app-mobile/components/screens/Note.tsx:103
msgid "Save changes"
msgstr "Сохранить изменения"

#: packages/lib/models/Setting.ts:1010
msgid "Save geo-location with notes"
msgstr "Сохранять информацию о географическом местоположении в заметках"

#: packages/app-mobile/components/ScreenHeader.tsx:402
#: packages/app-mobile/components/screens/search.tsx:172
msgid "Search"
msgstr "Поиск"

#: packages/app-desktop/gui/ConfigScreen/controls/plugins/SearchPlugins.tsx:122
msgid "Search for plugins..."
msgstr "Поиск плагинов..."

#: packages/app-mobile/components/NoteEditor/SearchPanel.tsx:223
msgid "Search for..."
msgstr "Поиск..."

#: packages/app-desktop/gui/NoteListControls/commands/focusSearch.ts:6
msgid "Search in all the notes"
msgstr "Поиск во всех заметках"

#: packages/app-desktop/gui/NoteEditor/commands/showLocalSearch.ts:6
msgid "Search in current note"
msgstr "Поиск в текущей заметке"

#: packages/app-cli/app/gui/FolderListWidget.js:51
msgid "Search:"
msgstr "Поиск:"

#: packages/app-desktop/gui/KeymapConfig/KeymapConfigScreen.tsx:167
#: packages/app-desktop/gui/lib/SearchInput/SearchInput.tsx:65
#: packages/app-desktop/gui/NoteSearchBar.min.js:165
#: packages/app-desktop/gui/NoteSearchBar.tsx:179
msgid "Search..."
msgstr "Поиск..."

#: packages/app-cli/app/command-search.js:13
msgid "Searches for the given <pattern> in all the notes."
msgstr "Осуществляет поиск по шаблону <pattern> во всех заметках."

#: packages/lib/models/Setting.ts:1330
msgid "See the pre-release page for more details: %s"
msgstr ""
"См. страницу предварительных выпусков для получения более подробной "
"информации: %s"

#: packages/app-desktop/gui/SyncWizard/Dialog.tsx:266
msgid "Select"
msgstr "Выбрать"

#: packages/app-desktop/gui/NoteEditor/editorCommandDeclarations.ts:28
#: packages/app-mobile/components/ScreenHeader.tsx:389
msgid "Select all"
msgstr "Выбрать все"

#: packages/app-desktop/gui/EditFolderDialog/Dialog.tsx:141
msgid "Select emoji..."
msgstr "Поиск эмодзи..."

#: packages/app-desktop/gui/EditFolderDialog/Dialog.tsx:145
msgid "Select file..."
msgstr "Выбрать файл..."

#: packages/app-cli/app/command-server.js:38
msgid "Server is already running on port %d"
msgstr "Сервер уже запущен. Порт: %d"

#: packages/app-cli/app/command-server.js:44
#: packages/app-cli/app/command-server.js:47
msgid "Server is not running."
msgstr "Сервер не запущен."

#: packages/app-cli/app/command-server.js:44
msgid "Server is running on port %d"
msgstr "Сервер запущен. Порт: %d"

#: packages/app-desktop/gui/MainScreen/commands/editAlarm.ts:10
#: packages/app-mobile/components/screens/Note.tsx:908
#: packages/app-mobile/components/SelectDateTimeDialog.tsx:141
msgid "Set alarm"
msgstr "Установить напоминание"

#: packages/app-desktop/gui/MainScreen/commands/editAlarm.ts:27
msgid "Set alarm:"
msgstr "Установить напоминание:"

#: packages/lib/models/Setting.ts:1261
msgid ""
"Set it to 0 to make it take the complete available space. Recommended width "
"is 600."
msgstr ""
"Установите 0, чтобы он занимал все свободное пространство. Рекомендуемая "
"ширина - 600."

#: packages/app-desktop/gui/MainScreen/MainScreen.tsx:643
msgid "Set the password"
msgstr "Установить пароль"

#: packages/app-cli/app/command-set.js:22
msgid ""
"Sets the property <name> of the given <note> to the given [value]. Possible "
"properties are:\n"
"\n"
"%s"
msgstr ""
"Устанавливает значение [value] для свойства <name> заметки <note>. Доступные "
"свойства:\n"
"\n"
"%s"

#: packages/app-desktop/gui/ShareFolderDialog/ShareFolderDialog.tsx:249
#: packages/app-mobile/components/NoteBodyViewer/hooks/useOnResourceLongPress.ts:20
#: packages/app-mobile/components/screens/Note.tsx:916
msgid "Share"
msgstr "Поделиться"

#: packages/lib/utils/joplinCloud.ts:159
msgid "Share and collaborate on a notebook"
msgstr "Совместное использование блокнота и совместная работа над ним"

#: packages/app-desktop/gui/ShareFolderDialog/ShareFolderDialog.tsx:339
msgid "Share Notebook"
msgstr "Поделиться блокнотом"

#: packages/app-desktop/gui/MainScreen/commands/showShareFolderDialog.ts:6
msgid "Share notebook..."
msgstr "Поделиться блокнотом..."

#: packages/lib/utils/joplinCloud.ts:177
msgid "Sharing access control"
msgstr "Совместное управление доступом"

#: packages/app-desktop/gui/ShareFolderDialog/ShareFolderDialog.tsx:305
msgid "Sharing notebook..."
msgstr "Поделиться блокнотом..."

#: packages/app-cli/app/command-help.js:44
msgid "Shortcuts are not available in CLI mode."
msgstr "Сочетания клавиш недоступны в режиме командной строки."

#: packages/app-mobile/components/NoteEditor/SearchPanel.tsx:208
msgid "Show advanced"
msgstr "Показать расширенные"

#: packages/app-desktop/gui/ConfigScreen/ConfigScreen.tsx:217
msgid "Show Advanced Settings"
msgstr "Показать расширенные настройки"

#: packages/app-mobile/components/screens/log.js:117
msgid "Show all"
msgstr "Показать все"

#: packages/lib/models/Setting.ts:901
msgid "Show completed to-dos"
msgstr "Показать завершенные задачи"

#: packages/server/src/routes/admin/users.ts:200
msgid "Show disabled"
msgstr "Показать отключенные"

#: packages/app-desktop/gui/EncryptionConfigScreen/EncryptionConfigScreen.tsx:172
msgid "Show disabled keys"
msgstr "Показать отключенные ключи"

#: packages/app-mobile/components/NoteEditor/MarkdownToolbar/ToggleOverflowButton.tsx:22
msgid "Show more actions"
msgstr "Показать больше действий"

#: packages/lib/models/Setting.ts:883
msgid "Show note counts"
msgstr "Показывать число заметок"

#: packages/lib/models/Setting.ts:942
msgid "Show sort order buttons"
msgstr "Показать кнопки порядка сортировки"

#: packages/lib/models/Setting.ts:1162
msgid "Show tray icon"
msgstr "Показывать иконку в трее"

#: packages/app-mobile/components/ScreenHeader.tsx:290
msgid "Show/hide the sidebar"
msgstr "Показать/скрыть боковую панель"

#: packages/app-desktop/gui/Sidebar/commands/focusElementSideBar.ts:8
#: packages/app-mobile/components/ScreenHeader.tsx:289
msgid "Sidebar"
msgstr "Боковая панель"

#: packages/app-desktop/gui/ResourceScreen.tsx:93
msgid "Size"
msgstr "Размер"

#: packages/app-desktop/checkForUpdates.ts:199
msgid "Skip this version"
msgstr "Пропустить эту версию"

#: packages/app-cli/app/command-e2ee.ts:65
msgid "Skipped items: %d (use --retry-failed-items to retry decrypting them)"
msgstr ""
"Пропущено элементов: %d (используйте команду --retry-failed-items, чтобы "
"повторить попытку расшифровки)"

#: packages/app-cli/app/command-import.js:50
#: packages/app-desktop/gui/ImportScreen.min.js:71
#: packages/app-desktop/gui/ImportScreen.tsx:91
msgid "Skipped: %d."
msgstr "Пропущено: %d."

#: packages/lib/models/Setting.ts:402
msgid "Solarised Dark"
msgstr "Солнечная тёмная"

#: packages/lib/models/Setting.ts:401
msgid "Solarised Light"
msgstr "Солнечная светлая"

#: packages/app-desktop/gui/MainScreen/MainScreen.tsx:607
msgid "Some items cannot be decrypted."
msgstr "Некоторые элементы не могут быть расшифрованы."

#: packages/app-desktop/gui/MainScreen/MainScreen.tsx:636
msgid "Some items cannot be synchronised."
msgstr "Некоторые элементы не могут быть синхронизированы."

#: packages/app-mobile/components/ScreenHeader.tsx:584
msgid "Some items cannot be synchronised. Press for more info."
msgstr ""
"Некоторые элементы не могут быть синхронизированы. Нажмите для получения "
"дополнительной информации."

#: packages/lib/models/Setting.ts:997
msgid "Sort notebooks by"
msgstr "Сортировать блокноты по"

#: packages/app-desktop/gui/NoteList/NoteList.tsx:167
#: packages/app-mobile/components/ScreenHeader.tsx:452
#: packages/lib/models/Setting.ts:909
msgid "Sort notes by"
msgstr "Сортировать заметки по"

#: packages/app-desktop/gui/NoteEditor/editorCommandDeclarations.ts:116
msgid "Sort selected lines"
msgstr "Отсортировать выбранные строки"

#: packages/app-cli/app/command-ls.js:28
msgid "Sorts the item by <field> (eg. title, updated_time, created_time)."
msgstr ""
"Сортирует элементы по полю <field> (напр. title, updated_time, created_time)."

#: packages/app-cli/app/command-import.js:25
msgid "Source format: %s"
msgstr "Исходный формат: %s"

#: packages/app-desktop/gui/EncryptionConfigScreen/EncryptionConfigScreen.tsx:151
msgid "Source: "
msgstr "Источник: "

#: packages/lib/models/Setting.ts:1510
msgid ""
"Specify the port that should be used by the API server. If not set, a "
"default will be used."
msgstr ""
"Укажите порт для использования сервером API. Если порт не указан - будет "
"использовано значение по умолчанию."

#: packages/app-desktop/gui/MainScreen/commands/showSpellCheckerMenu.ts:11
#: packages/lib/services/spellChecker/SpellCheckerService.ts:213
msgid "Spell checker"
msgstr "Проверка орфографии"

#: packages/lib/models/Setting.ts:892 packages/lib/models/Setting.ts:894
#: packages/lib/models/Setting.ts:895
msgid "Split View"
msgstr "Раздельный вид"

#: packages/lib/models/Setting.ts:1170
msgid "Start application minimised in the tray icon"
msgstr "Запускать приложение свернутым в трее"

#: packages/app-cli/app/command-server.js:14
msgid ""
"Start, stop or check the API server. To specify on which port it should run, "
"set the api.port config variable. Commands are (%s)."
msgstr ""
"Запустить, остановить или проверить сервер API. Порт сервера настраивается с "
"помощью параметра конфигурации api.port. Доступные команды: (%s)."

#: packages/app-cli/app/command-e2ee.ts:56
msgid ""
"Starting decryption... Please wait as it may take several minutes depending "
"on how much there is to decrypt."
msgstr ""
"Запуск расшифровки... Пожалуйста, подождите. Расшифровка может занять "
"несколько минут в зависимости от объема данных."

#: packages/app-cli/app/command-sync.ts:195
msgid "Starting synchronisation..."
msgstr "Начало синхронизации..."

#: packages/app-cli/app/command-edit.js:75
msgid "Starting to edit note. Close the editor to get back to the prompt."
msgstr ""
"Запуск редактирования заметки. Закройте редактор, чтобы вернуться к "
"приглашению."

#: packages/app-desktop/gui/NoteContentPropertiesDialog.tsx:159
msgid "Statistics"
msgstr "Статистика"

#: packages/app-desktop/gui/MainScreen/commands/showNoteContentProperties.ts:8
msgid "Statistics..."
msgstr "Статистика..."

#: packages/app-mobile/components/screens/encryption-config.tsx:302
#: packages/app-mobile/components/screens/status.js:142
msgid "Status"
msgstr "Статус"

#: packages/app-desktop/gui/ClipperConfigScreen.tsx:96
msgid "Status: %s"
msgstr "Статус: %s"

#: packages/app-desktop/gui/ClipperConfigScreen.tsx:90
msgid "Status: Started on port %d"
msgstr "Статус: запущен. Порт: %d"

#: packages/app-desktop/gui/ClipperConfigScreen.tsx:133
msgid "Step 1: Enable the clipper service"
msgstr "Шаг 1: Включите службу веб-клиппера"

#: packages/app-cli/app/command-sync.ts:74
#: packages/app-desktop/gui/DropboxLoginScreen.tsx:46
#: packages/app-mobile/components/screens/dropbox-login.js:59
msgid "Step 1: Open this URL in your browser to authorise the application:"
msgstr ""
"Шаг 1: Для авторизации приложения откройте следующую ссылку в вашем браузере:"

#: packages/app-cli/app/command-sync.ts:76
#: packages/app-desktop/gui/DropboxLoginScreen.tsx:50
#: packages/app-mobile/components/screens/dropbox-login.js:65
msgid "Step 2: Enter the code provided by Dropbox:"
msgstr "Шаг 2: Введите код, предоставленный Dropbox:"

#: packages/app-desktop/gui/ClipperConfigScreen.tsx:139
msgid "Step 2: Install the extension"
msgstr "Шаг 2: Установите расширение"

#: packages/app-desktop/commands/toggleExternalEditing.ts:28
msgid "Stop"
msgstr "Остановить"

#: packages/app-desktop/commands/stopExternalEditing.ts:8
msgid "Stop external editing"
msgstr "Выйти из внешнего редактора"

#: packages/lib/utils/joplinCloud.ts:129
msgid "Storage space"
msgstr "Место для хранения"

#: packages/app-desktop/gui/NoteEditor/NoteBody/TinyMCE/utils/setupToolbarButtons.ts:19
msgid "Strikethrough"
msgstr "Зачеркнутый"

#: packages/app-desktop/gui/NoteEditor/NoteBody/CodeMirror/CodeMirror.tsx:196
msgid "strong text"
msgstr "полужирный текст"

#: packages/app-desktop/gui/DropboxLoginScreen.tsx:55
#: packages/app-mobile/components/screens/dropbox-login.js:68
msgid "Submit"
msgstr "Отправить"

#: packages/app-desktop/gui/NoteEditor/NoteBody/TinyMCE/utils/setupToolbarButtons.ts:36
msgid "Subscript"
msgstr "Подписка"

#: packages/lib/components/shared/config-shared.js:69
msgid "Success! Synchronisation configuration appears to be correct."
msgstr "Успешно! Синхронизация настроена правильно."

#: packages/app-desktop/gui/NoteEditor/NoteBody/TinyMCE/utils/setupToolbarButtons.ts:30
msgid "Superscript"
msgstr "Надстрочный знак"

#: packages/app-desktop/gui/NoteEditor/editorCommandDeclarations.ts:124
msgid "Swap line down"
msgstr "Поменять со строкой снизу"

#: packages/app-desktop/gui/NoteEditor/editorCommandDeclarations.ts:120
msgid "Swap line up"
msgstr "Поменять со строкой сверху"

#: packages/app-desktop/gui/utils/NoteListUtils.ts:76
msgid "Switch between note and to-do type"
msgstr "Переключить между заметкой и задачей"

#: packages/app-desktop/gui/MenuBar.tsx:446
#: packages/app-mobile/components/side-menu-content.tsx:419
msgid "Switch profile"
msgstr "Переключение профиля"

#: packages/app-desktop/gui/utils/NoteListUtils.ts:105
msgid "Switch to note type"
msgstr "Конвертировать в заметку"

#: packages/app-desktop/commands/switchProfile1.ts:7
#: packages/app-desktop/commands/switchProfile2.ts:7
#: packages/app-desktop/commands/switchProfile3.ts:7
msgid "Switch to profile %d"
msgstr "Переключение на профиль %d"

#: packages/app-desktop/gui/utils/NoteListUtils.ts:114
msgid "Switch to to-do type"
msgstr "Конвертировать в задачу"

#: packages/app-cli/app/command-use.js:12
msgid ""
"Switches to [notebook] - all further operations will happen within this "
"notebook."
msgstr ""
"Совершает переход в блокнот [notebook]. Все дальнейшие операции будут "
"совершены в этом блокноте."

#: packages/lib/utils/joplinCloud.ts:147
msgid "Sync as many devices as you want"
msgstr "Синхронизируйте столько устройств, сколько хотите"

#: packages/app-mobile/components/screens/ConfigScreen.tsx:612
msgid "Sync Status"
msgstr "Статус синхронизации"

#: packages/lib/services/ReportService.ts:275
msgid "Sync status (synced items / total items)"
msgstr "Статус синхронизации элементов (синхронизировано / всего)"

#: packages/app-cli/app/command-sync.ts:233
msgid "Sync target must be upgraded! Run `%s` to proceed."
msgstr ""
"Цель синхронизации необходимо обновить! Выполните \"%s\" чтобы продолжить."

#: packages/app-mobile/components/screens/UpgradeSyncTargetScreen.tsx:58
msgid "Sync Target Upgrade"
msgstr "Обновление цели синхронизации"

#: packages/app-cli/app/command-sync.ts:34
msgid "Sync to provided target (defaults to sync.target config value)"
msgstr ""
"Синхронизация с заданной целью (по умолчанию используется значение "
"конфигурации sync.target)"

#: packages/lib/versionInfo.ts:61
msgid "Sync Version: %s"
msgstr "Синхронизированная версия: %s"

#: packages/app-desktop/gui/SyncWizard/Dialog.tsx:177
msgid "Sync your notes"
msgstr "Сортировать ваши заметки"

#: packages/lib/models/Setting.ts:2477
msgid "Synchronisation"
msgstr "Синхронизация"

#: packages/lib/models/Setting.ts:1338
msgid "Synchronisation interval"
msgstr "Период синхронизации"

#: packages/app-cli/app/command-sync.ts:114
msgid "Synchronisation is already in progress."
msgstr "Синхронизация уже выполняется."

#: packages/app-desktop/gui/MenuBar.tsx:425
#: packages/app-desktop/gui/Root.tsx:228
msgid "Synchronisation Status"
msgstr "Статус синхронизации"

#: packages/lib/models/Setting.ts:440
msgid "Synchronisation target"
msgstr "Цель синхронизации"

#: packages/app-cli/app/command-sync.ts:162
msgid "Synchronisation target: %s (%s)"
msgstr "Цель синхронизации: %s (%s)"

#: packages/app-desktop/gui/Sidebar/Sidebar.tsx:664
#: packages/app-mobile/components/side-menu-content.tsx:444
#: packages/lib/commands/synchronize.ts:8
msgid "Synchronise"
msgstr "Синхронизировать"

#: packages/lib/models/Setting.ts:1358
msgid "Synchronise only over WiFi connection"
msgstr "Синхронизировать только через Wi-Fi"

#: packages/app-cli/app/command-sync.ts:29
msgid "Synchronises with remote storage."
msgstr "Синхронизирует с удаленным хранилищем."

#: packages/app-desktop/gui/ShareNoteDialog.tsx:181
msgid "Synchronising..."
msgstr "Синхронизация..."

#: packages/app-desktop/gui/ShareFolderDialog/ShareFolderDialog.tsx:304
msgid "Synchronizing..."
msgstr "Синхронизация..."

#: packages/lib/models/Setting.ts:1373
msgid "Tabloid"
msgstr "Tabloid"

#: packages/app-mobile/components/screens/NoteTagsDialog.js:182
msgid "tag1, tag2, ..."
msgstr "тег1, тег2, ..."

#: packages/app-cli/app/command-import.js:52
#: packages/app-desktop/gui/ImportScreen.min.js:73
#: packages/app-desktop/gui/ImportScreen.tsx:93
msgid "Tagged: %d."
msgstr "С метками: %d."

#: packages/app-desktop/gui/MainScreen/commands/setTags.ts:7
#: packages/app-desktop/gui/Sidebar/Sidebar.tsx:719
#: packages/app-mobile/components/screens/Note.tsx:923
#: packages/app-mobile/components/screens/tags.js:101
#: packages/app-mobile/components/side-menu-content.tsx:416
msgid "Tags"
msgstr "Метки"

#: packages/app-mobile/components/screens/Note.tsx:869
msgid "Take photo"
msgstr "Сделать фото"

#: packages/app-mobile/components/NoteEditor/MarkdownToolbar/MarkdownToolbar.tsx:95
msgid "Task list"
msgstr "Список задач"

#: packages/server/src/services/MustacheService.ts:123
#: packages/server/src/services/MustacheService.ts:275
msgid "Tasks"
msgstr "Задачи"

#: packages/lib/utils/joplinCloud.ts:338
msgid "Teams"
msgstr "Команды"

#: packages/lib/models/Setting.ts:1366
msgid "Text editor command"
msgstr "Команда текстового редактора"

#: packages/app-desktop/gui/SyncWizard/Dialog.tsx:215
msgid "Thank you! Your Joplin Cloud account is now setup and ready to use."
msgstr ""
"Спасибо! Ваша учетная запись Joplin Cloud настроена и готова к использованию."

#: packages/lib/services/profileConfig/index.ts:105
msgid ""
"The active profile cannot be deleted. Switch to a different profile and try "
"again."
msgstr ""
"Активный профиль не может быть удален. Переключитесь на другой профиль и "
"повторите попытку."

#: packages/app-desktop/bridge.ts:280
msgid ""
"The app is now going to close. Please relaunch it to complete the process."
msgstr ""
"Приложение будет закрыто. Пожалуйста, перезапустите его чтобы завершить "
"установку."

#: packages/app-desktop/app.ts:340
msgid ""
"The application did not close properly. Would you like to start in safe mode?"
msgstr ""
"Приложение не завершилось должным образом. Хотите запустить в безопасном "
"режиме?"

#: packages/lib/onedrive-api-node-utils.js:87
msgid ""
"The application has been authorised - you may now close this browser tab."
msgstr "Приложение авторизовано - можно закрыть вкладку браузера."

#: packages/lib/components/shared/dropbox-login-shared.js:39
msgid "The application has been authorised!"
msgstr "Приложение успешно авторизовано!"

#: packages/lib/onedrive-api-node-utils.js:89
msgid "The application has been successfully authorised."
msgstr "Приложение успешно авторизовано."

#: packages/app-desktop/gui/ConfigScreen/ConfigScreen.tsx:642
msgid "The application must be restarted for these changes to take effect."
msgstr "Необходимо перезапустить приложение, чтобы применились изменения."

#: packages/app-desktop/gui/NoteEditor/NoteEditor.tsx:527
msgid ""
"The attachments will no longer be watched when you switch to a different "
"note."
msgstr "Изменения не будут отслеживаться при переключении на другую заметку."

#: packages/app-cli/app/app.js:273
msgid "The command \"%s\" is only available in GUI mode"
msgstr "Команда \"%s\" доступна только в режиме GUI"

#: packages/server/src/middleware/notificationHandler.ts:25
msgid ""
"The default admin password is insecure and has not been changed! [Change it "
"now](%s)"
msgstr ""
"Пароль администратора по умолчанию небезопасен и не был изменен! [Поменять "
"пароль](%s)"

#: packages/app-desktop/gui/EncryptionConfigScreen/EncryptionConfigScreen.tsx:93
msgid ""
"The default encryption method has been changed to a more secure one and it "
"is recommended that you apply it to your data."
msgstr ""
"Метод шифрования по умолчанию был изменен на более безопасный, рекомендуется "
"применять его к своим данным."

#: packages/app-desktop/gui/MainScreen/MainScreen.tsx:619
msgid ""
"The default encryption method has been changed, you should re-encrypt your "
"data."
msgstr ""
"Метод шифрования по умолчанию был изменен, вы должны повторно зашифровать "
"свои данные."

#: packages/lib/services/profileConfig/index.ts:104
msgid "The default profile cannot be deleted"
msgstr "Профиль по умолчанию не может быть удален"

#: packages/lib/models/Setting.ts:1366
msgid ""
"The editor command (may include arguments) that will be used to open a note. "
"If none is provided it will try to auto-detect the default editor."
msgstr ""
"Команда запуска внешнего текстового редактора (может включать аргументы "
"командной строки). Если команда не задана, будет произведена попытка "
"автоматического определения редактора по умолчанию."

#: packages/lib/models/Setting.ts:1566 packages/lib/models/Setting.ts:1581
#: packages/lib/models/Setting.ts:1596
msgid ""
"The factor property sets how the item will grow or shrink to fit the "
"available space in its container with respect to the other items. Thus an "
"item with a factor of 2 will take twice as much space as an item with a "
"factor of 1.Restart app to see changes."
msgstr ""
"Параметр \"фактор\" отвечает за то, как элемент будет расти или уменьшаться, "
"чтобы поместиться в свободное пространство контейнера. Элемент с фактором 2 "
"займёт в 2 раза больше места, чем элемент с фактором 1. Перезапустите "
"приложение, чтобы изменения вступили в силу."

#: packages/app-desktop/gui/NoteEditor/NoteEditor.tsx:526
msgid "The following attachments are being watched for changes:"
msgstr "Отслеживаются изменения следующих вложений:"

#: packages/app-desktop/gui/EncryptionConfigScreen/EncryptionConfigScreen.tsx:72
msgid ""
"The following keys use an out-dated encryption algorithm and it is "
"recommended to upgrade them. The upgraded key will still be able to decrypt "
"and encrypt your data as usual."
msgstr ""
"Следующие ключи используют устаревший алгоритм шифрования, поэтому "
"рекомендуется их обновить. Обновленный ключ будет по-прежнему способен "
"расшифровывать и шифровать ваши данные, как обычно."

#: packages/app-mobile/components/screens/Note.tsx:194
msgid "The Joplin mobile app does not currently support this type of link: %s"
msgstr ""
"Мобильное приложение Joplin в настоящее время не поддерживает данный тип "
"ссылки: %s"

#: packages/app-desktop/gui/ConfigScreen/controls/plugins/PluginBox.tsx:246
msgid ""
"The Joplin team has vetted this plugin and it meets our standards for "
"security and performance."
msgstr ""
"Команда Joplin проверила данный плагин и он соответствует нашим стандартам "
"безопасности и производительности."

#: packages/app-desktop/gui/EncryptionConfigScreen/EncryptionConfigScreen.tsx:325
msgid ""
"The keys with these IDs are used to encrypt some of your items, however the "
"application does not currently have access to them. It is likely they will "
"eventually be downloaded via synchronisation."
msgstr ""
"Ключи с этими идентификаторами используются для шифрования некоторых ваших "
"элементов, однако в настоящее время приложение не имеет к ним доступа. "
"Вероятно, со временем они будут загружены через синхронизацию."

#: packages/lib/components/EncryptionConfigScreen/utils.ts:217
msgid "The master key has been upgraded successfully!"
msgstr "Мастер-ключ был успешно обновлен!"

#: packages/app-mobile/components/screens/encryption-config.tsx:272
msgid ""
"The master keys with these IDs are used to encrypt some of your items, "
"however the application does not currently have access to them. It is likely "
"they will eventually be downloaded via synchronisation."
msgstr ""
"Мастер-ключи с такими ID используются для шифрования некоторых из ваших "
"элементов, однако у приложения сейчас нет к ним доступа. Скорее всего, они "
"загрузятся при синхронизации."

#: packages/lib/services/RevisionService.ts:267
msgid "The note \"%s\" has been successfully restored to the notebook \"%s\"."
msgstr "Заметка “%s” была успешно восстановлена в блокнот “%s”."

#: packages/app-mobile/components/screens/folder.js:69
msgid "The notebook could not be saved: %s"
msgstr "Блокнот не может быть сохранен: %s"

#: packages/app-cli/app/command-import.js:70
#: packages/app-desktop/gui/ImportScreen.min.js:88
#: packages/app-desktop/gui/ImportScreen.tsx:108
msgid "The notes have been imported: %s"
msgstr "Импортировано заметок: %s"

#: packages/app-cli/app/command-help.js:73
msgid "The possible commands are:"
msgstr "Доступные команды:"

#: packages/app-desktop/gui/ShareFolderDialog/ShareFolderDialog.tsx:228
msgid ""
"The recipient could not be removed from the list. Please try again.\n"
"\n"
"The error was: \"%s\""
msgstr ""
"Получателя не удалось удалить из списка. Пожалуйста, попробуйте еще раз.\n"
"\n"
"Ошибка была: \"%s\""

#: packages/app-desktop/gui/MainScreen/MainScreen.tsx:601
msgid ""
"The sync target needs to be upgraded before Joplin can sync. The operation "
"may take a few minutes to complete and the app needs to be restarted. To "
"proceed please click on the link."
msgstr ""
"Нужно обновить версию базы данных перед синхронизацией. Эта операция может "
"потребовать несколько минут для завершения и приложение нужно будет "
"перезапустить. Чтобы продолжить нажмите на ссылку."

#: packages/app-mobile/components/ScreenHeader.tsx:585
msgid "The sync target needs to be upgraded. Press this banner to proceed."
msgstr ""
"Необходимо обновить цель синхронизации. Нажмите на этот баннер, чтобы "
"продолжить."

#: packages/lib/models/Tag.ts:204
msgid "The tag \"%s\" already exists. Please choose a different name."
msgstr "Метка \"%s\" уже существует. Пожалуйста, выберите другое имя."

#: packages/lib/models/Setting.ts:442
msgid ""
"The target to synchronise to. Each sync target may have additional "
"parameters which are named as `sync.NUM.NAME` (all documented below)."
msgstr ""
"Цель синхронизации. Каждая цель синхронизации может иметь дополнительные "
"параметры, именованные как `sync.NUM.NAME` (все документировано ниже)."

#: packages/app-desktop/gui/Root.tsx:177
msgid "The Web Clipper needs your authorisation to access your data."
msgstr "Web Clipper требуется ваше разрешение на доступ к вашим данным."

#: packages/app-desktop/gui/ClipperConfigScreen.tsx:84
msgid "The web clipper service is enabled and set to auto-start."
msgstr "Служба веб-клиппера включена и настроена на автоматический запуск."

#: packages/app-desktop/gui/ClipperConfigScreen.tsx:108
msgid "The web clipper service is not enabled."
msgstr "Служба веб-клиппера не включена."

#: packages/lib/utils/webDAVUtils.ts:16
msgid ""
"The WebDAV implementation of %s is incompatible with Joplin, and as such is "
"no longer supported. Please use a different sync method."
msgstr ""
<<<<<<< HEAD
"Реализация WebDAV для %s несовместима с Joplin и поэтому больше не "
"поддерживается. Пожалуйста, используйте другой метод синхронизации."
=======
>>>>>>> 991c1202

#: packages/lib/models/Setting.ts:827
msgid "Theme"
msgstr "Тема"

#: packages/app-mobile/components/note-list.js:105
msgid "There are currently no notes. Create one by clicking on the (+) button."
msgstr "Заметки отсутствуют. Создайте новую, нажав кнопку (+)."

#: packages/app-mobile/components/screens/ConfigScreen.tsx:341
msgid "There are unsaved changes."
msgstr "Существуют несохраненные изменения."

#: packages/app-desktop/gui/NoteList/NoteList.tsx:512
msgid ""
"There is currently no notebook. Create one by clicking on \"New notebook\"."
msgstr "Блокноты отсутствуют. Создайте новый, нажав на \"Новый блокнот\"."

#: packages/lib/services/interop/InteropService_Exporter_Jex.ts:35
msgid "There is no data to export."
msgstr "Нет данных для экспорта."

#: packages/lib/models/Resource.ts:424
msgid ""
"There was a [conflict](%s) on the attachment below.\n"
"\n"
"%s"
msgstr ""
"[Конфликт](%s) При загрузке вложения.\n"
"\n"
"%s"

#: packages/app-desktop/gui/NoteEditor/utils/contextMenu.ts:44
msgid "There was an error downloading this attachment:"
msgstr "Произошла ошибка при загрузке вложения:"

#: packages/app-desktop/gui/SyncWizard/Dialog.tsx:224
msgid ""
"There was an error setting up your Joplin Cloud account. Please verify your "
"email and password and try again. Error was:\n"
"\n"
"%s"
msgstr ""
"При настройке Joplin Cloud возникла ошибка. Пожалуйста, проверьте ваш e-mail "
"и пароль и попробуйте заново. Ошибка: \n"
"\n"
"%s"

#: packages/lib/services/ReportService.ts:175
msgid ""
"These items will remain on the device but will not be uploaded to the sync "
"target. In order to find these items, either search for the title or the ID "
"(which is displayed in brackets above)."
msgstr ""
"Данные элементы останутся на устройстве, но не будут выгружены в цель "
"синхронизации. Чтобы найти эти элементы, воспользуйтесь поиском по названию "
"или ID (указан в квадратных скобках выше)."

#: packages/lib/models/Setting.ts:2495
msgid ""
"These plugins enhance the Markdown renderer with additional features. Please "
"note that, while these features might be useful, they are not standard "
"Markdown and thus most of them will only work in Joplin. Additionally, some "
"of them are *incompatible* with the WYSIWYG editor. If you open a note that "
"uses one of these plugins in that editor, you will lose the plugin "
"formatting. It is indicated below which plugins are compatible or not with "
"the WYSIWYG editor."
msgstr ""
"Данные плагины расширяют отрисовщик Markdown доп. функциями. Учтите, что эти "
"функции не являются стандартными для Markdown и большинство из них будет "
"работать только в Joplin. Кроме того, некоторые из них *несовместимы* с "
"редактором WYSIWYG. При открытии заметки с такими плагинами в WYSIWYG "
"форматирование будет утеряно. Ниже отмечены плагины, совместимые с "
"редактором WYSIWYG."

#: packages/app-desktop/gui/NoteEditor/utils/contextMenu.ts:46
#: packages/lib/services/ResourceEditWatcher/index.ts:231
msgid "This attachment is not downloaded or not decrypted yet"
msgstr "Это вложение еще не загружено или еще не расшифровано"

#: packages/app-mobile/components/screens/Note.tsx:188
msgid "This attachment is not downloaded or not decrypted yet."
msgstr "Это вложение еще не загружено или еще не расшифровано."

#: packages/app-desktop/gui/ClipperConfigScreen.tsx:156
msgid ""
"This authorisation token is only needed to allow third-party applications to "
"access Joplin."
msgstr ""
"Данный токен используется только для авторизации доступа сторонних "
"приложений к Joplin."

#: packages/app-desktop/gui/ResourceScreen.tsx:231
msgid ""
"This is an advanced tool to show the attachments that are linked to your "
"notes. Please be careful when deleting one of them as they cannot be "
"restored afterwards."
msgstr ""
"Это продвинутый инструмент для отображения вложений, прикреплённых к вашим "
"заметкам. Удаляйте вложения с осторожностью - они не могут быть "
"восстановлены."

#: packages/lib/models/Note.ts:102
msgid "This note does not have geolocation information."
msgstr "Эта заметка не содержит информации о географическом местоположении."

#: packages/app-mobile/components/screens/Note.tsx:103
msgid "This note has been modified:"
msgstr "Эта заметка была изменена:"

#: packages/app-desktop/gui/NoteEditor/NoteBody/CodeMirror/CodeMirror.tsx:637
msgid ""
"This note has no content. Click on \"%s\" to toggle the editor and edit the "
"note."
msgstr ""
"Эта пустая заметка. Нажмите на \"%s\", чтобы переключиться в редактор и "
"отредактировать ее."

#: packages/app-desktop/gui/NoteRevisionViewer.min.js:100
#: packages/app-desktop/gui/NoteRevisionViewer.tsx:126
msgid "This note has no history"
msgstr "Эта заметка не имеет предыдущих версий"

#: packages/app-desktop/gui/NoteEditor/NoteEditor.tsx:453
msgid ""
"This Rich Text editor has a number of limitations and it is recommended to "
"be aware of them before using it."
msgstr ""
"Рекомендуется принять во внимание ряд ограничений, которые имеются у данного "
"текстового редактора, перед его использованием."

#: packages/app-desktop/gui/ClipperConfigScreen.tsx:134
msgid ""
"This service allows the browser extension to communicate with Joplin. When "
"enabling it your firewall may ask you to give permission to Joplin to listen "
"to a particular port."
msgstr ""
"Эта служба позволяет расширению браузера взаимодействовать с Joplin. После "
"ее включения брандмауэр ОС может запросить разрешение на использование "
"Joplin определенного порта."

#: packages/lib/models/Setting.ts:1164
msgid ""
"This will allow Joplin to run in the background. It is recommended to enable "
"this setting so that your notes are constantly being synchronised, thus "
"reducing the number of conflicts."
msgstr ""
"Это позволит Joplin работать в фоновом режиме. Рекомендуется включить этот "
"параметр, чтобы ваши заметки синхронизировались постоянно, что уменьшит "
"количество возможных конфликтов."

#: packages/app-desktop/gui/ConfigScreen/ConfigScreen.tsx:120
msgid "This will open a new screen. Save your current changes?"
msgstr "Будет открыто новое окно. Сохранить текущие изменения?"

#: packages/app-desktop/gui/MainScreen/commands/leaveSharedFolder.ts:16
msgid ""
"This will remove the notebook from your collection and you will no longer "
"have access to its content. Do you wish to continue?"
msgstr ""
"Это удалит блокнот из вашей коллекции, и вы больше не будете иметь доступа к "
"его содержимому. Хотите продолжить?"

#: packages/lib/models/Setting.ts:805
msgid "Time format"
msgstr "Формат времени"

#: packages/lib/models/Folder.ts:39 packages/lib/models/Note.ts:35
msgid "title"
msgstr "заголовок"

#: packages/app-desktop/gui/EditFolderDialog/Dialog.tsx:132
#: packages/app-desktop/gui/ResourceScreen.tsx:92
msgid "Title"
msgstr "Заглавие"

#: packages/app-cli/app/command-sync.ts:73
#: packages/app-desktop/gui/DropboxLoginScreen.tsx:45
#: packages/app-mobile/components/screens/dropbox-login.js:58
msgid ""
"To allow Joplin to synchronise with Dropbox, please follow the steps below:"
msgstr ""
"Чтобы разрешить Joplin синхронизироваться с Dropbox, выполните следующие "
"действия:"

#: packages/lib/components/EncryptionConfigScreen/utils.ts:53
msgid "To continue, please enter your master password below."
msgstr "Для продолжения введите свой мастер-пароль ниже."

#: packages/app-cli/app/app-gui.js:457
msgid "To delete a tag, untag the associated notes."
msgstr "Для удаления метки открепите ее от всех связанных с ней заметок."

#: packages/lib/services/ReportService.ts:285
msgid "To delete: %d"
msgstr "К удалению: %d"

#: packages/app-cli/app/command-help.js:82
msgid "To enter command line mode, press \":\""
msgstr "Для входа в режим командной строки нажмите \":\""

#: packages/app-cli/app/command-help.js:83
msgid "To exit command line mode, press ESCAPE"
msgstr "Для выхода из режима командной строки нажмите ESCAPE"

#: packages/app-desktop/gui/NoteList/NoteList.tsx:167
msgid ""
"To manually sort the notes, the sort order must be changed to \"%s\" in the "
"menu \"%s\" > \"%s\""
msgstr ""
"Для сортировки заметок вручную порядок должен быть изменён на \"%s\" в меню "
"\"%s\" > \"%s\""

#: packages/app-cli/app/command-help.js:81
msgid "To maximise/minimise the console, press \"tc\"."
msgstr "Чтобы развернуть/свернуть консоль, используйте комбинацию \"tc\"."

#: packages/app-cli/app/command-help.js:79
msgid "To move from one pane to another, press Tab or Shift+Tab."
msgstr "Для переключения между панелями используйте Tab или Shift+Tab."

#: packages/app-cli/app/command-status.js:44
msgid ""
"To retry decryption of these items. Run `e2ee decrypt --retry-failed-items`"
msgstr ""
"Повторить попытку расшифровки элементов: `e2ee decrypt --retry-failed-items`"

#: packages/app-mobile/components/ProfileSwitcher/ProfileSwitcher.tsx:61
msgid ""
"To switch the profile, the app is going to close and you will need to "
"restart it."
msgstr ""
"Чтобы переключить профиль приложение закроется, и его нужно будет "
"перезапустить."

#: packages/app-mobile/components/screens/ConfigScreen.tsx:651
msgid ""
"To work correctly, the app needs the following permissions. Please enable "
"them in your phone settings, in Apps > Joplin > Permissions"
msgstr ""
"Для корректной работы приложению необходимы следующие разрешения. "
"Пожалуйста, включите их в настройках телефона в разделе Приложения > Joplin "
"> Разрешения"

#: packages/app-desktop/gui/NoteEditor/NoteTitle/NoteTitleBar.tsx:110
msgid "to-do"
msgstr "задача"

#: packages/app-mobile/components/note-item.js:143
msgid "to-do: %s"
msgstr "задание: %s"

#: packages/app-desktop/gui/NoteEditor/editorCommandDeclarations.ts:112
msgid "Toggle comment"
msgstr "Переключить комментарий"

#: packages/app-desktop/gui/MenuBar.tsx:807
msgid "Toggle development tools"
msgstr "Включить инструменты разработки"

#: packages/app-desktop/gui/MainScreen/commands/toggleVisiblePanes.ts:6
msgid "Toggle editor layout"
msgstr "Переключить вид редактора"

#: packages/app-desktop/gui/MainScreen/commands/toggleEditors.ts:8
msgid "Toggle editors"
msgstr "Переключить редактор"

#: packages/app-desktop/commands/toggleExternalEditing.ts:8
msgid "Toggle external editing"
msgstr "Открыть / Закрыть внешний редактор"

#: packages/app-desktop/gui/MainScreen/commands/toggleNoteList.ts:9
msgid "Toggle note list"
msgstr "Переключить список заметок"

#: packages/app-desktop/gui/MainScreen/commands/togglePerFolderSortOrder.ts:7
msgid "Toggle own sort order"
msgstr "Переключение собственного порядка сортировки"

#: packages/app-desktop/commands/toggleSafeMode.ts:8
msgid "Toggle safe mode"
msgstr "Включить безопасный режим"

#: packages/app-desktop/gui/MainScreen/commands/toggleSideBar.ts:9
msgid "Toggle sidebar"
msgstr "Переключить боковую панель"

#: packages/app-desktop/gui/MainScreen/commands/toggleNotesSortOrderField.ts:7
msgid "Toggle sort order field"
msgstr "Переключение поля порядка сортировки"

#: packages/app-desktop/gui/ClipperConfigScreen.tsx:41
msgid "Token has been copied to the clipboard!"
msgstr "Токен скопирован в буфер обмена!"

#: packages/app-mobile/components/screens/ConfigScreen.tsx:609
msgid "Tools"
msgstr "Инструменты"

#: packages/server/src/routes/admin/users.ts:146
msgid "Total Size"
msgstr "Общий размер"

#: packages/lib/services/ReportService.ts:282
msgid "Total: %d/%d"
msgstr "Всего: %d/%d"

#: packages/app-desktop/gui/ConfigScreen/controls/plugins/PluginsStates.tsx:308
#: packages/app-mobile/components/biometrics/BiometricPopup.tsx:96
msgid "Try again"
msgstr "Еще раз"

#: packages/lib/utils/joplinCloud.ts:309 packages/lib/utils/joplinCloud.ts:331
#: packages/lib/utils/joplinCloud.ts:353
msgid "Try it now"
msgstr "Попробуйте прямо сейчас"

#: packages/app-cli/app/command-help.js:71
msgid ""
"Type `help [command]` for more information about a command; or type `help "
"all` for the complete usage information."
msgstr ""
"Введите `help [command]` для получения справочной информации о команде "
"[command] или `help all` для получения полной справочной информации."

#: packages/app-cli/app/main.js:93
msgid "Type `joplin help` for usage information."
msgstr "Введите `joplin help` для получения справочной информации."

#: packages/app-desktop/plugins/GotoAnything.tsx:579
msgid ""
"Type a note title or part of its content to jump to it. Or type # followed "
"by a tag name, or @ followed by a notebook name. Or type : to search for "
"commands."
msgstr ""
"Введите название заметки, чтобы перейти к ней, либо введите #имя_метки или "
"@имя_блокнота, либо введите : для поиска команд."

#: packages/app-mobile/components/screens/NoteTagsDialog.js:201
msgid "Type new tags or select from list"
msgstr "Введите новые метки или выберите из списка"

#: packages/app-cli/app/help-utils.js:56
msgid "Type: %s."
msgstr "Тип: %s."

#: packages/lib/models/Setting.ts:900
msgid "Uncompleted to-dos on top"
msgstr "Незавершенные задачи сверху"

#: packages/app-desktop/gui/MenuBar.tsx:646
#: packages/app-desktop/gui/NoteEditor/editorCommandDeclarations.ts:96
#: packages/app-mobile/components/ScreenHeader.tsx:367
msgid "Undo"
msgstr "Отменить"

#: packages/lib/BaseApplication.ts:288
msgid "Unknown flag: %s"
msgstr "Неизвестный флаг: %s"

#: packages/lib/Synchronizer.ts:1096
msgid ""
"Unknown item type downloaded - please upgrade Joplin to the latest version"
msgstr ""
"Обнаружен неизвестный тип файла - пожалуйста, обновите Joplin до последней "
"версии"

#: packages/app-mobile/components/NoteEditor/MarkdownToolbar/MarkdownToolbar.tsx:69
msgid "Unordered list"
msgstr "Неупорядоченный список"

#: packages/app-desktop/gui/ShareNoteDialog.tsx:162
msgid "Unpublish note"
msgstr "Снять публикацию"

#: packages/app-desktop/gui/ShareFolderDialog/ShareFolderDialog.tsx:154
msgid "Unshare"
msgstr "Отмена доступа"

#: packages/app-desktop/gui/ShareFolderDialog/ShareFolderDialog.tsx:328
msgid ""
"Unshare this notebook? The recipients will no longer have access to its "
"content."
msgstr ""
"Снять общий доступ? Получатели больше не смогут получить доступ к этому "
"содержимому."

#: packages/app-mobile/components/screens/Note.tsx:658
msgid "Unsupported image type: %s"
msgstr "Неподдерживаемый формат изображения: %s"

#: packages/app-desktop/gui/MainScreen/commands/openItem.ts:40
#: packages/app-desktop/gui/NoteRevisionViewer.min.js:142
#: packages/app-desktop/gui/NoteRevisionViewer.tsx:168
msgid "Unsupported link or message: %s"
msgstr "Неподдерживаемая ссылка или сообщение: %s"

#: packages/app-desktop/gui/ResourceScreen.tsx:105
#: packages/lib/models/BaseItem.ts:809 packages/lib/path-utils.ts:125
#: packages/lib/path-utils.ts:81
msgid "Untitled"
msgstr "Без имени"

#: packages/app-desktop/gui/ConfigScreen/controls/plugins/PluginBox.tsx:206
msgid "Update"
msgstr "Обновить"

#: packages/server/src/routes/admin/users.ts:250
#: packages/server/src/routes/index/users.ts:89
msgid "Update profile"
msgstr "Обновление профиля"

#: packages/server/src/services/TaskService.ts:21
msgid "Update total sizes"
msgstr "Обновление общих размеров"

#: packages/app-desktop/gui/ConfigScreen/controls/plugins/PluginBox.tsx:208
#: packages/app-desktop/gui/ConfigScreen/controls/plugins/PluginBox.tsx:209
#: packages/app-desktop/gui/NotePropertiesDialog.min.js:30
#: packages/app-desktop/gui/NotePropertiesDialog.tsx:50
msgid "Updated"
msgstr "Обновлен"

#: packages/lib/models/Folder.ts:40 packages/lib/models/Note.ts:36
msgid "updated date"
msgstr "дата обновления"

#: packages/lib/Synchronizer.ts:183
msgid "Updated local items: %d."
msgstr "Обновлено локальных элементов: %d."

#: packages/lib/Synchronizer.ts:185
msgid "Updated remote items: %d."
msgstr "Обновлено элементов в хранилище: %d."

#: packages/app-desktop/gui/EncryptionConfigScreen/EncryptionConfigScreen.tsx:152
msgid "Updated: "
msgstr "Обновлено: "

#: packages/app-cli/app/command-import.js:49
#: packages/app-desktop/gui/ImportScreen.min.js:70
#: packages/app-desktop/gui/ImportScreen.tsx:90
msgid "Updated: %d."
msgstr "Обновлено: %d."

#: packages/app-mobile/components/screens/Note.tsx:836
msgid "Updated: %s"
msgstr "Обновлено: %s"

#: packages/app-desktop/gui/ConfigScreen/controls/plugins/PluginBox.tsx:207
msgid "Updating..."
msgstr "Обновление..."

#: packages/app-desktop/gui/EncryptionConfigScreen/EncryptionConfigScreen.tsx:77
msgid "Upgrade"
msgstr "Обновить"

#: packages/app-cli/app/command-sync.ts:35
msgid "Upgrade the sync target to the latest version."
msgstr "Обновить цель синхронизации до последней версии."

#: packages/app-desktop/gui/NotePropertiesDialog.min.js:33
#: packages/app-desktop/gui/NotePropertiesDialog.tsx:53
#: packages/app-mobile/components/NoteEditor/EditLinkDialog.tsx:112
#: packages/app-mobile/components/NoteEditor/EditLinkDialog.tsx:115
msgid "URL"
msgstr "URL"

#: packages/lib/BaseApplication.ts:170 packages/lib/BaseApplication.ts:183
#: packages/lib/BaseApplication.ts:220
msgid "Usage: %s"
msgstr "Использовано: %s"

#: packages/lib/models/Setting.ts:1640
msgid "Use biometrics to secure access to the app"
msgstr "Используйте биометрические данные для защиты доступа к приложению"

#: packages/app-cli/app/command-ls.js:32 packages/app-cli/app/command-tag.js:18
msgid ""
"Use long list format. Format is ID, NOTE_COUNT (for notebook), DATE, "
"TODO_CHECKED (for to-dos), TITLE"
msgstr ""
"Использовать расширенный формат списка. Поля формата: ID, NOTE_COUNT (для "
"блокнотов), DATE, TODO_CHECKED (для задач), TITLE"

#: packages/lib/services/spellChecker/SpellCheckerService.ts:180
msgid "Use spell checker"
msgstr "Использовать проверку орфографии"

#: packages/app-cli/app/command-help.js:80
msgid ""
"Use the arrows and page up/down to scroll the lists and text areas "
"(including this console)."
msgstr ""
"Используйте стрелки и клавиши page up/down для прокрутки списков и текстовых "
"областей (включая эту консоль)."

#: packages/app-desktop/gui/MainScreen/MainScreen.tsx:842
msgid "Use the arrows to move the layout items. Press \"Escape\" to exit."
msgstr ""
"Используйте стрелки чтобы переместить элементы программы. Нажмите Esc для "
"выхода."

#: packages/app-mobile/components/screens/ConfigScreen.tsx:617
msgid ""
"Use this to rebuild the search index if there is a problem with search. It "
"may take a long time depending on the number of notes."
msgstr ""
"Используйте эту опцию для перестроения индекса поиска, если с поиском "
"возникли проблемы. Процесс перестроения индекса может занять много времени в "
"зависимости от количества заметок."

#: packages/app-mobile/components/biometrics/BiometricPopup.tsx:62
msgid ""
"Use your biometrics to secure access to your application. You can always set "
"it up later in Settings."
msgstr ""
"Используйте биометрические данные для защиты доступа к вашему приложению. Вы "
"всегда можете настроить ее позже в Настройках."

#: packages/lib/models/Setting.ts:1244
msgid ""
"Used for most text in the markdown editor. If not found, a generic "
"proportional (variable width) font is used."
msgstr ""
"Используется для большинства текста в редакторе Mardown. Если не найден - "
"используется подменный пропорциональный шрифт."

#: packages/lib/models/Setting.ts:1256
msgid ""
"Used where a fixed width font is needed to lay out text legibly (e.g. "
"tables, checkboxes, code). If not found, a generic monospace (fixed width) "
"font is used."
msgstr ""
"Применяется там, где нужен шрифт фиксированной ширины для лучшего "
"отображения текста (таблицы, отметки, код). Если не найден - используется "
"подменный моноширинный шрифт."

#: packages/server/src/services/MustacheService.ts:119
msgid "User deletions"
msgstr "Удаление пользователей"

#: packages/server/src/routes/admin/users.ts:191
#: packages/server/src/services/MustacheService.ts:115
#: packages/server/src/services/MustacheService.ts:272
msgid "Users"
msgstr "Пользователи"

#: packages/app-desktop/gui/EncryptionConfigScreen/EncryptionConfigScreen.tsx:182
msgid "Valid"
msgstr "Проверено"

#: packages/app-mobile/components/biometrics/BiometricPopup.tsx:25
msgid "Verify your identity"
msgstr "Удостоверьте свою личность"

#: packages/app-desktop/gui/NoteList/NoteList.tsx:167
msgid "View"
msgstr "Вид"

#: packages/app-mobile/components/screens/Note.tsx:840
msgid "View on map"
msgstr "Посмотреть на карте"

#: packages/app-desktop/gui/MainScreen/MainScreen.tsx:608
#: packages/app-desktop/gui/MainScreen/MainScreen.tsx:614
#: packages/app-desktop/gui/MainScreen/MainScreen.tsx:637
msgid "View them now"
msgstr "Просмотреть сейчас"

#: packages/app-desktop/gui/NoteContentPropertiesDialog.tsx:140
#: packages/lib/models/Setting.ts:892 packages/lib/models/Setting.ts:893
#: packages/lib/models/Setting.ts:895
msgid "Viewer"
msgstr "Просмотрщик"

#: packages/lib/models/Setting.ts:1408
msgid "Vim"
msgstr "Vim"

#: packages/app-mobile/components/screens/ConfigScreen.tsx:82
msgid "Warning"
msgstr "Предупреждение"

#: packages/app-desktop/gui/ResourceScreen.tsx:240
msgid "Warning: not all resources shown for performance reasons (limit: %s)."
msgstr ""
"Предупреждение: не все данные показаны по соображениям производительности "
"(ограничение:%s)."

#: packages/lib/models/Setting.ts:2486 packages/lib/utils/joplinCloud.ts:153
msgid "Web Clipper"
msgstr "Настройки веб-клиппера"

#: packages/lib/SyncTargetWebDAV.js:24
msgid "WebDAV"
msgstr "WebDAV"

#: packages/lib/models/Setting.ts:551
msgid "WebDAV password"
msgstr "Пароль WebDAV"

#: packages/lib/models/Setting.ts:528
msgid "WebDAV URL"
msgstr "URL-адрес WebDAV"

#: packages/lib/models/Setting.ts:540
msgid "WebDAV username"
msgstr "Имя пользователя WebDAV"

#: packages/app-desktop/gui/KeymapConfig/utils/getLabel.ts:20
#: packages/app-desktop/gui/MenuBar.tsx:785
msgid "Website and documentation"
msgstr "Сайт и документация"

#: packages/app-cli/app/gui/NoteWidget.js:36
msgid ""
"Welcome to Joplin!\n"
"\n"
"Type `:help shortcuts` for the list of keyboard shortcuts, or just `:help` "
"for usage information.\n"
"\n"
"For example, to create a notebook press `mb`; to create a note press `mn`."
msgstr ""
"Добро пожаловать в Joplin!\n"
"\n"
"Введите `:help shortcuts` для просмотра списка клавиатурных сочетаний или "
"просто `:help` для просмотра справочной информации.\n"
"\n"
"Например, для создания блокнота введите `mb`, для создания заметки - `mn`."

#: packages/lib/models/Setting.ts:1092
msgid "When creating a new note:"
msgstr "При создании новой заметки:"

#: packages/lib/models/Setting.ts:1075
msgid "When creating a new to-do:"
msgstr "При создании новой задачи:"

#: packages/app-desktop/gui/NoteContentPropertiesDialog.tsx:100
msgid "Words"
msgstr "Cлова"

#: packages/app-cli/app/setupCommand.ts:20
msgid "y"
msgstr "y"

#: packages/app-cli/app/cli-utils.js:177
#: packages/app-cli/app/setupCommand.ts:20
msgid "Y"
msgstr "Y"

#: packages/lib/models/Setting.ts:386
msgid "yes"
msgstr "да"

#: packages/app-desktop/services/plugins/UserWebviewDialogButtonBar.tsx:28
#: packages/app-mobile/components/screens/Note.tsx:574
#: packages/lib/shim-init-node.js:196 packages/lib/versionInfo.ts:63
msgid "Yes"
msgstr "Да"

#: packages/app-mobile/components/screens/Note.tsx:573
#: packages/lib/shim-init-node.js:195
msgid ""
"You are about to attach a large image (%dx%d pixels). Would you like to "
"resize it down to %d pixels before attaching it?"
msgstr ""
"Вы собираетесь прикрепить крупное изображение (%dx%d пикселей). Вы хотите "
"сжать его до %d пикселей перед прикреплением?"

#: packages/app-mobile/components/note-list.js:97
msgid "You currently have no notebooks."
msgstr "Блокноты отсутствуют."

#: packages/app-desktop/gui/ConfigScreen/controls/plugins/PluginsStates.tsx:275
msgid "You do not have any installed plugin."
msgstr "У вас нет установленных плагинов."

#: packages/app-cli/app/gui/NoteWidget.js:50
msgid "You may also type `status` for more information."
msgstr "Наберите `status` для получения дополнительной информации."

#: packages/app-desktop/gui/EncryptionConfigScreen/EncryptionConfigScreen.tsx:93
msgid ""
"You may use the tool below to re-encrypt your data, for example if you know "
"that some of your notes are encrypted with an obsolete encryption method."
msgstr ""
"Вы можете использовать инструмент ниже для повторного шифрования ваших "
"данных, например, если вы знаете, что некоторые из ваших заметок зашифрованы "
"с использованием устаревшего метода шифрования."

#: packages/app-cli/app/cli-utils.js:160
msgid "Your choice: "
msgstr "Ваш выбор: "

#: packages/lib/components/EncryptionConfigScreen/utils.ts:70
msgid "Your data is going to be re-encrypted and synced again."
msgstr "Ваши данные будут повторно зашифрованы и синхронизированы снова."

#: packages/app-desktop/gui/EncryptionConfigScreen/EncryptionConfigScreen.tsx:271
msgid "Your password is needed to decrypt some of your data."
msgstr "Пароль необходим для расшифровки некоторых ваших данных."

#: packages/app-cli/app/command-sync.ts:224
msgid ""
"Your password is needed to decrypt some of your data. Type `:e2ee decrypt` "
"to set it."
msgstr ""
"Пароль необходим для расшифровки некоторых ваших данных. Введите `:e2ee "
"decrypt`, чтобы установить его."

#: packages/app-mobile/components/CameraView.tsx:192
msgid "Your permission to use your camera is required."
msgstr "Необходимо ваше разрешение на использование камеры."

#: packages/app-desktop/checkForUpdates.ts:198
msgid "Your version: %s"
msgstr "Ваша версия: %s"

#: packages/app-desktop/gui/MenuBar.tsx:729
#: packages/app-desktop/gui/MenuBar.tsx:735
msgid "Zoom In"
msgstr "Приблизить"

#: packages/app-desktop/gui/MenuBar.tsx:742
msgid "Zoom Out"
msgstr "Отдалить"

#, fuzzy
#~ msgid "Changes have been saved"
#~ msgstr "Заметка сохранена."

#, fuzzy
#~ msgid "Create KaTeX region"
#~ msgstr "Создано: %s"

#, fuzzy
#~ msgid "Create link"
#~ msgstr "Создан"

#, fuzzy
#~ msgid "Remove KaTeX region"
#~ msgstr "Создано: %s"

#, fuzzy
#~ msgid "Unitalic"
#~ msgstr "Курсивный"

#, fuzzy
#~ msgid "Bold text"
#~ msgstr "Полужирный"

#, fuzzy
#~ msgid "Edit Link"
#~ msgstr "Редактировать блокнот"

#~ msgid "Insert Date Time"
#~ msgstr "Вставить дату и время"

#, fuzzy
#~ msgid "Italicize"
#~ msgstr "Курсивный"

#, fuzzy
#~ msgid "Save as SVG"
#~ msgstr "Сохранить как..."

#~ msgid "Automatically update the application"
#~ msgstr "Автоматически обновлять приложение"

#~ msgid "Notebook title:"
#~ msgstr "Название блокнота:"

#~ msgid "AWS S3"
#~ msgstr "AWS S3"

#~ msgid "Master keys that need upgrading"
#~ msgstr "Мастер-ключи, которые нуждаются в обновлении"

#~ msgid ""
#~ "The following master keys use an out-dated encryption algorithm and it is "
#~ "recommended to upgrade them. The upgraded master key will still be able "
#~ "to decrypt and encrypt your data as usual."
#~ msgstr ""
#~ "Следующие мастер-ключи используют устаревший алгоритм шифрования, "
#~ "рекомендуется их обновить. Обновленный мастер ключ по-прежнему сможет "
#~ "расшифровывать и шифровать ваши данные, как обычно."

#~ msgid ""
#~ "Enabling encryption means *all* your notes and attachments are going to "
#~ "be re-synchronised and sent encrypted to the sync target. Do not lose the "
#~ "password as, for security purposes, this will be the *only* way to "
#~ "decrypt the data! To enable encryption, please enter your password below."
#~ msgstr ""
#~ "Включение шифрования означает, что *все* ваши заметки и вложения будут "
#~ "зашифрованы и отправлены в зашифрованном виде к цели синхронизации. Не "
#~ "теряйте пароль, так как в целях безопасности расшифровка данных будет "
#~ "возможна *только* с его помощью! Чтобы включить шифрование, введите ваш "
#~ "пароль ниже."

#~ msgid "Master Keys"
#~ msgstr "Мастер-ключи"

#~ msgid "Source"
#~ msgstr "Источник"

#~ msgid "Password OK"
#~ msgstr "Пароль OK"

#~ msgid ""
#~ "Note: Only one master key is going to be used for encryption (the one "
#~ "marked as \"active\"). Any of the keys might be used for decryption, "
#~ "depending on how the notes or notebooks were originally encrypted."
#~ msgstr ""
#~ "Внимание: для шифрования может быть использован только один мастер-ключ "
#~ "(отмеченный как \"active\"). Для расшифровки может использоваться любой "
#~ "из ключей, в зависимости от того, как изначально были зашифрованы заметки "
#~ "или блокноты."

#~ msgid "Encryption is:"
#~ msgstr "Шифрование:"

#, javascript-format
#~ msgid "Encryption will be enabled using the master key created on %s"
#~ msgstr "Шифрование будет включено, используя главный ключ %s"

#~ msgid "%s %s (%s)"
#~ msgstr "%s %s (%s)"

#~ msgid "Insert template"
#~ msgstr "Вставить шаблон"

#~ msgid "Template file:"
#~ msgstr "Файл шаблона:"

#~ msgid "Create note from template"
#~ msgstr "Создать заметку из шаблона"

#~ msgid "Create to-do from template"
#~ msgstr "Создать задачу из шаблона"

#~ msgid "Open template directory"
#~ msgstr "Открыть папку с шаблонами"

#~ msgid "Refresh templates"
#~ msgstr "Обновить шаблоны"

#~ msgid "Templates"
#~ msgstr "Шаблоны"

#~ msgid "Share Notes"
#~ msgstr "Поделиться заметками"

#~ msgid "Joplin Server Directory"
#~ msgstr "Каталог сервера Joplin"

#~ msgid "Joplin Server username"
#~ msgstr "Имя пользователя Joplin Server"

#, fuzzy
#~ msgid "marked text"
#~ msgstr "выделенный текст"

#, fuzzy
#~ msgid "Mark"
#~ msgstr "Разметка"

#~ msgid "Full Release Notes"
#~ msgstr "Описание установленной версии"

#, fuzzy
#~ msgid ""
#~ "If the font is incorrect or empty, it will default to a generic monospace "
#~ "font."
#~ msgstr ""
#~ "Для корректного отображения требуется задать *моноширинный* шрифт. Если "
#~ "шрифт не был задан или выбран некорректный шрифт, будет использован шрифт "
#~ "по умолчанию."

#~ msgid ""
#~ "This should be a *monospace* font or some elements will render "
#~ "incorrectly. If the font is incorrect or empty, it will default to a "
#~ "generic monospace font."
#~ msgstr ""
#~ "Для корректного отображения требуется задать *моноширинный* шрифт. Если "
#~ "шрифт не был задан или выбран некорректный шрифт, будет использован шрифт "
#~ "по умолчанию."

#~ msgid "Unknown"
#~ msgstr "Неизвестно"

#~ msgid "Checking..."
#~ msgstr "Проверка..."

#~ msgid ""
#~ "The Joplin Nextcloud App is either not installed or misconfigured. Please "
#~ "see the full error message below:"
#~ msgstr ""
#~ "Приложение Joplin Nextcloud не установлено или не настроено. Полный текст "
#~ "ошибки:"

#~ msgid "Show Log"
#~ msgstr "Показать журнал"

#~ msgid "Joplin Nextcloud App status:"
#~ msgstr "Статус приложения Joplin Nextcloud:"

#~ msgid "Check Status"
#~ msgstr "Проверить статус"

#~ msgid "OneDrive Dev (For testing only)"
#~ msgstr "OneDrive Dev (только для тестирования)"

#, fuzzy
#~ msgid ""
#~ "Type a note title or part of its content to jump to it. Or type # "
#~ "followed by a tag name, or @ followed by a notebook name."
#~ msgstr ""
#~ "Введите название заметки, чтобы перейти к ней, либо введите #имя_метки "
#~ "или @имя_блокнота."

#~ msgid "Name"
#~ msgstr "Название"

#~ msgid "Notebook properties"
#~ msgstr "Свойства блокнота"

#~ msgid "This file could not be opened: %s"
#~ msgstr "Этот файл не может быть открыт: %s"

#~ msgid "emphasized text"
#~ msgstr "выделенный текст"

#~ msgid "Click to stop external editing"
#~ msgstr "Нажмите, чтобы выйти из внешнего редактора"

#~ msgid "Content Properties"
#~ msgstr "Свойства контента"

#~ msgid "Please create a notebook first."
#~ msgstr "Пожалуйста, сначала создайте блокнот."

#~ msgid "Usage"
#~ msgstr "Использование"

#~ msgid "Exit"
#~ msgstr "Выход"

#~ msgid "Confirm"
#~ msgstr "Подтвердить"

#~ msgid "Attach any file"
#~ msgstr "Прикрепить любой файл"

#~ msgid "Unknown log level: %s"
#~ msgstr "Неизвестный уровень детализации журнала: %s"

#~ msgid "Unknown level ID: %s"
#~ msgstr "Неизвестный уровень ID: %s"

#, fuzzy
#~ msgid "Synchronize"
#~ msgstr "Синхронизировать"

#~ msgid "Json Export Directory"
#~ msgstr "Каталог экспорта Joplin"

#~ msgid ""
#~ "This item is currently encrypted: %s \"%s\". Please wait for all items to "
#~ "be decrypted and try again."
#~ msgstr ""
#~ "Этот элемент зашифрован: %s \"%s\". Пожалуйста, дождитесь расшифровки "
#~ "всех элементов и попробуйте снова."

#~ msgid "Remove tag \"%s\" and its descendant tags from all notes?"
#~ msgstr "Удалить метку “%s” и её производные из всех заметок?"

#, fuzzy
#~ msgid ""
#~ "Could not synchronise with OneDrive.\n"
#~ "\n"
#~ "This error often happens when using OneDrive for Business, which "
#~ "unfortunately cannot be supported.\n"
#~ "\n"
#~ "Please consider using a regular OneDrive account."
#~ msgstr ""
#~ "Не удалось синхронизироваться с OneDrive.\n"
#~ "\n"
#~ "Такая ошибка часто возникает при использовании OneDrive для бизнеса, "
#~ "который, к сожалению, не поддерживается.\n"
#~ "\n"
#~ "Пожалуйста, рассмотрите возможность использования обычного аккаунта "
#~ "OneDrive."

#~ msgid "Use CodeMirror as the code editor (WARNING: BETA)."
#~ msgstr "Использовать CodeMirror в качестве редактора кода (ВНИМАНИЕ: BETA)."

#~ msgid "Cannot move tag to this location."
#~ msgstr "Не удается переместить метку в указанное расположение."

#~ msgid "Tag name cannot start or end with a `/`."
#~ msgstr "Название тега не может начинаться или оканчиваться на `/`."

#~ msgid "Tag name cannot contain `//`."
#~ msgstr "Название тега не может содержать `//`."

#~ msgid "Add or remove tags"
#~ msgstr "Добавить или удалить метки"

#, fuzzy
#~ msgid "Front"
#~ msgstr "Перед"

#~ msgid "Split"
#~ msgstr "Раздельный вид"

#~ msgid "Resources"
#~ msgstr "Ресурсы: %d"

#~ msgid "Global zoom percentage"
#~ msgstr "Глобальный масштаб в процентах"

#~ msgid "Writes all settings to STDOUT as JSON including secure variables."
#~ msgstr ""
#~ "Выводит в стандартный поток вывода все настройки в формате JSON (включая "
#~ "конфиденциальные переменные)."

#~ msgid "Reads in JSON formatted settings from STDIN."
#~ msgstr "Считывает конфигурацию в формате JSON из потока стандартного ввода."

#~ msgid "Reads in settings from <file>. <file> must contain valid JSON."
#~ msgstr ""
#~ "Загружает настройки из файла <file>. <file> должен содержать данные в "
#~ "формате JSON."

#~ msgid "Synchronisation is already in progress. State: %s"
#~ msgstr "Синхронизация уже выполняется. Состояние: %s"

#, fuzzy
#~ msgid "Confirm master password:"
#~ msgstr "Введите мастер-пароль:"

#, fuzzy
#~ msgid "Confirm password"
#~ msgstr "Введите мастер-пароль:"

#, fuzzy
#~ msgid "Missing required argument: note"
#~ msgstr "Отсутствует обязательный аргумент: %s"

#~ msgid "Synchronisation status"
#~ msgstr "Статус синхронизации"

#~ msgid "General Options"
#~ msgstr "Основные настройки"

#~ msgid "Encryption options"
#~ msgstr "Настройки шифрования"

#~ msgid "Encryption Options"
#~ msgstr "Настройки шифрования"

#~ msgid "Clipper Options"
#~ msgstr "Настройки клиппера"

#, fuzzy
#~ msgid "Permission to write to external storage"
#~ msgstr "Разрешение на использование камеры"

#~ msgid "Cancel synchronisation"
#~ msgstr "Отменить синхронизацию"

#~ msgid "Show metadata"
#~ msgstr "Показать метаданные"

#~ msgid "Delete notebook"
#~ msgstr "Удалить блокнот"

#~ msgid ""
#~ "Click on the (+) button to create a new note or notebook. Click on the "
#~ "side menu to access your existing notebooks."
#~ msgstr ""
#~ "Нажмите на кнопку (+) для создания новой заметки или нового блокнота. "
#~ "Нажмите на боковое меню для доступа к вашим существующим блокнотам."

#~ msgid ""
#~ "You currently have no notebook. Create one by clicking on (+) button."
#~ msgstr "У вас сейчас нет блокнота. Создайте его нажатием на кнопку (+)."

#~ msgid "Welcome"
#~ msgstr "Добро пожаловать"

#~ msgid "Separate each tag by a comma."
#~ msgstr "Разделяйте каждую метку запятой."

#~ msgid ""
#~ "The path to synchronise with when file system synchronisation is enabled. "
#~ "See `sync.target`."
#~ msgstr ""
#~ "Путь для синхронизации, когда включена синхронизация файловой системы. "
#~ "См. `sync.target`."<|MERGE_RESOLUTION|>--- conflicted
+++ resolved
@@ -7,13 +7,8 @@
 msgstr ""
 "Project-Id-Version: Joplin-CLI 1.0.0\n"
 "Report-Msgid-Bugs-To: \n"
-<<<<<<< HEAD
-"POT-Creation-Date: \n"
 "PO-Revision-Date: \n"
 "Last-Translator: Dmitriy K <dmitry@atsip.ru>\n"
-=======
-"Last-Translator: Dmitriy Q <krotesk@mail.ru>\n"
->>>>>>> 991c1202
 "Language-Team: Sergey Segeda <thesermanarm@gmail.com>\n"
 "Language: ru_RU\n"
 "MIME-Version: 1.0\n"
@@ -135,14 +130,8 @@
 
 #: packages/app-desktop/gui/NoteListControls/NoteListControls.tsx:135
 #: packages/app-desktop/gui/NoteListControls/NoteListControls.tsx:144
-<<<<<<< HEAD
 msgid "%s"
 msgstr "%s"
-=======
-#, fuzzy
-msgid "%s"
-msgstr "(%s)"
->>>>>>> 991c1202
 
 #: packages/app-desktop/gui/utils/NoteListUtils.ts:61
 msgid "%s - Copy"
@@ -403,11 +392,8 @@
 "Are you sure you want to return to the default layout? The current layout "
 "configuration will be lost."
 msgstr ""
-<<<<<<< HEAD
 "Вы уверены, что хотите вернуться к макету по умолчанию? Текущая конфигурация "
 "макета будет потеряна."
-=======
->>>>>>> 991c1202
 
 #: packages/app-desktop/gui/ConfigScreen/ConfigScreen.tsx:517
 msgid "Arguments:"
@@ -617,10 +603,6 @@
 msgstr "Не удалось найти \"%s\"."
 
 #: packages/app-cli/app/command-mkbook.ts:28
-<<<<<<< HEAD
-=======
-#, fuzzy
->>>>>>> 991c1202
 msgid "Cannot find: \"%s\""
 msgstr "Не удалось найти \"%s\"."
 
@@ -1016,14 +998,8 @@
 msgstr "Создать"
 
 #: packages/app-cli/app/command-mkbook.ts:19
-<<<<<<< HEAD
 msgid "Create a new notebook under a parent notebook."
 msgstr "Создать новый блокнот под родительским блокнотом."
-=======
-#, fuzzy
-msgid "Create a new notebook under a parent notebook."
-msgstr "Создает новый блокнот."
->>>>>>> 991c1202
 
 #: packages/app-mobile/components/note-list.js:101
 msgid "Create a notebook"
@@ -1656,11 +1632,7 @@
 
 #: packages/lib/models/Setting.ts:1048
 msgid "Enable spellcheck in the text editor"
-<<<<<<< HEAD
 msgstr "Включите проверку орфографии в текстовом редакторе"
-=======
-msgstr ""
->>>>>>> 991c1202
 
 #: packages/lib/models/Setting.ts:1143
 msgid "Enable table of contents extension"
@@ -2326,11 +2298,7 @@
 
 #: packages/app-desktop/gui/MenuBar.tsx:792
 msgid "Join us on Twitter"
-<<<<<<< HEAD
 msgstr "Присоединяйтесь к нам в Twitter"
-=======
-msgstr ""
->>>>>>> 991c1202
 
 #: packages/app-desktop/gui/SyncWizard/Dialog.tsx:330
 msgid ""
@@ -2673,14 +2641,8 @@
 msgstr "Отсутствует обязательный аргумент: %s"
 
 #: packages/app-cli/app/cli-utils.js:135
-<<<<<<< HEAD
 msgid "Missing required flag value: %s"
 msgstr "Отсутствует необходимое значение флага: %s"
-=======
-#, fuzzy
-msgid "Missing required flag value: %s"
-msgstr "Отсутствует обязательный аргумент: %s"
->>>>>>> 991c1202
 
 #: packages/app-mobile/components/side-menu-content.tsx:457
 msgid "Mobile data - auto-sync disabled"
@@ -3126,11 +3088,7 @@
 #: packages/app-desktop/gui/NoteEditor/commands/pasteAsText.ts:6
 #: packages/app-desktop/gui/NoteEditor/utils/contextMenu.ts:181
 msgid "Paste as text"
-<<<<<<< HEAD
 msgstr "Вставить как текст"
-=======
-msgstr ""
->>>>>>> 991c1202
 
 #: packages/app-desktop/gui/ConfigScreen/ConfigScreen.tsx:541
 msgid "Path:"
@@ -3498,14 +3456,8 @@
 msgstr "Замена: "
 
 #: packages/app-desktop/gui/MainScreen/commands/resetLayout.ts:7
-<<<<<<< HEAD
 msgid "Reset application layout"
 msgstr "Сбросить макет приложения"
-=======
-#, fuzzy
-msgid "Reset application layout"
-msgstr "Изменить расположение элементов"
->>>>>>> 991c1202
 
 #: packages/app-desktop/gui/MasterPasswordDialog/Dialog.tsx:219
 #: packages/app-desktop/gui/MasterPasswordDialog/Dialog.tsx:220
@@ -4408,11 +4360,8 @@
 "The WebDAV implementation of %s is incompatible with Joplin, and as such is "
 "no longer supported. Please use a different sync method."
 msgstr ""
-<<<<<<< HEAD
 "Реализация WebDAV для %s несовместима с Joplin и поэтому больше не "
 "поддерживается. Пожалуйста, используйте другой метод синхронизации."
-=======
->>>>>>> 991c1202
 
 #: packages/lib/models/Setting.ts:827
 msgid "Theme"
