# SOME DESCRIPTIVE TITLE.
# Copyright (C) YEAR Laurent Cozic
# This file is distributed under the same license as the Joplin-CLI package.
# FIRST AUTHOR <EMAIL@ADDRESS>, YEAR.
#
msgid ""
msgstr ""
"Project-Id-Version: Joplin-CLI 1.0.0\n"
"Report-Msgid-Bugs-To: \n"
<<<<<<< HEAD
"POT-Creation-Date: \n"
"PO-Revision-Date: \n"
"Last-Translator: Dmitriy Q <dmitry@atsip.ru>\n"
=======
"Last-Translator: Титан <fignin@ya.ru>\n"
>>>>>>> ed9b4fb8
"Language-Team: Sergey Segeda <thesermanarm@gmail.com>\n"
"Language: ru_RU\n"
"MIME-Version: 1.0\n"
"Content-Type: text/plain; charset=UTF-8\n"
"Content-Transfer-Encoding: 8bit\n"
<<<<<<< HEAD
"Plural-Forms: nplurals=3; plural=(n%10==1 && n%100!=11 ? 0 : n%10>=2 && "
"n%10<=4 && (n%100<10 || n%100>=20) ? 1 : 2);\n"
"X-Generator: Poedit 3.4.2\n"
=======
"Plural-Forms: nplurals=2; plural=(n > 1);\n"
"X-Generator: Poedit 3.3.2\n"
>>>>>>> ed9b4fb8

#: packages/app-mobile/components/screens/ConfigScreen/ConfigScreen.tsx:549
msgid "- Camera: to allow taking a picture and attaching it to a note."
msgstr "- Камера: позволяет сделать снимок и прикрепить его к заметке."

#: packages/app-mobile/components/screens/ConfigScreen/ConfigScreen.tsx:552
msgid "- Location: to allow attaching geo-location information to a note."
msgstr ""
"- Местоположение: позволяет прикрепить информацию о геолокации к заметке."

#: packages/app-mobile/components/screens/ConfigScreen/ConfigScreen.tsx:546
msgid ""
"- Storage: to allow attaching files to notes and to enable filesystem "
"synchronisation."
msgstr ""
"- Хранилище: чтобы разрешить прикрепление файлов к заметкам и включить "
"синхронизацию файловой системы."

#: packages/lib/services/KeymapService.ts:320
#: packages/lib/services/KeymapService.ts:326
msgid "\"%s\" is missing the required \"%s\" property."
msgstr "В \"%s\" отсутствует необходимое свойство \"%s\"."

#: packages/app-desktop/gui/ConfigScreen/controls/plugins/PluginBox.tsx:259
msgid "(%s)"
msgstr "(%s)"

#: packages/lib/services/plugins/api/JoplinViewsDialogs.ts:74
msgid "(In plugin: %s)"
msgstr "(В плагине: %s)"

#: packages/lib/SyncTargetNone.ts:16
msgid "(None)"
msgstr "(Нет)"

#: packages/lib/models/Setting.ts:404 packages/lib/models/Setting.ts:405
msgid "(wysiwyg: %s)"
msgstr "(wysiwyg: %s)"

#: packages/app-mobile/components/screens/Note.tsx:705
#: packages/lib/shim-init-node.ts:256
msgid "(You may disable this prompt in the options)"
msgstr "(Вы можете отключить это предупреждение в настройках)"

#: packages/app-desktop/gui/MenuBar.tsx:692
#: packages/app-desktop/gui/MenuBar.tsx:988
msgid "&Edit"
msgstr "&Правка"

#: packages/app-desktop/gui/MenuBar.tsx:567
#: packages/app-desktop/gui/MenuBar.tsx:647
#: packages/app-desktop/gui/MenuBar.tsx:984
msgid "&File"
msgstr "&Файл"

#: packages/app-desktop/gui/MenuBar.tsx:814
msgid "&Go"
msgstr "Переход"

#: packages/app-desktop/gui/MenuBar.tsx:867
msgid "&Help"
msgstr "&Помощь"

#: packages/app-desktop/gui/MenuBar.tsx:832
msgid "&Note"
msgstr "&Заметки"

#: packages/app-desktop/gui/MenuBar.tsx:845
msgid "&Tools"
msgstr "&Сервис"

#: packages/app-desktop/gui/MenuBar.tsx:734
msgid "&View"
msgstr "&Вид"

#: packages/app-desktop/gui/MenuBar.tsx:857
#, fuzzy
msgid "&Window"
msgstr "Закрыть окно"

#: packages/lib/models/Setting.ts:1645 packages/lib/models/Setting.ts:1836
msgid "%d days"
msgstr "%d дней"

#: packages/lib/utils/joplinCloud.ts:148 packages/lib/utils/joplinCloud.ts:149
#: packages/lib/utils/joplinCloud.ts:150
msgid "%d GB"
msgstr "%d ГБ"

#: packages/lib/utils/joplinCloud.ts:145 packages/lib/utils/joplinCloud.ts:146
#: packages/lib/utils/joplinCloud.ts:147
msgid "%d GB storage space"
msgstr "%d ГБ дискового пространства"

#: packages/lib/models/Setting.ts:1427
msgid "%d hour"
msgstr "%d час"

#: packages/lib/models/Setting.ts:1428 packages/lib/models/Setting.ts:1429
msgid "%d hours"
msgstr "%d часов"

#: packages/lib/utils/joplinCloud.ts:136 packages/lib/utils/joplinCloud.ts:137
#: packages/lib/utils/joplinCloud.ts:138
msgid "%d MB"
msgstr "%d МБ"

#: packages/lib/utils/joplinCloud.ts:133 packages/lib/utils/joplinCloud.ts:134
#: packages/lib/utils/joplinCloud.ts:135
msgid "%d MB per note or attachment"
msgstr "%d МБ на заметку или вложение"

#: packages/lib/models/Setting.ts:1424 packages/lib/models/Setting.ts:1425
#: packages/lib/models/Setting.ts:1426
msgid "%d minutes"
msgstr "%d минут"

#: packages/app-cli/app/command-rmnote.ts:30
msgid "%d notes match this pattern. Delete them?"
msgstr "%d заметок соответствуют указанному выражению. Удалить их?"

#: packages/app-desktop/gui/NoteListControls/NoteListControls.tsx:215
#: packages/app-desktop/gui/NoteListControls/NoteListControls.tsx:225
msgid "%s"
msgstr "%s"

#: packages/app-desktop/gui/MainScreen/commands/duplicateNote.ts:18
msgid "%s - Copy"
msgstr "%s - Копия"

#: packages/lib/services/ReportService.ts:188
msgid "%s (%s) could not be uploaded: %s"
msgstr "Не удается выгрузить файл %s (%s): %s"

#: packages/app-desktop/gui/MainScreen/MainScreen.tsx:652
msgid "%s (%s) would like to share a notebook with you."
msgstr "%s (%s) желает поделиться блокнотом с вами."

#: packages/lib/services/ReportService.ts:267
msgid "%s (%s): %s"
msgstr "%s (%s): %s"

#: packages/app-desktop/checkForUpdates.ts:102
msgid "%s (pre-release)"
msgstr "%s (предварительный выпуск)"

#: packages/lib/models/Setting.ts:927 packages/lib/models/Setting.ts:928
#: packages/lib/models/Setting.ts:929
msgid "%s / %s"
msgstr "%s / %s"

#: packages/lib/models/Setting.ts:926
msgid "%s / %s / %s"
msgstr "%s / %s / %s"

#: packages/lib/versionInfo.ts:73
msgid "%s %s (%s, %s)"
msgstr "%s %s (%s, %s)"

#: packages/app-cli/app/command-config.ts:85
msgid "%s = %s"
msgstr "%s = %s"

#: packages/app-cli/app/command-config.ts:83
msgid "%s = %s (%s)"
msgstr "%s = %s (%s)"

#: packages/app-desktop/gui/SyncWizard/Dialog.tsx:217
msgid ""
"%s is not optimised for synchronising many small files so your initial "
"synchronisation will be slow."
msgstr ""
"%s не оптимизирован для синхронизации множества маленьких файлов, поэтому "
"начальная синхронизация может быть долгой."

#: packages/lib/services/ReportService.ts:247
#: packages/lib/services/ReportService.ts:248
#: packages/lib/services/ReportService.ts:249
#: packages/lib/services/ReportService.ts:252
msgid "%s: %d"
msgstr "%s: %d"

#: packages/lib/services/ReportService.ts:304
msgid "%s: %d notes"
msgstr "%s: %d заметок"

#: packages/lib/services/ReportService.ts:286
msgid "%s: %d/%d"
msgstr "%s: %d/%d"

#: packages/app-cli/app/cli-utils.js:156
#: packages/lib/services/ReportService.ts:222
msgid "%s: %s"
msgstr "%s: %s"

#: packages/app-desktop/gui/ConfigScreen/ConfigScreen.tsx:202
#: packages/app-desktop/gui/EncryptionConfigScreen/EncryptionConfigScreen.tsx:263
msgid "%s: Missing password."
msgstr "%s: Отсутствует пароль."

#: packages/app-cli/app/command-tag.js:14
msgid ""
"<tag-command> can be \"add\", \"remove\", \"list\", or \"notetags\" to "
"assign or remove [tag] from [note], to list notes associated with [tag], or "
"to list tags associated with [note]. The command `tag list` can be used to "
"list all the tags (use -l for long option)."
msgstr ""
"<tag-command> может принимать значения \"add\", \"remove\", \"list\" или "
"\"notetags\", позволяющие, соответственно: добавить или убрать метку [tag] с "
"заметки [note]; вывести список заметок, ассоциированных с меткой [tag]; "
"вывести список меток, ассоциированных с заметкой [note]. Команда `tag list` "
"выводит список всех меток."

#: packages/app-cli/app/command-todo.js:14
msgid ""
"<todo-command> can either be \"toggle\" or \"clear\". Use \"toggle\" to "
"toggle the given to-do between completed and uncompleted state (If the "
"target is a regular note it will be converted to a to-do). Use \"clear\" to "
"convert the to-do back to a regular note."
msgstr ""
"<todo-command> может принимать значения \"toggle\" или \"clear\". \"toggle\" "
"переключает статус выбранной задачи (с завершенной на незавершенную и "
"наоборот). При применении к обычной заметке она преобразуется в задачу. "
"\"clear\" преобразует выбранную задачу в обычную заметку."

#: packages/lib/models/Setting.ts:1453
msgid "A3"
msgstr "A3"

#: packages/lib/models/Setting.ts:1451
msgid "A4"
msgstr "A4"

#: packages/lib/models/Setting.ts:1454
msgid "A5"
msgstr "A5"

#: packages/app-mobile/components/screens/ConfigScreen/plugins/PluginBox.tsx:86
msgid "About"
msgstr ""

#: packages/app-desktop/gui/MenuBar.tsx:573
#: packages/app-desktop/gui/MenuBar.tsx:908
msgid "About Joplin"
msgstr "О Joplin"

#: packages/lib/services/KeymapService.ts:326
#: packages/lib/services/KeymapService.ts:331
msgid "accelerator"
msgstr "сочетание клавиш"

#: packages/lib/services/KeymapService.ts:383
msgid "Accelerator \"%s\" is not valid."
msgstr "Сочетание клавиш \"%s\" недопустимо."

#: packages/lib/services/KeymapService.ts:352
msgid ""
"Accelerator \"%s\" is used for \"%s\" and \"%s\" commands. This may lead to "
"unexpected behaviour."
msgstr ""
"Сочетание клавиш \"%s\" используется для команд \"%s\" и \"%s\". Это может "
"привести к неожиданному поведению."

#: packages/app-desktop/gui/MainScreen/MainScreen.tsx:653
msgid "Accept"
msgstr "Принять"

#: packages/lib/WebDavApi.js:451
msgid "Access denied: Please check your username and password"
<<<<<<< HEAD
msgstr "Доступ запрещен: Пожалуйста, проверьте имя пользователя и пароль"
=======
msgstr ""
"Отказано в доступе: Пожалуйста, проверьте ваши имя пользователя и пароль"
>>>>>>> ed9b4fb8

#: packages/lib/WebDavApi.js:449
msgid "Access denied: Please re-enter your password and/or username"
msgstr ""
<<<<<<< HEAD
"Доступ запрещен: Пожалуйста, введите пароль и/или имя пользователя повторно"
=======
"Отказано в доступе: Пожалуйста, повторно введите свой пароль и/или имя "
"пользователя."
>>>>>>> ed9b4fb8

#: packages/server/src/routes/admin/users.ts:141
msgid "Account"
msgstr "Учетная запись"

#: packages/app-desktop/gui/ResourceScreen.tsx:96
msgid "Action"
msgstr "Действие"

#: packages/app-desktop/gui/EncryptionConfigScreen/EncryptionConfigScreen.tsx:170
#: packages/app-mobile/components/NoteEditor/MarkdownToolbar/MarkdownToolbar.tsx:58
#: packages/app-mobile/components/ScreenHeader.tsx:644
msgid "Actions"
msgstr "Действия"

#: packages/app-desktop/gui/EncryptionConfigScreen/EncryptionConfigScreen.tsx:165
msgid "Active"
msgstr "Активен"

#: packages/app-desktop/gui/KeymapConfig/utils/getLabel.ts:18
#: packages/app-desktop/gui/MenuBar.tsx:782
msgid "Actual Size"
msgstr "Фактический размер"

#: packages/app-mobile/components/screens/Note.tsx:1480
msgid "Add body"
msgstr "Добавить текст заметки"

#: packages/app-mobile/components/ActionButton.tsx:64
msgid "Add new"
msgstr "Добавить новый"

#: packages/app-desktop/gui/MainScreen/commands/setTags.ts:38
msgid "Add or remove tags:"
msgstr "Добавить или удалить метки:"

#: packages/app-desktop/gui/ShareFolderDialog/ShareFolderDialog.tsx:268
msgid "Add recipient:"
msgstr "Добавить получателя:"

#: packages/app-mobile/components/screens/Note.tsx:1553
msgid "Add title"
msgstr "Добавить заголовок"

#: packages/lib/services/spellChecker/SpellCheckerService.ts:133
msgid "Add to dictionary"
msgstr "Добавить в словарь"

#: packages/server/src/services/MustacheService.ts:154
#: packages/server/src/services/MustacheService.ts:278
msgid "Admin"
msgstr "Администратор"

#: packages/server/src/routes/admin/dashboard.ts:10
msgid "Admin dashboard"
msgstr "Панель администратора"

#: packages/app-desktop/gui/ClipperConfigScreen.tsx:135
msgid "Advanced options"
msgstr "Расширенные настройки"

#: packages/app-desktop/gui/StatusScreen/StatusScreen.tsx:182
msgid "Advanced tools"
msgstr "Расширенные инструменты"

#: packages/app-mobile/components/ProfileSwitcher/ProfileSwitcher.tsx:99
msgid ""
"All data, including notes, notebooks and tags will be permanently deleted."
msgstr ""
"Все данные, включая заметки, блокноты и теги, будут удалены безвозвратно."

#: packages/app-desktop/gui/Sidebar/Sidebar.tsx:507
#: packages/app-mobile/components/screens/Notes.tsx:181
#: packages/app-mobile/components/side-menu-content.tsx:531
msgid "All notes"
msgstr "Все заметки"

#: packages/lib/onedrive-api-node-utils.js:46
msgid "All potential ports are in use - please report the issue at %s"
msgstr "Все возможные порты заняты - пожалуйста, сообщите о проблеме в %s"

#: packages/app-cli/app/command-config.ts:19
msgid "Also displays unset and hidden config variables."
msgstr "Также выводит неустановленные и скрытые параметры конфигурации."

#: packages/app-desktop/gui/ShareNoteDialog.tsx:202
msgid "Also publish linked notes"
msgstr "Также публикуйте связанные заметки"

#: packages/lib/models/Setting.ts:751
msgid "Always"
msgstr "Всегда"

#: packages/lib/models/Setting.ts:1149
msgid "Always ask"
msgstr "Всегда спрашивать"

#: packages/lib/models/Setting.ts:1150
msgid "Always resize"
msgstr "Всегда изменять размер"

#: packages/app-cli/app/command-mv.ts:36
msgid ""
"Ambiguous notebook \"%s\". Please use notebook id instead - press \"ti\" to "
"see the short notebook id or use $b for current selected notebook"
msgstr ""
"Неоднозначный блокнот \"%s\". Вместо этого используйте идентификатор "
"блокнота - нажмите \"ti\", чтобы увидеть короткий идентификатор блокнота, "
"или используйте $b для текущего выбранного блокнота"

#: packages/app-cli/app/command-mkbook.ts:33
#: packages/app-cli/app/command-mv.ts:29
msgid ""
"Ambiguous notebook \"%s\". Please use short notebook id instead - press "
"\"ti\" to see the short notebook id"
msgstr ""
"Неоднозначный блокнот \"%s\". Вместо этого используйте короткий "
"идентификатор блокнота - нажмите \"ti\", чтобы увидеть короткий "
"идентификатор блокнота"

#: packages/app-mobile/components/NoteEditor/ImageEditor/promptRestoreAutosave.ts:13
msgid "An autosaved drawing was found. Attach a copy of it to the note?"
msgstr "Найден автосохраненный рисунок. Прикрепить его копию к заметке?"

#: packages/app-desktop/ElectronAppWrapper.ts:91
msgid "An error occurred: %s"
msgstr "Произошла ошибка: %s"

#: packages/app-desktop/checkForUpdates.ts:106
msgid "An update is available, do you want to download it now?"
msgstr "Доступно обновление, хотите загрузить его сейчас?"

#: packages/app-desktop/gui/JoplinCloudConfigScreen.tsx:19
#: packages/app-mobile/components/screens/ConfigScreen/ConfigScreen.tsx:492
msgid ""
"Any email sent to this address will be converted into a note and added to "
"your collection. The note will be saved into the Inbox notebook"
msgstr ""
"Любое письмо, отправленное на этот адрес, будет преобразовано в заметку и "
"добавлено в вашу коллекцию. Заметка будет сохранена в блокноте \"Входящие\""

#: packages/lib/models/Setting.ts:2676
msgid "Appearance"
msgstr "Внешний вид"

#: packages/lib/models/Setting.ts:2681
msgid "Application"
msgstr "Приложение"

#: packages/app-desktop/gui/ConfigScreen/ButtonBar.tsx:36
msgid "Apply"
msgstr "Применить"

#: packages/app-desktop/gui/ClipperConfigScreen.tsx:36
msgid "Are you sure you want to renew the authorisation token?"
msgstr "Вы точно хотите обновить токен авторизации?"

#: packages/app-desktop/gui/MainScreen/commands/resetLayout.ts:14
msgid ""
"Are you sure you want to return to the default layout? The current layout "
"configuration will be lost."
msgstr ""
"Вы уверены, что хотите вернуться к макету по умолчанию? Текущая конфигурация "
"макета будет потеряна."

#: packages/app-desktop/gui/ConfigScreen/ConfigScreen.tsx:521
msgid "Arguments:"
msgstr "Аргументы:"

#: packages/lib/models/Setting.ts:422
msgid "Aritim Dark"
msgstr "Aritim тёмная"

#: packages/app-mobile/components/NoteEditor/ImageEditor/promptRestoreAutosave.ts:25
#: packages/app-mobile/components/NoteEditor/MarkdownToolbar/buttons/useActionButtons.ts:48
msgid "Attach"
msgstr "Прикрепить"

#: packages/app-desktop/gui/NoteEditor/editorCommandDeclarations.ts:75
#: packages/app-desktop/gui/NoteEditor/NoteBody/TinyMCE/TinyMCE.tsx:653
#: packages/app-mobile/components/screens/Note.tsx:1088
msgid "Attach file"
msgstr "Прикрепить файл"

#: packages/app-mobile/components/screens/Note.tsx:1092
msgid "Attach photo"
msgstr "Прикрепить фото"

#: packages/app-mobile/components/screens/Note.tsx:1190
msgid "Attach..."
msgstr "Прикрепить…"

#: packages/app-cli/app/command-attach.ts:13
msgid "Attaches the given file to the note."
msgstr "Прикрепляет заданный файл к заметке."

#: packages/server/src/models/UserModel.ts:245
#: packages/server/src/models/UserModel.ts:262
msgid "attachment"
msgstr "вложение"

#: packages/lib/models/Resource.ts:490
msgid "Attachment conflict: \"%s\""
msgstr "Конфликт вложения: \"%s\""

#: packages/lib/models/Setting.ts:747
msgid "Attachment download behaviour"
msgstr "Режим загрузки вложений"

#: packages/lib/services/ReportService.ts:238
msgid "Attachments"
msgstr "Вложения"

#: packages/lib/services/ReportService.ts:262
msgid "Attachments that could not be downloaded"
msgstr "Не удается загрузить следующие вложения"

#: packages/lib/models/Setting.ts:408
msgid ""
"Attention: If you change this location, make sure you copy all your content "
"to it before syncing, otherwise all files will be removed! See the FAQ for "
"more details: %s"
msgstr ""
"Внимание: если вы измените это местоположение, обязательно скопируйте в "
"новое местоположение все свои данные перед синхронизацией, в противном "
"случае все файлы будут удалены! Смотрите FAQ для получения подробной "
"информации: %s"

#: packages/app-cli/app/command-sync.ts:70
#: packages/app-cli/app/command-sync.ts:84
#: packages/app-desktop/gui/OneDriveLoginScreen.tsx:45
msgid ""
"Authentication was not completed (did not receive an authentication token)."
msgstr "Аутентификация не была завершена (не получен токен аутентификации)."

#: packages/app-desktop/gui/ClipperConfigScreen.tsx:136
msgid "Authorisation token:"
msgstr "Токен авторизации:"

#: packages/app-desktop/gui/JoplinCloudLoginScreen.tsx:84
#: packages/app-mobile/components/screens/JoplinCloudLoginScreen.tsx:158
#, fuzzy
msgid "Authorise"
msgstr "Токен авторизации:"

#: packages/lib/models/Setting.ts:753
msgid "Auto"
msgstr "Автоматически"

#: packages/server/src/services/TaskService.ts:30
msgid "Auto-add disabled accounts for deletion"
msgstr "Автоматическое добавление отключенных учетных записей для удаления"

#: packages/lib/models/Setting.ts:962
msgid "Auto-pair braces, parenthesis, quotations, etc."
msgstr "Автоматическое закрытие скобок, кавычек и т. д."

#: packages/lib/models/Setting.ts:1398
msgid "Automatically check for updates"
msgstr "Автоматическая проверка наличия обновлений"

#: packages/lib/models/Setting.ts:1823
msgid "Automatically delete notes in the trash after a number of days"
msgstr ""

#: packages/lib/models/Setting.ts:874
msgid "Automatically switch theme to match system theme"
msgstr "Автоматическая смена темы в соответствии с настройками системы"

#: packages/app-desktop/gui/ConfigScreen/ButtonBar.tsx:45
#: packages/app-desktop/gui/ConfigScreen/ConfigScreen.tsx:743
#: packages/app-desktop/gui/NoteRevisionViewer.tsx:206
#: packages/app-mobile/components/ScreenHeader.tsx:340
#: packages/lib/commands/historyBackward.ts:6
msgid "Back"
msgstr "Назад"

#: packages/lib/utils/joplinCloud.ts:345
msgid "Basic"
msgstr "Основные"

#: packages/app-mobile/components/biometrics/biometricAuthenticate.ts:17
msgid ""
"Biometric unlock is not setup on the device. Please set it up in order to "
"unlock Joplin. If the device is on lockout, consider switching it off and on "
"to reset biometrics scanning."
msgstr ""
"Биометрическая разблокировка не настроена на устройстве. Пожалуйста, "
"настройте ее, чтобы разблокировать Joplin. Если устройство заблокировано - "
"выключите и включите его, чтобы сбросить сканирование биометрии."

#: packages/app-desktop/gui/NoteEditor/editorCommandDeclarations.ts:55
#: packages/app-mobile/components/NoteEditor/MarkdownToolbar/buttons/useInlineFormattingButtons.ts:14
msgid "Bold"
msgstr "Полужирный"

#: packages/app-desktop/gui/ConfigScreen/controls/plugins/PluginsStates.tsx:218
#: packages/app-desktop/gui/ConfigScreen/controls/plugins/PluginsStates.tsx:315
msgid "Browse all plugins"
msgstr "Просмотр всех плагинов"

#: packages/app-desktop/gui/ConfigScreen/ConfigScreen.tsx:558
msgid "Browse..."
msgstr "Обзор..."

#: packages/app-desktop/gui/ConfigScreen/controls/plugins/PluginBox.tsx:219
#: packages/app-mobile/components/screens/ConfigScreen/plugins/PluginBox.tsx:113
msgid "Built-in"
msgstr "Встроенный"

#: packages/app-desktop/gui/NoteEditor/editorCommandDeclarations.ts:85
msgid "Bulleted List"
msgstr "Маркированный список"

#: packages/server/src/routes/admin/users.ts:157
msgid "Can Share"
msgstr "Можно поделиться"

#: packages/app-desktop/gui/ShareFolderDialog/ShareFolderDialog.tsx:114
msgid "Can view"
<<<<<<< HEAD
msgstr "Возможность просмотра"

#: packages/app-desktop/gui/ShareFolderDialog/ShareFolderDialog.tsx:115
msgid "Can view and edit"
msgstr "Возможность просмотра и редактирования"
=======
msgstr "Можно просматривать"

#: packages/app-desktop/gui/ShareFolderDialog/ShareFolderDialog.tsx:115
msgid "Can view and edit"
msgstr "Можно просматривать и редактировать"
>>>>>>> ed9b4fb8

#: packages/app-desktop/bridge.ts:278 packages/app-desktop/bridge.ts:294
#: packages/app-desktop/checkForUpdates.ts:108
#: packages/app-desktop/commands/emptyTrash.ts:17
#: packages/app-desktop/gui/ConfigScreen/ConfigScreen.tsx:743
#: packages/app-desktop/gui/DialogButtonRow.tsx:78
#: packages/app-desktop/gui/KeymapConfig/ShortcutRecorder.tsx:82
#: packages/app-desktop/gui/MainScreen/commands/permanentlyDeleteNote.ts:20
#: packages/app-desktop/gui/NoteList/NoteList.tsx:154
#: packages/app-desktop/gui/NoteList/utils/canManuallySortNotes.ts:11
#: packages/app-desktop/gui/PromptDialog.tsx:292
#: packages/app-desktop/gui/ResourceScreen.tsx:171
#: packages/app-desktop/gui/Sidebar/Sidebar.tsx:334
#: packages/app-desktop/gui/Sidebar/Sidebar.tsx:692
#: packages/app-desktop/gui/TrashNotification/TrashNotification.tsx:69
#: packages/app-desktop/services/plugins/UserWebviewDialogButtonBar.tsx:27
#: packages/app-mobile/components/CameraView.tsx:195
#: packages/app-mobile/components/ModalDialog.js:70
#: packages/app-mobile/components/ProfileSwitcher/ProfileSwitcher.tsx:107
#: packages/app-mobile/components/ProfileSwitcher/ProfileSwitcher.tsx:70
#: packages/app-mobile/components/screens/encryption-config.tsx:190
#: packages/app-mobile/components/screens/Note.tsx:192
#: packages/app-mobile/components/screens/Note.tsx:708
#: packages/app-mobile/components/SelectDateTimeDialog.tsx:152
#: packages/app-mobile/components/side-menu-content.tsx:194
#: packages/app-mobile/components/side-menu-content.tsx:230
#: packages/app-mobile/components/side-menu-content.tsx:502
#: packages/app-mobile/utils/showMessageBox.ts:17
#: packages/lib/shim-init-node.ts:257
msgid "Cancel"
msgstr "Отмена"

#: packages/app-cli/app/app.ts:135
msgid "Cancelling background synchronisation... Please wait."
msgstr "Отмена фоновой синхронизации... Пожалуйста, подождите."

#: packages/lib/Synchronizer.ts:199
msgid "Cancelling..."
msgstr "Отмена..."

#: packages/app-cli/app/command-sync.ts:284
msgid "Cancelling... Please wait."
msgstr "Отмена... Пожалуйста, подождите."

#: packages/lib/shim-init-node.ts:314
msgid "Cannot access %s"
msgstr "Не удалось получить доступ к %s"

#: packages/app-cli/app/base-command.ts:15
msgid "Cannot change encrypted item"
msgstr "Невозможно изменить зашифрованный элемент"

#: packages/lib/models/Note.ts:596
msgid "Cannot copy note to \"%s\" notebook"
msgstr "Не удалось скопировать заметку в блокнот \"%s\""

<<<<<<< HEAD
#: packages/app-mobile/components/screens/Notes.tsx:165
msgid "Cannot create a new note: %s"
msgstr "Невозможно создать новую заметку: %s"

#: packages/app-cli/app/command-attach.js:21
#: packages/app-cli/app/command-cat.js:25 packages/app-cli/app/command-cp.js:24
#: packages/app-cli/app/command-cp.js:27
#: packages/app-cli/app/command-done.js:20
#: packages/app-cli/app/command-export.js:36
#: packages/app-cli/app/command-export.js:40
#: packages/app-cli/app/command-geoloc.js:20
#: packages/app-cli/app/command-help.js:66
#: packages/app-cli/app/command-import.js:34
#: packages/app-cli/app/command-mv.js:24 packages/app-cli/app/command-mv.js:45
#: packages/app-cli/app/command-ren.js:23
#: packages/app-cli/app/command-rmbook.js:25
#: packages/app-cli/app/command-rmnote.js:25
=======
#: packages/app-mobile/components/screens/Notes.tsx:168
msgid "Cannot create a new note: %s"
msgstr "Невозможно создать новую заметку: %s"

#: packages/app-cli/app/command-attach.ts:21
#: packages/app-cli/app/command-cat.ts:25 packages/app-cli/app/command-cp.ts:24
#: packages/app-cli/app/command-cp.ts:27
#: packages/app-cli/app/command-done.ts:21
#: packages/app-cli/app/command-export.ts:37
#: packages/app-cli/app/command-export.ts:41
#: packages/app-cli/app/command-geoloc.ts:20
#: packages/app-cli/app/command-help.ts:66
#: packages/app-cli/app/command-import.ts:36
#: packages/app-cli/app/command-mv.ts:24 packages/app-cli/app/command-mv.ts:45
#: packages/app-cli/app/command-ren.ts:23
#: packages/app-cli/app/command-restore.ts:19
#: packages/app-cli/app/command-rmbook.ts:26
#: packages/app-cli/app/command-rmnote.ts:26
>>>>>>> ed9b4fb8
#: packages/app-cli/app/command-search.js:27
#: packages/app-cli/app/command-set.ts:32
#: packages/app-cli/app/command-tag.js:33
#: packages/app-cli/app/command-tag.js:36
#: packages/app-cli/app/command-tag.js:42
#: packages/app-cli/app/command-tag.js:43
#: packages/app-cli/app/command-tag.js:81
#: packages/app-cli/app/command-tag.js:87
#: packages/app-cli/app/command-todo.js:21
#: packages/app-cli/app/command-use.ts:21
#: packages/lib/services/interop/InteropService.ts:269
#: packages/lib/services/interop/InteropService.ts:286
msgid "Cannot find \"%s\"."
msgstr "Не удалось найти \"%s\"."

#: packages/app-cli/app/command-mkbook.ts:28
msgid "Cannot find: \"%s\""
msgstr "Не удалось найти \"%s\""

#: packages/app-cli/app/command-sync.ts:197
msgid "Cannot initialise synchroniser."
msgstr "Не удалось инициализировать модуль синхронизации."

#: packages/lib/services/interop/InteropService.ts:236
msgid "Cannot load \"%s\" module for format \"%s\" and output \"%s\""
msgstr ""
"Не удалось загрузить модуль \"%s\" для форматирования \"%s\" и вывода \"%s\""

#: packages/lib/services/interop/InteropService.ts:249
msgid "Cannot load \"%s\" module for format \"%s\" and target \"%s\""
msgstr "Не удалось загрузить модуль \"%s\" для формата \"%s\" и цели \"%s\""

#: packages/lib/models/Note.ts:608
msgid "Cannot move note to \"%s\" notebook"
msgstr "Не удалось переместить заметку в блокнот \"%s\""

#: packages/app-mobile/components/screens/folder.js:74
#: packages/lib/models/Folder.ts:829
msgid "Cannot move notebook to this location"
msgstr "Не удается переместить блокнот в указанное расположение"

#: packages/lib/onedrive-api.ts:450
msgid ""
"Cannot refresh token: authentication data is missing. Starting the "
"synchronisation again may fix the problem."
msgstr ""
"Невозможно обновить токен: отсутствуют данные аутентификации. Повторный "
"запуск синхронизации может решить эту проблему."

#: packages/server/src/models/UserModel.ts:244
msgid "Cannot save %s \"%s\" because it is larger than the allowed limit (%s)"
msgstr ""
"Невозможно сохранить %s \"%s\" из-за превышения допустимого лимита (%s)"

#: packages/server/src/models/UserModel.ts:261
msgid ""
"Cannot save %s \"%s\" because it would go over the total allowed size (%s) "
"for this account"
msgstr ""
"Невозможно сохранить %s \"%s\" из-за превышения допустимого размера (%s) для "
"этой учетной записи"

#: packages/lib/services/share/ShareService.ts:333
msgid ""
"Cannot share encrypted notebook with recipient %s because they have not "
"enabled end-to-end encryption. They may do so from the screen Configuration "
"> Encryption."
msgstr ""
"Невозможно поделиться зашифрованным блокнотом с получателем %s, потому что у "
"него не включено сквозное шифрование. Они могут сделать это на экране "
"Настройки > Шифрование."

#: packages/app-mobile/components/NoteEditor/SearchPanel.tsx:328
msgid "Case sensitive"
msgstr "С учетом регистра"

#: packages/app-desktop/gui/MainScreen/commands/toggleLayoutMoveMode.ts:7
msgid "Change application layout"
msgstr "Изменить расположение элементов"

#: packages/lib/services/spellChecker/SpellCheckerService.ts:206
msgid "Change language"
msgstr "Изменить язык"

#: packages/app-desktop/gui/NoteContentPropertiesDialog.tsx:103
msgid "Characters"
msgstr "Символы"

#: packages/app-desktop/gui/NoteContentPropertiesDialog.tsx:104
msgid "Characters excluding spaces"
msgstr "Символы за исключением пробелов"

#: packages/app-desktop/gui/MenuBar.tsx:590
#: packages/app-desktop/gui/MenuBar.tsx:883
msgid "Check for updates..."
msgstr "Проверить обновления..."

#: packages/app-desktop/gui/ConfigScreen/ConfigScreen.tsx:224
#: packages/app-mobile/components/screens/ConfigScreen/ConfigScreen.tsx:439
msgid "Check synchronisation configuration"
msgstr "Проверить настройки синхронизации"

#: packages/app-desktop/gui/NoteEditor/editorCommandDeclarations.ts:90
msgid "Checkbox"
msgstr "Флажок"

#: packages/app-desktop/gui/NoteEditor/NoteBody/TinyMCE/plugins/lists.js:2149
msgid "Checkbox list"
msgstr "Список флажков"

#: packages/lib/components/shared/config/config-shared.ts:92
msgid "Checking... Please wait."
msgstr "Проверка... Пожалуйста, подождите."

#: packages/app-mobile/components/screens/Note.tsx:1095
msgid "Choose an option"
msgstr "Выберите"

#: packages/app-desktop/gui/ExtensionBadge.tsx:70
msgid "Chrome Web Store"
msgstr "Интернет-магазин Chrome"

#: packages/app-desktop/gui/EditFolderDialog/Dialog.tsx:147
#: packages/app-desktop/gui/PromptDialog.tsx:299
#: packages/app-mobile/components/screens/search.tsx:193
msgid "Clear"
msgstr "Очистить"

#: packages/app-mobile/components/SelectDateTimeDialog.tsx:149
msgid "Clear alarm"
msgstr "Очистить напоминание"

#: packages/app-desktop/gui/NoteRevisionViewer.tsx:201
msgid ""
"Click \"%s\" to restore the note. It will be copied in the notebook named "
"\"%s\". The current version of the note will not be replaced or modified."
msgstr ""
"Нажмите “%s”, чтобы восстановить заметку. Она будет скопирована в блокнот "
"“%s”. Текущая версия заметки не будет заменена или изменена."

#: packages/app-desktop/gui/NoteEditor/NoteEditor.tsx:427
msgid "Click to add tags..."
msgstr "Щелкните для добавления тегов..."

#: packages/lib/versionInfo.ts:75
msgid "Client ID: %s"
msgstr "Идентификатор клиента: %s"

#: packages/app-desktop/gui/MenuBar.tsx:325
#: packages/app-desktop/gui/NoteContentPropertiesDialog.tsx:173
#: packages/app-desktop/gui/ShareFolderDialog/ShareFolderDialog.tsx:394
#: packages/app-desktop/gui/ShareNoteDialog.tsx:220
#: packages/app-desktop/gui/SyncWizard/Dialog.tsx:273
#: packages/app-desktop/services/plugins/UserWebviewDialogButtonBar.tsx:30
#: packages/app-mobile/components/NoteEditor/ImageEditor/ImageEditor.tsx:163
#: packages/app-mobile/components/NoteEditor/MarkdownToolbar/buttons/useActionButtons.ts:56
#: packages/app-mobile/components/NoteEditor/MarkdownToolbar/ToolbarOverflowRows.tsx:105
#: packages/app-mobile/components/NoteEditor/SearchPanel.tsx:198
#: packages/app-mobile/components/ProfileSwitcher/ProfileSwitcher.tsx:143
msgid "Close"
msgstr "Закрыть"

#: packages/app-mobile/components/Dropdown.tsx:165
msgid "Close dropdown"
msgstr "Закрыть выпадающий список"

#: packages/lib/models/settings/settingValidations.ts:32
msgid ""
"Close the application, then delete your profile in \"%s\", and start the "
"application again. Make sure you create a backup first by exporting all your "
"notes as JEX."
msgstr ""
"Закройте приложение, затем удалите свой профиль в \"%s\" и запустите "
"приложение снова. Обязательно сначала создайте резервную копию, "
"экспортировав все свои заметки в формате JEX."

#: packages/app-desktop/gui/KeymapConfig/utils/getLabel.ts:26
#: packages/app-desktop/gui/MenuBar.tsx:655
msgid "Close Window"
msgstr "Закрыть окно"

#: packages/app-desktop/gui/NoteEditor/editorCommandDeclarations.ts:70
#: packages/app-mobile/components/NoteEditor/MarkdownToolbar/buttons/useInlineFormattingButtons.ts:34
msgid "Code"
msgstr "Код"

#: packages/app-desktop/gui/NoteEditor/NoteBody/TinyMCE/TinyMCE.tsx:663
msgid "Code Block"
msgstr "Блок кода"

#: packages/app-desktop/gui/NoteEditor/NoteBody/TinyMCE/TinyMCE.tsx:1342
msgid "Code View"
msgstr "Просмотр кода"

#: packages/lib/utils/joplinCloud.ts:173
msgid "Collaborate on a notebook with others"
msgstr "Работайте над блокнотом вместе с другими людьми"

#: packages/app-desktop/gui/SyncWizard/Dialog.tsx:170
msgid "Collaborate on notebooks with others"
msgstr "Совместная работа над блокнотами с другими людьми"

#: packages/app-mobile/components/side-menu-content.tsx:404
msgid "Collapse"
msgstr "Свернуть"

#: packages/lib/services/ReportService.ts:312
msgid "Coming alarms"
msgstr "Ближайшие напоминания"

#: packages/lib/models/Setting.ts:1556
msgid ""
"Comma-separated list of paths to directories to load the certificates from, "
"or path to individual cert files. For example: /my/cert_dir, /other/custom."
"pem. Note that if you make changes to the TLS settings, you must save your "
"changes before clicking on \"Check synchronisation configuration\"."
msgstr ""
"Разделенный запятыми список путей к файлам сертификатов (поддерживаются как "
"каталоги, так и абсолютные пути к отдельным файлам). Например: /my/"
"cert_dir, /other/custom.pem. Обратите внимание, что если вы вносите "
"изменения в настройки TLS, вы должны сохранить внесенные изменения перед "
"нажатием на \"Проверить настройки синхронизации\"."

#: packages/lib/services/KeymapService.ts:320
msgid "command"
msgstr "команда"

#: packages/app-desktop/gui/KeymapConfig/KeymapConfigScreen.tsx:177
msgid "Command"
msgstr "Команда"

#: packages/app-desktop/plugins/GotoAnything.tsx:672
msgid "Command palette"
msgstr "Палитра команд"

#: packages/app-desktop/gui/MainScreen/commands/commandPalette.ts:7
msgid "Command palette..."
msgstr "Палитра команд..."

#: packages/lib/services/noteList/defaultListRenderer.ts:24
msgid "Compact"
msgstr "Компактный"

#: packages/app-desktop/gui/NoteListHeader/utils/getColumnTitle.ts:12
#: packages/app-desktop/gui/NotePropertiesDialog.tsx:66
msgid "Completed"
msgstr "Завершено"

#: packages/app-cli/app/command-e2ee.ts:79
msgid "Completed decryption."
msgstr "Расшифровка завершена."

#: packages/lib/Synchronizer.ts:200
msgid "Completed: %s (%s)"
msgstr "Завершено: %s (%s)"

#: packages/server/src/services/TaskService.ts:28
msgid "Compress old changes"
msgstr "Сжатие старых изменений"

#: packages/app-mobile/components/ProfileSwitcher/ProfileSwitcher.tsx:129
#: packages/app-mobile/components/screens/ConfigScreen/ConfigScreen.tsx:775
#: packages/app-mobile/components/side-menu-content.tsx:480
msgid "Configuration"
msgstr "Конфигурация"

#: packages/app-mobile/components/screens/encryption-config.tsx:137
msgid "Confirm password cannot be empty"
msgstr "Подтверждение пароля не может быть пустым"

#: packages/app-cli/app/command-e2ee.ts:94
#: packages/app-mobile/components/screens/encryption-config.tsx:168
msgid "Confirm password:"
msgstr "Подтвердите пароль:"

#: packages/app-desktop/gui/Root.tsx:156
#: packages/app-mobile/components/ProfileSwitcher/ProfileSwitcher.tsx:61
msgid "Confirmation"
msgstr "Подтверждение"

#: packages/lib/services/ReportService.ts:291
msgid "Conflicted: %d"
msgstr "Конфликтов: %d"

#: packages/lib/models/Folder.ts:161
msgid "Conflicts"
msgstr "Конфликты"

#: packages/lib/models/Resource.ts:459
msgid "Conflicts (attachments)"
msgstr "Конфликты (вложения)"

#: packages/lib/utils/joplinCloud.ts:208
msgid "Consolidated billing"
msgstr "Консолидированный биллинг"

#: packages/app-desktop/gui/ConfigScreen/controls/plugins/SearchPlugins.tsx:103
msgid "Content provided by %s"
msgstr "Содержание предоставлено %s"

#: packages/app-mobile/components/screens/ConfigScreen/plugins/PluginStates.tsx:72
#, fuzzy
msgid "Content provided by: %s"
msgstr "Содержание предоставлено %s"

#: packages/app-mobile/components/ProfileSwitcher/ProfileSwitcher.tsx:65
msgid "Continue"
msgstr "Продолжить"

#: packages/app-mobile/components/screens/Note.tsx:1242
msgid "Convert to note"
msgstr "Преобразовать в заметку"

#: packages/app-mobile/components/screens/Note.tsx:1242
msgid "Convert to todo"
msgstr "Преобразовать в задачу"

#: packages/app-mobile/components/voiceTyping/VoiceTypingDialog.tsx:89
msgid "Converting speech to text..."
msgstr "Преобразование речи в текст..."

#: packages/app-desktop/gui/MenuBar.tsx:554
#: packages/app-desktop/gui/NoteEditor/editorCommandDeclarations.ts:35
#: packages/app-desktop/gui/NoteEditor/NoteBody/CodeMirror/utils/useContextMenu.ts:94
#: packages/app-desktop/gui/NoteEditor/utils/contextMenu.ts:170
msgid "Copy"
msgstr "Копировать"

#: packages/app-desktop/commands/copyDevCommand.ts:8
msgid "Copy dev mode command to clipboard"
msgstr "Скопировать команду режима разработчика в буфер обмена"

#: packages/app-desktop/gui/Sidebar/Sidebar.tsx:406
#: packages/app-desktop/gui/Sidebar/Sidebar.tsx:420
#: packages/app-desktop/gui/utils/NoteListUtils.ts:116
msgid "Copy external link"
msgstr "Копирование внешней ссылки"

#: packages/app-desktop/gui/NoteEditor/utils/contextMenu.ts:153
msgid "Copy image"
msgstr "Скопировать изображение"

#: packages/app-desktop/gui/NoteEditor/utils/contextMenu.ts:198
msgid "Copy Link Address"
msgstr "Скопировать ссылку"

#: packages/app-desktop/gui/JoplinCloudLoginScreen.tsx:90
#: packages/app-mobile/components/screens/JoplinCloudLoginScreen.tsx:166
#, fuzzy
msgid "Copy link to website"
msgstr "Сайт Joplin"

#: packages/app-desktop/gui/utils/NoteListUtils.ts:101
#: packages/app-mobile/components/screens/Note.tsx:1251
msgid "Copy Markdown link"
msgstr "Копировать ссылку Markdown"

#: packages/app-desktop/gui/NoteEditor/utils/contextMenu.ts:138
msgid "Copy path to clipboard"
msgstr "Скопировать путь в буфер обмена"

#: packages/app-desktop/gui/ShareNoteDialog.tsx:213
msgid "Copy Shareable Link"
msgid_plural "Copy Shareable Links"
msgstr[0] "Скопировать общедоступную ссылку"
msgstr[1] "Скопировать общедоступные ссылки"

#: packages/app-desktop/gui/JoplinCloudConfigScreen.tsx:21
<<<<<<< HEAD
#: packages/app-mobile/components/screens/ConfigScreen/ConfigScreen.tsx:370
=======
#: packages/app-mobile/components/screens/ConfigScreen/ConfigScreen.tsx:502
>>>>>>> ed9b4fb8
msgid "Copy to clipboard"
msgstr "Скопировать в буфер обмена"

#: packages/app-desktop/gui/ClipperConfigScreen.tsx:140
msgid "Copy token"
msgstr "Скопировать токен"

#: packages/lib/components/shared/dropbox-login-shared.js:43
msgid ""
"Could not authorise application:\n"
"\n"
"%s\n"
"\n"
"Please try again."
msgstr ""
"Не удалось авторизовать приложение:\n"
"\n"
"%s\n"
"\n"
"Попробуйте еще раз."

#: packages/lib/JoplinServerApi.ts:108
msgid ""
"Could not connect to Joplin Server. Please check the Synchronisation options "
"in the config screen. Full error was:\n"
"\n"
"%s"
msgstr ""
"Не удалось установить соединение с сервером Joplin. Пожалуйста проверьте "
"настройки синхронизации. Полный текст ошибки:\n"
"%s"

#: packages/app-desktop/gui/ConfigScreen/controls/plugins/PluginsStates.tsx:315
msgid "Could not connect to plugin repository."
msgstr "Не удалось соединиться с репозиторием плагинов."

#: packages/app-desktop/InteropServiceHelper.ts:217
msgid "Could not export notes: %s"
msgstr "Не удалось экспортировать заметки: %s"

#: packages/lib/components/shared/config/plugins/useOnInstallHandler.ts:68
msgid "Could not install plugin: %s"
msgstr "Не удалось установить плагин: %s"

#: packages/app-desktop/services/share/invitationRespond.ts:20
msgid ""
"Could not respond to the invitation. Please try again, or check with the "
"notebook owner if they are still sharing it.\n"
"\n"
"The error was: \"%s\""
msgstr ""
"Не удалось ответить на приглашение. Пожалуйста, попробуйте еще раз или "
"уточните у владельца блокнота, продолжает ли он его использовать.\n"
"\n"
"Ошибка: \"%s\""

#: packages/app-mobile/components/ProfileSwitcher/ProfileSwitcher.tsx:56
msgid "Could not switch profile: %s"
msgstr "Не удалось переключить профиль: %s"

#: packages/lib/components/EncryptionConfigScreen/utils.ts:219
msgid "Could not upgrade master key: %s"
msgstr "Не удалось обновить мастер-ключ: %s"

#: packages/app-desktop/gui/MainScreen/commands/leaveSharedFolder.ts:26
msgid ""
"Could not verify the share status of this notebook - aborting. Please try "
"again when you are connected to the internet."
msgstr ""
"Не удалось проверить состояние общего доступа к этому блокноту - прерывание. "
"Пожалуйста, повторите попытку при подключении к Интернету."

#: packages/app-mobile/components/biometrics/biometricAuthenticate.ts:20
msgid "Could not verify your identity: %s"
msgstr "Не удалось проверить вашу личность: %s"

#: packages/app-desktop/gui/PromptDialog.tsx:278
msgid "Create"
msgstr "Создать"

#: packages/app-cli/app/command-mkbook.ts:19
msgid "Create a new notebook under a parent notebook."
msgstr "Создать новый блокнот под родительским блокнотом."

#: packages/app-mobile/components/NoteList.tsx:99
msgid "Create a notebook"
msgstr "Создать новый блокнот"

#: packages/app-desktop/gui/MainScreen/commands/addProfile.ts:9
#: packages/app-mobile/components/ProfileSwitcher/ProfileEditor.tsx:88
msgid "Create new profile..."
msgstr "Создание нового профиля..."

#: packages/app-desktop/gui/EditFolderDialog/Dialog.tsx:163
msgid "Create notebook"
msgstr "Создать блокнот"

#: packages/server/src/routes/admin/users.ts:253
msgid "Create user"
msgstr "Создание пользователя"

#: packages/app-desktop/gui/NoteListHeader/utils/getColumnTitle.ts:14
#: packages/app-desktop/gui/NotePropertiesDialog.tsx:63
msgid "Created"
msgstr "Создан"

#: packages/lib/models/Note.ts:57
msgid "created date"
msgstr "дата создания"

#: packages/lib/Synchronizer.ts:192
msgid "Created local items: %d."
msgstr "Создано локальных элементов: %d."

#: packages/lib/services/ReportService.ts:249
msgid "Created locally"
msgstr "Создано локально"

#: packages/lib/Synchronizer.ts:194
msgid "Created remote items: %d."
msgstr "Создано элементов в хранилище: %d."

#: packages/app-desktop/gui/EncryptionConfigScreen/EncryptionConfigScreen.tsx:139
msgid "Created: "
msgstr "Создано: "

#: packages/app-cli/app/command-import.ts:50
#: packages/app-desktop/gui/ImportScreen.tsx:89
msgid "Created: %d."
msgstr "Создано: %d."

#: packages/app-mobile/components/screens/encryption-config.tsx:118
#: packages/app-mobile/components/screens/Note.tsx:1055
msgid "Created: %s"
msgstr "Создано: %s"

#: packages/app-cli/app/command-mknote.js:12
msgid "Creates a new note."
msgstr "Создает новую заметку."

#: packages/app-cli/app/command-mkbook.ts:14
msgid "Creates a new notebook."
msgstr "Создает новый блокнот."

#: packages/app-cli/app/command-mktodo.js:12
msgid "Creates a new to-do."
msgstr "Создает новую задачу."

#: packages/app-desktop/gui/NoteEditor/NoteTitle/NoteTitleBar.tsx:113
msgid "Creating new note..."
msgstr "Создание новой заметки..."

#: packages/app-desktop/gui/NoteEditor/NoteTitle/NoteTitleBar.tsx:113
msgid "Creating new to-do..."
msgstr "Создание новой задачи..."

#: packages/app-mobile/components/screens/ConfigScreen/NoteExportSection/ExportDebugReportButton.tsx:29
msgid "Creating report..."
msgstr "Создание отчета…"

#: packages/app-desktop/checkForUpdates.ts:89
msgid "Current version is up-to-date."
msgstr "Установлена последняя версия."

#: packages/lib/models/Note.ts:58
msgid "custom order"
msgstr "пользовательский порядок"

#: packages/app-desktop/gui/NoteList/NoteList.tsx:153
#: packages/app-desktop/gui/NoteList/utils/canManuallySortNotes.ts:10
msgid "Custom order"
msgstr "Пользовательский порядок"

#: packages/lib/models/Setting.ts:1367
msgid "Custom stylesheet for Joplin-wide app styles"
msgstr "Пользовательская таблица стилей для приложения в целом"

#: packages/lib/models/Setting.ts:1350
msgid "Custom stylesheet for rendered Markdown"
msgstr "Пользовательская таблица стилей для отображения Markdown"

#: packages/lib/models/Setting.ts:1555
msgid "Custom TLS certificates"
msgstr "Пользовательские сертификаты TLS"

#: packages/lib/utils/joplinCloud.ts:194
msgid "Customise the note publishing banner"
msgstr "Настройте баннер добавляемый в публикуемые заметки"

#: packages/app-desktop/gui/NoteEditor/editorCommandDeclarations.ts:40
#: packages/app-desktop/gui/NoteEditor/NoteBody/CodeMirror/utils/useContextMenu.ts:84
#: packages/app-desktop/gui/NoteEditor/utils/contextMenu.ts:162
msgid "Cut"
msgstr "Вырезать"

#: packages/lib/models/Setting.ts:417
msgid "Dark"
msgstr "Тёмная"

#: packages/server/src/services/MustacheService.ts:113
msgid "Dashboard"
msgstr "Панель управления"

#: packages/app-mobile/components/screens/ConfigScreen/ConfigScreen.tsx:565
msgid "Database v%s"
msgstr "База данных v%s"

#: packages/app-desktop/gui/EncryptionConfigScreen/EncryptionConfigScreen.tsx:167
msgid "Date"
msgstr "Дата"

#: packages/lib/models/Setting.ts:805
msgid "Date format"
msgstr "Формат даты"

#: packages/lib/models/Setting.ts:1645 packages/lib/models/Setting.ts:1836
msgid "days"
msgstr "дни"

#: packages/app-mobile/components/NoteEditor/MarkdownToolbar/buttons/useListButtons.ts:43
msgid "Decrease indent level"
msgstr "Уменьшить уровень отступа"

#: packages/app-cli/app/command-e2ee.ts:64
msgid "Decrypted items: %d"
msgstr "Расшифровано элементов: %d"

#: packages/lib/components/EncryptionConfigScreen/utils.ts:45
msgid "Decrypted items: %s / %s"
msgstr "Расшифровано элементов: %s / %s"

#: packages/app-desktop/gui/Sidebar/Sidebar.tsx:766
#: packages/app-mobile/components/side-menu-content.tsx:489
msgid "Decrypting items: %d/%d"
msgstr "Расшифровка элементов: %d/%d"

#: packages/lib/models/Setting.ts:1292 packages/lib/models/Setting.ts:1299
#: packages/lib/models/Setting.ts:1488
msgid "Default"
msgstr "По умолчанию: %s"

#: packages/app-cli/app/help-utils.js:71
msgid "Default: %s"
msgstr "По умолчанию: %s"

#: packages/app-desktop/gui/ConfigScreen/controls/plugins/PluginBox.tsx:181
#: packages/app-desktop/gui/MainScreen/commands/permanentlyDeleteNote.ts:20
#: packages/app-desktop/gui/ResourceScreen.tsx:112
#: packages/app-desktop/gui/ResourceScreen.tsx:171
#: packages/app-mobile/components/ProfileSwitcher/ProfileSwitcher.tsx:138
#: packages/app-mobile/components/ScreenHeader.tsx:453
#: packages/app-mobile/components/ScreenHeader.tsx:541
#: packages/app-mobile/components/screens/ConfigScreen/plugins/PluginBox.tsx:81
#: packages/app-mobile/components/screens/Note.tsx:1279
#: packages/app-mobile/components/side-menu-content.tsx:223
msgid "Delete"
msgstr "Удалить"

#: packages/app-desktop/gui/ResourceScreen.tsx:170
msgid "Delete attachment \"%s\"?"
msgstr "Удалить вложение \"%s\"?"

#: packages/server/src/services/TaskService.ts:27
msgid "Delete expired sessions"
msgstr "Удаление истекших сессий"

#: packages/server/src/services/TaskService.ts:22
msgid "Delete expired tokens"
msgstr "Удаление просроченных токенов"

#: packages/app-desktop/gui/NoteEditor/editorCommandDeclarations.ts:110
msgid "Delete line"
msgstr "Удалить строку"

#: packages/lib/models/Setting.ts:1391
msgid "Delete local data and re-download from sync target"
msgstr "Удалить локальные данные и перегрузить данные с цели синхронизации"

<<<<<<< HEAD
#: packages/app-desktop/gui/MainScreen/commands/deleteNote.ts:8
msgid "Delete note"
msgstr "Удалить заметку"

#: packages/lib/models/Note.ts:778
msgid "Delete note \"%s\"?"
msgstr "Удалить заметку \"%s\"?"

#: packages/app-cli/app/command-rmnote.js:27
#: packages/app-mobile/components/screens/Note.tsx:536
msgid "Delete note?"
msgstr "Удалить заметку?"
=======
#: packages/app-desktop/gui/MainScreen/commands/deleteNote.ts:7
msgid "Delete note"
msgstr "Удалить заметку"
>>>>>>> ed9b4fb8

#: packages/app-desktop/gui/MainScreen/commands/deleteFolder.ts:9
msgid "Delete notebook"
msgstr "Удалить блокнот"
<<<<<<< HEAD

#: packages/app-desktop/gui/MainScreen/commands/deleteFolder.ts:20
#: packages/app-mobile/components/side-menu-content.tsx:162
msgid ""
"Delete notebook \"%s\"?\n"
"\n"
"All notes and sub-notebooks within this notebook will also be deleted."
msgstr ""
"Удалить блокнот “%s”?\n"
"\n"
"Все заметки и вложенные блокноты также будут удалены."
=======
>>>>>>> ed9b4fb8

#: packages/lib/components/shared/config/plugins/useOnDeleteHandler.ts:15
msgid "Delete plugin \"%s\"?"
msgstr "Удалить плагин \"%s\"?"

#: packages/app-mobile/components/ProfileSwitcher/ProfileSwitcher.tsx:102
msgid "Delete profile \"%s\""
msgstr "Удалить профиль \"%s\""

#: packages/app-mobile/components/ScreenHeader.tsx:455
msgid "Delete selected notes"
msgstr "Удаление выбранных заметок"

#: packages/app-desktop/gui/MainScreen/commands/deleteFolder.ts:22
#: packages/app-mobile/components/side-menu-content.tsx:203
msgid ""
"Delete the Inbox notebook?\n"
"\n"
"If you delete the inbox notebook, any email that's recently been sent to it "
"may be lost."
msgstr ""
"Удалить блокнот \"Входящие\"?\n"
"\n"
<<<<<<< HEAD
"При удалении блокнота \"Входящие\" все сообщения электронной почты, недавно "
"отправленные в него, могут быть потеряны."

#: packages/lib/models/Note.ts:780
msgid "Delete these %d notes?"
msgstr "Удалить эти %d заметки?"
=======
"Если вы удалите блокнот \"Входящие\", то все электронные письма, которые "
"были недавно отправлены в этот блокнот, могут быть потеряны."
>>>>>>> ed9b4fb8

#: packages/app-desktop/gui/ShareFolderDialog/ShareFolderDialog.tsx:237
msgid ""
"Delete this invitation? The recipient will no longer have access to this "
"shared notebook."
msgstr ""
"Удалить приглашение? Получатель больше не сможет получить доступ к этому "
"общему блокноту."

#: packages/app-mobile/components/ProfileSwitcher/ProfileSwitcher.tsx:98
msgid "Delete this profile?"
msgstr "Удалить этот профиль?"

#: packages/app-desktop/gui/NotePropertiesDialog.tsx:65
#: packages/app-mobile/components/screens/ConfigScreen/plugins/PluginBox.tsx:81
#, fuzzy
msgid "Deleted"
msgstr "Удалить"

#: packages/lib/Synchronizer.ts:196
msgid "Deleted local items: %d."
msgstr "Удалено локальных элементов: %d."

#: packages/lib/Synchronizer.ts:197
msgid "Deleted remote items: %d."
msgstr "Удалено удаленных элементов: %d."

#: packages/app-cli/app/command-rmbook.ts:14
msgid "Deletes the given notebook."
msgstr "Удаляет заданный блокнот."

#: packages/app-cli/app/command-rmbook.ts:18
msgid "Deletes the notebook without asking for confirmation."
msgstr "Удаляет блокнот без запроса подтверждения."

#: packages/app-cli/app/command-rmnote.ts:14
msgid "Deletes the notes matching <note-pattern>."
msgstr "Удаляет заметки, соответствующие выражению <note-pattern>."

#: packages/app-cli/app/command-rmnote.ts:18
msgid "Deletes the notes without asking for confirmation."
msgstr "Удаляет заметки без запроса подтверждения."

#: packages/app-cli/app/command-export.ts:24
msgid "Destination format: %s"
msgstr "Целевой формат: %s"

#: packages/lib/services/noteList/defaultLeftToRightListRenderer.ts:25
#: packages/lib/services/noteList/defaultMultiColumnsRenderer.ts:8
msgid "Detailed"
msgstr "Подробный"

#: packages/lib/services/interop/Module.ts:62
msgid "Directory"
msgstr "Каталог"

#: packages/lib/models/Setting.ts:498
msgid "Directory to synchronise with (absolute path)"
msgstr "Каталог синхронизации (абсолютный путь)"

#: packages/app-desktop/gui/EncryptionConfigScreen/EncryptionConfigScreen.tsx:143
#: packages/app-mobile/components/screens/ConfigScreen/plugins/PluginBox.tsx:84
msgid "Disable"
msgstr "Отключить"

#: packages/app-desktop/gui/EncryptionConfigScreen/EncryptionConfigScreen.tsx:224
#: packages/app-mobile/components/screens/encryption-config.tsx:281
msgid "Disable encryption"
msgstr "Отключить шифрование"

#: packages/app-desktop/gui/MainScreen/MainScreen.tsx:614
msgid "Disable safe mode and restart"
msgstr "Отключить безопасный режим и перезапустить"

#: packages/app-desktop/gui/ClipperConfigScreen.tsx:91
msgid "Disable Web Clipper Service"
msgstr "Отключить службу веб-клиппера"

#: packages/app-cli/app/command-e2ee.ts:127
#: packages/app-desktop/gui/EncryptionConfigScreen/EncryptionConfigScreen.tsx:235
#: packages/app-desktop/gui/KeymapConfig/KeymapConfigScreen.tsx:138
#: packages/app-mobile/components/screens/encryption-config.tsx:303
#: packages/lib/models/Setting.ts:1423
msgid "Disabled"
msgstr "Отключено"

#: packages/app-desktop/gui/EncryptionConfigScreen/EncryptionConfigScreen.tsx:198
#: packages/app-mobile/components/screens/encryption-config.tsx:240
msgid ""
"Disabling encryption means *all* your notes and attachments are going to be "
"re-synchronised and sent unencrypted to the sync target. Do you wish to "
"continue?"
msgstr ""
"Отключение шифрования означает, что *все* ваши заметки и вложения будут "
"расшифрованы и отправлены в незашифрованном виде к цели синхронизации. Вы "
"хотите продолжить?"

#: packages/app-mobile/components/NoteEditor/ImageEditor/promptRestoreAutosave.ts:19
msgid "Discard"
msgstr "Отменить"

#: packages/app-mobile/components/NoteEditor/ImageEditor/ImageEditor.tsx:102
#: packages/app-mobile/components/screens/ConfigScreen/ConfigScreen.tsx:258
#: packages/app-mobile/components/screens/Note.tsx:192
msgid "Discard changes"
msgstr "Отменить изменения"

#: packages/app-desktop/gui/NoteEditor/NoteEditor.tsx:501
msgid "Dismiss"
msgstr "Отклонить"

#: packages/app-cli/app/command-geoloc.ts:13
msgid "Displays a geolocation URL for the note."
msgstr "Отображает URL-адрес географического местоположения для заметки."

#: packages/app-cli/app/command-ls.ts:28
msgid "Displays only the first top <num> notes."
msgstr "Выводит только первые <num> заметок."

#: packages/app-cli/app/command-ls.ts:31
msgid ""
"Displays only the items of the specific type(s). Can be `n` for notes, `t` "
"for to-dos, or `nt` for notes and to-dos (eg. `-tt` would display only the "
"to-dos, while `-tnt` would display notes and to-dos."
msgstr ""
"Отображает только элементы заданного типа(ов). Поддерживаемые типы: `n` для "
"заметок, `t` для задач или `nt` для заметок и задач (напр. `-tt` выведет "
"только задачи, в то время как `-tnt` выведет и заметки, и задачи)."

#: packages/app-cli/app/command-status.js:13
msgid "Displays summary about the notes and notebooks."
msgstr "Выводит общую информацию о заметках и блокнотах."

#: packages/app-cli/app/command-cat.ts:18
msgid "Displays the complete information about note."
msgstr "Отображает полную информацию о заметке."

#: packages/app-cli/app/command-cat.ts:14
msgid "Displays the given note."
msgstr "Отображает заданную заметку."

#: packages/app-cli/app/command-ls.ts:19
msgid ""
"Displays the notes in the current notebook. Use `ls /` to display the list "
"of notebooks."
msgstr ""
"Выводит заметки текущего блокнота. Для вывода списка блокнотов используйте "
"`ls /`."

#: packages/app-cli/app/command-help.ts:13
msgid "Displays usage information."
msgstr "Отображает справочную информацию."

#: packages/app-cli/app/command-version.ts:11
msgid "Displays version information"
msgstr "Отображает информацию о версии"

#: packages/app-desktop/gui/ConfigScreen/ConfigScreen.tsx:657
#: packages/app-desktop/gui/NoteList/NoteList.tsx:154
#: packages/app-desktop/gui/NoteList/utils/canManuallySortNotes.ts:11
msgid "Do it now"
msgstr "Загрузить сейчас"

#: packages/app-cli/app/command-import.ts:28
msgid "Do not ask for confirmation."
msgstr "Не запрашивать подтверждение."

#: packages/lib/components/EncryptionConfigScreen/utils.ts:55
msgid ""
"Do not lose the password as, for security purposes, this will be the *only* "
"way to decrypt the data! To enable encryption, please enter your password "
"below."
msgstr ""
"Не теряйте пароль, так как в целях безопасности это будет *единственный* "
"способ расшифровать данные! Чтобы включить шифрование введите свой пароль "
"ниже."

#: packages/lib/models/Setting.ts:2718
#, fuzzy
msgid "Donate, website"
msgstr "Пожертвовать, сайт"

#: packages/app-mobile/components/NoteEditor/EditLinkDialog.tsx:149
#: packages/app-mobile/components/voiceTyping/VoiceTypingDialog.tsx:115
msgid "Done"
msgstr "Готово"

#: packages/app-desktop/checkForUpdates.ts:108
msgid "Download"
msgstr "Загрузить"

#: packages/app-desktop/gui/ClipperConfigScreen.tsx:127
msgid "Download and install the relevant extension for your browser:"
msgstr "Скачайте и установите расширение для вашего браузера:"

#: packages/lib/models/Resource.ts:391
msgid "Downloaded"
msgstr "Загружено"

#: packages/lib/services/ReportService.ts:247
msgid "Downloaded and decrypted"
msgstr "Загружено и расшифровано"

#: packages/lib/services/ReportService.ts:248
msgid "Downloaded and encrypted"
msgstr "Загружено и зашифровано"

#: packages/lib/models/Resource.ts:390
msgid "Downloading"
msgstr "Загрузка"

#: packages/app-mobile/components/voiceTyping/VoiceTypingDialog.tsx:90
msgid "Downloading %s language files..."
msgstr "Загрузка %s языковых файлов..."

#: packages/app-cli/app/command-sync.ts:251
msgid "Downloading resources..."
msgstr "Загрузка ресурсов..."

#: packages/lib/models/Setting.ts:418
msgid "Dracula"
msgstr "Дракула"

#: packages/app-mobile/components/screens/Note.tsx:1197
msgid "Draw picture"
msgstr "Нарисовать картинку"

#: packages/app-mobile/components/screens/Note.tsx:878
msgid "Drawing"
msgstr "Рисунок"

#: packages/app-desktop/gui/NoteEditor/NoteBody/TinyMCE/TinyMCE.tsx:1342
msgid "Drop notes or files here"
msgstr "Перетащите сюда заметки или файлы"

#: packages/lib/SyncTargetDropbox.js:25
msgid "Dropbox"
msgstr "Dropbox"

#: packages/app-desktop/gui/Root.tsx:227
msgid "Dropbox Login"
msgstr "Вход в Dropbox"

#: packages/app-desktop/gui/NoteListHeader/utils/getColumnTitle.ts:13
msgid "Due"
msgstr ""

#: packages/app-desktop/gui/MainScreen/commands/duplicateNote.ts:7
#: packages/app-mobile/components/ScreenHeader.tsx:489
#: packages/app-mobile/components/ScreenHeader.tsx:547
msgid "Duplicate"
msgstr "Создать дубликат"

#: packages/app-desktop/gui/NoteEditor/editorCommandDeclarations.ts:114
msgid "Duplicate line"
msgstr "Дубликат строки"

#: packages/app-mobile/components/ScreenHeader.tsx:491
msgid "Duplicate selected notes"
msgstr "Дублирование выбранных заметок"

#: packages/app-cli/app/command-cp.ts:13
msgid ""
"Duplicates the notes matching <note> to [notebook]. If no notebook is "
"specified the note is duplicated in the current notebook."
msgstr ""
"Дублирует заметки, соответствующие выражению <note>, в блокнот [notebook]. "
"Если блокнот не указан - заметки дублируются в текущем блокноте."

#: packages/app-desktop/gui/MainScreen/commands/openFolderDialog.ts:12
#: packages/app-desktop/gui/NoteEditor/NoteBody/TinyMCE/utils/openEditDialog.ts:85
#: packages/app-mobile/components/NoteBodyViewer/hooks/useEditPopup.ts:119
#: packages/app-mobile/components/NoteBodyViewer/hooks/useOnResourceLongPress.ts:38
#: packages/app-mobile/components/ProfileSwitcher/ProfileSwitcher.tsx:133
#: packages/app-mobile/components/screens/Note.tsx:1519
#: packages/app-mobile/components/side-menu-content.tsx:210
msgid "Edit"
msgstr "Правка"

#: packages/app-desktop/commands/startExternalEditing.ts:10
msgid "Edit in external editor"
msgstr "Редактировать во внешнем редакторе"

#: packages/app-mobile/components/NoteEditor/EditLinkDialog.tsx:141
msgid "Edit link"
msgstr "Редактирование ссылки"

#: packages/app-cli/app/command-edit.ts:17
msgid "Edit note."
msgstr "Редактировать заметку."

#: packages/app-desktop/gui/EditFolderDialog/Dialog.tsx:163
#: packages/app-mobile/components/screens/folder.js:98
msgid "Edit notebook"
msgstr "Редактировать блокнот"

#: packages/app-mobile/components/ProfileSwitcher/ProfileEditor.tsx:88
msgid "Edit profile"
msgstr "Редактировать профиль"

#: packages/app-desktop/commands/editProfileConfig.ts:9
msgid "Edit profile configuration..."
msgstr "Редактирование конфигурации профиля..."

#: packages/app-desktop/gui/NoteContentPropertiesDialog.tsx:141
#: packages/lib/models/Setting.ts:926 packages/lib/models/Setting.ts:927
#: packages/lib/models/Setting.ts:928
msgid "Editor"
msgstr "Редактор"

#: packages/lib/models/Setting.ts:1285
msgid "Editor font"
msgstr "Шрифт редактора"

#: packages/lib/models/Setting.ts:1311
msgid "Editor font family"
msgstr "Семейство шрифтов редактора"

#: packages/lib/models/Setting.ts:1273
msgid "Editor font size"
msgstr "Размер шрифта редактора"

#: packages/lib/models/Setting.ts:1330
msgid "Editor maximum width"
msgstr "Максимальная ширина редактора"

#: packages/lib/models/Setting.ts:1323
msgid "Editor monospace font family"
msgstr "Семейство моноширинных шрифтов редактора"

#: packages/app-desktop/gui/NoteEditor/editorCommandDeclarations.ts:118
#: packages/app-desktop/gui/NoteEditor/editorCommandDeclarations.ts:122
msgid "Editor: %s"
msgstr "Редактор: %s"

#: packages/app-cli/app/command-ls.ts:32
msgid "Either \"text\" or \"json\""
msgstr "Или \"text\" или \"json\""

#: packages/lib/models/Setting.ts:1489
msgid "Emacs"
msgstr "Emacs"

#: packages/server/src/routes/admin/emails.ts:127
#: packages/server/src/routes/admin/users.ts:137
msgid "Email"
msgstr "Электронная почта"

#: packages/app-desktop/gui/JoplinCloudConfigScreen.tsx:18
<<<<<<< HEAD
#: packages/app-mobile/components/screens/ConfigScreen/ConfigScreen.tsx:364
msgid "Email to note"
msgstr "Электронная почта для заметок"
=======
#: packages/app-mobile/components/screens/ConfigScreen/ConfigScreen.tsx:491
msgid "Email to note"
msgstr "Письмо в заметку"
>>>>>>> ed9b4fb8

#: packages/lib/utils/joplinCloud.ts:187
msgid "Email to Note"
<<<<<<< HEAD
msgstr "Электронная почта для заметок"
=======
msgstr "Письмо в Заметку"

#: packages/lib/models/Setting.ts:2711
#, fuzzy
msgid "Email To Note, login information"
msgstr "Письмо в Заметку, данные для входа"
>>>>>>> ed9b4fb8

#: packages/server/src/routes/admin/emails.ts:111
#: packages/server/src/services/MustacheService.ts:129
msgid "Emails"
msgstr "Email'ы"

#: packages/app-desktop/gui/NoteEditor/NoteBody/CodeMirror/v5/CodeMirror.tsx:188
msgid "emphasised text"
msgstr "курсивный текст"

#: packages/app-desktop/commands/emptyTrash.ts:16
#: packages/app-desktop/commands/emptyTrash.ts:8
msgid "Empty trash"
msgstr ""

#: packages/app-desktop/gui/EncryptionConfigScreen/EncryptionConfigScreen.tsx:143
#: packages/app-mobile/components/biometrics/BiometricPopup.tsx:86
#: packages/app-mobile/components/screens/ConfigScreen/plugins/PluginBox.tsx:85
#: packages/app-mobile/components/screens/encryption-config.tsx:182
msgid "Enable"
msgstr "Включить"

#: packages/lib/models/Setting.ts:1214
msgid "Enable ^sup^ syntax"
msgstr "Включить синтаксис ^sup^"

#: packages/lib/models/Setting.ts:1218
msgid "Enable ++insert++ syntax"
msgstr "Включить синтаксис ++insert++"

#: packages/lib/models/Setting.ts:1210
msgid "Enable ==mark== syntax"
msgstr "Включить синтаксис ==mark=="

#: packages/lib/models/Setting.ts:1213
msgid "Enable ~sub~ syntax"
msgstr "Включить синтаксис ~sub~"

#: packages/lib/models/Setting.ts:1216
msgid "Enable abbreviation syntax"
msgstr "Включить синтаксис аббревиатур"

#: packages/lib/models/Setting.ts:1207
msgid "Enable audio player"
msgstr "Включить аудиоплеер"

#: packages/app-mobile/components/biometrics/BiometricPopup.tsx:82
msgid "Enable biometrics authentication?"
msgstr "Включить биометрическую аутентификацию?"

#: packages/lib/models/Setting.ts:1215
msgid "Enable deflist syntax"
msgstr "Включить синтаксис deflist"

#: packages/app-desktop/gui/EncryptionConfigScreen/EncryptionConfigScreen.tsx:224
#: packages/app-mobile/components/screens/encryption-config.tsx:281
msgid "Enable encryption"
msgstr "Включить шифрование"

#: packages/lib/models/Setting.ts:1211
msgid "Enable footnotes"
msgstr "Включить постраничные сноски"

#: packages/lib/models/Setting.ts:1204
msgid "Enable Fountain syntax support"
msgstr "Включить поддержку синтаксиса Fountain"

#: packages/lib/models/Setting.ts:1201
msgid "Enable Linkify"
msgstr "Включить Linkify"

#: packages/lib/models/Setting.ts:1217
msgid "Enable markdown emoji"
msgstr "Включить эмодзи markdown"

#: packages/lib/models/Setting.ts:1203
msgid "Enable math expressions"
msgstr "Включить математические выражения"

#: packages/lib/models/Setting.ts:1205
msgid "Enable Mermaid diagrams support"
msgstr "Включить поддержку диаграмм Mermaid"

#: packages/lib/models/Setting.ts:1219
msgid "Enable multimarkdown table extension"
msgstr "Включить расширение таблиц multimarkdown"

#: packages/lib/models/Setting.ts:1635
msgid "Enable note history"
msgstr "Включить историю заметок"

#: packages/lib/models/Setting.ts:846
msgid "Enable optical character recognition (OCR)"
msgstr "Включить оптическое распознавание символов (OCR)"

#: packages/lib/models/Setting.ts:2717
#, fuzzy
msgid "Enable or disable plugins"
msgstr "Управлять плагинами"

#: packages/lib/models/Setting.ts:1209
msgid "Enable PDF viewer"
msgstr "Включить программу для просмотра PDF файлов"

#: packages/lib/models/Setting.ts:1199
msgid "Enable soft breaks"
msgstr "Включить мягкие отступы"

#: packages/lib/models/Setting.ts:1073
msgid "Enable spellcheck in the text editor"
msgstr "Включить проверку орфографии в текстовом редакторе"

#: packages/lib/models/Setting.ts:1212
msgid "Enable table of contents extension"
msgstr "Включить расширение поддержки оглавления"

#: packages/lib/models/Setting.ts:1084
msgid "Enable the Markdown toolbar"
msgstr "Включить панель инструментов Markdown"

#: packages/lib/models/Setting.ts:1200
msgid "Enable typographer support"
msgstr "Включить поддержку typographer"

#: packages/lib/models/Setting.ts:1208
msgid "Enable video player"
msgstr "Включить видеоплеер"

#: packages/app-desktop/gui/ClipperConfigScreen.tsx:102
msgid "Enable Web Clipper Service"
msgstr "Включить службу веб-клиппера"

#: packages/app-cli/app/command-e2ee.ts:127
#: packages/app-desktop/gui/EncryptionConfigScreen/EncryptionConfigScreen.tsx:235
#: packages/app-mobile/components/screens/encryption-config.tsx:303
msgid "Enabled"
msgstr "Включено"

#: packages/lib/components/EncryptionConfigScreen/utils.ts:50
msgid ""
"Enabling encryption means *all* your notes and attachments are going to be "
"re-synchronised and sent encrypted to the sync target."
msgstr ""
"Включение шифрования означает, что *все* ваши заметки и вложения будут "
"повторно синхронизированы и отправлены в зашифрованном виде на сервер "
"синхронизации."

#: packages/lib/models/BaseItem.ts:864
msgid "Encrypted"
msgstr "Зашифровано"

#: packages/lib/models/BaseItem.ts:924
msgid "Encrypted items cannot be modified"
msgstr "Зашифрованные элементы не могут быть изменены"

#: packages/lib/models/Setting.ts:2683
msgid "Encryption"
msgstr "Шифрование"

#: packages/app-mobile/components/screens/ConfigScreen/ConfigScreen.tsx:487
#: packages/app-mobile/components/screens/encryption-config.tsx:287
msgid "Encryption Config"
msgstr "Конфигурация шифрования"

#: packages/app-cli/app/command-e2ee.ts:127
#: packages/app-mobile/components/screens/encryption-config.tsx:303
msgid "Encryption is: %s"
msgstr "Шифрование: %s"

#: packages/app-desktop/gui/EncryptionConfigScreen/EncryptionConfigScreen.tsx:159
#: packages/app-desktop/gui/EncryptionConfigScreen/EncryptionConfigScreen.tsx:259
msgid "Encryption keys"
msgstr "Ключи шифрования"

#: packages/app-desktop/gui/EncryptionConfigScreen/EncryptionConfigScreen.tsx:235
msgid "Encryption:"
msgstr "Шифрование:"

#: packages/app-desktop/gui/EncryptionConfigScreen/EncryptionConfigScreen.tsx:233
msgid "End-to-end encryption"
msgstr "Сквозное шифрование"

#: packages/app-mobile/components/screens/dropbox-login.js:66
msgid "Enter code here"
msgstr "Введите код здесь"

#: packages/app-cli/app/command-e2ee.ts:38
#: packages/app-cli/app/command-e2ee.ts:84
msgid "Enter master password:"
msgstr "Введите мастер-пароль:"

#: packages/app-mobile/components/screens/folder.js:101
msgid "Enter notebook title"
msgstr "Введите название блокнота"

#: packages/app-desktop/gui/EncryptionConfigScreen/EncryptionConfigScreen.tsx:121
msgid "Enter password"
msgstr "Введите пароль"

#: packages/app-cli/app/help-utils.js:56
msgid "Enum"
msgstr "Enum"

#: packages/app-mobile/components/screens/ConfigScreen/NoteExportSection/NoteExportButton.tsx:72
#: packages/app-mobile/components/screens/LogScreen.tsx:108
#: packages/lib/models/Resource.ts:392
msgid "Error"
msgstr "Ошибка"

#: packages/app-cli/app/command-edit.ts:82
#: packages/app-desktop/commands/startExternalEditing.ts:23
msgid "Error opening note in editor: %s"
msgstr "Ошибка при открытии заметки в редакторе: %s"

#: packages/app-desktop/gui/KeymapConfig/KeymapConfigScreen.tsx:65
#: packages/app-desktop/gui/MainScreen/commands/leaveSharedFolder.ts:31
#: packages/app-mobile/components/screens/ConfigScreen/plugins/PluginUploadButton.tsx:75
#: packages/app-mobile/components/voiceTyping/VoiceTypingDialog.tsx:91
#: packages/lib/services/KeymapService.ts:208
msgid "Error: %s"
msgstr "Ошибка: %s"

#: packages/lib/components/shared/config/config-shared.ts:96
msgid ""
"Error. Please check that URL, username, password, etc. are correct and that "
"the sync target is accessible. The reported error was:"
msgstr ""
"Ошибка. Пожалуйста, убедитесь, что URL-адрес, имя пользователя, пароль и т."
"д. верны и что цель синхронизации доступна. Сообщение об ошибке:"

#: packages/app-mobile/components/screens/LogScreen.tsx:233
msgid "Errors only"
msgstr "Только ошибки"

#: packages/lib/services/interop/InteropService.ts:73
msgid "Evernote Export File (as HTML)"
msgstr "Файл экспорта Evernote (HTML)"

#: packages/lib/services/interop/InteropService.ts:82
msgid "Evernote Export File (as Markdown)"
msgstr "Файл экспорта Evernote (Markdown)"

#: packages/lib/services/interop/InteropService.ts:91
msgid "Evernote Export Files (Directory, as HTML)"
msgstr "Каталог с файлами экспорта Evernote (HTML)"

#: packages/lib/services/interop/InteropService.ts:100
msgid "Evernote Export Files (Directory, as Markdown)"
msgstr "Каталог с файлами экспорта Evernote (Markdown)"

#: packages/app-cli/app/command-exit.ts:11
msgid "Exits the application."
msgstr "Выйти из приложения."

#: packages/app-mobile/components/side-menu-content.tsx:404
msgid "Expand"
msgstr "Развернуть"

#: packages/app-desktop/gui/KeymapConfig/KeymapConfigScreen.tsx:171
#: packages/app-desktop/gui/Sidebar/Sidebar.tsx:390
#: packages/app-desktop/gui/utils/NoteListUtils.ts:162
#: packages/lib/models/Setting.ts:2688
msgid "Export"
msgstr "Экспорт"

#: packages/app-desktop/gui/MenuBar.tsx:609
#: packages/app-desktop/gui/MenuBar.tsx:665
msgid "Export all"
msgstr "Экспортировать все"

<<<<<<< HEAD
#: packages/app-mobile/components/screens/ConfigScreen/NoteExportSection/NoteExportButton.tsx:87
msgid "Export all notes as JEX"
msgstr "Экспорт всех заметок как JEX"
=======
#: packages/app-mobile/components/screens/ConfigScreen/NoteExportSection/NoteExportButton.tsx:27
msgid "Export all notes as JEX"
msgstr "Экспортировать все заметки в формате JEX"
>>>>>>> ed9b4fb8

#: packages/app-desktop/gui/StatusScreen/StatusScreen.tsx:185
msgid "Export debug report"
msgstr "Экспортировать отладочный отчет"

#: packages/app-mobile/components/screens/ConfigScreen/NoteExportSection/ExportDebugReportButton.tsx:14
msgid "Export Debug Report"
msgstr "Экспортировать отладочный отчет"

#: packages/app-mobile/components/screens/ConfigScreen/NoteExportSection/ExportProfileButton.tsx:16
msgid "Export profile"
msgstr "Экспорт профиля"

#: packages/lib/models/Setting.ts:2716
#, fuzzy
msgid "Export your data"
msgstr "Экспортировать ваши данные"

#: packages/app-mobile/components/screens/ConfigScreen/NoteExportSection/NoteExportButton.tsx:108
msgid "Exported successfully!"
<<<<<<< HEAD
msgstr "Успешно экспортировано!"
=======
msgstr "Экспортирование успешно завершено!"
>>>>>>> ed9b4fb8

#: packages/app-mobile/components/screens/ConfigScreen/NoteExportSection/ExportProfileButton.tsx:36
msgid "Exporting profile..."
msgstr "Экспортирование профиля..."

#: packages/app-desktop/InteropServiceHelper.ts:196
msgid "Exporting to \"%s\" as \"%s\" format. Please wait..."
msgstr "Экспортирование в \"%s\" в формате \"%s\". Пожалуйста, подождите..."

<<<<<<< HEAD
#: packages/app-mobile/components/screens/ConfigScreen/NoteExportSection/NoteExportButton.tsx:87
msgid "Exporting..."
msgstr "Экспорт..."
=======
#: packages/app-mobile/components/screens/ConfigScreen/NoteExportSection/NoteExportButton.tsx:89
msgid "Exporting..."
msgstr "Экспортирование..."
>>>>>>> ed9b4fb8

#: packages/app-cli/app/command-export.ts:14
msgid ""
"Exports Joplin data to the given path. By default, it will export the "
"complete database including notebooks, notes, tags and resources."
msgstr ""
"Экспортирует данные Joplin в указанный каталог. По умолчанию экспортируется "
"полная база данных, включая блокноты, заметки, метки и ресурсы."

#: packages/app-cli/app/command-export.ts:24
msgid "Exports only the given note."
msgstr "Экспортирует только заданную заметку."

#: packages/app-cli/app/command-export.ts:24
msgid "Exports only the given notebook."
msgstr "Экспортирует только заданный блокнот."

#: packages/lib/models/Setting.ts:1620
msgid "Fail-safe"
msgstr "Режим защиты от сбоев"

#: packages/lib/models/Setting.ts:1621
msgid ""
"Fail-safe: Do not wipe out local data when sync target is empty (often the "
"result of a misconfiguration or bug)"
msgstr ""
"Защита от сбоев: Не очищать локальные данные, когда цель синхронизации "
"пустая (обычно случается из-за ошибки приложения или настроек)"

#: packages/app-cli/app/main.js:100
msgid "Fatal error:"
msgstr "Фатальная ошибка:"

#: packages/app-mobile/components/screens/ConfigScreen/ConfigScreen.tsx:572
#: packages/app-mobile/components/screens/ConfigScreen/ConfigScreen.tsx:580
msgid "Feature flags"
msgstr "Флаги функций"

#: packages/lib/Synchronizer.ts:198
msgid "Fetched items: %d/%d."
msgstr "Получено элементов: %d/%d."

#: packages/app-desktop/gui/Sidebar/Sidebar.tsx:771
#: packages/app-mobile/components/side-menu-content.tsx:494
msgid "Fetching resources: %d/%d"
msgstr "Загрузка ресурсов: %d/%d"

#: packages/lib/services/interop/Module.ts:62
msgid "File"
msgstr "Файл"

#: packages/lib/SyncTargetFilesystem.js:18
msgid "File system"
msgstr "Файловая система"

#: packages/app-mobile/components/screens/LogScreen.tsx:204
#: packages/app-mobile/components/screens/LogScreen.tsx:205
msgid "Filter"
msgstr "Фильтр"

#: packages/app-mobile/components/screens/NoteTagsDialog.js:193
msgid "Filter tags"
msgstr "Фильтр тегов"

#: packages/app-mobile/components/NoteEditor/MarkdownToolbar/buttons/useActionButtons.ts:56
msgid "Find and replace"
msgstr "Найти и заменить"

#: packages/app-mobile/components/NoteEditor/SearchPanel.tsx:250
msgid "Find: "
msgstr "Найти: "

#: packages/app-desktop/gui/ExtensionBadge.tsx:63
msgid "Firefox Extension"
msgstr "Расширение Firefox"

#: packages/app-mobile/components/screens/ConfigScreen/ConfigScreen.tsx:516
msgid "Fix search index"
msgstr "Исправить индекс поиска"

#: packages/app-mobile/components/screens/ConfigScreen/ConfigScreen.tsx:516
msgid "Fixing search index..."
msgstr "Исправление индекса поиска..."

#: packages/app-desktop/gui/MenuBar.tsx:820
#: packages/app-desktop/gui/NoteEditor/commands/focusElementNoteBody.ts:7
#: packages/app-desktop/gui/NoteEditor/commands/focusElementNoteTitle.ts:7
#: packages/app-desktop/gui/NoteList/commands/focusElementNoteList.ts:9
#: packages/app-desktop/gui/Sidebar/commands/focusElementSideBar.ts:9
msgid "Focus"
msgstr "Фокус"

#: packages/lib/models/Setting.ts:1115 packages/lib/models/Setting.ts:1132
msgid "Focus body"
msgstr "Фокус на содержимом"

#: packages/lib/models/Setting.ts:1114 packages/lib/models/Setting.ts:1131
msgid "Focus title"
msgstr "Фокус на названии"

#: packages/lib/services/ReportService.ts:296
msgid "Folders"
msgstr "Каталоги"

#: packages/app-mobile/components/screens/ConfigScreen/NoteExportSection/ExportProfileButton.tsx:38
msgid "For debugging purpose only: export your profile to an external SD card."
msgstr "Только для отладки: экспорт вашего профиля на внешнюю SD карту."

#: packages/lib/models/Setting.ts:1600
msgid "For example \"%s\""
msgstr "Например \"%s\""

#: packages/app-cli/app/command-help.ts:36
msgid "For information on how to customise the shortcuts please visit %s"
msgstr "Информацию по настройке сочетаний клавиш можно получить на странице %s"

#: packages/app-mobile/components/screens/encryption-config.tsx:291
msgid ""
"For more information about End-To-End Encryption (E2EE) and advice on how to "
"enable it please check the documentation:"
msgstr ""
"Для получения дополнительной информации о сквозном шифровании (E2EE) и "
"советов о том, как его включить, пожалуйста, обратитесь к документации:"

#: packages/app-cli/app/command-help.ts:84
msgid ""
"For the list of keyboard shortcuts and config options, type `help keymap`"
msgstr ""
"Чтобы получить список сочетаний клавиш и настроек конфигурации, введите "
"`help keymap`"

#: packages/lib/models/Setting.ts:650
msgid "Force path style"
msgstr "Принудительный путь стиля"

#: packages/app-mobile/components/NoteEditor/MarkdownToolbar/MarkdownToolbar.tsx:46
msgid "Formatting"
msgstr "Форматирование"

#: packages/lib/commands/historyForward.ts:6
msgid "Forward"
msgstr "Вперёд"

#: packages/app-cli/app/command-import.ts:49
#: packages/app-desktop/gui/ImportScreen.tsx:88
msgid "Found: %d."
msgstr "Найдено: %d."

#: packages/app-mobile/components/screens/ConfigScreen/SectionSelector.tsx:42
#, fuzzy
msgid "From a plugin"
msgstr "Просмотр всех плагинов"

#: packages/app-mobile/components/screens/ConfigScreen/ConfigScreen.tsx:566
msgid "FTS enabled: %d"
msgstr "FTS включен: %d"

#: packages/app-desktop/checkForUpdates.ts:108
msgid "Full changelog"
msgstr "Полный список изменений"

#: packages/server/src/routes/admin/users.ts:133
msgid "Full name"
msgstr "Имя и фамилия"

#: packages/lib/models/Setting.ts:2674
#: packages/server/src/services/MustacheService.ts:110
msgid "General"
msgstr "Основные"

#: packages/app-desktop/gui/EncryptionConfigScreen/EncryptionConfigScreen.tsx:238
msgid "Generated"
msgstr "Создано"

#: packages/app-desktop/gui/ShareNoteDialog.tsx:183
msgid "Generating link..."
msgid_plural "Generating links..."
msgstr[0] "Создание ссылки..."
msgstr[1] "Создание ссылок..."

#: packages/lib/models/Setting.ts:2713
#, fuzzy
msgid "Geolocation, spellcheck, editor toolbar, image resize"
msgstr ""
"Геолокация, проверка орфографии, панель инструментов редактора, изменение "
"размера изображения"

#: packages/app-desktop/gui/ExtensionBadge.tsx:91
msgid "Get it now:"
msgstr "Загрузить сейчас:"

#: packages/lib/models/Setting.ts:1399
msgid "Get pre-releases when checking for updates"
msgstr "Получать предварительные выпуски при проверке обновлений"

#: packages/app-cli/app/command-config.ts:14
msgid ""
"Gets or sets a config value. If [value] is not provided, it will show the "
"value of [name]. If neither [name] nor [value] is provided, it will list the "
"current configuration."
msgstr ""
"Выводит или задает значение параметра конфигурации. Если значение [value] не "
"указано, выведет текущее значение параметра [name]. Если не указаны ни имя "
"[name], ни значение [value], выведет всю текущую конфигурацию."

#: packages/app-mobile/components/screens/Note.tsx:1067
msgid "Go to source URL"
msgstr "Перейти к исходному URL"

#: packages/app-desktop/gui/MainScreen/commands/gotoAnything.ts:13
#: packages/app-desktop/plugins/GotoAnything.tsx:664
msgid "Goto Anything..."
msgstr "Перейти к чему-либо…"

#: packages/app-desktop/gui/Root.tsx:181
msgid "Grant authorisation"
msgstr "Одобрить авторизацию"

#: packages/app-cli/app/command-sync.ts:114
msgid "Have you authorised the application login in the above URL?"
msgstr ""

#: packages/app-mobile/components/NoteEditor/MarkdownToolbar/buttons/useHeaderButtons.ts:14
msgid "Header %d"
msgstr "Заголовок %d"

#: packages/app-mobile/components/NoteEditor/MarkdownToolbar/MarkdownToolbar.tsx:50
msgid "Headers"
msgstr "Заголовки"

#: packages/app-desktop/gui/NoteEditor/editorCommandDeclarations.ts:95
msgid "Heading"
msgstr "Заголовок"

#: packages/app-desktop/gui/ConfigScreen/ConfigScreen.tsx:206
#: packages/app-desktop/gui/EncryptionConfigScreen/EncryptionConfigScreen.tsx:263
#: packages/server/src/services/MustacheService.ts:276
msgid "Help"
msgstr "Помощь"

#: packages/app-mobile/components/screens/ConfigScreen/ConfigScreen.tsx:567
msgid "Hermes enabled: %d"
msgstr "Hermes включен: %d"

#: packages/app-desktop/gui/MenuBar.tsx:626
msgid "Hide %s"
msgstr "Скрыть %s"

#: packages/app-mobile/components/NoteEditor/SearchPanel.tsx:218
msgid "Hide advanced"
msgstr "Скрыть расширенные"

#: packages/app-mobile/components/screens/ConfigScreen/ConfigScreen.tsx:607
msgid "Hide Advanced Settings"
msgstr "Скрыть расширенные настройки"

#: packages/server/src/routes/admin/users.ts:203
msgid "Hide disabled"
msgstr "Скрыть отключенных"

#: packages/app-desktop/gui/EncryptionConfigScreen/EncryptionConfigScreen.tsx:159
msgid "Hide disabled keys"
msgstr "Скрыть отключенные ключи"

#: packages/app-desktop/gui/KeymapConfig/utils/getLabel.ts:22
msgid "Hide Joplin"
msgstr "Скрыть Joplin"

#: packages/app-mobile/components/NoteEditor/MarkdownToolbar/buttons/useActionButtons.ts:67
msgid "Hide keyboard"
msgstr "Скрыть клавиатуру"

#: packages/app-mobile/components/NoteEditor/MarkdownToolbar/ToggleOverflowButton.tsx:19
msgid "Hide more actions"
msgstr "Скрыть дополнительные действия"

#: packages/app-desktop/gui/NoteEditor/NoteBody/TinyMCE/utils/setupToolbarButtons.ts:14
msgid "Highlight"
msgstr "Выделение"

#: packages/server/src/services/MustacheService.ts:142
#: packages/server/src/services/MustacheService.ts:271
msgid "Home"
msgstr "Дом"

#: packages/app-desktop/gui/NoteEditor/editorCommandDeclarations.ts:100
msgid "Horizontal Rule"
msgstr "Горизонтальный разделитель"

#: packages/lib/services/interop/InteropService.ts:175
msgid "HTML Directory"
msgstr "HTML каталог"

#: packages/lib/services/interop/InteropService.ts:109
msgid "HTML document"
msgstr "HTML документ"

#: packages/lib/services/interop/InteropService.ts:168
msgid "HTML File"
msgstr "HTML файл"

#: packages/app-desktop/gui/NoteEditor/editorCommandDeclarations.ts:65
msgid "Hyperlink"
msgstr "Гиперссылка"

#: packages/app-desktop/gui/EditFolderDialog/Dialog.tsx:138
msgid "Icon"
msgstr "Иконка"

#: packages/app-desktop/gui/EncryptionConfigScreen/EncryptionConfigScreen.tsx:166
#: packages/app-desktop/gui/EncryptionConfigScreen/EncryptionConfigScreen.tsx:323
#: packages/app-desktop/gui/EncryptionConfigScreen/EncryptionConfigScreen.tsx:78
#: packages/app-desktop/gui/NotePropertiesDialog.tsx:62
#: packages/app-desktop/gui/ResourceScreen.tsx:95
msgid "ID"
msgstr "ID"

#: packages/lib/Synchronizer.ts:314
msgid "Idle"
msgstr "Простой"

#: packages/lib/services/joplinCloudUtils.ts:33
msgid ""
"If you have already authorised, please wait for the application to sync to "
"Joplin Cloud."
msgstr ""

#: packages/app-desktop/ElectronAppWrapper.ts:85
#: packages/app-desktop/gui/EncryptionConfigScreen/EncryptionConfigScreen.tsx:358
msgid "Ignore"
msgstr "Игнорировать"

#: packages/lib/models/Setting.ts:1579
msgid "Ignore TLS certificate errors"
msgstr "Игнорировать ошибки сертификата TLS"

#: packages/app-desktop/gui/EditFolderDialog/Dialog.tsx:104
msgid "Images"
msgstr "Изображения"

#: packages/app-desktop/gui/KeymapConfig/KeymapConfigScreen.tsx:170
#: packages/app-desktop/gui/MenuBar.tsx:605
#: packages/app-desktop/gui/MenuBar.tsx:662
#: packages/app-desktop/gui/Root.tsx:229
msgid "Import"
msgstr "Импорт"

#: packages/app-desktop/gui/MenuBar.tsx:288
msgid "Importing from \"%s\" as \"%s\" format. Please wait..."
msgstr "Импорт из \"%s\" в формате \"%s\". Пожалуйста, подождите..."

#: packages/app-cli/app/command-import.ts:67
msgid "Importing notes..."
msgstr "Импорт заметок..."

#: packages/app-cli/app/command-import.ts:16
msgid "Imports data into Joplin."
msgstr "Импортирует данные в Joplin."

#: packages/lib/models/Setting.ts:748
msgid ""
"In \"Manual\" mode, attachments are downloaded only when you click on them. "
"In \"Auto\", they are downloaded when you open the note. In \"Always\", all "
"the attachments are downloaded whether you open the note or not."
msgstr ""
"В режиме “Ручной” вложения загружаются, только если на них кликнуть. В "
"режиме “Автоматически” вложения загружаются при открытии заметки. В режиме "
"“Всегда” вложения загружаются вне зависимости от того, была заметка открыта "
"или нет."

#: packages/app-cli/app/command-help.ts:77
msgid ""
"In any command, a note or notebook can be referred to by title or ID, or "
"using the shortcuts `$n` or `$b` for, respectively, the currently selected "
"note or notebook. `$c` can be used to refer to the currently selected item."
msgstr ""
"В любой команде можно ссылаться на заметку или блокнот по названию или ID, "
"либо используя ярлыки `$n` или `$b`, указывающие на текущую заметку или "
"блокнот, соответственно. С помощью `$c` можно ссылаться на текущий выбранный "
"элемент."

#: packages/app-mobile/components/screens/Note.tsx:491
msgid ""
"In order to associate a geo-location with the note, the app needs your "
"permission to access your location.\n"
"\n"
"You may turn off this option at any time in the Configuration screen."
msgstr ""
"Для возможности сохранения информации в заметке о географическом "
"местоположении приложению необходим доступ к вашему местоположению.\n"
"\n"
"Вы можете выключить эту опцию в любое время в Конфигурации."

#: packages/app-desktop/gui/EncryptionConfigScreen/EncryptionConfigScreen.tsx:344
msgid ""
"In order to do so, your entire data set will have to be encrypted and "
"synchronised, so it is best to run it overnight.\n"
"\n"
"To start, please follow these instructions:\n"
"\n"
"1. Synchronise all your devices.\n"
"2. Click \"%s\".\n"
"3. Let it run to completion. While it runs, avoid changing any note on your "
"other devices, to avoid conflicts.\n"
"4. Once sync is done on this device, sync all your other devices and let it "
"run to completion.\n"
"\n"
"Important: you only need to run this ONCE on one device."
msgstr ""
"Для этого весь ваш набор данных должен быть зашифрован и синхронизирован, "
"поэтому лучше всего запускать процесс на ночь.\n"
"\n"
"Для начала, пожалуйста, следуйте этим инструкциям:\n"
"\n"
"1. Синхронизируйте все ваши устройства.\n"
"2. Нажмите “%s”.\n"
"3. Ждите завершения. Во время работы не изменяйте заметки на других "
"устройствах, чтобы избежать конфликтов.\n"
"4. После завершения синхронизации на этом устройстве синхронизируйте все "
"остальные устройства и ждите завершения.\n"
"\n"
"Важно: вам нужно запустить процесс ОДИН РАЗ на одном устройстве."

#: packages/lib/services/synchronizer/syncInfoUtils.ts:451
msgid "In order to synchronise, please upgrade your application to version %s+"
msgstr "Для синхронизации обновите приложение до версии %s+"

#: packages/app-mobile/components/screens/ConfigScreen/ConfigScreen.tsx:109
#: packages/app-mobile/components/screens/ConfigScreen/ConfigScreen.tsx:203
msgid ""
"In order to use file system synchronisation your permission to write to "
"external storage is required."
msgstr ""
"Для использование синхронизации файловой системы необходимо дать разрешение "
"на запись во внешнее хранилище."

#: packages/app-desktop/gui/ClipperConfigScreen.tsx:117
msgid "In order to use the web clipper, you need to do the following:"
msgstr "Для использования веб-клиппера сделайте следующее:"

#: packages/lib/Synchronizer.ts:315
msgid "In progress"
msgstr "В ходе выполнения"

#: packages/app-desktop/gui/NoteEditor/NoteEditor.tsx:610
msgid "In: %s"
msgstr "В: %s"

#: packages/app-mobile/components/NoteEditor/MarkdownToolbar/buttons/useListButtons.ts:52
msgid "Increase indent level"
msgstr "Увеличить уровень отступа"

#: packages/app-desktop/gui/NoteEditor/editorCommandDeclarations.ts:126
msgid "Indent less"
msgstr "Уменьшить отступ"

#: packages/app-desktop/gui/NoteEditor/editorCommandDeclarations.ts:130
msgid "Indent more"
msgstr "Увеличить отступ"

#: packages/app-mobile/components/screens/ConfigScreen/ConfigScreen.tsx:202
msgid "Information"
msgstr "Информация"

#: packages/app-desktop/gui/NoteEditor/NoteBody/TinyMCE/TinyMCE.tsx:671
msgid "Inline Code"
msgstr "Встроенный код"

#: packages/app-desktop/gui/NoteEditor/NoteBody/TinyMCE/utils/setupToolbarButtons.ts:24
msgid "Insert"
msgstr "Вставка"

#: packages/app-desktop/gui/NoteEditor/NoteBody/CodeMirror/v5/CodeMirror.tsx:190
#: packages/app-desktop/gui/NoteEditor/NoteBody/CodeMirror/v6/useEditorCommands.ts:90
msgid "Insert Hyperlink"
msgstr "Вставить гиперссылку"

#: packages/app-desktop/gui/NoteEditor/editorCommandDeclarations.ts:105
#: packages/app-desktop/gui/NoteEditor/NoteBody/TinyMCE/TinyMCE.tsx:703
#: packages/app-mobile/components/NoteEditor/MarkdownToolbar/buttons/useActionButtons.ts:39
msgid "Insert time"
msgstr "Вставить время"

#: packages/app-desktop/gui/ConfigScreen/controls/plugins/PluginBox.tsx:187
#: packages/app-mobile/components/screens/ConfigScreen/plugins/PluginBox.tsx:46
msgid "Install"
msgstr "Установить"

#: packages/app-desktop/gui/ConfigScreen/controls/plugins/PluginsStates.tsx:222
#: packages/app-mobile/components/screens/ConfigScreen/plugins/PluginUploadButton.tsx:23
msgid "Install from file"
msgstr "Установить из файла"

#: packages/app-desktop/gui/ConfigScreen/controls/plugins/PluginBox.tsx:189
#: packages/app-mobile/components/screens/ConfigScreen/plugins/PluginBox.tsx:47
msgid "Installed"
msgstr "Установлено"

#: packages/app-desktop/gui/ConfigScreen/controls/plugins/PluginBox.tsx:188
#: packages/app-mobile/components/screens/ConfigScreen/plugins/PluginBox.tsx:45
msgid "Installing..."
msgstr "Установка..."

#: packages/app-desktop/gui/KeymapConfig/utils/getLabel.ts:36
msgid "Invalid"
msgstr "Недопустимо"

#: packages/lib/services/KeymapService.ts:331
msgid "Invalid %s: %s."
msgstr "Недопустимое \"%s\": %s."

#: packages/app-cli/app/cli-utils.js:167
msgid "Invalid answer: %s"
msgstr "Неверный ответ: %s"

#: packages/app-cli/app/command-tag.js:90
msgid "Invalid command: \"%s\""
msgstr "Неверная команда: \"%s\""

#: packages/lib/models/Setting.ts:2178
msgid "Invalid option value: \"%s\". Possible values are: %s."
msgstr "Неверное значение параметра: \"%s\". Доступные значения: %s."

#: packages/app-cli/app/command-e2ee.ts:46
msgid "Invalid password"
msgstr "Неверный пароль"

#: packages/app-desktop/gui/NoteEditor/editorCommandDeclarations.ts:60
#: packages/app-mobile/components/NoteEditor/MarkdownToolbar/buttons/useInlineFormattingButtons.ts:24
msgid "Italic"
msgstr "Курсивный"

#: packages/lib/services/ReportService.ts:190
msgid "Item \"%s\" could not be downloaded: %s"
msgstr "Не удается загрузить файл “%s”: %s"

#: packages/server/src/services/MustacheService.ts:150
#: packages/server/src/services/MustacheService.ts:273
msgid "Items"
msgstr "Пункты"

#: packages/lib/services/ReportService.ts:213
msgid "Items that cannot be decrypted"
msgstr "Элементы, которые не могут быть расшифрованы"

#: packages/lib/services/ReportService.ts:178
msgid "Items that cannot be synchronised"
msgstr "Элементы, которые не могут быть синхронизированы"

#: packages/app-desktop/gui/MenuBar.tsx:877
msgid "Join us on Twitter"
msgstr "Присоединяйтесь к нам в Twitter"

#: packages/app-desktop/gui/SyncWizard/Dialog.tsx:267
msgid ""
"Joplin can synchronise your notes using various providers. Select one from "
"the list below."
msgstr ""
"Joplin может синхронизировать ваши заметки используя разных поставщиков. "
"Выберите одного из них в списке ниже."

#: packages/lib/models/Setting.ts:2686 packages/lib/SyncTargetJoplinCloud.ts:30
msgid "Joplin Cloud"
msgstr "Joplin Cloud"

#: packages/app-desktop/gui/Root.tsx:228
#: packages/app-mobile/components/screens/JoplinCloudLoginScreen.tsx:146
#, fuzzy
msgid "Joplin Cloud Login"
msgstr "Joplin Cloud"

#: packages/lib/services/interop/InteropService.ts:148
#: packages/lib/services/interop/InteropService.ts:65
msgid "Joplin Export Directory"
msgstr "Каталог экспорта Joplin"

#: packages/lib/services/interop/InteropService.ts:142
#: packages/lib/services/interop/InteropService.ts:59
msgid "Joplin Export File"
msgstr "Файл экспорта Joplin"

#: packages/lib/services/ReportService.ts:215
msgid ""
"Joplin failed to decrypt these items multiple times, possibly because they "
"are corrupted or too large. These items will remain on the device but Joplin "
"will no longer attempt to decrypt them."
msgstr ""
"Joplin не удалось расшифровать данные элементы после нескольких попыток. "
"Возможно они повреждены или слишком большие. Данные элементы останутся на "
"устройстве без дальнейших попыток расшифровать их."

#: packages/app-desktop/gui/MenuBar.tsx:874
msgid "Joplin Forum"
msgstr "Форум Joplin"

#: packages/lib/SyncTargetJoplinServer.ts:61
msgid "Joplin Server"
msgstr "Сервер Joplin"

#: packages/lib/models/Setting.ts:679
msgid "Joplin Server email"
msgstr "E-mail сервера Joplin"

#: packages/lib/models/Setting.ts:690
msgid "Joplin Server password"
msgstr "Пароль сервера Joplin"

#: packages/lib/models/Setting.ts:661
msgid "Joplin Server URL"
msgstr "URL сервера Joplin"

#: packages/app-desktop/gui/ClipperConfigScreen.tsx:116
msgid ""
"Joplin Web Clipper allows saving web pages and screenshots from your browser "
"to Joplin."
msgstr ""
"Веб-клиппер Joplin позволяет сохранять веб-страницы и скриншоты из вашего "
"браузера в Joplin."

#: packages/app-mobile/components/screens/ConfigScreen/ConfigScreen.tsx:561
msgid "Joplin website"
msgstr "Сайт Joplin"

#: packages/lib/SyncTargetJoplinCloud.ts:34
msgid ""
"Joplin's own sync service. Also gives access to Joplin-specific features "
"such as publishing notes or collaborating on notebooks with others."
msgstr ""
"Собственный сервис синхронизации от Joplin. Также представляет возможность "
"поучить доступ к таким специфичным функциям Joplin, как публикация заметок и "
"совместная работа с блокнотами."

#: packages/app-mobile/components/NoteEditor/MarkdownToolbar/buttons/useInlineFormattingButtons.ts:45
msgid "KaTeX"
msgstr "KaTeX"

#: packages/lib/models/Setting.ts:1647
msgid "Keep note history for"
msgstr "Хранить историю заметки"

#: packages/lib/models/Setting.ts:1839
#, fuzzy
msgid "Keep notes in the trash for"
msgstr "Хранить историю заметки"

#: packages/lib/models/Setting.ts:1485
msgid "Keyboard Mode"
msgstr "Режим работы клавиатуры"

#: packages/app-desktop/gui/KeymapConfig/KeymapConfigScreen.tsx:178
msgid "Keyboard Shortcut"
msgstr "Сочетание клавиш"

#: packages/lib/models/Setting.ts:2685
msgid "Keyboard Shortcuts"
msgstr "Сочетания клавиш"

#: packages/lib/versionInfo.ts:78
msgid "Keychain Supported: %s"
msgstr "Поддерживаемая связка ключей: %s"

#: packages/app-desktop/gui/EncryptionConfigScreen/EncryptionConfigScreen.tsx:73
msgid "Keys that need upgrading"
msgstr "Ключи, которые нуждаются в обновлении"

#: packages/lib/models/Setting.ts:1462
msgid "Landscape"
msgstr "Горизонтально"

#: packages/lib/models/Setting.ts:793
msgid "Language"
msgstr "Язык"

#: packages/lib/models/Setting.ts:2708
#, fuzzy
msgid "Language, date format"
msgstr "Язык, формат даты"

#: packages/lib/Synchronizer.ts:201
msgid "Last error: %s"
msgstr "Последняя ошибка: %s"

#: packages/app-desktop/gui/ConfigScreen/ConfigScreen.tsx:657
msgid "Later"
msgstr "Позже"

#: packages/app-desktop/gui/NoteListHeader/utils/getColumnTitle.ts:7
msgid "Latitude"
msgstr ""

#: packages/app-desktop/gui/NoteEditor/NoteBody/CodeMirror/v5/CodeMirror.tsx:616
#: packages/app-desktop/gui/NoteEditor/NoteBody/CodeMirror/v6/CodeMirror.tsx:229
msgid "Layout"
msgstr "Вид редактора"

#: packages/app-desktop/gui/MenuBar.tsx:743
msgid "Layout button sequence"
msgstr "Порядок переключения вида"

#: packages/lib/models/Setting.ts:1814
msgid "Leave it blank to download the language files from the default website"
msgstr ""
<<<<<<< HEAD
"Оставьте этот параметр пустым, чтобы загрузить языковые файлы с веб-сайта по "
"умолчанию"
=======
"Оставьте поле пустым, чтобы скачать языковые файлы с сайта по умолчанию"
>>>>>>> ed9b4fb8

#: packages/app-desktop/gui/MainScreen/commands/leaveSharedFolder.ts:10
msgid "Leave notebook..."
msgstr "Покинуть блокнот..."

#: packages/lib/models/Setting.ts:1456
msgid "Legal"
msgstr "Юр. сведения"

#: packages/lib/models/Setting.ts:1452
msgid "Letter"
msgstr "Письмо"

#: packages/lib/models/Setting.ts:416
msgid "Light"
msgstr "Светлая"

#: packages/app-desktop/gui/NoteContentPropertiesDialog.tsx:105
msgid "Lines"
msgstr "Строки"

#: packages/app-mobile/components/NoteEditor/MarkdownToolbar/buttons/useInlineFormattingButtons.ts:56
msgid "Link"
msgstr "Ссылка"

#: packages/app-mobile/components/NoteEditor/EditLinkDialog.tsx:95
msgid "Link description"
msgstr "Описание ссылки"

#: packages/app-desktop/gui/ShareNoteDialog.tsx:184
msgid "Link has been copied to clipboard!"
msgid_plural "Links have been copied to clipboard!"
msgstr[0] "Ссылка скопирована в буфер обмена!"
msgstr[1] "Ссылки скопированы в буфер обмена!"

#: packages/app-mobile/components/NoteEditor/EditLinkDialog.tsx:92
msgid "Link text"
msgstr "Текст ссылки"

#: packages/app-mobile/components/screens/Note.tsx:287
msgid "Links with protocol \"%s\" are not supported"
msgstr "Ссылки с протоколом \"%s\" не поддерживаются"

#: packages/app-desktop/gui/NoteEditor/NoteBody/CodeMirror/v5/CodeMirror.tsx:223
#: packages/app-desktop/gui/NoteEditor/NoteBody/CodeMirror/v5/CodeMirror.tsx:225
#: packages/app-desktop/gui/NoteEditor/NoteBody/CodeMirror/v5/CodeMirror.tsx:226
msgid "List item"
msgstr "Элемент списка"

#: packages/app-mobile/components/NoteEditor/MarkdownToolbar/MarkdownToolbar.tsx:54
msgid "Lists"
msgstr "Списки"

#: packages/app-mobile/components/screens/encryption-config.tsx:212
msgid "Loaded"
msgstr "Загружено"

#: packages/app-mobile/components/screens/ConfigScreen/plugins/PluginStates.tsx:85
#, fuzzy
msgid "Loading plugin repository..."
msgstr "Не удалось соединиться с репозиторием плагинов."

#: packages/app-mobile/components/voiceTyping/VoiceTypingDialog.tsx:87
msgid "Loading..."
msgstr "Загрузка..."

#: packages/app-desktop/gui/NotePropertiesDialog.tsx:67
msgid "Location"
msgstr "Местоположение"

#: packages/app-cli/app/command-sync.ts:152
msgid ""
"Lock file is already being hold. If you know that no synchronisation is "
"taking place, you may delete the lock file at \"%s\" and resume the "
"operation."
msgstr ""
"Файл блокировки уже существует. Если вы уверены, что синхронизация не "
"выполняется, вы можете вручную удалить файл блокировки \"%s\" и возобновить "
"операцию."

#: packages/app-mobile/components/screens/ConfigScreen/ConfigScreen.tsx:515
#: packages/app-mobile/components/screens/LogScreen.tsx:212
#: packages/server/src/services/MustacheService.ts:274
msgid "Log"
msgstr "Журнал"

#: packages/app-mobile/components/screens/dropbox-login.js:55
msgid "Login with Dropbox"
msgstr "Войти с Dropbox"

#: packages/app-mobile/components/screens/onedrive-login.js:110
msgid "Login with OneDrive"
msgstr "Войти с OneDrive"

#: packages/server/src/services/MustacheService.ts:277
msgid "Logout"
msgstr "Выйти из системы"

#: packages/lib/models/Setting.ts:2715
#, fuzzy
msgid "Logs, profiles, sync status"
msgstr "Журналы, профили, статус синхронизации"

#: packages/app-desktop/gui/NoteListHeader/utils/getColumnTitle.ts:8
msgid "Longitude"
msgstr ""

#: packages/app-desktop/gui/MenuBar.tsx:880
#: packages/app-mobile/components/screens/ConfigScreen/ConfigScreen.tsx:560
msgid "Make a donation"
msgstr "Пожертвовать"

#: packages/app-desktop/gui/MasterPasswordDialog/Dialog.tsx:220
msgid "Manage master password"
msgstr "Управление мастер-паролем"

#: packages/lib/commands/openMasterPasswordDialog.ts:6
msgid "Manage master password..."
msgstr "Управление мастер-паролем..."

#: packages/lib/utils/joplinCloud.ts:201
msgid "Manage multiple users"
msgstr "Управление несколькими пользователями"

#: packages/app-mobile/components/screens/ConfigScreen/ConfigScreen.tsx:513
msgid "Manage profiles"
msgstr "Управление профилями"

#: packages/app-desktop/gui/ConfigScreen/controls/plugins/PluginsStates.tsx:327
msgid "Manage your plugins"
msgstr "Управлять плагинами"

#. `generate-ppk`
#: packages/app-cli/app/command-e2ee.ts:20
msgid ""
"Manages E2EE configuration. Commands are `enable`, `disable`, `decrypt`, "
"`status`, `decrypt-file`, and `target-status`."
msgstr ""
"Управляет конфигурацией E2EE. Команды: `enable`, `disable`, `decrypt`, "
"`status`, `decrypt-file` и `target-status`."

#: packages/lib/models/Setting.ts:752
msgid "Manual"
msgstr "Ручной"

#: packages/lib/models/Setting.ts:2679
#: packages/lib/services/interop/InteropService.ts:117
#: packages/lib/services/interop/InteropService.ts:154
msgid "Markdown"
msgstr "Markdown"

#: packages/lib/services/interop/InteropService.ts:125
#: packages/lib/services/interop/InteropService.ts:160
msgid "Markdown + Front Matter"
msgstr "Markdown + Front Matter"

#: packages/app-cli/app/command-done.ts:15
msgid "Marks a to-do as done."
msgstr "Отмечает задачу как выполненную."

#: packages/app-cli/app/command-undone.js:12
msgid "Marks a to-do as non-completed."
msgstr "Помечает задачу как незавершенную."

#: packages/app-desktop/gui/NotePropertiesDialog.tsx:70
msgid "Markup"
msgstr "Разметка"

#: packages/app-mobile/components/screens/encryption-config.tsx:117
msgid "Master Key %s"
msgstr "Мастер-ключ %s"

#: packages/app-desktop/gui/EncryptionConfigScreen/EncryptionConfigScreen.tsx:113
#: packages/app-desktop/gui/EncryptionConfigScreen/EncryptionConfigScreen.tsx:271
#: packages/app-mobile/components/screens/encryption-config.tsx:102
msgid "Master password"
msgstr "Мастер-пароль"

#: packages/app-desktop/gui/EncryptionConfigScreen/EncryptionConfigScreen.tsx:272
#: packages/app-mobile/components/screens/encryption-config.tsx:211
msgid "Master password:"
msgstr "Главный пароль:"

#: packages/lib/models/Setting.ts:776
msgid "Max concurrent connections"
msgstr "Максимальное число одновременных соединений"

#: packages/server/src/routes/admin/users.ts:145
msgid "Max Item Size"
msgstr "Максимальный размер пункта"

#: packages/lib/utils/joplinCloud.ts:129
msgid "Max note or attachment size"
msgstr "Максимальный размер заметки или вложения"

#: packages/server/src/routes/admin/users.ts:153
msgid "Max Total Size"
msgstr "Максимальный общий размер"

#: packages/lib/models/Setting.ts:2712
#, fuzzy
msgid "Media player, math, diagrams, table of contents"
msgstr "Медиаплеер, математические формулы, диаграммы, оглавление"

#: packages/app-desktop/gui/KeymapConfig/utils/getLabel.ts:24
msgid "Minimise"
msgstr ""

#: packages/app-desktop/gui/EncryptionConfigScreen/EncryptionConfigScreen.tsx:318
msgid "Missing keys"
msgstr "Отсутствующие ключи"

#: packages/app-mobile/components/screens/encryption-config.tsx:271
msgid "Missing Master Keys"
msgstr "Недостающие мастер-ключи"

#: packages/app-cli/app/cli-utils.js:112
msgid "Missing required argument: %s"
msgstr "Отсутствует обязательный аргумент: %s"

#: packages/app-cli/app/cli-utils.js:135
msgid "Missing required flag value: %s"
msgstr "Отсутствует необходимое значение флага: %s"

#: packages/app-mobile/components/side-menu-content.tsx:515
msgid "Mobile data - auto-sync disabled"
msgstr "Мобильная сеть - авто-синхронизация отключена"

#: packages/app-desktop/gui/MainScreen/MainScreen.tsx:644
msgid "More info"
msgstr "Дополнительная информация"

#: packages/lib/models/Setting.ts:2689
msgid "More information"
msgstr "Подробнее"

#: packages/app-cli/app/app.ts:61
msgid "More than one item match \"%s\". Please narrow down your query."
msgstr ""
"Более одного элемента соответствуют выражению \"%s\". Пожалуйста, уточните "
"ваш запрос."

#: packages/app-mobile/components/ScreenHeader.tsx:577
msgid "Move %d notes to notebook \"%s\"?"
msgstr "Переместить %d заметок в блокнот \"%s\"?"

#: packages/app-cli/app/command-rmbook.ts:27
#: packages/app-desktop/gui/MainScreen/commands/deleteFolder.ts:20
#: packages/app-mobile/components/side-menu-content.tsx:206
#, fuzzy
msgid ""
"Move notebook \"%s\" to the trash?\n"
"\n"
"All notes and sub-notebooks within this notebook will also be moved to the "
"trash."
msgstr ""
"Удалить блокнот “%s”?\n"
"\n"
"Все заметки и вложенные блокноты также будут удалены."

#: packages/app-desktop/gui/MainScreen/commands/moveToFolder.ts:8
msgid "Move to notebook"
msgstr "Переместить в блокнот"

#: packages/app-desktop/gui/MainScreen/commands/moveToFolder.ts:32
msgid "Move to notebook:"
msgstr "Переместить в блокнот:"

#: packages/app-mobile/components/FolderPicker.tsx:57
msgid "Move to notebook..."
msgstr "Переместить в блокнот..."

#: packages/app-cli/app/command-mv.ts:14
msgid "Moves the given <item> to [notebook]"
msgstr "Перемещает заданный <item> в [блокнот]."

#: packages/app-cli/app/cli-utils.js:177
#: packages/app-cli/app/setupCommand.ts:21
msgid "n"
msgstr "n"

#: packages/app-cli/app/setupCommand.ts:21
msgid "N"
msgstr "N"

#: packages/lib/models/Setting.ts:1151
msgid "Never resize"
msgstr "Никогда не изменять размер"

#: packages/app-desktop/gui/MainScreen/commands/newNote.ts:10
#: packages/app-desktop/gui/NoteListControls/NoteListControls.tsx:106
#: packages/app-desktop/gui/NoteListWrapper/NoteListWrapper.tsx:71
#: packages/app-mobile/components/screens/Notes.tsx:263
#: packages/app-mobile/setupQuickActions.ts:18
msgid "New note"
msgstr "Новая заметка"

#: packages/app-desktop/gui/MainScreen/commands/newFolder.ts:7
msgid "New notebook"
msgstr "Новый блокнот"

#: packages/app-mobile/components/side-menu-content.tsx:472
msgid "New Notebook"
msgstr "Новый блокнот"

#: packages/app-desktop/gui/ImportScreen.tsx:81
msgid ""
"New notebook \"%s\" will be created and file \"%s\" will be imported into it"
msgstr ""
"Будет создан новый блокнот \"%s\" и файл \"%s\" будет импортирован в него"

#: packages/app-desktop/gui/MainScreen/commands/newSubFolder.ts:6
msgid "New sub-notebook"
msgstr "Новый вложенный блокнот"

#: packages/app-mobile/components/screens/NoteTagsDialog.js:173
msgid "New tags:"
msgstr "Новые метки:"

#: packages/app-desktop/gui/MainScreen/commands/newTodo.ts:7
#: packages/app-desktop/gui/NoteListControls/NoteListControls.tsx:116
#: packages/app-desktop/gui/NoteListWrapper/NoteListWrapper.tsx:71
#: packages/app-mobile/components/screens/Notes.tsx:252
#: packages/app-mobile/setupQuickActions.ts:19
msgid "New to-do"
msgstr "Новая задача"

#: packages/app-desktop/checkForUpdates.ts:107
msgid "New version: %s"
msgstr "Новая версия: %s"

#: packages/app-mobile/components/NoteEditor/SearchPanel.tsx:268
msgid "Next match"
msgstr "Следующее совпадение"

#: packages/lib/SyncTargetNextcloud.js:25
msgid "Nextcloud"
msgstr "Nextcloud"

#: packages/lib/models/Setting.ts:534
msgid "Nextcloud password"
msgstr "Пароль Nextcloud"

#: packages/lib/models/Setting.ts:523
msgid "Nextcloud username"
msgstr "Имя пользователя Nextcloud"

#: packages/lib/models/Setting.ts:511
msgid "Nextcloud WebDAV URL"
msgstr "URL-адрес WebDAV-сервера Nextcloud"

#: packages/lib/models/Setting.ts:405
msgid "no"
msgstr "нет"

#: packages/app-desktop/services/plugins/UserWebviewDialogButtonBar.tsx:29
#: packages/app-mobile/components/screens/Note.tsx:707
#: packages/lib/shim-init-node.ts:257 packages/lib/versionInfo.ts:78
msgid "No"
msgstr "Нет"

#: packages/app-cli/app/command-edit.ts:40
msgid "No active notebook."
msgstr "Нет активного блокнота."

#: packages/app-mobile/components/screens/Note.tsx:258
msgid "No item with ID %s"
msgstr "Нет элементов с ID %s"

#: packages/app-cli/app/app.ts:97
msgid "No notebook has been specified."
msgstr "Блокнот не указан."

#: packages/app-cli/app/app.ts:91
msgid "No notebook selected."
msgstr "Блокнот не выбран."

#: packages/app-desktop/gui/NoteList/NoteList.tsx:507
#: packages/app-desktop/gui/NoteList/NoteList2.tsx:177
msgid "No notes in here. Create one by clicking on \"New note\"."
msgstr "Заметки отсутствуют. Создайте новую, нажав на \"Новая заметка\"."

#: packages/app-desktop/gui/ResourceScreen.tsx:238
msgid "No resources!"
msgstr "Нет данных!"

#: packages/app-desktop/gui/ConfigScreen/controls/plugins/SearchPlugins.tsx:80
msgid "No results"
msgstr "Нет данных"

#: packages/app-cli/app/app.ts:222
msgid "No such command: %s"
msgstr "Нет такой команды: %s"

#: packages/lib/services/spellChecker/SpellCheckerService.ts:124
msgid "No suggestions"
msgstr "Нет вариантов"

#: packages/app-cli/app/command-edit.ts:30
msgid ""
"No text editor is defined. Please set it using `config editor <editor-path>`"
msgstr ""
"Текстовый редактор не задан. Задайте его командой `config editor <editor-"
"path>`"

#: packages/lib/models/Setting.ts:421
msgid "Nord"
msgstr "Север"

#: packages/app-cli/app/command-sync.ts:121
msgid "Not authenticated with %s. Please provide any missing credentials."
msgstr ""
"Не удалось аутентифицироваться с %s. Пожалуйста, предоставьте недостающие "
"данные."

#: packages/lib/models/Resource.ts:389
msgid "Not downloaded"
msgstr "Не загружено"

#: packages/app-desktop/gui/EncryptionConfigScreen/EncryptionConfigScreen.tsx:238
msgid "Not generated"
msgstr "Не создано"

#: packages/app-mobile/components/biometrics/BiometricPopup.tsx:91
msgid "Not now"
msgstr "Не сейчас"

#: packages/app-desktop/gui/NoteListControls/NoteListControls.tsx:104
#: packages/app-desktop/gui/NoteListWrapper/NoteListWrapper.tsx:70
#: packages/server/src/models/UserModel.ts:245
#: packages/server/src/models/UserModel.ts:262
msgid "note"
msgstr "заметка"

#: packages/lib/models/Setting.ts:2677
msgid "Note"
msgstr "Заметка"

#: packages/lib/models/Setting.ts:1711
msgid "Note area growth factor"
msgstr "Фактор роста поля заметки"

#: packages/app-desktop/gui/Root.tsx:231
msgid "Note attachments"
msgstr "Вложения заметки"

#: packages/app-desktop/gui/MenuBar.tsx:529
msgid "Note attachments..."
msgstr "Вложения..."

#: packages/app-desktop/gui/NoteEditor/commands/focusElementNoteBody.ts:6
msgid "Note body"
msgstr "Тело заметки"

#: packages/app-cli/app/command-edit.ts:46
msgid "Note does not exist: \"%s\". Create it?"
msgstr "Не существует заметки: \"%s\". Создать?"

#: packages/app-mobile/components/NoteEditor/NoteEditor.tsx:99
msgid "Note editor"
msgstr "Редактор заметок"

#: packages/app-cli/app/command-edit.ts:97
msgid "Note has been saved."
msgstr "Заметка сохранена."

#: packages/app-desktop/gui/NotePropertiesDialog.tsx:69
#: packages/lib/models/Setting.ts:2682
msgid "Note History"
msgstr "История заметок"

#: packages/app-cli/app/command-done.ts:22
msgid "Note is not a to-do: \"%s\""
msgstr "Заметка не является задачей: \"%s\""

#: packages/app-desktop/gui/NoteList/commands/focusElementNoteList.ts:8
msgid "Note list"
msgstr "Список заметок"

#: packages/lib/models/Setting.ts:1696
msgid "Note list growth factor"
msgstr "Фактор роста списка заметки"

#: packages/app-desktop/gui/MenuBar.tsx:747
msgid "Note list style"
msgstr "Стиль списка заметок"

#: packages/app-desktop/gui/MainScreen/commands/showNoteProperties.ts:7
#: packages/app-desktop/gui/NotePropertiesDialog.tsx:423
msgid "Note properties"
msgstr "Свойства заметки"

#: packages/app-desktop/gui/NoteEditor/commands/focusElementNoteTitle.ts:6
msgid "Note title"
msgstr "Название заметки"

#: packages/lib/models/Setting.ts:1233
msgid "Note: Does not work in all desktop environments."
msgstr "Примечание: работает не во всех окружениях рабочего стола."

#: packages/app-desktop/gui/ShareNoteDialog.tsx:190
msgid ""
"Note: When a note is shared, it will no longer be encrypted on the server."
msgstr ""
"Примечание: если вы поделились заметкой - она будет храниться на сервере в "
"незашифрованном виде."

#: packages/app-desktop/gui/MenuBar.tsx:826
msgid "Note&book"
msgstr "Блок&ноты"

#: packages/lib/models/Setting.ts:2678
msgid "Notebook"
msgstr "Блокнот"

#: packages/lib/models/Setting.ts:1681
msgid "Notebook list growth factor"
msgstr "Фактор роста списка блокнотов"

#: packages/app-desktop/gui/NoteListHeader/utils/getColumnTitle.ts:5
#: packages/app-mobile/components/side-menu-content.tsx:237
msgid "Notebook: %s"
msgstr "Блокнот: %s"

#: packages/app-desktop/gui/Sidebar/Sidebar.tsx:718
#: packages/app-mobile/components/side-menu-content.tsx:535
msgid "Notebooks"
msgstr "Блокноты"

#: packages/lib/models/Folder.ts:881
msgid "Notebooks cannot be named \"%s\", which is a reserved title."
msgstr ""
"Блокнот не может быть назван \"%s\", так как это зарезервированное название."

#: packages/app-desktop/gui/MainScreen/commands/toggleNotesSortOrderField.ts:8
#: packages/app-desktop/gui/MainScreen/commands/toggleNotesSortOrderReverse.ts:9
msgid "Notes"
msgstr "Заметки"

#: packages/lib/models/Setting.ts:2698
msgid "Notes and settings are stored in: %s"
msgstr "Заметки и настройки сохранены в: %s"

#: packages/app-cli/app/command-mknote.js:16
#: packages/app-cli/app/command-mktodo.js:16
msgid "Notes can only be created within a notebook."
msgstr "Заметки могут быть созданы только в блокноте."

#: packages/app-desktop/gui/NoteEditor/editorCommandDeclarations.ts:80
msgid "Numbered List"
msgstr "Нумерованный список"

#: packages/app-desktop/bridge.ts:265 packages/app-desktop/bridge.ts:278
#: packages/app-desktop/bridge.ts:294 packages/app-desktop/bridge.ts:302
#: packages/app-desktop/gui/ConfigScreen/ButtonBar.tsx:31
#: packages/app-desktop/gui/DialogButtonRow.tsx:70
#: packages/app-desktop/gui/MenuBar.tsx:554
#: packages/app-desktop/gui/PromptDialog.tsx:285
#: packages/app-desktop/services/plugins/UserWebviewDialogButtonBar.tsx:26
#: packages/app-mobile/components/CameraView.tsx:194
#: packages/app-mobile/components/ModalDialog.js:67
#: packages/app-mobile/components/screens/ConfigScreen/ConfigScreen.tsx:204
#: packages/app-mobile/components/screens/ConfigScreen/NoteExportSection/ExportProfileButton.tsx:61
#: packages/app-mobile/components/side-menu-content.tsx:188
#: packages/app-mobile/utils/showMessageBox.ts:13
#: packages/lib/components/shared/config/plugins/useOnInstallHandler.ts:69
msgid "OK"
msgstr "OK"

#: packages/lib/models/Setting.ts:423
msgid "OLED Dark"
msgstr "OLED Тёмная"

#: packages/lib/services/ReportService.ts:317
msgid "On %s: %s"
msgstr "В %s: %s"

#: packages/app-desktop/gui/MainScreen/MainScreen.tsx:637
msgid "One of your master keys use an obsolete encryption method."
msgstr "Один из ваших мастер-ключей использует устаревший метод шифрования."

#: packages/app-cli/app/gui/NoteWidget.js:48
msgid ""
"One or more items are currently encrypted and you may need to supply a "
"master password. To do so please type `e2ee decrypt`. If you have already "
"supplied the password, the encrypted items are being decrypted in the "
"background and will be available soon."
msgstr ""
"Один или несколько элементов зашифрованы. Для расшифровки может "
"потребоваться мастер-пароль. Для начала расшифровки введите `e2ee decrypt`. "
"Если мастер-пароль уже был введен, зашифрованные элементы уже "
"расшифровываются в фоновом режиме и вскоре будут доступны."

#: packages/app-desktop/gui/MainScreen/MainScreen.tsx:666
msgid "One or more master keys need a password."
msgstr "Для одного или нескольких мастер-ключей требуется пароль."

#: packages/lib/SyncTargetOneDrive.ts:29
msgid "OneDrive"
msgstr "OneDrive"

#: packages/app-desktop/gui/Root.tsx:226
msgid "OneDrive Login"
msgstr "Вход в OneDrive"

#: packages/app-desktop/gui/MainScreen/commands/print.ts:17
msgid "Only one note can be printed at a time."
msgstr "Только одна заметка может быть напечатана за раз."

#: packages/app-mobile/components/NoteBodyViewer/hooks/useOnResourceLongPress.ts:36
msgid "Open"
msgstr "Открыть"

#: packages/app-desktop/app.ts:189
msgid "Open %s"
msgstr "Открыть %s"

#: packages/app-desktop/gui/MainScreen/commands/openPdfViewer.ts:7
msgid "Open PDF viewer"
msgstr "Открыть программу просмотра PDF-файлов"

#: packages/app-desktop/commands/openProfileDirectory.ts:8
msgid "Open profile directory"
msgstr "Открыть директорию с настройками"

#: packages/lib/models/Setting.ts:447
msgid "Open Sync Wizard..."
msgstr "Открыть мастер синхронизации..."

#: packages/app-desktop/gui/NoteEditor/utils/contextMenu.ts:84
msgid "Open..."
msgstr "Открыть..."

#: packages/app-mobile/components/screens/ConfigScreen/ConfigScreen.tsx:185
msgid "Opening section %s"
msgstr "Открытие раздела %s"

#: packages/app-cli/app/command-e2ee.ts:40
#: packages/app-cli/app/command-e2ee.ts:86
#: packages/app-cli/app/command-e2ee.ts:96
msgid "Operation cancelled"
msgstr "Операция отменена"

#: packages/app-desktop/gui/KeymapConfig/utils/getLabel.ts:28
#: packages/app-desktop/gui/MenuBar.tsx:515
#: packages/app-desktop/gui/Root.tsx:230
msgid "Options"
msgstr "Настройки"

#: packages/app-mobile/components/NoteEditor/MarkdownToolbar/buttons/useListButtons.ts:22
msgid "Ordered list"
msgstr "Упорядоченный список"

#: packages/app-desktop/gui/MenuBar.tsx:469
msgid "Other applications..."
msgstr "Другие приложения..."

#: packages/app-cli/app/command-import.ts:29
msgid "Output format: %s"
msgstr "Выходной формат: %s"

#: packages/lib/models/Setting.ts:1459
msgid "Page orientation for PDF export"
msgstr "Ориентация страницы при экспорте в PDF"

#: packages/lib/models/Setting.ts:1449
msgid "Page size for PDF export"
msgstr "Размер страницы при экспорте в PDF"

#: packages/app-desktop/gui/EncryptionConfigScreen/EncryptionConfigScreen.tsx:168
msgid "Password"
msgstr "Пароль"

#: packages/app-mobile/components/screens/encryption-config.tsx:135
msgid "Password cannot be empty"
msgstr "Пароль не может быть пустым"

#: packages/app-mobile/components/screens/encryption-config.tsx:120
#: packages/app-mobile/components/screens/encryption-config.tsx:156
msgid "Password:"
msgstr "Пароль:"

#: packages/app-cli/app/command-e2ee.ts:100
#: packages/app-mobile/components/screens/encryption-config.tsx:138
msgid "Passwords do not match!"
msgstr "Пароли не совпадают!"

#: packages/app-desktop/gui/NoteEditor/editorCommandDeclarations.ts:45
#: packages/app-desktop/gui/NoteEditor/NoteBody/CodeMirror/utils/useContextMenu.ts:104
#: packages/app-desktop/gui/NoteEditor/utils/contextMenu.ts:177
msgid "Paste"
msgstr "Вставить"

#: packages/app-desktop/gui/NoteEditor/commands/pasteAsText.ts:6
#: packages/app-desktop/gui/NoteEditor/utils/contextMenu.ts:191
msgid "Paste as text"
msgstr "Вставить как текст"

#: packages/app-desktop/gui/ConfigScreen/ConfigScreen.tsx:545
#: packages/app-mobile/components/screens/ConfigScreen/NoteExportSection/ExportProfileButton.tsx:54
msgid "Path:"
msgstr "Путь:"

#: packages/app-desktop/gui/MainScreen/commands/exportPdf.ts:10
#: packages/app-desktop/gui/MainScreen/commands/exportPdf.ts:24
msgid "PDF File"
msgstr "Файл PDF"

#: packages/lib/utils/joplinCloud.ts:406
msgid "Per user. Minimum of %d users."
msgstr "На каждого пользователя. Минимум %d пользователей."

#: packages/app-desktop/gui/MainScreen/commands/permanentlyDeleteNote.ts:8
#, fuzzy
msgid "Permanently delete note"
msgstr "Удаление выбранных заметок"

#: packages/lib/models/Note.ts:900
#, fuzzy
msgid "Permanently delete note \"%s\"?"
msgstr "Удалить заметку \"%s\"?"

#: packages/lib/models/Note.ts:902
#, fuzzy
msgid "Permanently delete these %d notes?"
msgstr "Удалить эти %d заметки?"

#: packages/app-mobile/components/screens/Note.tsx:492
msgid "Permission needed"
msgstr "Необходимы разрешения"

#: packages/app-mobile/components/CameraView.tsx:192
msgid "Permission to use camera"
msgstr "Разрешение на использование камеры"

#: packages/app-desktop/gui/EncryptionConfigScreen/EncryptionConfigScreen.tsx:259
msgid ""
"Please click on \"%s\" to proceed, or set the passwords in the \"%s\" list "
"below."
msgstr ""
"Пожалуйста, нажмите на \"%s\", чтобы продолжить, или задайте пароли в списке "
"\"%s\" ниже."

#: packages/lib/components/EncryptionConfigScreen/utils.ts:64
msgid ""
"Please confirm that you would like to re-encrypt your complete database."
msgstr ""
"Пожалуйста, подтвердите, что вы хотели бы повторно зашифровать вашу полную "
"базу данных."

#: packages/lib/components/EncryptionConfigScreen/utils.ts:208
msgid ""
"Please enter your password in the master key list below before upgrading the "
"key."
msgstr ""
"Пожалуйста, введите ваш пароль в список мастер-ключей ниже перед обновлением "
"ключа."

#: packages/app-desktop/gui/ShareFolderDialog/ShareFolderDialog.tsx:365
msgid ""
"Please note that if it is a large notebook, it may take a few minutes for "
"all the notes to show up on the recipient's device."
msgstr ""
"Обратите внимание, что если это большой блокнот, может потребоваться "
"несколько минут, чтобы все заметки отобразились на устройстве получателя."

#: packages/lib/onedrive-api-node-utils.js:118
msgid ""
"Please open the following URL in your browser to authenticate the "
"application. The application will create a directory in \"Apps/Joplin\" and "
"will only read and write files in this directory. It will have no access to "
"any files outside this directory nor to any other personal data. No data "
"will be shared with any third party."
msgstr ""
"Откройте следующую ссылку в вашем браузере для аутентификации приложения. "
"Приложением будет создан отдельный каталог \"Apps/Joplin\", в котором будет "
"происходить работа с файлами. У приложения не будет доступа ни к каким-либо "
"файлам за пределами этого каталога, ни к каким-либо другим личным данным. "
"Никакая информация не будет передана третьим лицам."

#: packages/app-mobile/components/voiceTyping/VoiceTypingDialog.tsx:88
msgid "Please record your voice..."
msgstr "Пожалуйста, запишите свой голос..."

#: packages/app-cli/app/command-ls.ts:64
msgid "Please select a notebook first."
msgstr "Сначала выберите блокнот."

#: packages/app-cli/app/app-gui.js:467
msgid "Please select the note or notebook to be deleted first."
msgstr "Пожалуйста, сначала выберите заметку или блокнот для удаления."

#: packages/app-desktop/gui/StatusScreen/StatusScreen.tsx:30
msgid "Please select where the sync status should be exported to"
msgstr ""
"Пожалуйста, выберите, куда должен быть экспортирован статус синхронизации"

#: packages/lib/services/interop/InteropService.ts:280
msgid "Please specify import format for %s"
msgstr "Пожалуйста, укажите формат импорта для %s"

#: packages/lib/services/interop/InteropService_Importer_Md.ts:38
msgid "Please specify the notebook where the notes should be imported to."
msgstr ""
"Пожалуйста, укажите блокнот, в который должны быть импортированы заметки."

#: packages/app-desktop/gui/ConfigScreen/controls/plugins/PluginBox.tsx:233
msgid "Please upgrade Joplin to use this plugin"
msgstr "Обновите Joplin для использования этого плагина"

#: packages/app-desktop/gui/NoteEditor/NoteBody/TinyMCE/TinyMCE.tsx:1342
msgid ""
"Please wait for all attachments to be downloaded and decrypted. You may also "
"switch to %s to edit the note."
msgstr ""
"Пожалуйста, дождитесь окончания загрузки и расшифровки всех вложений. Вы "
"можете переключиться на %s для редактирования заметки."

#: packages/app-desktop/gui/ConfigScreen/controls/plugins/SearchPlugins.tsx:115
#: packages/app-desktop/gui/ResourceScreen.tsx:235
msgid "Please wait..."
msgstr "Пожалуйста, подождите…"

#: packages/app-mobile/plugins/PlatformImplementation.ts:52
#, fuzzy
msgid "Plugin message"
msgstr "Плагины"

#: packages/app-mobile/components/screens/ConfigScreen/plugins/PluginStates.tsx:81
msgid "Plugin repository failed to load"
msgstr ""

#: packages/app-mobile/components/screens/ConfigScreen/plugins/PluginStates.tsx:28
#, fuzzy
msgid "Plugin search"
msgstr "Плагины"

#: packages/app-desktop/gui/ConfigScreen/controls/plugins/PluginsStates.tsx:325
msgid "Plugin tools"
msgstr "Утилиты для плагинов"

#: packages/app-desktop/gui/ConfigScreen/Sidebar.tsx:99
#: packages/app-mobile/components/NoteEditor/MarkdownToolbar/MarkdownToolbar.tsx:65
#: packages/lib/models/Setting.ts:2680
msgid "Plugins"
msgstr "Плагины"

#: packages/lib/models/Setting.ts:1461
msgid "Portrait"
msgstr "Вертикально"

#: packages/app-cli/app/help-utils.js:77
msgid "Possible keys/values:"
msgstr "Возможные ключи/значения:"

#: packages/app-cli/app/help-utils.js:57
msgid "Possible values: %s."
msgstr "Возможные значения: %s."

#: packages/app-desktop/gui/KeymapConfig/utils/getLabel.ts:28
msgid "Preferences"
msgstr "Настройки"

#: packages/app-desktop/gui/MenuBar.tsx:580
msgid "Preferences..."
msgstr "Настройки…"

#: packages/lib/models/Setting.ts:904
msgid "Preferred dark theme"
msgstr "Предпочитаемая тёмная тема"

#: packages/lib/models/Setting.ts:888
msgid "Preferred light theme"
msgstr "Предпочитаемая светлая тема"

#: packages/app-cli/app/app-gui.js:757
msgid "Press Ctrl+D or type \"exit\" to exit the application"
msgstr "Нажмите Ctrl+D или введите \"exit\" для выхода из приложения"

#: packages/app-desktop/gui/KeymapConfig/ShortcutRecorder.tsx:67
msgid "Press the shortcut"
msgstr "Нажмите нужное сочетание клавиш"

#: packages/app-desktop/gui/KeymapConfig/ShortcutRecorder.tsx:70
msgid ""
"Press the shortcut and then press ENTER. Or, press BACKSPACE to clear the "
"shortcut."
msgstr ""
"Нажмите нужное сочетание клавиш и затем нажмите Enter. Для очистки сочетания "
"клавиш нажмите Backspace."

#: packages/app-mobile/components/ScreenHeader.tsx:602
msgid "Press to set the decryption password."
msgstr "Нажмите, чтобы установить пароль для расшифровки."

#: packages/app-mobile/components/NoteEditor/SearchPanel.tsx:278
msgid "Previous match"
msgstr "Предыдущее совпадение"

#: packages/app-desktop/gui/NotePropertiesDialog.tsx:349
msgid "Previous versions of this note"
msgstr "Предыдущая версия заметки"

#: packages/app-desktop/gui/MainScreen/commands/print.ts:7
msgid "Print"
msgstr "Печать"

#: packages/lib/utils/joplinCloud.ts:222
msgid "Priority support"
msgstr "Приоритетная поддержка"

#: packages/app-mobile/components/screens/ConfigScreen/ConfigScreen.tsx:562
msgid "Privacy Policy"
msgstr "Политика конфиденциальности"

#: packages/lib/utils/joplinCloud.ts:367
msgid "Pro"
msgstr "Pro"

#: packages/server/src/services/TaskService.ts:26
msgid "Process failed payment subscriptions"
msgstr "Обработка неудачных подписок на платежи"

#: packages/server/src/services/TaskService.ts:24
msgid "Process oversized accounts"
msgstr "Обрабатывать слишком большие учетные записи"

#: packages/server/src/services/TaskService.ts:29
msgid "Process user deletions"
msgstr "Обработка удаления пользователей"

#: packages/server/src/routes/admin/users.ts:250
msgid "Profile"
msgstr "Профиль"

#: packages/app-mobile/components/ProfileSwitcher/ProfileEditor.tsx:96
msgid "Profile name"
msgstr "Название профиля"

#: packages/app-desktop/gui/MainScreen/commands/addProfile.ts:17
msgid "Profile name:"
msgstr "Название профиля:"

#: packages/lib/versionInfo.ts:77
msgid "Profile Version: %s"
msgstr "Версия профиля: %s"

#: packages/app-mobile/components/ProfileSwitcher/ProfileSwitcher.tsx:156
msgid "Profiles"
msgstr "Профили"

#: packages/app-mobile/components/screens/Note.tsx:1259
msgid "Properties"
msgstr "Свойства"

#: packages/lib/models/Setting.ts:1589
msgid "Proxy enabled"
msgstr "Прокси включен"

#: packages/lib/models/Setting.ts:1611
msgid "Proxy timeout (seconds)"
msgstr "Таймаут прокси-сервера (секунды)"

#: packages/lib/models/Setting.ts:1599
msgid "Proxy URL"
msgstr "Адрес прокси-сервера"

#: packages/app-desktop/gui/EncryptionConfigScreen/EncryptionConfigScreen.tsx:238
msgid "Public-private key pair:"
msgstr "Пара открытый-закрытый ключ:"

#: packages/app-desktop/gui/MainScreen/commands/showShareNoteDialog.ts:6
msgid "Publish note..."
msgstr "Опубликовать заметку..."

#: packages/app-desktop/gui/ShareNoteDialog.tsx:210
msgid "Publish Notes"
msgstr "Публиковать заметку"

#: packages/app-desktop/gui/SyncWizard/Dialog.tsx:169
#: packages/lib/utils/joplinCloud.ts:153
msgid "Publish notes to the internet"
msgstr "Опубликовать заметки в Интернет"

#: packages/app-desktop/app.ts:191
#: packages/app-desktop/ElectronAppWrapper.ts:81
#: packages/app-desktop/gui/KeymapConfig/utils/getLabel.ts:16
#: packages/app-desktop/gui/MenuBar.tsx:376
msgid "Quit"
msgstr "Выход"

#: packages/app-desktop/gui/EncryptionConfigScreen/EncryptionConfigScreen.tsx:340
msgid "Re-encrypt data"
msgstr "Повторно зашифровать данные"

#: packages/app-desktop/gui/EncryptionConfigScreen/EncryptionConfigScreen.tsx:352
msgid "Re-encryption"
msgstr "Зашифровать заново"

#: packages/lib/models/Setting.ts:1380
msgid "Re-upload local data to sync target"
msgstr "Перегрузка локальных данных в цель синхронизации"

#: packages/app-desktop/gui/NoteEditor/NoteEditor.tsx:500
msgid "Read more about it"
msgstr "Узнать подробнее"

#: packages/app-desktop/gui/NoteContentPropertiesDialog.tsx:156
msgid "Read time: %s min"
msgstr "Продолжительность чтения: %s мин"

#: packages/app-desktop/gui/ShareFolderDialog/ShareFolderDialog.tsx:304
msgid "Recipient has accepted the invitation"
msgstr "Получатель принял приглашение"

#: packages/app-desktop/gui/ShareFolderDialog/ShareFolderDialog.tsx:302
msgid "Recipient has not yet accepted the invitation"
msgstr "Получатель еще не принял приглашение"

#: packages/app-desktop/gui/ShareFolderDialog/ShareFolderDialog.tsx:303
msgid "Recipient has rejected the invitation"
msgstr "Получатель отказал в приглашении"

#: packages/app-desktop/gui/ShareFolderDialog/ShareFolderDialog.tsx:326
msgid "Recipients:"
msgstr "Получатели:"

#: packages/app-mobile/components/screens/ConfigScreen/plugins/PluginBox.tsx:106
#, fuzzy
msgid "Recommended"
msgstr "команда"

#: packages/app-desktop/gui/MenuBar.tsx:709
#: packages/app-desktop/gui/NoteEditor/editorCommandDeclarations.ts:122
#: packages/app-mobile/components/NoteEditor/ImageEditor/ImageEditor.tsx:165
#: packages/app-mobile/components/ScreenHeader.tsx:412
msgid "Redo"
msgstr "Повторить"

#: packages/app-mobile/components/screens/LogScreen.tsx:225
#: packages/app-mobile/components/screens/onedrive-login.js:121
#: packages/app-mobile/components/screens/status.js:144
msgid "Refresh"
msgstr "Обновить"

#: packages/app-mobile/components/NoteEditor/SearchPanel.tsx:313
msgid "Regular expression"
msgstr "Регулярное выражение"

#: packages/app-desktop/gui/MainScreen/MainScreen.tsx:655
#: packages/app-desktop/gui/Root.tsx:182
msgid "Reject"
msgstr "Отказаться"

#: packages/app-desktop/gui/Sidebar/Sidebar.tsx:291
msgid "Remove"
msgstr "Удалить"

#: packages/app-desktop/gui/Sidebar/Sidebar.tsx:295
msgid "Remove tag \"%s\" from all notes?"
msgstr "Удалить метку “%s” из всех заметок?"

#: packages/app-desktop/gui/Sidebar/Sidebar.tsx:297
msgid "Remove this search from the sidebar?"
msgstr "Удалить этот поиск из боковой панели?"

#: packages/app-desktop/gui/MainScreen/commands/renameFolder.ts:8
#: packages/app-desktop/gui/MainScreen/commands/renameTag.ts:8
msgid "Rename"
msgstr "Переименовать"

#: packages/app-desktop/gui/MainScreen/commands/renameFolder.ts:21
msgid "Rename notebook:"
msgstr "Переименовать блокнот:"

#: packages/app-desktop/gui/MainScreen/commands/renameTag.ts:21
msgid "Rename tag:"
msgstr "Переименовать метку:"

#: packages/app-cli/app/command-ren.ts:14
msgid "Renames the given <item> (note or notebook) to <name>."
msgstr "Переименовывает элемент <item> (заметку или блокнот) в <name>."

#: packages/app-desktop/gui/ClipperConfigScreen.tsx:146
msgid "Renew token"
msgstr "Обновить токен"

#: packages/app-mobile/components/NoteEditor/SearchPanel.tsx:288
msgid "Replace"
msgstr "Замена"

#: packages/app-mobile/components/NoteEditor/SearchPanel.tsx:298
msgid "Replace all"
msgstr "Заменить все"

#: packages/app-mobile/components/NoteEditor/SearchPanel.tsx:236
msgid "Replace with..."
msgstr "Заменить на..."

#: packages/app-mobile/components/NoteEditor/SearchPanel.tsx:257
msgid "Replace: "
msgstr "Замена: "

#: packages/app-desktop/gui/MainScreen/commands/resetLayout.ts:7
msgid "Reset application layout"
msgstr "Сброс макета приложения"

#: packages/app-desktop/gui/MasterPasswordDialog/Dialog.tsx:220
#: packages/app-desktop/gui/MasterPasswordDialog/Dialog.tsx:221
msgid "Reset master password"
msgstr "Сбросить мастер-пароль"

#: packages/lib/models/Setting.ts:1145
msgid "Resize large images:"
msgstr "Изменение размера больших изображений:"

#: packages/app-cli/app/command-import.ts:53
#: packages/app-desktop/gui/ImportScreen.tsx:92
msgid "Resources: %d."
msgstr "Ресурсов: %d."

#: packages/app-desktop/gui/MainScreen/MainScreen.tsx:626
msgid "Restart and upgrade"
msgstr "Перезапустить и обновить"

#: packages/app-desktop/ElectronAppWrapper.ts:88
msgid "Restart in safe mode"
msgstr "Перезапустить в безопасном режиме"

#: packages/app-desktop/gui/ConfigScreen/ConfigScreen.tsx:723
msgid "Restart now"
msgstr "Перезагрузить сейчас"

#: packages/app-desktop/gui/KeymapConfig/ShortcutRecorder.tsx:79
#: packages/app-desktop/gui/NoteRevisionViewer.tsx:200
#: packages/app-mobile/components/ScreenHeader.tsx:471
#: packages/app-mobile/components/ScreenHeader.tsx:473
#: packages/app-mobile/components/screens/Note.tsx:1267
#: packages/app-mobile/components/side-menu-content.tsx:155
msgid "Restore"
msgstr "Восстановить"

#: packages/app-desktop/gui/MainScreen/commands/restoreNote.ts:10
#, fuzzy
msgid "Restore note"
msgstr "Восстановленные заметки"

#: packages/app-desktop/gui/MainScreen/commands/restoreFolder.ts:9
#, fuzzy
msgid "Restore notebook"
msgstr "Создать блокнот"

#: packages/app-cli/app/command-restore.ts:12
#, fuzzy
msgid "Restore the items matching <pattern> from the trash."
msgstr "Удаляет заметки, соответствующие выражению <note-pattern>."

#: packages/lib/services/trash/index.ts:87
#, fuzzy
msgid "Restored items"
msgstr "Восстановленные заметки"

#: packages/lib/services/RevisionService.ts:241
msgid "Restored Notes"
msgstr "Восстановленные заметки"

#: packages/app-desktop/gui/StatusScreen/StatusScreen.tsx:120
#: packages/app-mobile/components/screens/ConfigScreen/plugins/PluginStates.tsx:82
#: packages/app-mobile/components/screens/status.js:118
msgid "Retry"
msgstr "Повторить попытку"

#: packages/app-desktop/gui/StatusScreen/StatusScreen.tsx:79
#: packages/app-mobile/components/screens/status.js:112
msgid "Retry All"
msgstr "Повторить попытку для всех"

#: packages/app-desktop/gui/MainScreen/commands/revealResourceFile.ts:8
#: packages/app-desktop/gui/NoteEditor/utils/contextMenu.ts:130
msgid "Reveal file in folder"
msgstr "Показать файл в папке"

#: packages/app-desktop/gui/MainScreen/commands/toggleNotesSortOrderReverse.ts:8
#: packages/lib/models/Setting.ts:1051 packages/lib/models/Setting.ts:974
msgid "Reverse sort order"
msgstr "Обратный порядок сортировки"

#: packages/app-cli/app/command-ls.ts:30
msgid "Reverses the sorting order."
msgstr "Меняет порядок сортировки."

#: packages/lib/versionInfo.ts:60
msgid "Revision: %s (%s)"
msgstr "Изменения: %s (%s)"

#: packages/app-cli/app/command-batch.js:10
msgid ""
"Runs the commands contained in the text file. There should be one command "
"per line."
msgstr ""
"Запуск команд из текстового файла. Необходимо указать по команде на строку."

#: packages/lib/SyncTargetAmazonS3.js:28
msgid "S3"
msgstr "S3"

#: packages/lib/models/Setting.ts:628
msgid "S3 access key"
msgstr "Ключ доступа S3"

#: packages/lib/models/Setting.ts:588
msgid "S3 bucket"
msgstr "S3 bucket"

#: packages/lib/models/Setting.ts:617
msgid "S3 region"
msgstr "Регион S3"

#: packages/lib/models/Setting.ts:639
msgid "S3 secret key"
msgstr "Секретный ключ S3"

#: packages/lib/models/Setting.ts:603
msgid "S3 URL"
msgstr "S3 URL"

#: packages/app-desktop/gui/MainScreen/MainScreen.tsx:613
msgid ""
"Safe mode is currently active. Note rendering and all plugins are "
"temporarily disabled."
msgstr ""
"Активен безопасный режим. Отображение заметок и все плагины временно "
"отключены."

#: packages/app-desktop/gui/EncryptionConfigScreen/EncryptionConfigScreen.tsx:128
#: packages/app-desktop/gui/KeymapConfig/ShortcutRecorder.tsx:76
#: packages/app-desktop/gui/MasterPasswordDialog/Dialog.tsx:221
#: packages/app-mobile/components/NoteEditor/ImageEditor/ImageEditor.tsx:162
#: packages/app-mobile/components/screens/encryption-config.tsx:109
#: packages/app-mobile/components/screens/encryption-config.tsx:221
msgid "Save"
msgstr "Сохранить"

#: packages/app-mobile/components/SelectDateTimeDialog.tsx:146
msgid "Save alarm"
msgstr "Сохранить напоминание"

#: packages/app-desktop/gui/NoteEditor/utils/contextMenu.ts:104
#: packages/app-desktop/gui/NoteEditor/utils/contextMenu.ts:111
msgid "Save as %s"
msgstr "Сохранить как %s"

#: packages/app-desktop/gui/NoteEditor/utils/contextMenu.ts:91
msgid "Save as..."
msgstr "Сохранить как..."

#: packages/app-mobile/components/NoteEditor/ImageEditor/ImageEditor.tsx:107
#: packages/app-mobile/components/ScreenHeader.tsx:365
#: packages/app-mobile/components/screens/ConfigScreen/ConfigScreen.tsx:251
#: packages/app-mobile/components/screens/Note.tsx:192
msgid "Save changes"
msgstr "Сохранить изменения"

#: packages/app-mobile/components/NoteEditor/ImageEditor/ImageEditor.tsx:100
msgid "Save changes?"
msgstr "Сохранить изменения?"

#: packages/lib/models/Setting.ts:1052
msgid "Save geo-location with notes"
msgstr "Сохранять информацию о географическом местоположении в заметках"

#: packages/app-mobile/components/ScreenHeader.tsx:437
#: packages/app-mobile/components/screens/ConfigScreen/ConfigScreen.tsx:740
#: packages/app-mobile/components/screens/ConfigScreen/plugins/PluginStates.tsx:28
#: packages/app-mobile/components/screens/ConfigScreen/plugins/SearchPlugins.tsx:107
#: packages/app-mobile/components/screens/search.tsx:171
msgid "Search"
msgstr "Поиск"

#: packages/app-desktop/gui/ConfigScreen/controls/plugins/SearchPlugins.tsx:115
msgid "Search for plugins..."
msgstr "Поиск плагинов..."

#: packages/app-mobile/components/NoteEditor/SearchPanel.tsx:223
msgid "Search for..."
msgstr "Поиск..."

#: packages/app-mobile/components/screens/ConfigScreen/ConfigScreen.tsx:149
msgid "Search hidden"
msgstr "Поиск скрыт"

#: packages/app-desktop/gui/NoteListControls/commands/focusSearch.ts:6
msgid "Search in all the notes"
msgstr "Поиск во всех заметках"

#: packages/app-desktop/gui/NoteEditor/commands/showLocalSearch.ts:6
msgid "Search in current note"
msgstr "Поиск в текущей заметке"

#: packages/app-mobile/components/screens/ConfigScreen/ConfigScreen.tsx:149
msgid "Search shown"
msgstr "Поиск показан"

#: packages/app-cli/app/gui/FolderListWidget.ts:54
msgid "Search:"
msgstr "Поиск:"

#: packages/app-desktop/gui/KeymapConfig/KeymapConfigScreen.tsx:167
#: packages/app-desktop/gui/lib/SearchInput/SearchInput.tsx:69
#: packages/app-desktop/gui/NoteSearchBar.tsx:179
#: packages/app-mobile/components/screens/ConfigScreen/ConfigScreen.tsx:741
msgid "Search..."
msgstr "Поиск..."

#: packages/app-cli/app/command-search.js:13
msgid "Searches for the given <pattern> in all the notes."
msgstr "Осуществляет поиск по шаблону <pattern> во всех заметках."

#: packages/lib/models/Setting.ts:1399
msgid "See the pre-release page for more details: %s"
msgstr ""
"См. страницу предварительных выпусков для получения более подробной "
"информации: %s"

#: packages/app-desktop/gui/SyncWizard/Dialog.tsx:198
msgid "Select"
msgstr "Выбрать"

#: packages/app-desktop/gui/NoteEditor/editorCommandDeclarations.ts:50
#: packages/app-mobile/components/ScreenHeader.tsx:424
msgid "Select all"
msgstr "Выбрать все"

#: packages/app-desktop/gui/EditFolderDialog/Dialog.tsx:142
msgid "Select emoji..."
msgstr "Выбрать эмодзи..."

#: packages/app-desktop/gui/EditFolderDialog/Dialog.tsx:146
msgid "Select file..."
msgstr "Выбрать файл..."

#: packages/app-mobile/components/screens/folder.js:110
msgid "Select parent notebook"
msgstr "Выбрать родительский блокнот"

#: packages/app-desktop/gui/MenuBar.tsx:325
msgid "Send bug report"
msgstr "Отправить отчёт об ошибке"

#: packages/app-cli/app/command-server.js:38
msgid "Server is already running on port %d"
msgstr "Сервер уже запущен. Порт: %d"

#: packages/app-cli/app/command-server.js:44
#: packages/app-cli/app/command-server.js:47
msgid "Server is not running."
msgstr "Сервер не запущен."

#: packages/app-cli/app/command-server.js:44
msgid "Server is running on port %d"
msgstr "Сервер запущен. Порт: %d"

#: packages/app-desktop/gui/MainScreen/commands/editAlarm.ts:11
#: packages/app-mobile/components/screens/Note.tsx:1204
#: packages/app-mobile/components/SelectDateTimeDialog.tsx:141
msgid "Set alarm"
msgstr "Установить напоминание"

#: packages/app-desktop/gui/MainScreen/commands/editAlarm.ts:28
msgid "Set alarm:"
msgstr "Установить напоминание:"

#: packages/lib/models/Setting.ts:1330
msgid ""
"Set it to 0 to make it take the complete available space. Recommended width "
"is 600."
msgstr ""
"Установите 0, чтобы он занимал все свободное пространство. Рекомендуемая "
"ширина - 600."

#: packages/app-desktop/gui/MainScreen/MainScreen.tsx:620
#: packages/app-desktop/gui/MainScreen/MainScreen.tsx:667
msgid "Set the password"
msgstr "Установить пароль"

#: packages/app-cli/app/command-set.ts:22
msgid ""
"Sets the property <name> of the given <note> to the given [value]. Possible "
"properties are:\n"
"\n"
"%s"
msgstr ""
"Устанавливает значение [value] для свойства <name> заметки <note>. Доступные "
"свойства:\n"
"\n"
"%s"

#: packages/app-desktop/gui/ShareFolderDialog/ShareFolderDialog.tsx:272
#: packages/app-mobile/components/NoteBodyViewer/hooks/useOnResourceLongPress.ts:40
#: packages/app-mobile/components/screens/LogScreen.tsx:52
#: packages/app-mobile/components/screens/Note.tsx:1213
msgid "Share"
msgstr "Поделиться"

#: packages/app-mobile/components/screens/ConfigScreen/NoteExportSection/NoteExportButton.tsx:28
msgid ""
"Share a copy of all notes in a file format that can be imported by Joplin on "
"a computer."
msgstr ""
<<<<<<< HEAD
"Поделиться копией всех заметок в формате файла, который может быть "
"импортирован в Joplin на компьютере."
=======
"Поделиться копией всех заметок в формате файла, который можно импортировать "
"в Joplin на компьютере."
>>>>>>> ed9b4fb8

#: packages/lib/utils/joplinCloud.ts:125
msgid "Share a notebook with others"
msgstr "Поделитесь блокнотом с другими людьми"

#: packages/app-desktop/gui/ShareFolderDialog/ShareFolderDialog.tsx:383
msgid "Share Notebook"
msgstr "Поделиться блокнотом"

#: packages/app-desktop/gui/MainScreen/commands/showShareFolderDialog.ts:6
msgid "Share notebook..."
msgstr "Поделиться блокнотом..."

#: packages/lib/utils/joplinCloud.ts:215
msgid "Share permissions"
msgstr "Разрешения для общего доступа"

#: packages/app-desktop/gui/ShareFolderDialog/ShareFolderDialog.tsx:349
msgid "Sharing notebook..."
msgstr "Поделиться блокнотом..."

#: packages/app-cli/app/command-help.ts:44
msgid "Shortcuts are not available in CLI mode."
msgstr "Сочетания клавиш недоступны в режиме командной строки."

#: packages/app-mobile/components/NoteEditor/SearchPanel.tsx:208
msgid "Show advanced"
msgstr "Показать расширенные"

#: packages/app-desktop/gui/ConfigScreen/controls/ToggleAdvancedSettingsButton.tsx:19
#: packages/app-mobile/components/screens/ConfigScreen/ConfigScreen.tsx:607
msgid "Show Advanced Settings"
msgstr "Показать расширенные настройки"

#: packages/app-mobile/components/screens/LogScreen.tsx:233
msgid "Show all"
msgstr "Показать все"

#: packages/lib/models/Setting.ts:935
msgid "Show completed to-dos"
msgstr "Показать завершенные задачи"

#: packages/server/src/routes/admin/users.ts:203
msgid "Show disabled"
msgstr "Показать отключенных"

#: packages/app-desktop/gui/EncryptionConfigScreen/EncryptionConfigScreen.tsx:159
msgid "Show disabled keys"
msgstr "Показать отключенные ключи"

#: packages/app-mobile/components/NoteEditor/MarkdownToolbar/ToggleOverflowButton.tsx:19
msgid "Show more actions"
msgstr "Показать больше действий"

#: packages/lib/models/Setting.ts:917
msgid "Show note counts"
msgstr "Показывать число заметок"

#: packages/lib/models/Setting.ts:984
msgid "Show sort order buttons"
msgstr "Показать кнопки порядка сортировки"

#: packages/lib/models/Setting.ts:1231
msgid "Show tray icon"
msgstr "Показывать иконку в трее"

#: packages/app-mobile/components/ScreenHeader.tsx:325
msgid "Show/hide the sidebar"
msgstr "Показать/скрыть боковую панель"

#: packages/lib/models/Setting.ts:1146
msgid "Shrink large images before adding them to notes."
msgstr "Уменьшить большие изображения перед добавлением их в заметки."

#: packages/app-mobile/root.tsx:1060
msgid "Side menu closed"
msgstr "Боковое меню закрыто"

#: packages/app-mobile/root.tsx:1060
msgid "Side menu opened"
msgstr "Боковое меню открыто"

#: packages/app-desktop/gui/Sidebar/commands/focusElementSideBar.ts:8
#: packages/app-mobile/components/ScreenHeader.tsx:324
msgid "Sidebar"
msgstr "Боковая панель"

#: packages/app-desktop/gui/ResourceScreen.tsx:94
msgid "Size"
msgstr "Размер"

#: packages/app-desktop/checkForUpdates.ts:108
msgid "Skip this version"
msgstr "Пропустить эту версию"

#: packages/app-cli/app/command-e2ee.ts:65
msgid "Skipped items: %d (use --retry-failed-items to retry decrypting them)"
msgstr ""
"Пропущено элементов: %d (используйте команду --retry-failed-items, чтобы "
"повторить попытку расшифровки)"

#: packages/app-cli/app/command-import.ts:52
#: packages/app-desktop/gui/ImportScreen.tsx:91
msgid "Skipped: %d."
msgstr "Пропущено: %d."

#: packages/lib/models/Setting.ts:420
msgid "Solarised Dark"
msgstr "Солнечная тёмная"

#: packages/lib/models/Setting.ts:419
msgid "Solarised Light"
msgstr "Солнечная светлая"

#: packages/lib/models/settings/settingValidations.ts:20
msgid ""
"Some attachments could not be downloaded. Please try to download them again."
msgstr ""
"Некоторые вложения не удалось загрузить. Пожалуйста, попробуйте загрузить их "
"еще раз."

#: packages/lib/models/settings/settingValidations.ts:17
msgid ""
"Some attachments need to be downloaded. Set the attachment download mode to "
"\"always\" and try again."
msgstr ""
"Некоторые вложения необходимо загрузить. Установите режим загрузки вложений "
"\"Всегда\" и повторите попытку."

#: packages/app-desktop/gui/MainScreen/MainScreen.tsx:631
#: packages/app-mobile/components/ScreenHeader.tsx:608
msgid "Some items cannot be decrypted."
msgstr "Некоторые элементы не могут быть расшифрованы."

#: packages/app-desktop/gui/MainScreen/MainScreen.tsx:660
msgid "Some items cannot be synchronised."
msgstr "Некоторые элементы не могут быть синхронизированы."

#: packages/app-mobile/components/ScreenHeader.tsx:603
msgid "Some items cannot be synchronised. Press for more info."
msgstr ""
"Некоторые элементы не могут быть синхронизированы. Нажмите для получения "
"дополнительной информации."

#: packages/lib/models/settings/settingValidations.ts:23
#, fuzzy
msgid ""
"Some items could not be synchronised. Please try to synchronise them first."
msgstr ""
"Некоторые элементы не могут быть синхронизованы. Пожалуйста, попробуйте "
"сначала синхронизировать их."

#: packages/lib/models/Setting.ts:1039
msgid "Sort notebooks by"
msgstr "Сортировать блокноты по"

#: packages/app-desktop/gui/NoteList/NoteList.tsx:153
#: packages/app-desktop/gui/NoteList/utils/canManuallySortNotes.ts:10
#: packages/app-mobile/components/ScreenHeader.tsx:505
#: packages/lib/models/Setting.ts:943
msgid "Sort notes by"
msgstr "Сортировать заметки по"

#: packages/app-desktop/gui/NoteEditor/editorCommandDeclarations.ts:138
msgid "Sort selected lines"
msgstr "Отсортировать выбранные строки"

#: packages/app-cli/app/command-ls.ts:29
msgid "Sorts the item by <field> (eg. title, updated_time, created_time)."
msgstr ""
"Сортирует элементы по полю <field> (напр. title, updated_time, created_time)."

#: packages/app-desktop/gui/NoteListHeader/utils/getColumnTitle.ts:9
msgid "Source"
msgstr "Источник"

#: packages/app-cli/app/command-import.ts:27
msgid "Source format: %s"
msgstr "Исходный формат: %s"

#: packages/app-desktop/gui/EncryptionConfigScreen/EncryptionConfigScreen.tsx:138
msgid "Source: "
msgstr "Источник: "

#: packages/lib/models/Setting.ts:1626
msgid ""
"Specify the port that should be used by the API server. If not set, a "
"default will be used."
msgstr ""
"Укажите порт для использования сервером API. Если порт не указан - будет "
"использовано значение по умолчанию."

#: packages/app-desktop/gui/MainScreen/commands/showSpellCheckerMenu.ts:11
#: packages/lib/services/spellChecker/SpellCheckerService.ts:214
msgid "Spell checker"
msgstr "Проверка орфографии"

#: packages/lib/models/Setting.ts:926 packages/lib/models/Setting.ts:928
#: packages/lib/models/Setting.ts:929
msgid "Split View"
msgstr "Раздельный вид"

#: packages/lib/models/Setting.ts:1239
msgid "Start application minimised in the tray icon"
msgstr "Запускать приложение свернутым в трее"

#: packages/app-cli/app/command-server.js:14
msgid ""
"Start, stop or check the API server. To specify on which port it should run, "
"set the api.port config variable. Commands are (%s)."
msgstr ""
"Запустить, остановить или проверить сервер API. Порт сервера настраивается с "
"помощью параметра конфигурации api.port. Доступные команды: (%s)."

#: packages/app-cli/app/command-e2ee.ts:56
msgid ""
"Starting decryption... Please wait as it may take several minutes depending "
"on how much there is to decrypt."
msgstr ""
"Запуск расшифровки... Пожалуйста, подождите. Расшифровка может занять "
"несколько минут в зависимости от объема данных."

#: packages/app-cli/app/command-sync.ts:228
msgid "Starting synchronisation..."
msgstr "Начало синхронизации..."

#: packages/app-cli/app/command-edit.ts:75
msgid "Starting to edit note. Close the editor to get back to the prompt."
msgstr ""
"Запуск редактирования заметки. Закройте редактор, чтобы вернуться к "
"приглашению."

#: packages/app-desktop/gui/NoteContentPropertiesDialog.tsx:161
msgid "Statistics"
msgstr "Статистика"

#: packages/app-desktop/gui/MainScreen/commands/showNoteContentProperties.ts:8
msgid "Statistics..."
msgstr "Статистика..."

#: packages/app-mobile/components/screens/encryption-config.tsx:302
#: packages/app-mobile/components/screens/status.js:142
msgid "Status"
msgstr "Статус"

#: packages/app-desktop/gui/ClipperConfigScreen.tsx:85
msgid "Status: %s"
msgstr "Статус: %s"

#: packages/app-desktop/gui/ClipperConfigScreen.tsx:79
msgid "Status: Started on port %d"
msgstr "Статус: запущен. Порт: %d"

#: packages/app-desktop/gui/ClipperConfigScreen.tsx:120
msgid "Step 1: Enable the clipper service"
msgstr "Шаг 1: Включите службу веб-клиппера"

#: packages/app-cli/app/command-sync.ts:80
#: packages/app-desktop/gui/DropboxLoginScreen.tsx:44
#: packages/app-mobile/components/screens/dropbox-login.js:59
msgid "Step 1: Open this URL in your browser to authorise the application:"
msgstr ""
"Шаг 1: Для авторизации приложения откройте следующую ссылку в вашем браузере:"

#: packages/app-cli/app/command-sync.ts:82
#: packages/app-desktop/gui/DropboxLoginScreen.tsx:48
#: packages/app-mobile/components/screens/dropbox-login.js:65
msgid "Step 2: Enter the code provided by Dropbox:"
msgstr "Шаг 2: Введите код, предоставленный Dropbox:"

#: packages/app-desktop/gui/ClipperConfigScreen.tsx:126
msgid "Step 2: Install the extension"
msgstr "Шаг 2: Установите расширение"

#: packages/app-desktop/commands/toggleExternalEditing.ts:28
msgid "Stop"
msgstr "Остановить"

#: packages/app-desktop/commands/stopExternalEditing.ts:8
msgid "Stop external editing"
msgstr "Выйти из внешнего редактора"

#: packages/lib/utils/joplinCloud.ts:141
msgid "Storage space"
msgstr "Место для хранения"

#: packages/app-desktop/gui/NoteEditor/NoteBody/TinyMCE/utils/setupToolbarButtons.ts:19
msgid "Strikethrough"
msgstr "Зачеркнутый"

#: packages/app-desktop/gui/NoteEditor/NoteBody/CodeMirror/v5/CodeMirror.tsx:187
msgid "strong text"
msgstr "полужирный текст"

#: packages/app-desktop/gui/DropboxLoginScreen.tsx:53
#: packages/app-mobile/components/screens/dropbox-login.js:68
msgid "Submit"
msgstr "Отправить"

#: packages/app-desktop/gui/NoteEditor/NoteBody/TinyMCE/utils/setupToolbarButtons.ts:36
msgid "Subscript"
msgstr "Подписка"

#: packages/lib/components/shared/config/config-shared.ts:94
msgid "Success! Synchronisation configuration appears to be correct."
msgstr "Успешно! Синхронизация настроена правильно."

#: packages/app-desktop/gui/NoteEditor/NoteBody/TinyMCE/utils/setupToolbarButtons.ts:30
msgid "Superscript"
msgstr "Надстрочный знак"

#: packages/app-desktop/gui/NoteEditor/editorCommandDeclarations.ts:146
msgid "Swap line down"
msgstr "Поменять со строкой снизу"

#: packages/app-desktop/gui/NoteEditor/editorCommandDeclarations.ts:142
msgid "Swap line up"
msgstr "Поменять со строкой сверху"

#: packages/app-desktop/gui/MainScreen/commands/toggleNoteType.ts:8
msgid "Switch between note and to-do type"
msgstr "Переключить между заметкой и задачей"

#: packages/app-desktop/gui/MenuBar.tsx:506
#: packages/app-mobile/components/side-menu-content.tsx:477
msgid "Switch profile"
msgstr "Переключение профиля"

#: packages/app-desktop/gui/utils/NoteListUtils.ts:82
msgid "Switch to note type"
msgstr "Конвертировать в заметку"

#: packages/app-desktop/commands/switchProfile1.ts:7
#: packages/app-desktop/commands/switchProfile2.ts:7
#: packages/app-desktop/commands/switchProfile3.ts:7
msgid "Switch to profile %d"
msgstr "Переключение на профиль %d"

#: packages/app-desktop/gui/utils/NoteListUtils.ts:91
msgid "Switch to to-do type"
msgstr "Конвертировать в задачу"

#: packages/app-cli/app/command-use.ts:12
msgid ""
"Switches to [notebook] - all further operations will happen within this "
"notebook."
msgstr ""
"Совершает переход в блокнот [notebook]. Все дальнейшие операции будут "
"совершены в этом блокноте."

#: packages/lib/utils/joplinCloud.ts:160
msgid "Sync as many devices as you want"
msgstr "Синхронизируйте столько устройств, сколько хотите"

#: packages/app-mobile/components/screens/ConfigScreen/ConfigScreen.tsx:514
msgid "Sync Status"
msgstr "Статус синхронизации"

#: packages/lib/services/ReportService.ts:282
msgid "Sync status (synced items / total items)"
msgstr "Статус синхронизации элементов (синхронизировано / всего)"

#: packages/app-cli/app/command-sync.ts:266
msgid "Sync target must be upgraded! Run `%s` to proceed."
msgstr ""
"Цель синхронизации необходимо обновить! Выполните \"%s\" чтобы продолжить."

#: packages/app-mobile/components/screens/UpgradeSyncTargetScreen.tsx:58
msgid "Sync Target Upgrade"
msgstr "Обновление цели синхронизации"

#: packages/app-cli/app/command-sync.ts:40
msgid "Sync to provided target (defaults to sync.target config value)"
msgstr ""
"Синхронизация с заданной целью (по умолчанию используется значение "
"конфигурации sync.target)"

#: packages/lib/versionInfo.ts:76
msgid "Sync Version: %s"
msgstr "Синхронизированная версия: %s"

#: packages/app-desktop/gui/SyncWizard/Dialog.tsx:168
msgid "Sync your notes"
msgstr "Синхронизовать ваши заметки"

#: packages/lib/models/Setting.ts:2710
#, fuzzy
msgid "Sync, encryption, proxy"
msgstr "Синхронизация, шифрование, прокси"

#: packages/lib/models/Setting.ts:2675
msgid "Synchronisation"
msgstr "Синхронизация"

#: packages/lib/models/Setting.ts:1420
msgid "Synchronisation interval"
msgstr "Период синхронизации"

#: packages/app-cli/app/command-sync.ts:147
msgid "Synchronisation is already in progress."
msgstr "Синхронизация уже выполняется."

#: packages/app-desktop/gui/MenuBar.tsx:485
#: packages/app-desktop/gui/Root.tsx:232
msgid "Synchronisation Status"
msgstr "Статус синхронизации"

#: packages/lib/models/Setting.ts:458
msgid "Synchronisation target"
msgstr "Цель синхронизации"

#: packages/app-cli/app/command-sync.ts:195
msgid "Synchronisation target: %s (%s)"
msgstr "Цель синхронизации: %s (%s)"

#: packages/app-desktop/gui/Sidebar/Sidebar.tsx:692
#: packages/app-mobile/components/side-menu-content.tsx:502
#: packages/lib/commands/synchronize.ts:8
msgid "Synchronise"
msgstr "Синхронизировать"

#: packages/lib/models/Setting.ts:1440
msgid "Synchronise only over WiFi connection"
msgstr "Синхронизировать только через Wi-Fi"

#: packages/app-cli/app/command-sync.ts:35
msgid "Synchronises with remote storage."
msgstr "Синхронизирует с удаленным хранилищем."

#: packages/app-desktop/gui/ShareNoteDialog.tsx:182
msgid "Synchronising..."
msgstr "Синхронизация..."

#: packages/app-desktop/gui/ShareFolderDialog/ShareFolderDialog.tsx:348
msgid "Synchronizing..."
msgstr "Синхронизация..."

#: packages/lib/models/Setting.ts:1455
msgid "Tabloid"
msgstr "Таблоид"

#: packages/app-mobile/components/screens/NoteTagsDialog.js:182
msgid "tag1, tag2, ..."
msgstr "тег1, тег2, ..."

#: packages/app-cli/app/command-import.ts:54
#: packages/app-desktop/gui/ImportScreen.tsx:93
msgid "Tagged: %d."
msgstr "С метками: %d."

#: packages/app-desktop/gui/MainScreen/commands/setTags.ts:7
#: packages/app-desktop/gui/NoteListHeader/utils/getColumnTitle.ts:10
#: packages/app-desktop/gui/Sidebar/Sidebar.tsx:747
#: packages/app-mobile/components/screens/Note.tsx:1234
#: packages/app-mobile/components/screens/tags.js:101
#: packages/app-mobile/components/side-menu-content.tsx:474
msgid "Tags"
msgstr "Метки"

#: packages/app-mobile/components/screens/Note.tsx:1093
msgid "Take photo"
msgstr "Сделать фото"

#: packages/app-mobile/components/NoteEditor/MarkdownToolbar/buttons/useListButtons.ts:32
msgid "Task list"
msgstr "Список задач"

#: packages/server/src/services/MustacheService.ts:125
#: packages/server/src/services/MustacheService.ts:275
msgid "Tasks"
msgstr "Задачи"

#: packages/lib/utils/joplinCloud.ts:389
msgid "Teams"
msgstr "Команды"

#: packages/lib/services/interop/InteropService.ts:133
msgid "Text document"
msgstr "Текстовый документ"

#: packages/lib/models/Setting.ts:1448
msgid "Text editor command"
msgstr "Команда запуска текстового редактора"

#: packages/lib/utils/joplinCloud.ts:167
msgid ""
"The [Web Clipper](%s) is a browser extension that allows you to save web "
"pages and screenshots from your browser."
msgstr ""
"[Веб-клиппер](%s) это расширение для браузера, которое позволяет сохранять "
"веб-страницы и скриншоты в Joplin."

#: packages/lib/services/profileConfig/index.ts:105
msgid ""
"The active profile cannot be deleted. Switch to a different profile and try "
"again."
msgstr ""
"Активный профиль не может быть удален. Переключитесь на другой профиль и "
"повторите попытку."

#: packages/app-desktop/bridge.ts:375
msgid ""
"The app is now going to close. Please relaunch it to complete the process."
msgstr ""
"Приложение будет закрыто. Пожалуйста, перезапустите его чтобы завершить "
"установку."

#: packages/app-desktop/app.ts:339
msgid ""
"The application did not close properly. Would you like to start in safe mode?"
msgstr ""
"Приложение не завершилось должным образом. Хотите запустить в безопасном "
"режиме?"

#: packages/lib/onedrive-api-node-utils.js:87
msgid ""
"The application has been authorised - you may now close this browser tab."
msgstr "Приложение авторизовано - можно закрыть вкладку браузера."

#: packages/lib/components/shared/dropbox-login-shared.js:39
msgid "The application has been authorised!"
msgstr "Приложение успешно авторизовано!"

#: packages/lib/onedrive-api-node-utils.js:89
msgid "The application has been successfully authorised."
msgstr "Приложение успешно авторизовано."

#: packages/app-desktop/gui/ConfigScreen/ConfigScreen.tsx:646
msgid "The application must be restarted for these changes to take effect."
msgstr "Необходимо перезапустить приложение, чтобы применились изменения."

#: packages/app-desktop/gui/NoteEditor/NoteEditor.tsx:579
msgid ""
"The attachments will no longer be watched when you switch to a different "
"note."
msgstr "Изменения не будут отслеживаться при переключении на другую заметку."

#: packages/app-cli/app/app.ts:271
msgid "The command \"%s\" is only available in GUI mode"
msgstr "Команда \"%s\" доступна только в режиме GUI"

#: packages/server/src/middleware/notificationHandler.ts:25
msgid ""
"The default admin password is insecure and has not been changed! [Change it "
"now](%s)"
msgstr ""
"Пароль администратора по умолчанию небезопасен и не был изменен! [Поменять "
"пароль](%s)"

#: packages/app-desktop/gui/EncryptionConfigScreen/EncryptionConfigScreen.tsx:342
msgid ""
"The default encryption method has been changed to a more secure one and it "
"is recommended that you apply it to your data."
msgstr ""
"Метод шифрования по умолчанию был изменен на более безопасный, рекомендуется "
"применять его к своим данным."

#: packages/app-desktop/gui/MainScreen/MainScreen.tsx:643
msgid ""
"The default encryption method has been changed, you should re-encrypt your "
"data."
msgstr ""
"Метод шифрования по умолчанию был изменен, вы должны повторно зашифровать "
"свои данные."

#: packages/lib/services/profileConfig/index.ts:104
msgid "The default profile cannot be deleted"
msgstr "Профиль по умолчанию не может быть удален"

#: packages/lib/models/Setting.ts:1448
msgid ""
"The editor command (may include arguments) that will be used to open a note. "
"If none is provided it will try to auto-detect the default editor."
msgstr ""
"Команда запуска внешнего текстового редактора (может включать аргументы "
"командной строки). Если команда не задана, будет произведена попытка "
"автоматического определения редактора по умолчанию."

#: packages/lib/models/Setting.ts:1683 packages/lib/models/Setting.ts:1698
#: packages/lib/models/Setting.ts:1713
msgid ""
"The factor property sets how the item will grow or shrink to fit the "
"available space in its container with respect to the other items. Thus an "
"item with a factor of 2 will take twice as much space as an item with a "
"factor of 1.Restart app to see changes."
msgstr ""
"Параметр \"фактор\" отвечает за то, как элемент будет расти или уменьшаться, "
"чтобы поместиться в свободное пространство контейнера. Элемент с фактором 2 "
"займёт в 2 раза больше места, чем элемент с фактором 1. Перезапустите "
"приложение, чтобы изменения вступили в силу."

#: packages/app-desktop/gui/NoteEditor/NoteEditor.tsx:594
msgid "The following attachment matches your search query:"
msgid_plural "The following attachments match your search query:"
msgstr[0] "Следующее вложение соответствует вашему поисковому запросу:"
msgstr[1] "Следующее вложение соответствует вашему поисковому запросу:"

#: packages/app-desktop/gui/NoteEditor/NoteEditor.tsx:578
msgid "The following attachments are being watched for changes:"
msgstr "Отслеживаются изменения следующих вложений:"

#: packages/app-desktop/gui/EncryptionConfigScreen/EncryptionConfigScreen.tsx:74
msgid ""
"The following keys use an out-dated encryption algorithm and it is "
"recommended to upgrade them. The upgraded key will still be able to decrypt "
"and encrypt your data as usual."
msgstr ""
"Следующие ключи используют устаревший алгоритм шифрования, поэтому "
"рекомендуется их обновить. Обновленный ключ будет по-прежнему способен "
"расшифровывать и шифровать ваши данные, как обычно."

#: packages/app-mobile/components/screens/Note.tsx:283
msgid "The Joplin mobile app does not currently support this type of link: %s"
msgstr ""
"Мобильное приложение Joplin в настоящее время не поддерживает данный тип "
"ссылки: %s"

#: packages/app-desktop/gui/ConfigScreen/controls/plugins/PluginBox.tsx:253
msgid ""
"The Joplin team has vetted this plugin and it meets our standards for "
"security and performance."
msgstr ""
"Команда Joplin проверила данный плагин и он соответствует нашим стандартам "
"безопасности и производительности."

#: packages/app-desktop/gui/EncryptionConfigScreen/EncryptionConfigScreen.tsx:319
msgid ""
"The keys with these IDs are used to encrypt some of your items, however the "
"application does not currently have access to them. It is likely they will "
"eventually be downloaded via synchronisation."
msgstr ""
"Ключи с этими идентификаторами используются для шифрования некоторых ваших "
"элементов, однако в настоящее время приложение не имеет к ним доступа. "
"Вероятно, со временем они будут загружены через синхронизацию."

#: packages/lib/components/EncryptionConfigScreen/utils.ts:217
msgid "The master key has been upgraded successfully!"
msgstr "Мастер-ключ был успешно обновлен!"

#: packages/app-mobile/components/screens/encryption-config.tsx:272
msgid ""
"The master keys with these IDs are used to encrypt some of your items, "
"however the application does not currently have access to them. It is likely "
"they will eventually be downloaded via synchronisation."
msgstr ""
"Мастер-ключи с такими ID используются для шифрования некоторых из ваших "
"элементов, однако у приложения сейчас нет к ним доступа. Скорее всего, они "
"загрузятся при синхронизации."

#: packages/lib/services/RevisionService.ts:265
msgid "The note \"%s\" has been successfully restored to the notebook \"%s\"."
msgstr "Заметка “%s” была успешно восстановлена в блокнот “%s”."

#: packages/app-desktop/gui/TrashNotification/TrashNotification.tsx:63
#, fuzzy
msgid "The note was successfully moved to the trash."
msgid_plural "The notes were successfully moved to the trash."
msgstr[0] "Заметка “%s” была успешно восстановлена в блокнот “%s”."
msgstr[1] "Заметка “%s” была успешно восстановлена в блокнот “%s”."

#: packages/app-desktop/gui/TrashNotification/TrashNotification.tsx:61
#, fuzzy
msgid "The notebook and its content was successfully moved to the trash."
msgstr "Заметка “%s” была успешно восстановлена в блокнот “%s”."

#: packages/app-mobile/components/screens/folder.js:77
msgid "The notebook could not be saved: %s"
msgstr "Блокнот не может быть сохранен: %s"

#: packages/app-cli/app/command-import.ts:72
#: packages/app-desktop/gui/ImportScreen.tsx:108
msgid "The notes have been imported: %s"
msgstr "Импортировано заметок: %s"

#: packages/app-cli/app/command-help.ts:73
msgid "The possible commands are:"
msgstr "Доступные команды:"

#: packages/app-desktop/gui/ShareFolderDialog/ShareFolderDialog.tsx:243
msgid ""
"The recipient could not be removed from the list. Please try again.\n"
"\n"
"The error was: \"%s\""
msgstr ""
"Получателя не удалось удалить из списка. Пожалуйста, попробуйте еще раз.\n"
"\n"
"Ошибка была: \"%s\""

#: packages/lib/models/settings/settingValidations.ts:34
msgid ""
"The sync target cannot be changed for the following reason: %s\n"
"\n"
"If the issue cannot be resolved, you may need to clear your data first by "
"following these instructions:\n"
"\n"
"%s"
msgstr ""
"Цель синхронизации невозможно изменить по следующей причине: %s\n"
"\n"
"Если проблему не удается решить, возможно, вам придется сначала очистить "
"данные, выполнив следующие инструкции:\n"
"\n"
"%s"

#: packages/app-desktop/gui/MainScreen/MainScreen.tsx:625
msgid ""
"The sync target needs to be upgraded before Joplin can sync. The operation "
"may take a few minutes to complete and the app needs to be restarted. To "
"proceed please click on the link."
msgstr ""
"Нужно обновить версию базы данных перед синхронизацией. Эта операция может "
"потребовать несколько минут для завершения и приложение нужно будет "
"перезапустить. Чтобы продолжить нажмите на ссылку."

#: packages/app-mobile/components/ScreenHeader.tsx:604
msgid "The sync target needs to be upgraded. Press this banner to proceed."
msgstr ""
"Необходимо обновить цель синхронизации. Нажмите на этот баннер, чтобы "
"продолжить."

#: packages/app-desktop/gui/MainScreen/MainScreen.tsx:619
msgid "The synchronisation password is missing."
msgstr "Пароль синхронизации отсутствует."

#: packages/lib/models/Tag.ts:227
msgid "The tag \"%s\" already exists. Please choose a different name."
msgstr "Метка \"%s\" уже существует. Пожалуйста, выберите другое имя."

#: packages/lib/models/Setting.ts:460
msgid ""
"The target to synchronise to. Each sync target may have additional "
"parameters which are named as `sync.NUM.NAME` (all documented below)."
msgstr ""
"Цель синхронизации. Каждая цель синхронизации может иметь дополнительные "
"параметры, именованные как `sync.NUM.NAME` (все документировано ниже)."

#: packages/app-desktop/gui/Root.tsx:180
msgid "The Web Clipper needs your authorisation to access your data."
msgstr "Web Clipper требуется ваше разрешение на доступ к вашим данным."

#: packages/app-desktop/gui/ClipperConfigScreen.tsx:73
msgid "The web clipper service is enabled and set to auto-start."
msgstr "Служба веб-клиппера включена и настроена на автоматический запуск."

#: packages/app-desktop/gui/ClipperConfigScreen.tsx:97
msgid "The web clipper service is not enabled."
msgstr "Служба веб-клиппера не включена."

#: packages/lib/utils/webDAVUtils.ts:28
msgid ""
"The WebDAV implementation of %s is incompatible with Joplin, and as such is "
"no longer supported. Please use a different sync method."
msgstr ""
"Реализация WebDAV для %s несовместима с Joplin и поэтому больше не "
"поддерживается. Пожалуйста, используйте другой метод синхронизации."

#: packages/lib/models/Setting.ts:861
msgid "Theme"
msgstr "Тема"

#: packages/lib/models/Setting.ts:2709
#, fuzzy
msgid "Themes, editor font"
msgstr "Темы, шрифт редактора"

#: packages/app-mobile/components/NoteList.tsx:103
msgid "There are currently no notes. Create one by clicking on the (+) button."
msgstr "Заметки отсутствуют. Создайте новую, нажав кнопку (+)."

#: packages/app-mobile/components/screens/ConfigScreen/ConfigScreen.tsx:249
msgid "There are unsaved changes."
msgstr "Существуют несохраненные изменения."

#: packages/app-desktop/gui/NoteList/NoteList.tsx:507
#: packages/app-desktop/gui/NoteList/NoteList2.tsx:177
msgid ""
"There is currently no notebook. Create one by clicking on \"New notebook\"."
msgstr "Блокноты отсутствуют. Создайте новый, нажав на \"Новый блокнот\"."

#: packages/lib/services/interop/InteropService_Exporter_Jex.ts:33
msgid "There is no data to export."
msgstr "Нет данных для экспорта."

#: packages/lib/models/Resource.ts:491
msgid ""
"There was a [conflict](%s) on the attachment below.\n"
"\n"
"%s"
msgstr ""
"[Конфликт](%s) При загрузке вложения.\n"
"\n"
"%s"

#: packages/app-desktop/gui/NoteEditor/utils/contextMenu.ts:49
msgid "There was an error downloading this attachment:"
msgstr "Произошла ошибка при загрузке вложения:"

#: packages/lib/services/ReportService.ts:180
msgid ""
"These items will remain on the device but will not be uploaded to the sync "
"target. In order to find these items, either search for the title or the ID "
"(which is displayed in brackets above)."
msgstr ""
"Данные элементы останутся на устройстве, но не будут выгружены в цель "
"синхронизации. Чтобы найти эти элементы, воспользуйтесь поиском по названию "
"или ID (указан в квадратных скобках выше)."

#: packages/lib/models/Setting.ts:2697
msgid ""
"These plugins enhance the Markdown renderer with additional features. Please "
"note that, while these features might be useful, they are not standard "
"Markdown and thus most of them will only work in Joplin. Additionally, some "
"of them are *incompatible* with the WYSIWYG editor. If you open a note that "
"uses one of these plugins in that editor, you will lose the plugin "
"formatting. It is indicated below which plugins are compatible or not with "
"the WYSIWYG editor."
msgstr ""
"Данные плагины расширяют отрисовщик Markdown доп. функциями. Учтите, что эти "
"функции не являются стандартными для Markdown и большинство из них будет "
"работать только в Joplin. Кроме того, некоторые из них *несовместимы* с "
"редактором WYSIWYG. При открытии заметки с такими плагинами в WYSIWYG "
"форматирование будет утеряно. Ниже отмечены плагины, совместимые с "
"редактором WYSIWYG."

#: packages/lib/utils/joplinCloud.ts:174
msgid ""
"This allows another user to share a notebook with you, and you can then both "
"collaborate on it. It does not however allow you to share a notebook with "
"someone else, unless you have the feature \"%s\"."
msgstr ""
"Это позволит другому пользователю поделиться с вами записной книжкой, и вы "
"оба сможете совместно работать над ней. Однако это не даст вам возможности "
"поделиться записной книжкой с кем-то еще, если у вас нет свойства \"%s\"."

#: packages/app-desktop/gui/NoteEditor/utils/contextMenu.ts:51
#: packages/lib/services/ResourceEditWatcher/index.ts:224
msgid "This attachment is not downloaded or not decrypted yet"
msgstr "Это вложение еще не загружено или еще не расшифровано"

#: packages/app-mobile/components/screens/Note.tsx:277
msgid "This attachment is not downloaded or not decrypted yet."
msgstr "Это вложение еще не загружено или еще не расшифровано."

#: packages/app-desktop/gui/ClipperConfigScreen.tsx:143
msgid ""
"This authorisation token is only needed to allow third-party applications to "
"access Joplin."
msgstr ""
"Данный токен используется только для авторизации доступа сторонних "
"приложений к Joplin."

#: packages/app-mobile/components/NoteEditor/ImageEditor/ImageEditor.tsx:100
msgid "This drawing may have unsaved changes."
msgstr "Этот рисунок может содержать несохраненные изменения."

#: packages/app-desktop/gui/ResourceScreen.tsx:233
msgid ""
"This is an advanced tool to show the attachments that are linked to your "
"notes. Please be careful when deleting one of them as they cannot be "
"restored afterwards."
msgstr ""
"Это продвинутый инструмент для отображения вложений, прикреплённых к вашим "
"заметкам. Удаляйте вложения с осторожностью - они не могут быть "
"восстановлены."

<<<<<<< HEAD
#: packages/app-mobile/components/ScreenHeader.tsx:278
msgid "This note could not be deleted: %s"
msgid_plural "These notes could not be deleted: %s"
msgstr[0] "Эту заметку не удалось удалить: %s"
msgstr[1] "Эти заметки не удалось удалить: %s"
msgstr[2] "Эти заметок не удалось удалить: %s"

#: packages/app-mobile/components/ScreenHeader.tsx:258
=======
#: packages/app-mobile/components/ScreenHeader.tsx:282
msgid "This note could not be deleted: %s"
msgid_plural "These notes could not be deleted: %s"
msgstr[0] "Эта заметка не может быть удалена: %s"
msgstr[1] "Эти заметки не могут быть удалены: %s"

#: packages/app-mobile/components/ScreenHeader.tsx:269
>>>>>>> ed9b4fb8
msgid "This note could not be duplicated: %s"
msgid_plural "These notes could not be duplicated: %s"
msgstr[0] "Эта заметка не может быть продублирована: %s"
msgstr[1] "Эти заметки не могут быть продублированы: %s"
<<<<<<< HEAD
msgstr[2] "Эти заметок не могут быть продублированы: %s"

#: packages/app-mobile/components/ScreenHeader.tsx:549
msgid "This note could not be moved: %s"
msgid_plural "These notes could not be moved: %s"
msgstr[0] "Эту заметку не удалось переместить: %s"
msgstr[1] "Эти заметки не удалось переместить: %s"
msgstr[2] "Эти заметок не удалось переместить: %s"
=======

#: packages/app-mobile/components/ScreenHeader.tsx:587
msgid "This note could not be moved: %s"
msgid_plural "These notes could not be moved: %s"
msgstr[0] "Эта заметка не может быть перемещена: %s"
msgstr[1] "Эти заметки не могут быть перемещены: %s"
>>>>>>> ed9b4fb8

#: packages/lib/models/Note.ts:122
msgid "This note does not have geolocation information."
msgstr "Эта заметка не содержит информации о географическом местоположении."

#: packages/app-mobile/components/screens/Note.tsx:192
msgid "This note has been modified:"
msgstr "Эта заметка была изменена:"

#: packages/app-desktop/gui/NoteEditor/NoteBody/CodeMirror/v5/CodeMirror.tsx:616
#: packages/app-desktop/gui/NoteEditor/NoteBody/CodeMirror/v6/CodeMirror.tsx:229
msgid ""
"This note has no content. Click on \"%s\" to toggle the editor and edit the "
"note."
msgstr ""
"Эта пустая заметка. Нажмите на \"%s\", чтобы переключиться в редактор и "
"отредактировать ее."

#: packages/app-desktop/gui/NoteRevisionViewer.tsx:127
msgid "This note has no history"
msgstr "Эта заметка не имеет предыдущих версий"

#: packages/app-desktop/gui/NoteEditor/NoteEditor.tsx:499
msgid ""
"This Rich Text editor has a number of limitations and it is recommended to "
"be aware of them before using it."
msgstr ""
"Рекомендуется принять во внимание ряд ограничений, которые имеются у данного "
"текстового редактора, перед его использованием."

#: packages/app-desktop/gui/ClipperConfigScreen.tsx:121
msgid ""
"This service allows the browser extension to communicate with Joplin. When "
"enabling it your firewall may ask you to give permission to Joplin to listen "
"to a particular port."
msgstr ""
"Эта служба позволяет расширению браузера взаимодействовать с Joplin. После "
"ее включения брандмауэр ОС может запросить разрешение на использование "
"Joplin определенного порта."

#: packages/lib/models/Setting.ts:1233
msgid ""
"This will allow Joplin to run in the background. It is recommended to enable "
"this setting so that your notes are constantly being synchronised, thus "
"reducing the number of conflicts."
msgstr ""
"Это позволит Joplin работать в фоновом режиме. Рекомендуется включить этот "
"параметр, чтобы ваши заметки синхронизировались постоянно, что уменьшит "
"количество возможных конфликтов."

#: packages/app-desktop/gui/ConfigScreen/ConfigScreen.tsx:131
msgid "This will open a new screen. Save your current changes?"
msgstr "Будет открыто новое окно. Сохранить текущие изменения?"

#: packages/app-desktop/commands/emptyTrash.ts:14
msgid "This will permanently delete all items in the trash. Continue?"
msgstr ""

#: packages/app-desktop/gui/MainScreen/commands/leaveSharedFolder.ts:16
msgid ""
"This will remove the notebook from your collection and you will no longer "
"have access to its content. Do you wish to continue?"
msgstr ""
"Это удалит блокнот из вашей коллекции, и вы больше не будете иметь доступа к "
"его содержимому. Хотите продолжить?"

#: packages/lib/models/Setting.ts:828
msgid "Time format"
msgstr "Формат времени"

#: packages/lib/models/Folder.ts:43 packages/lib/models/Note.ts:55
msgid "title"
msgstr "заголовок"

#: packages/app-desktop/gui/EditFolderDialog/Dialog.tsx:133
#: packages/app-desktop/gui/NoteListHeader/utils/getColumnTitle.ts:11
#: packages/app-desktop/gui/NoteListHeader/utils/getColumnTitle.ts:5
#: packages/app-desktop/gui/ResourceScreen.tsx:93
msgid "Title"
msgstr "Заголовок"

#: packages/app-cli/app/command-sync.ts:79
#: packages/app-desktop/gui/DropboxLoginScreen.tsx:43
#: packages/app-mobile/components/screens/dropbox-login.js:58
msgid ""
"To allow Joplin to synchronise with Dropbox, please follow the steps below:"
msgstr ""
"Чтобы разрешить Joplin синхронизироваться с Dropbox, выполните следующие "
"действия:"

#: packages/app-cli/app/command-sync.ts:108
#: packages/app-desktop/gui/JoplinCloudLoginScreen.tsx:80
#: packages/app-mobile/components/screens/JoplinCloudLoginScreen.tsx:149
#, fuzzy
msgid ""
"To allow Joplin to synchronise with Joplin Cloud, please login using this "
"URL:"
msgstr ""
"Чтобы разрешить Joplin синхронизироваться с Dropbox, выполните следующие "
"действия:"

#: packages/lib/components/EncryptionConfigScreen/utils.ts:53
msgid "To continue, please enter your master password below."
msgstr "Для продолжения введите свой мастер-пароль ниже."

#: packages/app-cli/app/app-gui.js:457
msgid "To delete a tag, untag the associated notes."
msgstr "Для удаления метки открепите ее от всех связанных с ней заметок."

#: packages/lib/services/ReportService.ts:292
msgid "To delete: %d"
msgstr "К удалению: %d"

#: packages/app-cli/app/command-help.ts:82
msgid "To enter command line mode, press \":\""
msgstr "Для входа в режим командной строки нажмите \":\""

#: packages/app-cli/app/command-help.ts:83
msgid "To exit command line mode, press ESCAPE"
msgstr "Для выхода из режима командной строки нажмите ESCAPE"

#: packages/app-desktop/gui/NoteList/NoteList.tsx:153
#: packages/app-desktop/gui/NoteList/utils/canManuallySortNotes.ts:10
msgid ""
"To manually sort the notes, the sort order must be changed to \"%s\" in the "
"menu \"%s\" > \"%s\""
msgstr ""
"Для сортировки заметок вручную порядок должен быть изменён на \"%s\" в меню "
"\"%s\" > \"%s\""

#: packages/app-cli/app/command-help.ts:81
msgid "To maximise/minimise the console, press \"tc\"."
msgstr "Чтобы развернуть/свернуть консоль, используйте комбинацию \"tc\"."

#: packages/app-cli/app/command-help.ts:79
msgid "To move from one pane to another, press Tab or Shift+Tab."
msgstr "Для переключения между панелями используйте Tab или Shift+Tab."

#: packages/app-cli/app/command-status.js:44
msgid ""
"To retry decryption of these items. Run `e2ee decrypt --retry-failed-items`"
msgstr ""
"Повторить попытку расшифровки элементов: `e2ee decrypt --retry-failed-items`"

#: packages/app-mobile/components/ProfileSwitcher/ProfileSwitcher.tsx:62
msgid ""
"To switch the profile, the app is going to close and you will need to "
"restart it."
msgstr ""
"Чтобы переключить профиль приложение закроется, и его нужно будет "
"перезапустить."

#: packages/app-mobile/components/screens/ConfigScreen/ConfigScreen.tsx:543
msgid ""
"To work correctly, the app needs the following permissions. Please enable "
"them in your phone settings, in Apps > Joplin > Permissions"
msgstr ""
"Для корректной работы приложению необходимы следующие разрешения. "
"Пожалуйста, включите их в настройках телефона в разделе Приложения > Joplin "
"> Разрешения"

#: packages/app-desktop/gui/NoteListControls/NoteListControls.tsx:114
#: packages/app-desktop/gui/NoteListWrapper/NoteListWrapper.tsx:70
msgid "to-do"
msgstr "задача"

#: packages/app-desktop/gui/NoteListHeader/utils/getColumnTitle.ts:6
#, fuzzy
msgid "To-do"
msgstr "задача"

#: packages/app-mobile/components/note-item.js:145
msgid "to-do: %s"
msgstr "задача: %s"

#: packages/app-desktop/gui/NoteEditor/editorCommandDeclarations.ts:134
msgid "Toggle comment"
msgstr "Переключить комментарий"

#: packages/app-desktop/gui/MenuBar.tsx:892
msgid "Toggle development tools"
msgstr "Включить инструменты разработки"

#: packages/app-desktop/gui/MainScreen/commands/toggleVisiblePanes.ts:6
msgid "Toggle editor layout"
msgstr "Переключить вид редактора"

#: packages/app-desktop/gui/MainScreen/commands/toggleEditors.ts:8
msgid "Toggle editors"
msgstr "Переключить редактор"

#: packages/app-desktop/commands/toggleExternalEditing.ts:8
msgid "Toggle external editing"
msgstr "Открыть / Закрыть внешний редактор"

#: packages/lib/models/Setting.ts:2714
#, fuzzy
msgid "Toggle note history, keep notes for"
msgstr "Переключить историю заметок, сохранять заметки для"

#: packages/app-desktop/gui/MainScreen/commands/toggleNoteList.ts:9
msgid "Toggle note list"
msgstr "Переключить список заметок"

#: packages/app-desktop/gui/MainScreen/commands/togglePerFolderSortOrder.ts:7
msgid "Toggle own sort order"
msgstr "Переключение собственного порядка сортировки"

#: packages/app-desktop/commands/toggleSafeMode.ts:8
msgid "Toggle safe mode"
msgstr "Включить безопасный режим"

#: packages/app-desktop/gui/MainScreen/commands/toggleSideBar.ts:9
msgid "Toggle sidebar"
msgstr "Переключить боковую панель"

#: packages/app-desktop/gui/MainScreen/commands/toggleNotesSortOrderField.ts:7
msgid "Toggle sort order field"
msgstr "Переключение поля порядка сортировки"

#: packages/app-desktop/gui/ClipperConfigScreen.tsx:32
msgid "Token has been copied to the clipboard!"
msgstr "Токен скопирован в буфер обмена!"

#: packages/lib/models/Setting.ts:2687
msgid "Tools"
msgstr "Инструменты"

#: packages/server/src/routes/admin/users.ts:149
msgid "Total Size"
msgstr "Общий размер"

#: packages/lib/services/ReportService.ts:289
msgid "Total: %d/%d"
msgstr "Всего: %d/%d"

#: packages/lib/services/trash/index.ts:41
msgid "Trash"
msgstr ""

#: packages/app-desktop/gui/ConfigScreen/controls/plugins/PluginsStates.tsx:315
#: packages/app-mobile/components/biometrics/BiometricPopup.tsx:123
msgid "Try again"
msgstr "Еще раз"

#: packages/lib/utils/joplinCloud.ts:360 packages/lib/utils/joplinCloud.ts:382
#: packages/lib/utils/joplinCloud.ts:404
msgid "Try it now"
msgstr "Попробуйте прямо сейчас"

#: packages/app-cli/app/command-help.ts:71
msgid ""
"Type `help [command]` for more information about a command; or type `help "
"all` for the complete usage information."
msgstr ""
"Введите `help [command]` для получения справочной информации о команде "
"[command] или `help all` для получения полной справочной информации."

#: packages/app-cli/app/main.js:98
msgid "Type `joplin help` for usage information."
msgstr "Введите `joplin help` для получения справочной информации."

#: packages/app-desktop/plugins/GotoAnything.tsx:627
msgid ""
"Type a note title or part of its content to jump to it. Or type # followed "
"by a tag name, or @ followed by a notebook name. Or type : to search for "
"commands."
msgstr ""
"Введите название заметки, чтобы перейти к ней, либо введите #имя_метки или "
"@имя_блокнота, либо введите : для поиска команд."

#: packages/app-mobile/components/screens/NoteTagsDialog.js:201
msgid "Type new tags or select from list"
msgstr "Введите новые метки или выберите из списка"

#: packages/app-cli/app/help-utils.js:56
msgid "Type: %s."
msgstr "Тип: %s."

#: packages/app-mobile/components/screens/Note.tsx:960
msgid "Unable to edit resource of type %s"
msgstr "Невозможно редактировать ресурс типа %s"

#: packages/app-mobile/components/screens/ConfigScreen/NoteExportSection/NoteExportButton.tsx:72
msgid "Unable to export or share data. Reason: %s"
<<<<<<< HEAD
msgstr "Невозможно экспортировать или передать данные. Причина: %s"
=======
msgstr "Невозможно экспортировать или поделиться данными. Причина: %s"

#: packages/app-mobile/components/screens/LogScreen.tsx:108
msgid "Unable to share log data. Reason: %s"
msgstr "Невозможно поделиться данными журнала. Причина: %s"
>>>>>>> ed9b4fb8

#: packages/lib/models/Setting.ts:934
msgid "Uncompleted to-dos on top"
msgstr "Незавершенные задачи сверху"

#: packages/app-desktop/gui/MenuBar.tsx:705
#: packages/app-desktop/gui/NoteEditor/editorCommandDeclarations.ts:118
#: packages/app-mobile/components/NoteEditor/ImageEditor/ImageEditor.tsx:164
#: packages/app-mobile/components/ScreenHeader.tsx:402
msgid "Undo"
msgstr "Отменить"

#: packages/lib/models/settings/settingValidations.ts:31
msgid ""
"Uninstall and reinstall the application. Make sure you create a backup first "
"by exporting all your notes as JEX from the desktop application."
msgstr ""
"Удалите и переустановите приложение. Обязательно сначала создайте резервную "
"копию, экспортировав все свои заметки в формате JEX из настольного "
"приложения."

#: packages/lib/utils/processStartFlags.ts:170
msgid "Unknown flag: %s"
msgstr "Неизвестный флаг: %s"

#: packages/lib/Synchronizer.ts:1097
msgid ""
"Unknown item type downloaded - please upgrade Joplin to the latest version"
msgstr ""
"Обнаружен неизвестный тип файла - пожалуйста, обновите Joplin до последней "
"версии"

#: packages/app-mobile/components/NoteEditor/MarkdownToolbar/buttons/useListButtons.ts:12
msgid "Unordered list"
msgstr "Неупорядоченный список"

#: packages/app-desktop/gui/ShareNoteDialog.tsx:163
msgid "Unpublish note"
msgstr "Снять публикацию"

#: packages/app-desktop/gui/ShareFolderDialog/ShareFolderDialog.tsx:162
msgid "Unshare"
msgstr "Отмена доступа"

#: packages/app-desktop/gui/ShareFolderDialog/ShareFolderDialog.tsx:372
msgid ""
"Unshare this notebook? The recipients will no longer have access to its "
"content."
msgstr ""
"Снять общий доступ? Получатели больше не смогут получить доступ к этому "
"содержимому."

#: packages/app-mobile/components/screens/Note.tsx:767
msgid "Unsupported image type: %s"
msgstr "Неподдерживаемый формат изображения: %s"

#: packages/app-desktop/gui/MainScreen/commands/openItem.ts:41
#: packages/app-desktop/gui/NoteRevisionViewer.tsx:169
msgid "Unsupported link or message: %s"
msgstr "Неподдерживаемая ссылка или сообщение: %s"

#: packages/app-desktop/gui/ResourceScreen.tsx:106
#: packages/lib/models/BaseItem.ts:865 packages/lib/path-utils.ts:27
#: packages/lib/path-utils.ts:71
msgid "Untitled"
msgstr "Без имени"

#: packages/app-desktop/gui/ConfigScreen/controls/plugins/PluginBox.tsx:202
#: packages/app-mobile/components/screens/ConfigScreen/plugins/PluginBox.tsx:64
msgid "Update"
msgstr "Обновить"

#: packages/server/src/routes/admin/users.ts:253
#: packages/server/src/routes/index/users.ts:89
msgid "Update profile"
msgstr "Обновление профиля"

#: packages/server/src/services/TaskService.ts:23
msgid "Update total sizes"
msgstr "Обновление общих размеров"

#: packages/app-desktop/gui/ConfigScreen/controls/plugins/PluginBox.tsx:204
#: packages/app-desktop/gui/ConfigScreen/controls/plugins/PluginBox.tsx:205
#: packages/app-desktop/gui/NoteListHeader/utils/getColumnTitle.ts:15
#: packages/app-desktop/gui/NotePropertiesDialog.tsx:64
#: packages/app-mobile/components/screens/ConfigScreen/plugins/PluginBox.tsx:63
msgid "Updated"
msgstr "Обновлен"

#: packages/lib/models/Folder.ts:44 packages/lib/models/Note.ts:56
msgid "updated date"
msgstr "дата обновления"

#: packages/lib/Synchronizer.ts:193
msgid "Updated local items: %d."
msgstr "Обновлено локальных элементов: %d."

#: packages/lib/Synchronizer.ts:195
msgid "Updated remote items: %d."
msgstr "Обновлено элементов в хранилище: %d."

#: packages/app-desktop/gui/EncryptionConfigScreen/EncryptionConfigScreen.tsx:139
msgid "Updated: "
msgstr "Обновлено: "

#: packages/app-cli/app/command-import.ts:51
#: packages/app-desktop/gui/ImportScreen.tsx:90
msgid "Updated: %d."
msgstr "Обновлено: %d."

#: packages/app-mobile/components/screens/Note.tsx:1056
msgid "Updated: %s"
msgstr "Обновлено: %s"

#: packages/app-desktop/gui/ConfigScreen/controls/plugins/PluginBox.tsx:203
#: packages/app-mobile/components/screens/ConfigScreen/plugins/PluginBox.tsx:62
msgid "Updating..."
msgstr "Обновление..."

#: packages/app-desktop/gui/EncryptionConfigScreen/EncryptionConfigScreen.tsx:79
msgid "Upgrade"
msgstr "Обновить"

#: packages/app-cli/app/command-sync.ts:41
msgid "Upgrade the sync target to the latest version."
msgstr "Обновить цель синхронизации до последней версии."

#: packages/app-desktop/gui/NotePropertiesDialog.tsx:68
#: packages/app-mobile/components/NoteEditor/EditLinkDialog.tsx:112
#: packages/app-mobile/components/NoteEditor/EditLinkDialog.tsx:115
msgid "URL"
msgstr "URL"

#: packages/lib/utils/processStartFlags.ts:30
#: packages/lib/utils/processStartFlags.ts:43
#: packages/lib/utils/processStartFlags.ts:94
msgid "Usage: %s"
msgstr "Использовано: %s"

#: packages/lib/models/Setting.ts:1763
msgid "Use biometrics to secure access to the app"
msgstr "Используйте биометрические данные для защиты доступа к приложению"

#: packages/app-cli/app/command-ls.ts:33 packages/app-cli/app/command-tag.js:18
msgid ""
"Use long list format. Format is ID, NOTE_COUNT (for notebook), DATE, "
"TODO_CHECKED (for to-dos), TITLE"
msgstr ""
"Использовать расширенный формат списка. Поля формата: ID, NOTE_COUNT (для "
"блокнотов), DATE, TODO_CHECKED (для задач), TITLE"

#: packages/lib/services/spellChecker/SpellCheckerService.ts:181
msgid "Use spell checker"
msgstr "Использовать проверку орфографии"

#: packages/app-cli/app/command-help.ts:80
msgid ""
"Use the arrows and page up/down to scroll the lists and text areas "
"(including this console)."
msgstr ""
"Используйте стрелки и клавиши page up/down для прокрутки списков и текстовых "
"областей (включая эту консоль)."

#: packages/app-desktop/gui/MainScreen/MainScreen.tsx:882
msgid "Use the arrows to move the layout items. Press \"Escape\" to exit."
msgstr ""
"Используйте стрелки чтобы переместить элементы программы. Нажмите Esc для "
"выхода."

#: packages/app-mobile/components/screens/ConfigScreen/ConfigScreen.tsx:516
msgid ""
"Use this to rebuild the search index if there is a problem with search. It "
"may take a long time depending on the number of notes."
msgstr ""
"Используйте эту опцию для перестроения индекса поиска, если с поиском "
"возникли проблемы. Процесс перестроения индекса может занять много времени в "
"зависимости от количества заметок."

#: packages/app-mobile/components/biometrics/BiometricPopup.tsx:83
msgid ""
"Use your biometrics to secure access to your application. You can always set "
"it up later in Settings."
msgstr ""
"Используйте биометрические данные для защиты доступа к вашему приложению. Вы "
"всегда можете настроить ее позже в Настройках."

#: packages/lib/models/Setting.ts:1313
msgid ""
"Used for most text in the markdown editor. If not found, a generic "
"proportional (variable width) font is used."
msgstr ""
"Используется для большинства текста в редакторе Mardown. Если не найден - "
"используется подменный пропорциональный шрифт."

#: packages/lib/models/Setting.ts:1325
msgid ""
"Used where a fixed width font is needed to lay out text legibly (e.g. "
"tables, checkboxes, code). If not found, a generic monospace (fixed width) "
"font is used."
msgstr ""
"Применяется там, где нужен шрифт фиксированной ширины для лучшего "
"отображения текста (таблицы, отметки, код). Если не найден - используется "
"подменный моноширинный шрифт."

#: packages/server/src/services/MustacheService.ts:121
msgid "User deletions"
msgstr "Удаление пользователей"

#: packages/server/src/routes/admin/users.ts:194
#: packages/server/src/services/MustacheService.ts:117
#: packages/server/src/services/MustacheService.ts:272
msgid "Users"
msgstr "Пользователи"

#: packages/app-desktop/gui/EncryptionConfigScreen/EncryptionConfigScreen.tsx:169
msgid "Valid"
msgstr "Проверено"

#: packages/app-mobile/components/biometrics/biometricAuthenticate.ts:10
msgid "Verify your identity"
msgstr "Удостоверьте свою личность"

#: packages/app-desktop/gui/NoteList/NoteList.tsx:153
#: packages/app-desktop/gui/NoteList/utils/canManuallySortNotes.ts:10
msgid "View"
msgstr "Вид"

#: packages/app-mobile/components/screens/Note.tsx:1060
msgid "View on map"
msgstr "Посмотреть на карте"

#: packages/app-desktop/gui/MainScreen/MainScreen.tsx:632
#: packages/app-desktop/gui/MainScreen/MainScreen.tsx:638
#: packages/app-desktop/gui/MainScreen/MainScreen.tsx:661
msgid "View them now"
msgstr "Просмотреть сейчас"

#: packages/app-desktop/gui/NoteContentPropertiesDialog.tsx:142
#: packages/lib/models/Setting.ts:926 packages/lib/models/Setting.ts:927
#: packages/lib/models/Setting.ts:929
msgid "Viewer"
msgstr "Программа просмотра"

#: packages/lib/models/Setting.ts:1490
msgid "Vim"
msgstr "Vim"

#: packages/lib/models/Setting.ts:1815
msgid "Voice typing language files (URL)"
msgstr "Языковые файлы голосового набора (URL)"

#: packages/app-mobile/components/screens/Note.tsx:1223
#: packages/app-mobile/components/voiceTyping/VoiceTypingDialog.tsx:119
msgid "Voice typing..."
msgstr "Голосовой набор..."

#: packages/lib/services/joplinCloudUtils.ts:23
#, fuzzy
msgid "Waiting for authorisation..."
msgstr "Одобрить авторизацию"

#: packages/app-desktop/gui/ConfigScreen/ConfigScreen.tsx:202
#: packages/app-mobile/components/screens/ConfigScreen/ConfigScreen.tsx:109
msgid "Warning"
msgstr "Предупреждение"

#: packages/app-desktop/gui/ResourceScreen.tsx:242
msgid "Warning: not all resources shown for performance reasons (limit: %s)."
msgstr ""
"Предупреждение: не все данные показаны по соображениям производительности "
"(ограничение:%s)."

<<<<<<< HEAD
#: packages/app-mobile/components/screens/ConfigScreen/NoteExportSection/NoteExportButton.tsx:100
=======
#: packages/app-mobile/components/screens/ConfigScreen/NoteExportSection/NoteExportButton.tsx:102
>>>>>>> ed9b4fb8
msgid ""
"Warnings:\n"
"%s"
msgstr ""
"Предупреждения:\n"
"%s"

#: packages/lib/models/Setting.ts:2684 packages/lib/utils/joplinCloud.ts:166
msgid "Web Clipper"
msgstr "Настройки веб-клиппера"

#: packages/lib/SyncTargetWebDAV.js:24
msgid "WebDAV"
msgstr "WebDAV"

#: packages/lib/models/Setting.ts:569
msgid "WebDAV password"
msgstr "Пароль WebDAV"

#: packages/lib/models/Setting.ts:546
msgid "WebDAV URL"
msgstr "URL-адрес WebDAV"

#: packages/lib/models/Setting.ts:558
msgid "WebDAV username"
msgstr "Имя пользователя WebDAV"

#: packages/app-desktop/gui/KeymapConfig/utils/getLabel.ts:20
#: packages/app-desktop/gui/MenuBar.tsx:870
msgid "Website and documentation"
msgstr "Сайт и документация"

#: packages/app-cli/app/gui/NoteWidget.js:36
msgid ""
"Welcome to Joplin!\n"
"\n"
"Type `:help shortcuts` for the list of keyboard shortcuts, or just `:help` "
"for usage information.\n"
"\n"
"For example, to create a notebook press `mb`; to create a note press `mn`."
msgstr ""
"Добро пожаловать в Joplin!\n"
"\n"
"Введите `:help shortcuts` для просмотра списка клавиатурных сочетаний или "
"просто `:help` для просмотра справочной информации.\n"
"\n"
"Например, для создания блокнота введите `mb`, для создания заметки - `mn`."

#: packages/lib/WelcomeUtils.ts:63
msgid "Welcome!"
msgstr "Добро пожаловать!"

#: packages/lib/models/Setting.ts:1128
msgid "When creating a new note:"
msgstr "При создании новой заметки:"

#: packages/lib/models/Setting.ts:1111
msgid "When creating a new to-do:"
msgstr "При создании новой задачи:"

#: packages/lib/models/Setting.ts:847
msgid ""
"When enabled, the application will scan your attachments and extract the "
"text from it. This will allow you to search for text in these attachments."
msgstr ""
"Если эта функция включена, приложение будет сканировать ваши вложения и "
"извлекать из них текст. Это позволит вам искать текст в этих вложениях."

#: packages/app-desktop/ElectronAppWrapper.ts:178
msgid "Window unresponsive."
msgstr "Окно не отвечает."

#: packages/app-desktop/gui/NoteContentPropertiesDialog.tsx:102
msgid "Words"
msgstr "Слова"

#: packages/app-cli/app/setupCommand.ts:21
msgid "y"
msgstr "y"

#: packages/app-cli/app/cli-utils.js:177
#: packages/app-cli/app/setupCommand.ts:21
msgid "Y"
msgstr "Y"

#: packages/lib/models/Setting.ts:404
msgid "yes"
msgstr "да"

#: packages/app-desktop/services/plugins/UserWebviewDialogButtonBar.tsx:28
#: packages/app-mobile/components/screens/Note.tsx:706
#: packages/lib/shim-init-node.ts:257 packages/lib/versionInfo.ts:78
msgid "Yes"
msgstr "Да"

#: packages/app-mobile/components/screens/Note.tsx:705
#: packages/lib/shim-init-node.ts:256
msgid ""
"You are about to attach a large image (%dx%d pixels). Would you like to "
"resize it down to %d pixels before attaching it?"
msgstr ""
"Вы собираетесь прикрепить крупное изображение (%dx%d пикселей). Вы хотите "
"сжать его до %d пикселей перед прикреплением?"

#: packages/lib/services/joplinCloudUtils.ts:41
msgid "You are logged in into Joplin Cloud, you can leave this screen now."
msgstr ""

#: packages/app-mobile/components/NoteList.tsx:95
msgid "You currently have no notebooks."
msgstr "Блокноты отсутствуют."

#: packages/app-desktop/gui/ConfigScreen/controls/plugins/PluginsStates.tsx:275
msgid "You do not have any installed plugin."
msgstr "У вас нет установленных плагинов."

#: packages/app-cli/app/gui/NoteWidget.js:50
msgid "You may also type `status` for more information."
msgstr "Наберите `status` для получения дополнительной информации."

#: packages/app-desktop/gui/EncryptionConfigScreen/EncryptionConfigScreen.tsx:342
msgid ""
"You may use the tool below to re-encrypt your data, for example if you know "
"that some of your notes are encrypted with an obsolete encryption method."
msgstr ""
"Вы можете использовать инструмент ниже для повторного шифрования ваших "
"данных, например, если вы знаете, что некоторые из ваших заметок зашифрованы "
"с использованием устаревшего метода шифрования."

#: packages/lib/services/joplinCloudUtils.ts:49
#, fuzzy
msgid ""
"You were unable to connect to Joplin Cloud. Please check your credentials "
"and try again. Error:"
msgstr ""
"При настройке Joplin Cloud возникла ошибка. Пожалуйста, проверьте ваш e-mail "
"и пароль и попробуйте заново. Ошибка: \n"
"\n"
"%s"

#: packages/app-cli/app/cli-utils.js:160
msgid "Your choice: "
msgstr "Ваш выбор: "

#: packages/lib/components/EncryptionConfigScreen/utils.ts:70
msgid "Your data is going to be re-encrypted and synced again."
msgstr "Ваши данные будут повторно зашифрованы и синхронизированы снова."

#: packages/app-desktop/gui/EncryptionConfigScreen/EncryptionConfigScreen.tsx:257
msgid "Your password is needed to decrypt some of your data."
msgstr "Пароль необходим для расшифровки некоторых ваших данных."

#: packages/app-cli/app/command-sync.ts:257
msgid ""
"Your password is needed to decrypt some of your data. Type `:e2ee decrypt` "
"to set it."
msgstr ""
"Пароль необходим для расшифровки некоторых ваших данных. Введите `:e2ee "
"decrypt`, чтобы установить его."

#: packages/app-mobile/components/CameraView.tsx:193
msgid "Your permission to use your camera is required."
msgstr "Необходимо ваше разрешение на использование камеры."

#: packages/app-desktop/checkForUpdates.ts:107
msgid "Your version: %s"
msgstr "Ваша версия: %s"

#: packages/app-desktop/gui/MenuBar.tsx:793
#: packages/app-desktop/gui/MenuBar.tsx:799
msgid "Zoom In"
msgstr "Приблизить"

#: packages/app-desktop/gui/MenuBar.tsx:806
msgid "Zoom Out"
msgstr "Отдалить"

#, fuzzy
#~ msgid "Login with Joplin Cloud"
#~ msgstr "Joplin Cloud"

#, fuzzy
#~ msgid ""
#~ "To allow Joplin to synchronise with Joplin Cloud, open this URL in your "
#~ "browser to authorise the application:"
#~ msgstr ""
#~ "Шаг 1: Для авторизации приложения откройте следующую ссылку в вашем "
#~ "браузере:"

#~ msgid "Delete note?"
#~ msgstr "Удалить заметку?"

#~ msgid ""
#~ "Delete notebook? All notes and sub-notebooks within this notebook will "
#~ "also be deleted."
#~ msgstr ""
#~ "Удалить блокнот? Все содержимое блокнота, включая заметки и вложенные "
#~ "блокноты, будет удалено."

#~ msgid "Joplin Cloud email"
#~ msgstr "E-mail для Joplin Cloud"

#~ msgid "Joplin Cloud password"
#~ msgstr "Пароль для Joplin Cloud"

#~ msgid "Login"
#~ msgstr "Вход"

#~ msgid "Login below."
#~ msgstr "Войдите в систему."

#~ msgid "Or create an account."
#~ msgstr "Или создайте новую учетную запись."

#~ msgid "Thank you! Your Joplin Cloud account is now setup and ready to use."
#~ msgstr ""
#~ "Спасибо! Ваша учетная запись Joplin Cloud настроена и готова к "
#~ "использованию."

#~ msgid "Logs"
#~ msgstr "Логи"

#, fuzzy
#~ msgid "%s: Missing password"
#~ msgstr "Мастер-пароль"

#~ msgid "Share and collaborate on a notebook"
#~ msgstr "Совместное использование блокнота и совместная работа над ним"

#~ msgid "Sharing access control"
#~ msgstr "Совместное управление доступом"

#~ msgid "Voice typing"
#~ msgstr "Голосовой набор"

#~ msgid "Encrypted notebooks cannot be renamed"
#~ msgstr "Зашифрованные блокноты не могут быть переименованы"

#, fuzzy
#~ msgid "Changes have been saved"
#~ msgstr "Заметка сохранена."

#, fuzzy
#~ msgid "Create KaTeX region"
#~ msgstr "Создано: %s"

#, fuzzy
#~ msgid "Create link"
#~ msgstr "Создан"

#, fuzzy
#~ msgid "Remove KaTeX region"
#~ msgstr "Создано: %s"

#, fuzzy
#~ msgid "Unitalic"
#~ msgstr "Курсивный"

#, fuzzy
#~ msgid "Bold text"
#~ msgstr "Полужирный"

#, fuzzy
#~ msgid "Edit Link"
#~ msgstr "Редактировать блокнот"

#~ msgid "Insert Date Time"
#~ msgstr "Вставить дату и время"

#, fuzzy
#~ msgid "Italicize"
#~ msgstr "Курсивный"

#, fuzzy
#~ msgid "Save as SVG"
#~ msgstr "Сохранить как..."

#~ msgid "Automatically update the application"
#~ msgstr "Автоматически обновлять приложение"

#~ msgid "Notebook title:"
#~ msgstr "Название блокнота:"

#~ msgid "AWS S3"
#~ msgstr "AWS S3"

#~ msgid "Master keys that need upgrading"
#~ msgstr "Мастер-ключи, которые нуждаются в обновлении"

#~ msgid ""
#~ "The following master keys use an out-dated encryption algorithm and it is "
#~ "recommended to upgrade them. The upgraded master key will still be able "
#~ "to decrypt and encrypt your data as usual."
#~ msgstr ""
#~ "Следующие мастер-ключи используют устаревший алгоритм шифрования, "
#~ "рекомендуется их обновить. Обновленный мастер ключ по-прежнему сможет "
#~ "расшифровывать и шифровать ваши данные, как обычно."

#~ msgid ""
#~ "Enabling encryption means *all* your notes and attachments are going to "
#~ "be re-synchronised and sent encrypted to the sync target. Do not lose the "
#~ "password as, for security purposes, this will be the *only* way to "
#~ "decrypt the data! To enable encryption, please enter your password below."
#~ msgstr ""
#~ "Включение шифрования означает, что *все* ваши заметки и вложения будут "
#~ "зашифрованы и отправлены в зашифрованном виде к цели синхронизации. Не "
#~ "теряйте пароль, так как в целях безопасности расшифровка данных будет "
#~ "возможна *только* с его помощью! Чтобы включить шифрование, введите ваш "
#~ "пароль ниже."

#~ msgid "Master Keys"
#~ msgstr "Мастер-ключи"

#~ msgid "Password OK"
#~ msgstr "Пароль OK"

#~ msgid ""
#~ "Note: Only one master key is going to be used for encryption (the one "
#~ "marked as \"active\"). Any of the keys might be used for decryption, "
#~ "depending on how the notes or notebooks were originally encrypted."
#~ msgstr ""
#~ "Внимание: для шифрования может быть использован только один мастер-ключ "
#~ "(отмеченный как \"active\"). Для расшифровки может использоваться любой "
#~ "из ключей, в зависимости от того, как изначально были зашифрованы заметки "
#~ "или блокноты."

#~ msgid "Encryption is:"
#~ msgstr "Шифрование:"

#, javascript-format
#~ msgid "Encryption will be enabled using the master key created on %s"
#~ msgstr "Шифрование будет включено, используя главный ключ %s"

#~ msgid "%s %s (%s)"
#~ msgstr "%s %s (%s)"

#~ msgid "Insert template"
#~ msgstr "Вставить шаблон"

#~ msgid "Template file:"
#~ msgstr "Файл шаблона:"

#~ msgid "Create note from template"
#~ msgstr "Создать заметку из шаблона"

#~ msgid "Create to-do from template"
#~ msgstr "Создать задачу из шаблона"

#~ msgid "Open template directory"
#~ msgstr "Открыть папку с шаблонами"

#~ msgid "Refresh templates"
#~ msgstr "Обновить шаблоны"

#~ msgid "Templates"
#~ msgstr "Шаблоны"

#~ msgid "Share Notes"
#~ msgstr "Поделиться заметками"

#~ msgid "Joplin Server Directory"
#~ msgstr "Каталог сервера Joplin"

#~ msgid "Joplin Server username"
#~ msgstr "Имя пользователя Joplin Server"

#, fuzzy
#~ msgid "marked text"
#~ msgstr "выделенный текст"

#, fuzzy
#~ msgid "Mark"
#~ msgstr "Разметка"

#~ msgid "Full Release Notes"
#~ msgstr "Описание установленной версии"

#, fuzzy
#~ msgid ""
#~ "If the font is incorrect or empty, it will default to a generic monospace "
#~ "font."
#~ msgstr ""
#~ "Для корректного отображения требуется задать *моноширинный* шрифт. Если "
#~ "шрифт не был задан или выбран некорректный шрифт, будет использован шрифт "
#~ "по умолчанию."

#~ msgid ""
#~ "This should be a *monospace* font or some elements will render "
#~ "incorrectly. If the font is incorrect or empty, it will default to a "
#~ "generic monospace font."
#~ msgstr ""
#~ "Для корректного отображения требуется задать *моноширинный* шрифт. Если "
#~ "шрифт не был задан или выбран некорректный шрифт, будет использован шрифт "
#~ "по умолчанию."

#~ msgid "Unknown"
#~ msgstr "Неизвестно"

#~ msgid "Checking..."
#~ msgstr "Проверка..."

#~ msgid ""
#~ "The Joplin Nextcloud App is either not installed or misconfigured. Please "
#~ "see the full error message below:"
#~ msgstr ""
#~ "Приложение Joplin Nextcloud не установлено или не настроено. Полный текст "
#~ "ошибки:"

#~ msgid "Show Log"
#~ msgstr "Показать журнал"

#~ msgid "Joplin Nextcloud App status:"
#~ msgstr "Статус приложения Joplin Nextcloud:"

#~ msgid "Check Status"
#~ msgstr "Проверить статус"

#~ msgid "OneDrive Dev (For testing only)"
#~ msgstr "OneDrive Dev (только для тестирования)"

#, fuzzy
#~ msgid ""
#~ "Type a note title or part of its content to jump to it. Or type # "
#~ "followed by a tag name, or @ followed by a notebook name."
#~ msgstr ""
#~ "Введите название заметки, чтобы перейти к ней, либо введите #имя_метки "
#~ "или @имя_блокнота."

#~ msgid "Name"
#~ msgstr "Название"

#~ msgid "Notebook properties"
#~ msgstr "Свойства блокнота"

#~ msgid "emphasized text"
#~ msgstr "выделенный текст"

#~ msgid "Click to stop external editing"
#~ msgstr "Нажмите, чтобы выйти из внешнего редактора"

#~ msgid "Content Properties"
#~ msgstr "Свойства контента"

#~ msgid "Please create a notebook first."
#~ msgstr "Пожалуйста, сначала создайте блокнот."

#~ msgid "Usage"
#~ msgstr "Использование"

#~ msgid "Exit"
#~ msgstr "Выход"

#~ msgid "Confirm"
#~ msgstr "Подтвердить"

#~ msgid "Attach any file"
#~ msgstr "Прикрепить любой файл"

#~ msgid "Unknown log level: %s"
#~ msgstr "Неизвестный уровень детализации журнала: %s"

#~ msgid "Unknown level ID: %s"
#~ msgstr "Неизвестный уровень ID: %s"

#, fuzzy
#~ msgid "Synchronize"
#~ msgstr "Синхронизировать"

#~ msgid "Json Export Directory"
#~ msgstr "Каталог экспорта Joplin"

#~ msgid ""
#~ "This item is currently encrypted: %s \"%s\". Please wait for all items to "
#~ "be decrypted and try again."
#~ msgstr ""
#~ "Этот элемент зашифрован: %s \"%s\". Пожалуйста, дождитесь расшифровки "
#~ "всех элементов и попробуйте снова."

#~ msgid "Remove tag \"%s\" and its descendant tags from all notes?"
#~ msgstr "Удалить метку “%s” и её производные из всех заметок?"

#, fuzzy
#~ msgid ""
#~ "Could not synchronise with OneDrive.\n"
#~ "\n"
#~ "This error often happens when using OneDrive for Business, which "
#~ "unfortunately cannot be supported.\n"
#~ "\n"
#~ "Please consider using a regular OneDrive account."
#~ msgstr ""
#~ "Не удалось синхронизироваться с OneDrive.\n"
#~ "\n"
#~ "Такая ошибка часто возникает при использовании OneDrive для бизнеса, "
#~ "который, к сожалению, не поддерживается.\n"
#~ "\n"
#~ "Пожалуйста, рассмотрите возможность использования обычного аккаунта "
#~ "OneDrive."

#~ msgid "Use CodeMirror as the code editor (WARNING: BETA)."
#~ msgstr "Использовать CodeMirror в качестве редактора кода (ВНИМАНИЕ: BETA)."

#~ msgid "Cannot move tag to this location."
#~ msgstr "Не удается переместить метку в указанное расположение."

#~ msgid "Tag name cannot start or end with a `/`."
#~ msgstr "Название тега не может начинаться или оканчиваться на `/`."

#~ msgid "Tag name cannot contain `//`."
#~ msgstr "Название тега не может содержать `//`."

#~ msgid "Add or remove tags"
#~ msgstr "Добавить или удалить метки"

#, fuzzy
#~ msgid "Front"
#~ msgstr "Перед"

#~ msgid "Split"
#~ msgstr "Раздельный вид"

#~ msgid "Resources"
#~ msgstr "Ресурсы: %d"

#~ msgid "Global zoom percentage"
#~ msgstr "Глобальный масштаб в процентах"

#~ msgid "Writes all settings to STDOUT as JSON including secure variables."
#~ msgstr ""
#~ "Выводит в стандартный поток вывода все настройки в формате JSON (включая "
#~ "конфиденциальные переменные)."

#~ msgid "Reads in JSON formatted settings from STDIN."
#~ msgstr "Считывает конфигурацию в формате JSON из потока стандартного ввода."

#~ msgid "Reads in settings from <file>. <file> must contain valid JSON."
#~ msgstr ""
#~ "Загружает настройки из файла <file>. <file> должен содержать данные в "
#~ "формате JSON."

#~ msgid "Synchronisation is already in progress. State: %s"
#~ msgstr "Синхронизация уже выполняется. Состояние: %s"

#, fuzzy
#~ msgid "Confirm master password:"
#~ msgstr "Введите мастер-пароль:"

#, fuzzy
#~ msgid "Confirm password"
#~ msgstr "Введите мастер-пароль:"

#, fuzzy
#~ msgid "Missing required argument: note"
#~ msgstr "Отсутствует обязательный аргумент: %s"

#~ msgid "Synchronisation status"
#~ msgstr "Статус синхронизации"

#~ msgid "General Options"
#~ msgstr "Основные настройки"

#~ msgid "Encryption options"
#~ msgstr "Настройки шифрования"

#~ msgid "Encryption Options"
#~ msgstr "Настройки шифрования"

#~ msgid "Clipper Options"
#~ msgstr "Настройки клиппера"

#, fuzzy
#~ msgid "Permission to write to external storage"
#~ msgstr "Разрешение на использование камеры"

#~ msgid "Cancel synchronisation"
#~ msgstr "Отменить синхронизацию"

#~ msgid "Show metadata"
#~ msgstr "Показать метаданные"

#~ msgid ""
#~ "Click on the (+) button to create a new note or notebook. Click on the "
#~ "side menu to access your existing notebooks."
#~ msgstr ""
#~ "Нажмите на кнопку (+) для создания новой заметки или нового блокнота. "
#~ "Нажмите на боковое меню для доступа к вашим существующим блокнотам."

#~ msgid ""
#~ "You currently have no notebook. Create one by clicking on (+) button."
#~ msgstr "У вас сейчас нет блокнота. Создайте его нажатием на кнопку (+)."

#~ msgid "Separate each tag by a comma."
#~ msgstr "Разделяйте каждую метку запятой."

#~ msgid ""
#~ "The path to synchronise with when file system synchronisation is enabled. "
#~ "See `sync.target`."
#~ msgstr ""
#~ "Путь для синхронизации, когда включена синхронизация файловой системы. "
#~ "См. `sync.target`."<|MERGE_RESOLUTION|>--- conflicted
+++ resolved
@@ -2,31 +2,23 @@
 # Copyright (C) YEAR Laurent Cozic
 # This file is distributed under the same license as the Joplin-CLI package.
 # FIRST AUTHOR <EMAIL@ADDRESS>, YEAR.
+# Previous-Translator: Титан <fignin@ya.ru>"
 #
 msgid ""
 msgstr ""
 "Project-Id-Version: Joplin-CLI 1.0.0\n"
 "Report-Msgid-Bugs-To: \n"
-<<<<<<< HEAD
 "POT-Creation-Date: \n"
 "PO-Revision-Date: \n"
 "Last-Translator: Dmitriy Q <dmitry@atsip.ru>\n"
-=======
-"Last-Translator: Титан <fignin@ya.ru>\n"
->>>>>>> ed9b4fb8
 "Language-Team: Sergey Segeda <thesermanarm@gmail.com>\n"
 "Language: ru_RU\n"
 "MIME-Version: 1.0\n"
 "Content-Type: text/plain; charset=UTF-8\n"
 "Content-Transfer-Encoding: 8bit\n"
-<<<<<<< HEAD
 "Plural-Forms: nplurals=3; plural=(n%10==1 && n%100!=11 ? 0 : n%10>=2 && "
 "n%10<=4 && (n%100<10 || n%100>=20) ? 1 : 2);\n"
 "X-Generator: Poedit 3.4.2\n"
-=======
-"Plural-Forms: nplurals=2; plural=(n > 1);\n"
-"X-Generator: Poedit 3.3.2\n"
->>>>>>> ed9b4fb8
 
 #: packages/app-mobile/components/screens/ConfigScreen/ConfigScreen.tsx:549
 msgid "- Camera: to allow taking a picture and attaching it to a note."
@@ -296,22 +288,12 @@
 
 #: packages/lib/WebDavApi.js:451
 msgid "Access denied: Please check your username and password"
-<<<<<<< HEAD
 msgstr "Доступ запрещен: Пожалуйста, проверьте имя пользователя и пароль"
-=======
-msgstr ""
-"Отказано в доступе: Пожалуйста, проверьте ваши имя пользователя и пароль"
->>>>>>> ed9b4fb8
 
 #: packages/lib/WebDavApi.js:449
 msgid "Access denied: Please re-enter your password and/or username"
 msgstr ""
-<<<<<<< HEAD
 "Доступ запрещен: Пожалуйста, введите пароль и/или имя пользователя повторно"
-=======
-"Отказано в доступе: Пожалуйста, повторно введите свой пароль и/или имя "
-"пользователя."
->>>>>>> ed9b4fb8
 
 #: packages/server/src/routes/admin/users.ts:141
 msgid "Account"
@@ -632,19 +614,11 @@
 
 #: packages/app-desktop/gui/ShareFolderDialog/ShareFolderDialog.tsx:114
 msgid "Can view"
-<<<<<<< HEAD
 msgstr "Возможность просмотра"
 
 #: packages/app-desktop/gui/ShareFolderDialog/ShareFolderDialog.tsx:115
 msgid "Can view and edit"
 msgstr "Возможность просмотра и редактирования"
-=======
-msgstr "Можно просматривать"
-
-#: packages/app-desktop/gui/ShareFolderDialog/ShareFolderDialog.tsx:115
-msgid "Can view and edit"
-msgstr "Можно просматривать и редактировать"
->>>>>>> ed9b4fb8
 
 #: packages/app-desktop/bridge.ts:278 packages/app-desktop/bridge.ts:294
 #: packages/app-desktop/checkForUpdates.ts:108
@@ -701,7 +675,6 @@
 msgid "Cannot copy note to \"%s\" notebook"
 msgstr "Не удалось скопировать заметку в блокнот \"%s\""
 
-<<<<<<< HEAD
 #: packages/app-mobile/components/screens/Notes.tsx:165
 msgid "Cannot create a new note: %s"
 msgstr "Невозможно создать новую заметку: %s"
@@ -719,26 +692,6 @@
 #: packages/app-cli/app/command-ren.js:23
 #: packages/app-cli/app/command-rmbook.js:25
 #: packages/app-cli/app/command-rmnote.js:25
-=======
-#: packages/app-mobile/components/screens/Notes.tsx:168
-msgid "Cannot create a new note: %s"
-msgstr "Невозможно создать новую заметку: %s"
-
-#: packages/app-cli/app/command-attach.ts:21
-#: packages/app-cli/app/command-cat.ts:25 packages/app-cli/app/command-cp.ts:24
-#: packages/app-cli/app/command-cp.ts:27
-#: packages/app-cli/app/command-done.ts:21
-#: packages/app-cli/app/command-export.ts:37
-#: packages/app-cli/app/command-export.ts:41
-#: packages/app-cli/app/command-geoloc.ts:20
-#: packages/app-cli/app/command-help.ts:66
-#: packages/app-cli/app/command-import.ts:36
-#: packages/app-cli/app/command-mv.ts:24 packages/app-cli/app/command-mv.ts:45
-#: packages/app-cli/app/command-ren.ts:23
-#: packages/app-cli/app/command-restore.ts:19
-#: packages/app-cli/app/command-rmbook.ts:26
-#: packages/app-cli/app/command-rmnote.ts:26
->>>>>>> ed9b4fb8
 #: packages/app-cli/app/command-search.js:27
 #: packages/app-cli/app/command-set.ts:32
 #: packages/app-cli/app/command-tag.js:33
@@ -1107,11 +1060,7 @@
 msgstr[1] "Скопировать общедоступные ссылки"
 
 #: packages/app-desktop/gui/JoplinCloudConfigScreen.tsx:21
-<<<<<<< HEAD
 #: packages/app-mobile/components/screens/ConfigScreen/ConfigScreen.tsx:370
-=======
-#: packages/app-mobile/components/screens/ConfigScreen/ConfigScreen.tsx:502
->>>>>>> ed9b4fb8
 msgid "Copy to clipboard"
 msgstr "Скопировать в буфер обмена"
 
@@ -1390,7 +1339,6 @@
 msgid "Delete local data and re-download from sync target"
 msgstr "Удалить локальные данные и перегрузить данные с цели синхронизации"
 
-<<<<<<< HEAD
 #: packages/app-desktop/gui/MainScreen/commands/deleteNote.ts:8
 msgid "Delete note"
 msgstr "Удалить заметку"
@@ -1403,16 +1351,10 @@
 #: packages/app-mobile/components/screens/Note.tsx:536
 msgid "Delete note?"
 msgstr "Удалить заметку?"
-=======
-#: packages/app-desktop/gui/MainScreen/commands/deleteNote.ts:7
-msgid "Delete note"
-msgstr "Удалить заметку"
->>>>>>> ed9b4fb8
 
 #: packages/app-desktop/gui/MainScreen/commands/deleteFolder.ts:9
 msgid "Delete notebook"
 msgstr "Удалить блокнот"
-<<<<<<< HEAD
 
 #: packages/app-desktop/gui/MainScreen/commands/deleteFolder.ts:20
 #: packages/app-mobile/components/side-menu-content.tsx:162
@@ -1424,8 +1366,6 @@
 "Удалить блокнот “%s”?\n"
 "\n"
 "Все заметки и вложенные блокноты также будут удалены."
-=======
->>>>>>> ed9b4fb8
 
 #: packages/lib/components/shared/config/plugins/useOnDeleteHandler.ts:15
 msgid "Delete plugin \"%s\"?"
@@ -1449,17 +1389,12 @@
 msgstr ""
 "Удалить блокнот \"Входящие\"?\n"
 "\n"
-<<<<<<< HEAD
 "При удалении блокнота \"Входящие\" все сообщения электронной почты, недавно "
 "отправленные в него, могут быть потеряны."
 
 #: packages/lib/models/Note.ts:780
 msgid "Delete these %d notes?"
 msgstr "Удалить эти %d заметки?"
-=======
-"Если вы удалите блокнот \"Входящие\", то все электронные письма, которые "
-"были недавно отправлены в этот блокнот, могут быть потеряны."
->>>>>>> ed9b4fb8
 
 #: packages/app-desktop/gui/ShareFolderDialog/ShareFolderDialog.tsx:237
 msgid ""
@@ -1809,28 +1744,13 @@
 msgstr "Электронная почта"
 
 #: packages/app-desktop/gui/JoplinCloudConfigScreen.tsx:18
-<<<<<<< HEAD
 #: packages/app-mobile/components/screens/ConfigScreen/ConfigScreen.tsx:364
 msgid "Email to note"
 msgstr "Электронная почта для заметок"
-=======
-#: packages/app-mobile/components/screens/ConfigScreen/ConfigScreen.tsx:491
-msgid "Email to note"
-msgstr "Письмо в заметку"
->>>>>>> ed9b4fb8
 
 #: packages/lib/utils/joplinCloud.ts:187
 msgid "Email to Note"
-<<<<<<< HEAD
 msgstr "Электронная почта для заметок"
-=======
-msgstr "Письмо в Заметку"
-
-#: packages/lib/models/Setting.ts:2711
-#, fuzzy
-msgid "Email To Note, login information"
-msgstr "Письмо в Заметку, данные для входа"
->>>>>>> ed9b4fb8
 
 #: packages/server/src/routes/admin/emails.ts:111
 #: packages/server/src/services/MustacheService.ts:129
@@ -2101,15 +2021,9 @@
 msgid "Export all"
 msgstr "Экспортировать все"
 
-<<<<<<< HEAD
 #: packages/app-mobile/components/screens/ConfigScreen/NoteExportSection/NoteExportButton.tsx:87
 msgid "Export all notes as JEX"
 msgstr "Экспорт всех заметок как JEX"
-=======
-#: packages/app-mobile/components/screens/ConfigScreen/NoteExportSection/NoteExportButton.tsx:27
-msgid "Export all notes as JEX"
-msgstr "Экспортировать все заметки в формате JEX"
->>>>>>> ed9b4fb8
 
 #: packages/app-desktop/gui/StatusScreen/StatusScreen.tsx:185
 msgid "Export debug report"
@@ -2130,11 +2044,7 @@
 
 #: packages/app-mobile/components/screens/ConfigScreen/NoteExportSection/NoteExportButton.tsx:108
 msgid "Exported successfully!"
-<<<<<<< HEAD
 msgstr "Успешно экспортировано!"
-=======
-msgstr "Экспортирование успешно завершено!"
->>>>>>> ed9b4fb8
 
 #: packages/app-mobile/components/screens/ConfigScreen/NoteExportSection/ExportProfileButton.tsx:36
 msgid "Exporting profile..."
@@ -2144,15 +2054,9 @@
 msgid "Exporting to \"%s\" as \"%s\" format. Please wait..."
 msgstr "Экспортирование в \"%s\" в формате \"%s\". Пожалуйста, подождите..."
 
-<<<<<<< HEAD
 #: packages/app-mobile/components/screens/ConfigScreen/NoteExportSection/NoteExportButton.tsx:87
 msgid "Exporting..."
 msgstr "Экспорт..."
-=======
-#: packages/app-mobile/components/screens/ConfigScreen/NoteExportSection/NoteExportButton.tsx:89
-msgid "Exporting..."
-msgstr "Экспортирование..."
->>>>>>> ed9b4fb8
 
 #: packages/app-cli/app/command-export.ts:14
 msgid ""
@@ -2855,12 +2759,8 @@
 #: packages/lib/models/Setting.ts:1814
 msgid "Leave it blank to download the language files from the default website"
 msgstr ""
-<<<<<<< HEAD
 "Оставьте этот параметр пустым, чтобы загрузить языковые файлы с веб-сайта по "
 "умолчанию"
-=======
-"Оставьте поле пустым, чтобы скачать языковые файлы с сайта по умолчанию"
->>>>>>> ed9b4fb8
 
 #: packages/app-desktop/gui/MainScreen/commands/leaveSharedFolder.ts:10
 msgid "Leave notebook..."
@@ -4270,13 +4170,8 @@
 "Share a copy of all notes in a file format that can be imported by Joplin on "
 "a computer."
 msgstr ""
-<<<<<<< HEAD
 "Поделиться копией всех заметок в формате файла, который может быть "
 "импортирован в Joplin на компьютере."
-=======
-"Поделиться копией всех заметок в формате файла, который можно импортировать "
-"в Joplin на компьютере."
->>>>>>> ed9b4fb8
 
 #: packages/lib/utils/joplinCloud.ts:125
 msgid "Share a notebook with others"
@@ -5142,7 +5037,6 @@
 "заметкам. Удаляйте вложения с осторожностью - они не могут быть "
 "восстановлены."
 
-<<<<<<< HEAD
 #: packages/app-mobile/components/ScreenHeader.tsx:278
 msgid "This note could not be deleted: %s"
 msgid_plural "These notes could not be deleted: %s"
@@ -5151,20 +5045,10 @@
 msgstr[2] "Эти заметок не удалось удалить: %s"
 
 #: packages/app-mobile/components/ScreenHeader.tsx:258
-=======
-#: packages/app-mobile/components/ScreenHeader.tsx:282
-msgid "This note could not be deleted: %s"
-msgid_plural "These notes could not be deleted: %s"
-msgstr[0] "Эта заметка не может быть удалена: %s"
-msgstr[1] "Эти заметки не могут быть удалены: %s"
-
-#: packages/app-mobile/components/ScreenHeader.tsx:269
->>>>>>> ed9b4fb8
 msgid "This note could not be duplicated: %s"
 msgid_plural "These notes could not be duplicated: %s"
 msgstr[0] "Эта заметка не может быть продублирована: %s"
 msgstr[1] "Эти заметки не могут быть продублированы: %s"
-<<<<<<< HEAD
 msgstr[2] "Эти заметок не могут быть продублированы: %s"
 
 #: packages/app-mobile/components/ScreenHeader.tsx:549
@@ -5173,14 +5057,6 @@
 msgstr[0] "Эту заметку не удалось переместить: %s"
 msgstr[1] "Эти заметки не удалось переместить: %s"
 msgstr[2] "Эти заметок не удалось переместить: %s"
-=======
-
-#: packages/app-mobile/components/ScreenHeader.tsx:587
-msgid "This note could not be moved: %s"
-msgid_plural "These notes could not be moved: %s"
-msgstr[0] "Эта заметка не может быть перемещена: %s"
-msgstr[1] "Эти заметки не могут быть перемещены: %s"
->>>>>>> ed9b4fb8
 
 #: packages/lib/models/Note.ts:122
 msgid "This note does not have geolocation information."
@@ -5466,15 +5342,7 @@
 
 #: packages/app-mobile/components/screens/ConfigScreen/NoteExportSection/NoteExportButton.tsx:72
 msgid "Unable to export or share data. Reason: %s"
-<<<<<<< HEAD
 msgstr "Невозможно экспортировать или передать данные. Причина: %s"
-=======
-msgstr "Невозможно экспортировать или поделиться данными. Причина: %s"
-
-#: packages/app-mobile/components/screens/LogScreen.tsx:108
-msgid "Unable to share log data. Reason: %s"
-msgstr "Невозможно поделиться данными журнала. Причина: %s"
->>>>>>> ed9b4fb8
 
 #: packages/lib/models/Setting.ts:934
 msgid "Uncompleted to-dos on top"
@@ -5747,11 +5615,7 @@
 "Предупреждение: не все данные показаны по соображениям производительности "
 "(ограничение:%s)."
 
-<<<<<<< HEAD
 #: packages/app-mobile/components/screens/ConfigScreen/NoteExportSection/NoteExportButton.tsx:100
-=======
-#: packages/app-mobile/components/screens/ConfigScreen/NoteExportSection/NoteExportButton.tsx:102
->>>>>>> ed9b4fb8
 msgid ""
 "Warnings:\n"
 "%s"
