--- conflicted
+++ resolved
@@ -7,8 +7,6 @@
 msgstr ""
 "Project-Id-Version: Joplin-CLI 1.0.0\n"
 "Report-Msgid-Bugs-To: \n"
-"POT-Creation-Date: \n"
-"PO-Revision-Date: \n"
 "Last-Translator: Liffindra Angga Zaaldian <findrakecil@icloud.com>\n"
 "Language-Team: \n"
 "Language: id_ID\n"
@@ -134,14 +132,9 @@
 msgid "%d notes match this pattern. Delete them?"
 msgstr "%d catatan cocok dengan pola ini. Hapus semuanya?"
 
-<<<<<<< HEAD
-#: packages/app-desktop/gui/NoteListControls/NoteListControls.tsx:253
-#: packages/app-desktop/gui/NoteListControls/NoteListControls.tsx:263
-=======
 #: packages/app-desktop/gui/NoteListControls/NoteListControls.tsx:214
 #: packages/app-desktop/gui/NoteListControls/NoteListControls.tsx:224
 #, fuzzy
->>>>>>> f3786621
 msgid "%s"
 msgstr "%s"
 
@@ -216,6 +209,7 @@
 
 #: packages/app-desktop/gui/ConfigScreen/ConfigScreen.tsx:193
 #: packages/app-desktop/gui/EncryptionConfigScreen/EncryptionConfigScreen.tsx:263
+#, fuzzy
 msgid "%s: Missing password."
 msgstr "%s: membutuhkan kata sandi."
 
@@ -320,6 +314,7 @@
 msgstr "Tambahkan isi"
 
 #: packages/app-mobile/components/ActionButton.tsx:64
+#, fuzzy
 msgid "Add new"
 msgstr "Tambah baru"
 
@@ -387,10 +382,12 @@
 msgstr "Selalu"
 
 #: packages/lib/models/Setting.ts:1140
+#, fuzzy
 msgid "Always ask"
 msgstr "Selalu minta"
 
 #: packages/lib/models/Setting.ts:1141
+#, fuzzy
 msgid "Always resize"
 msgstr "Selalu sesuaikan"
 
@@ -469,12 +466,8 @@
 msgstr "Aritim Dark"
 
 #: packages/app-mobile/components/NoteEditor/ImageEditor/promptRestoreAutosave.ts:25
-<<<<<<< HEAD
-#: packages/app-mobile/components/NoteEditor/MarkdownToolbar/MarkdownToolbar.tsx:215
-=======
 #: packages/app-mobile/components/NoteEditor/MarkdownToolbar/buttons/useActionButtons.ts:48
 #, fuzzy
->>>>>>> f3786621
 msgid "Attach"
 msgstr "Lampirkan"
 
@@ -596,19 +589,15 @@
 msgstr "Telusuri..."
 
 #: packages/app-desktop/gui/ConfigScreen/controls/plugins/PluginBox.tsx:231
-<<<<<<< HEAD
-msgid "Built in"
+msgid "Built-in"
 msgstr "Bawaan"
-=======
-msgid "Built-in"
-msgstr ""
->>>>>>> f3786621
 
 #: packages/app-desktop/gui/NoteEditor/editorCommandDeclarations.ts:84
 msgid "Bulleted List"
 msgstr "Daftar berpoin"
 
 #: packages/server/src/routes/admin/users.ts:157
+#, fuzzy
 msgid "Can Share"
 msgstr "Dapat membagikan"
 
@@ -673,6 +662,7 @@
 msgstr "Tidak dapat menyalin catatan ke buku catatan \"%s\""
 
 #: packages/app-mobile/components/screens/Notes.tsx:167
+#, fuzzy
 msgid "Cannot create a new note: %s"
 msgstr "Tidak dapat membuat catatan baru: %s"
 
@@ -705,6 +695,7 @@
 msgstr "Tidak dapat menemukan \"%s\"."
 
 #: packages/app-cli/app/command-mkbook.ts:28
+#, fuzzy
 msgid "Cannot find: \"%s\""
 msgstr "Tidak dapat menemukan \"%s\""
 
@@ -854,6 +845,7 @@
 msgstr "Tutup"
 
 #: packages/app-mobile/components/Dropdown.tsx:155
+#, fuzzy
 msgid "Close dropdown"
 msgstr "Tutup tarik-turun"
 
@@ -882,12 +874,8 @@
 msgid "Code View"
 msgstr "Tampilan Kode"
 
-<<<<<<< HEAD
-#: packages/lib/utils/joplinCloud.ts:172
-=======
 #: packages/lib/utils/joplinCloud.ts:173
 #, fuzzy
->>>>>>> f3786621
 msgid "Collaborate on a notebook with others"
 msgstr "Bekerja sama pada sebuah buku catatan dengan orang lain"
 
@@ -932,12 +920,8 @@
 msgid "Command palette..."
 msgstr "Palet perintah..."
 
-<<<<<<< HEAD
-#: packages/lib/services/noteList/defaultListRenderer.ts:22
-=======
 #: packages/lib/services/noteList/defaultListRenderer.ts:23
 #, fuzzy
->>>>>>> f3786621
 msgid "Compact"
 msgstr "Rapat"
 
@@ -983,11 +967,11 @@
 
 #: packages/lib/models/Folder.ts:131
 msgid "Conflicts"
-msgstr "Hal-hal yang bertentangan"
+msgstr "Perbedaan"
 
 #: packages/lib/models/Resource.ts:449
 msgid "Conflicts (attachments)"
-msgstr "Hal-hal yang bertentangan (lampiran)"
+msgstr "Perbedaan (lampiran)"
 
 #: packages/lib/utils/joplinCloud.ts:208
 msgid "Consolidated billing"
@@ -1010,6 +994,7 @@
 msgstr "Ubah ke tugas"
 
 #: packages/app-mobile/components/voiceTyping/VoiceTypingDialog.tsx:89
+#, fuzzy
 msgid "Converting speech to text..."
 msgstr "Mengubah percakapan menjadi teks…"
 
@@ -1053,12 +1038,8 @@
 msgstr[0] "Salin tautan yang dapat dibagikan"
 
 #: packages/app-desktop/gui/JoplinCloudConfigScreen.tsx:21
-<<<<<<< HEAD
-#: packages/app-mobile/components/screens/ConfigScreen/ConfigScreen.tsx:446
-=======
 #: packages/app-mobile/components/screens/ConfigScreen/ConfigScreen.tsx:457
 #, fuzzy
->>>>>>> f3786621
 msgid "Copy to clipboard"
 msgstr "Salin ke papan klip"
 
@@ -1117,6 +1098,7 @@
 "Galat: \"%s\""
 
 #: packages/app-mobile/components/ProfileSwitcher/ProfileSwitcher.tsx:56
+#, fuzzy
 msgid "Could not switch profile: %s"
 msgstr "Tidak dapat beralih profil: %s"
 
@@ -1133,20 +1115,16 @@
 "Silakan coba kembali ketika Anda terhubung ke internet."
 
 #: packages/app-mobile/components/biometrics/biometricAuthenticate.ts:20
-<<<<<<< HEAD
-msgid "Could not verify your identify: %s"
+#, fuzzy
+msgid "Could not verify your identity: %s"
 msgstr "Tidak dapat membuktikan identitas Anda: %s"
-=======
-#, fuzzy
-msgid "Could not verify your identity: %s"
-msgstr "Tidak dapat mengekspor catatan: %s"
->>>>>>> f3786621
 
 #: packages/app-desktop/gui/PromptDialog.tsx:278
 msgid "Create"
 msgstr "Buat"
 
 #: packages/app-cli/app/command-mkbook.ts:19
+#, fuzzy
 msgid "Create a new notebook under a parent notebook."
 msgstr "Buat buku catatan baru di bawah buku catatan induk."
 
@@ -1214,10 +1192,12 @@
 msgstr "Membuat tugas baru."
 
 #: packages/app-desktop/gui/NoteEditor/NoteTitle/NoteTitleBar.tsx:112
+#, fuzzy
 msgid "Creating new note..."
 msgstr "Membuat catatan baru..."
 
 #: packages/app-desktop/gui/NoteEditor/NoteTitle/NoteTitleBar.tsx:112
+#, fuzzy
 msgid "Creating new to-do..."
 msgstr "Membuat tugas baru..."
 
@@ -1343,6 +1323,7 @@
 msgstr "Hapus data lokal dan unduh ulang dari target penyelarasan"
 
 #: packages/app-desktop/gui/MainScreen/commands/deleteNote.ts:8
+#, fuzzy
 msgid "Delete note"
 msgstr "Hapus catatan"
 
@@ -1356,6 +1337,7 @@
 msgstr "Hapus catatan?"
 
 #: packages/app-desktop/gui/MainScreen/commands/deleteFolder.ts:9
+#, fuzzy
 msgid "Delete notebook"
 msgstr "Hapus buku catatan"
 
@@ -1383,15 +1365,12 @@
 msgstr "Hapus plugin \"%s\"?"
 
 #: packages/app-mobile/components/ProfileSwitcher/ProfileSwitcher.tsx:102
+#, fuzzy
 msgid "Delete profile \"%s\""
 msgstr "Hapus profil \"%s\"?"
 
-<<<<<<< HEAD
-#: packages/app-mobile/components/ScreenHeader.tsx:443
-=======
 #: packages/app-mobile/components/ScreenHeader.tsx:444
 #, fuzzy
->>>>>>> f3786621
 msgid "Delete selected notes"
 msgstr "Hapus catatan terpilih"
 
@@ -1421,6 +1400,7 @@
 "bersama ini."
 
 #: packages/app-mobile/components/ProfileSwitcher/ProfileSwitcher.tsx:98
+#, fuzzy
 msgid "Delete this profile?"
 msgstr "Hapus profil ini?"
 
@@ -1501,6 +1481,7 @@
 "penyelarasan. Apakah Anda ingin melanjutkan?"
 
 #: packages/app-mobile/components/NoteEditor/ImageEditor/promptRestoreAutosave.ts:19
+#, fuzzy
 msgid "Discard"
 msgstr "Buang"
 
@@ -1569,7 +1550,7 @@
 
 #: packages/app-cli/app/command-import.ts:28
 msgid "Do not ask for confirmation."
-msgstr "Jangan meminta persetujuan."
+msgstr "Jangan minta persetujuan."
 
 #: packages/lib/components/EncryptionConfigScreen/utils.ts:55
 msgid ""
@@ -1581,12 +1562,8 @@
 "menjadi *satu-satunya* cara untuk mendekripsi data! Untuk menyalakan "
 "enkripsi, masukkan kata sandi Anda di bawah."
 
-<<<<<<< HEAD
-#: packages/lib/models/Setting.ts:2660
-=======
 #: packages/lib/models/Setting.ts:2671
 #, fuzzy
->>>>>>> f3786621
 msgid "Donate, website"
 msgstr "Menyumbang, situs web"
 
@@ -1620,6 +1597,7 @@
 msgstr "Sedang mengunduh"
 
 #: packages/app-mobile/components/voiceTyping/VoiceTypingDialog.tsx:90
+#, fuzzy
 msgid "Downloading %s language files..."
 msgstr "Sedang mengunduh berkas bahasa %s..."
 
@@ -1661,12 +1639,8 @@
 msgid "Duplicate line"
 msgstr "Gandakan baris"
 
-<<<<<<< HEAD
-#: packages/app-mobile/components/ScreenHeader.tsx:461
-=======
 #: packages/app-mobile/components/ScreenHeader.tsx:462
 #, fuzzy
->>>>>>> f3786621
 msgid "Duplicate selected notes"
 msgstr "Gandakan catatan terpilih"
 
