# pt_BR locale strings - Joplin.
# Copyright (C) YEAR Laurent Cozic
# This file is distributed under the same license as the Joplin-CLI package.
# FIRST AUTHOR <EMAIL@ADDRESS>, YEAR.
# Updated by Renato Xavier da Silveira Rosa <renatoxsr@gmail.com>, 2018.
# Renato Nunes Bastos <rnbastos@gmail.com>, 2020.
# Updated by Sailon Bispo Nascimento (forshaw/forsh4w/forsh4w4) <sailonbr@gmail.com>, 2021.
# Nicolas Suzuki <nicolas.suzuki@pm.me>, 2021.
# Felipe Viggiano <felipeviggiano@gmail.com>, 2021.
# Renato Nunes Bastos <rnbastos@gmail.com>, 2023, 2024.
#
msgid ""
msgstr ""
"Project-Id-Version: Joplin-CLI 1.0.0\n"
"Report-Msgid-Bugs-To: \n"
"POT-Creation-Date: \n"
"PO-Revision-Date: \n"
"Last-Translator: Renato Nunes Bastos <rnbastos@gmail.com>\n"
"Language-Team: \n"
"Language: pt_BR\n"
"MIME-Version: 1.0\n"
"Content-Type: text/plain; charset=UTF-8\n"
"Content-Transfer-Encoding: 8bit\n"
"Plural-Forms: nplurals=2; plural=(n > 1);\n"
"X-Generator: Poedit 3.4.4\n"

#: packages/app-mobile/components/screens/ConfigScreen/ConfigScreen.tsx:600
msgid "- Camera: to allow taking a picture and attaching it to a note."
msgstr "- Câmera: para permitir tirar fotos e anexar a uma nota."

#: packages/app-mobile/components/screens/ConfigScreen/ConfigScreen.tsx:603
msgid "- Location: to allow attaching geo-location information to a note."
msgstr ""
"- Localização: para permitir anexar informações de geolocalização à uma nota."

#: packages/app-mobile/components/screens/ConfigScreen/ConfigScreen.tsx:597
msgid ""
"- Storage: to allow attaching files to notes and to enable filesystem "
"synchronisation."
msgstr ""
"- Armazenamento: para permitir anexar arquivos à notas e para permitir a "
"sincronização do sistema de arquivos."

#: packages/lib/services/KeymapService.ts:322
#: packages/lib/services/KeymapService.ts:328
msgid "\"%s\" is missing the required \"%s\" property."
msgstr "\"%s\" está faltando a propriedade \"%s\" necessária."

#: packages/app-desktop/gui/ConfigScreen/controls/plugins/PluginBox.tsx:262
msgid "(%s)"
msgstr "(%s)"

#: packages/lib/services/plugins/api/JoplinViewsDialogs.ts:76
msgid "(In plugin: %s)"
msgstr "(No plugin: %s)"

#: packages/lib/SyncTargetNone.ts:16
msgid "(None)"
msgstr "(Nenhum)"

#: packages/lib/models/Setting.ts:417 packages/lib/models/Setting.ts:418
msgid "(wysiwyg: %s)"
msgstr "(wysiwyg: %s)"

#: packages/app-mobile/components/screens/Note.tsx:745
#: packages/lib/shim-init-node.ts:255
msgid "(You may disable this prompt in the options)"
msgstr "(Você pode desativar este prompt nas opções)"

#: packages/app-desktop/gui/MenuBar.tsx:1023
#: packages/app-desktop/gui/MenuBar.tsx:725
msgid "&Edit"
msgstr "&Editar"

#: packages/app-desktop/gui/MenuBar.tsx:1019
#: packages/app-desktop/gui/MenuBar.tsx:599
#: packages/app-desktop/gui/MenuBar.tsx:679
msgid "&File"
msgstr "&Arquivo"

#: packages/app-desktop/gui/MenuBar.tsx:848
msgid "&Go"
msgstr "&Ir"

#: packages/app-desktop/gui/MenuBar.tsx:901
msgid "&Help"
msgstr "&Ajuda"

#: packages/app-desktop/gui/MenuBar.tsx:866
msgid "&Note"
msgstr "&Nota"

#: packages/app-desktop/gui/MenuBar.tsx:879
msgid "&Tools"
msgstr "&Ferramentas"

#: packages/app-desktop/gui/MenuBar.tsx:767
msgid "&View"
msgstr "&Visualizar"

#: packages/app-desktop/gui/MenuBar.tsx:891
msgid "&Window"
msgstr "&Janela"

#: packages/lib/models/Setting.ts:1739 packages/lib/models/Setting.ts:1932
msgid "%d days"
msgstr "%d dias"

#: packages/lib/utils/joplinCloud/index.ts:148
#: packages/lib/utils/joplinCloud/index.ts:149
#: packages/lib/utils/joplinCloud/index.ts:150
msgid "%d GB"
msgstr "%d GB"

#: packages/lib/utils/joplinCloud/index.ts:145
#: packages/lib/utils/joplinCloud/index.ts:146
#: packages/lib/utils/joplinCloud/index.ts:147
msgid "%d GB storage space"
msgstr "%d GB para armazenamento"

#: packages/lib/models/Setting.ts:1509
msgid "%d hour"
msgstr "%d hora"

#: packages/lib/models/Setting.ts:1510 packages/lib/models/Setting.ts:1511
msgid "%d hours"
msgstr "%d horas"

#: packages/lib/utils/joplinCloud/index.ts:136
#: packages/lib/utils/joplinCloud/index.ts:137
#: packages/lib/utils/joplinCloud/index.ts:138
msgid "%d MB"
msgstr "%d MB"

#: packages/lib/utils/joplinCloud/index.ts:133
#: packages/lib/utils/joplinCloud/index.ts:134
#: packages/lib/utils/joplinCloud/index.ts:135
msgid "%d MB per note or attachment"
msgstr "%d MB por nota ou anexo"

#: packages/lib/models/Setting.ts:1506 packages/lib/models/Setting.ts:1507
#: packages/lib/models/Setting.ts:1508
msgid "%d minutes"
msgstr "%d minutos"

#: packages/app-cli/app/command-rmnote.ts:34
msgid "%d notes match this pattern. Delete them?"
msgstr "%d notas correspondem a este padrão. Apagar todos?"

#: packages/app-cli/app/command-rmnote.ts:40
msgid "%d notes will be permanently deleted. Continue?"
msgstr "%d notas serão eliminadas em definitivo. Continuar?"

#: packages/app-desktop/gui/NoteListControls/NoteListControls.tsx:227
#: packages/app-desktop/gui/NoteListControls/NoteListControls.tsx:237
msgid "%s"
msgstr "%s"

#: packages/app-desktop/gui/MainScreen/commands/duplicateNote.ts:18
msgid "%s - Copy"
msgstr "%s - Copiar"

#: packages/lib/services/ReportService.ts:192
msgid "%s (%s) could not be uploaded: %s"
msgstr "%s (%s) não pôde ser enviado: %s"

#: packages/app-desktop/gui/MainScreen/MainScreen.tsx:675
#: packages/app-mobile/components/ScreenHeader/WarningBanner.tsx:68
msgid "%s (%s) would like to share a notebook with you."
msgstr "%s (%s) gostaria de compartilhar um caderno com você."

#: packages/lib/services/ReportService.ts:306
msgid "%s (%s): %s"
msgstr "%s (%s): %s"

#: packages/app-desktop/checkForUpdates.ts:103
msgid "%s (pre-release)"
msgstr "%s (pré-lançamento)"

#: packages/lib/models/Setting.ts:962 packages/lib/models/Setting.ts:963
#: packages/lib/models/Setting.ts:964
msgid "%s / %s"
msgstr "%s / %s"

#: packages/lib/models/Setting.ts:961
msgid "%s / %s / %s"
msgstr "%s / %s / %s"

#: packages/lib/versionInfo.ts:74
msgid "%s %s (%s, %s)"
msgstr "%s %s (%s, %s)"

#: packages/app-cli/app/command-config.ts:87
msgid "%s = %s"
msgstr "%s = %s"

#: packages/app-cli/app/command-config.ts:85
msgid "%s = %s (%s)"
msgstr "%s = %s (%s)"

#: packages/app-desktop/gui/SyncWizard/Dialog.tsx:217
msgid ""
"%s is not optimised for synchronising many small files so your initial "
"synchronisation will be slow."
msgstr ""
"%s não está otimizada para sincronizar muitos arquivos pequenos, então sua "
"primeira sincronização será lenta."

#: packages/app-mobile/plugins/PluginRunner/dialogs/PluginPanelViewer.tsx:75
msgid "%s tab opened"
msgstr "aba %s aberta"

#: packages/lib/services/ReportService.ts:286
#: packages/lib/services/ReportService.ts:287
#: packages/lib/services/ReportService.ts:288
#: packages/lib/services/ReportService.ts:291
msgid "%s: %d"
msgstr "%s: %d"

#: packages/lib/services/ReportService.ts:343
msgid "%s: %d notes"
msgstr "%s: %d notas"

#: packages/lib/services/ReportService.ts:325
msgid "%s: %d/%d"
msgstr "%s: %d/%d"

#: packages/app-cli/app/cli-utils.js:156
#: packages/lib/services/ReportService.ts:261
msgid "%s: %s"
msgstr "%s: %s"

#: packages/app-desktop/gui/ConfigScreen/ConfigScreen.tsx:227
#: packages/app-desktop/gui/EncryptionConfigScreen/EncryptionConfigScreen.tsx:265
msgid "%s: Missing password."
msgstr "Senha ausente."

#: packages/app-cli/app/command-tag.js:14
msgid ""
"<tag-command> can be \"add\", \"remove\", \"list\", or \"notetags\" to "
"assign or remove [tag] from [note], to list notes associated with [tag], or "
"to list tags associated with [note]. The command `tag list` can be used to "
"list all the tags (use -l for long option)."
msgstr ""
"<tag-command> pode ser \"add\" para adicionar, \"remove\" para remover, "
"\"list\" para listar ou \"notetags\" para atribuir ou remover [tag] da "
"[nota], ou para listar as notas associadas a [nota]. O comando `tag list` "
"pode ser usado para listar todas as tags (use -l para opção longa)."

#: packages/app-cli/app/command-todo.js:14
msgid ""
"<todo-command> can either be \"toggle\" or \"clear\". Use \"toggle\" to "
"toggle the given to-do between completed and uncompleted state (If the "
"target is a regular note it will be converted to a to-do). Use \"clear\" to "
"convert the to-do back to a regular note."
msgstr ""
"<todo-command> pode ser \"toggle\" ou \"clear\". Use \"toggle\" para "
"alternar entre as tarefas entre o estado completo e incompleto (se o alvo "
"for uma nota comum, ele será convertido em uma tarefa a fazer). Use "
"\"clear\" para converter a tarefa em uma nota normal."

#: packages/lib/models/Setting.ts:1535
msgid "A3"
msgstr "A3"

#: packages/lib/models/Setting.ts:1533
msgid "A4"
msgstr "A4"

#: packages/lib/models/Setting.ts:1536
msgid "A5"
msgstr "A5"

#: packages/app-mobile/components/screens/ConfigScreen/plugins/PluginBox/index.tsx:75
#: packages/app-mobile/components/screens/ConfigScreen/plugins/PluginInfoModal.tsx:240
msgid "About"
msgstr "Sobre"

#: packages/app-desktop/gui/MenuBar.tsx:605
#: packages/app-desktop/gui/MenuBar.tsx:942
msgid "About Joplin"
msgstr "Sobre o Joplin"

#: packages/lib/services/KeymapService.ts:328
#: packages/lib/services/KeymapService.ts:333
msgid "accelerator"
msgstr "acelerador"

#: packages/lib/services/KeymapService.ts:385
msgid "Accelerator \"%s\" is not valid."
msgstr "O acelerador \"%s\" não é válido."

#: packages/lib/services/KeymapService.ts:354
msgid ""
"Accelerator \"%s\" is used for \"%s\" and \"%s\" commands. This may lead to "
"unexpected behaviour."
msgstr ""
"O acelerador \"%s\" é usado para os comandos \"%s\" e \"%s\". Isso pode "
"levar a comportamento inesperado."

#: packages/app-desktop/gui/MainScreen/MainScreen.tsx:676
#: packages/app-mobile/components/screens/ShareManager/IncomingShareItem.tsx:40
msgid "Accept"
msgstr "Aceitar"

#: packages/app-mobile/components/screens/ShareManager/index.tsx:98
msgid "Accepted invitations"
msgstr "Convites aceitos"

#: packages/lib/WebDavApi.js:451
msgid "Access denied: Please check your username and password"
msgstr "Acesso negado: Por favor, verifique seu nome de usuário e senha"

#: packages/lib/WebDavApi.js:449
msgid "Access denied: Please re-enter your password and/or username"
msgstr ""
"Acesso negado: Por favor, informe novamente sua senha e/ou nome de usuário"

#: packages/server/src/routes/admin/users.ts:144
msgid "Account"
msgstr "Conta"

#: packages/app-desktop/gui/JoplinCloudConfigScreen.tsx:31
#: packages/app-mobile/components/screens/ConfigScreen/JoplinCloudConfig.tsx:48
msgid "Account information"
msgstr "Informações da conta"

#: packages/app-desktop/gui/JoplinCloudConfigScreen.tsx:35
#: packages/app-mobile/components/screens/ConfigScreen/JoplinCloudConfig.tsx:51
msgid "Account type"
msgstr "Tipo da conta"

#: packages/app-desktop/gui/ResourceScreen.tsx:106
msgid "Action"
msgstr "Ação"

#: packages/app-desktop/gui/EncryptionConfigScreen/EncryptionConfigScreen.tsx:172
#: packages/app-mobile/components/NoteEditor/MarkdownToolbar/MarkdownToolbar.tsx:58
#: packages/app-mobile/components/ScreenHeader/index.tsx:659
msgid "Actions"
msgstr "Ações"

#: packages/app-desktop/gui/EncryptionConfigScreen/EncryptionConfigScreen.tsx:167
msgid "Active"
msgstr "Ativar"

#: packages/app-desktop/gui/KeymapConfig/utils/getLabel.ts:18
#: packages/app-desktop/gui/MenuBar.tsx:816
msgid "Actual Size"
msgstr "Tamanho Atual"

#: packages/app-mobile/components/screens/Note.tsx:1568
msgid "Add body"
msgstr "Adicionar corpo"

#: packages/app-mobile/components/ActionButton.tsx:82
msgid "Add new"
msgstr "Adicionar"

#: packages/app-desktop/gui/MainScreen/commands/setTags.ts:43
msgid "Add or remove tags:"
msgstr "Adicionar ou remover tags:"

#: packages/app-desktop/gui/ShareFolderDialog/ShareFolderDialog.tsx:276
msgid "Add recipient:"
msgstr "Adicionar destinatário:"

#: packages/app-mobile/components/screens/Note.tsx:1641
msgid "Add title"
msgstr "Adicionar título"

#: packages/lib/services/spellChecker/SpellCheckerService.ts:134
msgid "Add to dictionary"
msgstr "Adicionar ao dicionário"

#: packages/server/src/services/MustacheService.ts:162
#: packages/server/src/services/MustacheService.ts:286
msgid "Admin"
msgstr "Admin"

#: packages/server/src/routes/admin/dashboard.ts:10
msgid "Admin dashboard"
msgstr "Dashboard de Admin"

#: packages/app-desktop/gui/ClipperConfigScreen.tsx:138
msgid "Advanced options"
msgstr "Mostrar opções avançadas"

#: packages/app-mobile/components/screens/ConfigScreen/ConfigScreen.tsx:660
msgid "Advanced settings"
msgstr "Ajustes avançados"

#: packages/app-desktop/gui/StatusScreen/StatusScreen.tsx:196
msgid "Advanced tools"
msgstr "Ferramentas avançadas"

#: packages/app-mobile/components/ProfileSwitcher/ProfileSwitcher.tsx:99
msgid ""
"All data, including notes, notebooks and tags will be permanently deleted."
msgstr ""
"Todos os seus dados, incluindo notas, cadernos e tags serão apagados "
"permanentemente."

#: packages/lib/services/ReportService.ts:227
msgid "All item sync failures have been marked as \"ignored\"."
msgstr "Todas as falhas em sincronia de itens foram marcadas como “ignorado”."

#: packages/app-desktop/gui/Sidebar/listItemComponents/AllNotesItem.tsx:61
#: packages/app-mobile/components/screens/Notes.tsx:184
#: packages/app-mobile/components/side-menu-content.tsx:557
msgid "All notes"
msgstr "Todas as notas"

#: packages/lib/onedrive-api-node-utils.js:46
msgid "All potential ports are in use - please report the issue at %s"
msgstr ""
"Todas as portas potenciais estão em uso - por favor, reportar essa situação "
"em %s"

#: packages/lib/models/Setting.ts:1230
msgid "Allows debugging mobile plugins. See %s for details."
msgstr "Permite debug de plugins mobile. Veja %s para mais detalhes."

#: packages/app-cli/app/command-config.ts:19
msgid "Also displays unset and hidden config variables."
msgstr "Também exibe variáveis de configuração não definidas e ocultas."

#: packages/app-desktop/gui/ShareNoteDialog.tsx:204
msgid "Also publish linked notes"
msgstr "Publicar também as notas referenciadas"

#: packages/lib/models/Setting.ts:784
msgid "Always"
msgstr "Sempre"

#: packages/lib/models/Setting.ts:1187
msgid "Always ask"
msgstr "Sempre perguntar"

#: packages/app-desktop/bridge.ts:421
msgid "Always open %s files without asking."
msgstr "Sempre abrir arquivos %s sem perguntar."

#: packages/lib/models/Setting.ts:1188
msgid "Always resize"
msgstr "Sempre redimensionar"

#: packages/app-cli/app/command-mv.ts:37
msgid ""
"Ambiguous notebook \"%s\". Please use notebook id instead - press \"ti\" to "
"see the short notebook id or use $b for current selected notebook"
msgstr ""
"O título do caderno é ambíguo: \"%s\". Por favor, utilize o identificador do "
"caderno em vez disso - pressione \"ti\" para consultar os identificadores ou "
"utilize $b para o caderno atualmente selecionado"

#: packages/app-cli/app/command-mkbook.ts:33
#: packages/app-cli/app/command-mv.ts:30
msgid ""
"Ambiguous notebook \"%s\". Please use short notebook id instead - press "
"\"ti\" to see the short notebook id"
msgstr ""
"O título do caderno é ambíguo: \"%s\". Por favor, utilize o identificador do "
"caderno em vez disso - pressione \"ti\" para consultar os identificadores"

#: packages/app-mobile/components/NoteEditor/ImageEditor/promptRestoreAutosave.ts:13
msgid "An autosaved drawing was found. Attach a copy of it to the note?"
msgstr "Um desenho foi salvo automaticamente. Anexar uma cópia dele na Nota?"

#: packages/app-desktop/ElectronAppWrapper.ts:95
msgid "An error occurred: %s"
msgstr "Um erro aconteceu: %s"

#: packages/app-desktop/checkForUpdates.ts:107
msgid "An update is available, do you want to download it now?"
msgstr "Uma atualização está disponível, você quer baixar agora?"

#: packages/app-mobile/utils/getVersionInfoText.ts:21
msgid "Android API level: %d"
msgstr "Nível de API Android: %d"

#: packages/app-desktop/gui/JoplinCloudConfigScreen.tsx:48
#: packages/app-mobile/components/screens/ConfigScreen/JoplinCloudConfig.tsx:24
msgid ""
"Any email sent to this address will be converted into a note and added to "
"your collection. The note will be saved into the Inbox notebook"
msgstr ""
"Todos os e-mails enviados a esse endereço serão convertidos em notas e "
"adicionados a sua coleção. Essas notas serão armazenadas no caderno \"Inbox\""

#: packages/lib/models/Setting.ts:2804
msgid "Appearance"
msgstr "Aparência"

#: packages/lib/models/Setting.ts:2809
msgid "Application"
msgstr "Aplicação"

#: packages/app-desktop/gui/ConfigScreen/ButtonBar.tsx:39
msgid "Apply"
msgstr "Aplicar"

#: packages/app-desktop/gui/ClipperConfigScreen.tsx:37
msgid "Are you sure you want to renew the authorisation token?"
msgstr "Você tem certeza que deseja renovar o token de autorização?"

#: packages/app-desktop/gui/MainScreen/commands/resetLayout.ts:14
msgid ""
"Are you sure you want to return to the default layout? The current layout "
"configuration will be lost."
msgstr ""
"Você realmente deseja retornar ao layout original? A configuração de layout "
"atual será perdida."

#: packages/app-desktop/gui/ConfigScreen/ConfigScreen.tsx:573
msgid "Arguments:"
msgstr "Argumentos:"

#: packages/lib/models/Setting.ts:436
msgid "Aritim Dark"
msgstr "Aritim Escuro"

#: packages/app-mobile/components/NoteEditor/ImageEditor/promptRestoreAutosave.ts:25
#: packages/app-mobile/components/NoteEditor/MarkdownToolbar/buttons/useActionButtons.ts:48
msgid "Attach"
msgstr "Anexar"

#: packages/app-desktop/gui/NoteEditor/editorCommandDeclarations.ts:75
#: packages/app-desktop/gui/NoteEditor/NoteBody/TinyMCE/TinyMCE.tsx:675
#: packages/app-mobile/components/screens/Note.tsx:1134
msgid "Attach file"
msgstr "Anexar arquivo"

#: packages/app-mobile/components/screens/Note.tsx:1138
msgid "Attach photo"
msgstr "Anexar foto"

#: packages/app-mobile/components/screens/Note.tsx:1238
msgid "Attach..."
msgstr "Anexar..."

#: packages/app-cli/app/command-attach.ts:13
msgid "Attaches the given file to the note."
msgstr "Anexa o arquivo dado à nota."

#: packages/server/src/models/UserModel.ts:247
#: packages/server/src/models/UserModel.ts:264
msgid "attachment"
msgstr "anexo"

#: packages/lib/models/Resource.ts:509
msgid "Attachment conflict: \"%s\""
msgstr "Conflito de anexo: \"%s\""

#: packages/lib/models/Setting.ts:780
msgid "Attachment download behaviour"
msgstr "Comportamento de download de anexos"

#: packages/lib/services/ReportService.ts:277
msgid "Attachments"
msgstr "Anexos"

#: packages/lib/services/ReportService.ts:301
msgid "Attachments that could not be downloaded"
msgstr "Anexos que não puderam ser baixados"

#: packages/lib/models/Setting.ts:421
msgid ""
"Attention: If you change this location, make sure you copy all your content "
"to it before syncing, otherwise all files will be removed! See the FAQ for "
"more details: %s"
msgstr ""
"Atenção: Se você modificar esse local, tenha certeza de copiar todo o seu "
"conteúdo para lá antes de sincronizar, do contrário todos os seus arquivos "
"serão removidos! Veja o FAQ para mais detalhes: %s"

#: packages/app-cli/app/command-sync.ts:72
#: packages/app-cli/app/command-sync.ts:86
#: packages/app-desktop/gui/OneDriveLoginScreen.tsx:49
msgid ""
"Authentication was not completed (did not receive an authentication token)."
msgstr ""
"A autenticação não foi concluída (não recebeu um token de autenticação)."

#: packages/app-desktop/gui/ClipperConfigScreen.tsx:139
msgid "Authorisation token:"
msgstr "Token de autorização:"

#: packages/app-desktop/gui/JoplinCloudLoginScreen.tsx:88
#: packages/app-mobile/components/screens/JoplinCloudLoginScreen.tsx:162
msgid "Authorise"
msgstr "Autorizar"

#: packages/lib/models/Setting.ts:786
msgid "Auto"
msgstr "Automático"

#: packages/server/src/services/TaskService.ts:30
msgid "Auto-add disabled accounts for deletion"
msgstr "Adicionar automaticamente contas desabilitadas para deleção"

#: packages/lib/models/Setting.ts:998
msgid "Auto-pair braces, parentheses, quotations, etc."
msgstr "Parear automaticamente chaves, parênteses, aspas etc."

#: packages/lib/models/Setting.ts:1480
msgid "Automatically check for updates"
msgstr "Verificar atualizações automaticamente"

#: packages/lib/models/Setting.ts:1919
msgid "Automatically delete notes in the trash after a number of days"
msgstr "Excluir notas na lixeira automaticamente após certo número de dias"

#: packages/lib/models/Setting.ts:909
msgid "Automatically switch theme to match system theme"
msgstr "Automaticamente alterar o tema para o tema do sistema"

#: packages/app-desktop/gui/ConfigScreen/ButtonBar.tsx:48
#: packages/app-desktop/gui/ConfigScreen/ConfigScreen.tsx:816
#: packages/app-desktop/gui/NoteRevisionViewer.tsx:209
#: packages/app-mobile/components/ScreenHeader/index.tsx:323
#: packages/lib/commands/historyBackward.ts:6
msgid "Back"
msgstr "Voltar"

#: packages/lib/utils/joplinCloud/index.ts:347
msgid "Basic"
msgstr "Básico"

#: packages/app-mobile/components/BetaChip.tsx:37
msgid "Beta"
msgstr "Beta"

#: packages/app-mobile/components/biometrics/biometricAuthenticate.ts:17
msgid ""
"Biometric unlock is not setup on the device. Please set it up in order to "
"unlock Joplin. If the device is on lockout, consider switching it off and on "
"to reset biometrics scanning."
msgstr ""
"O desbloqueio por biometria não está configurado no dispositivo. Por favor, "
"configure-o para desbloquear o Joplin. Se o dispositivo estiver bloqueado "
"(lockout), considere desligá-lo e ligá-lo novamente para reiniciar a "
"verificação biométrica."

#: packages/app-desktop/gui/NoteEditor/editorCommandDeclarations.ts:55
#: packages/app-mobile/components/NoteEditor/MarkdownToolbar/buttons/useInlineFormattingButtons.ts:14
msgid "Bold"
msgstr "Negrito"

#: packages/app-desktop/gui/ConfigScreen/controls/plugins/PluginsStates.tsx:226
#: packages/app-desktop/gui/ConfigScreen/controls/plugins/PluginsStates.tsx:324
msgid "Browse all plugins"
msgstr "Procurar todos os plugins"

#: packages/app-desktop/gui/ConfigScreen/ConfigScreen.tsx:612
msgid "Browse..."
msgstr "Navegar..."

#: packages/app-desktop/gui/ConfigScreen/controls/plugins/PluginBox.tsx:222
#: packages/app-mobile/components/screens/ConfigScreen/plugins/PluginBox/PluginChips.tsx:54
msgid "Built-in"
msgstr "Built-in"

#: packages/app-desktop/gui/NoteEditor/editorCommandDeclarations.ts:85
msgid "Bulleted List"
msgstr "Lista com bullets"

#: packages/app-mobile/components/screens/ConfigScreen/plugins/PluginInfoModal.tsx:129
msgid "by %s"
msgstr "por %s"

#: packages/server/src/routes/admin/users.ts:160
msgid "Can Share"
msgstr "Pode compartilhar"

#: packages/app-desktop/gui/ShareFolderDialog/ShareFolderDialog.tsx:119
msgid "Can view"
msgstr "Apenas leitura"

#: packages/app-desktop/gui/ShareFolderDialog/ShareFolderDialog.tsx:120
msgid "Can view and edit"
msgstr "Leitura e edição"

#: packages/app-desktop/bridge.ts:349 packages/app-desktop/bridge.ts:365
#: packages/app-desktop/bridge.ts:423
#: packages/app-desktop/checkForUpdates.ts:109
#: packages/app-desktop/commands/emptyTrash.ts:17
#: packages/app-desktop/gui/ConfigScreen/ConfigScreen.tsx:816
#: packages/app-desktop/gui/DialogButtonRow.tsx:79
#: packages/app-desktop/gui/KeymapConfig/ShortcutRecorder.tsx:82
#: packages/app-desktop/gui/MainScreen/commands/permanentlyDeleteNote.ts:20
#: packages/app-desktop/gui/NoteList/utils/canManuallySortNotes.ts:11
#: packages/app-desktop/gui/PromptDialog.tsx:315
#: packages/app-desktop/gui/ResourceScreen.tsx:218
#: packages/app-desktop/gui/Sidebar/hooks/useOnRenderItem.tsx:135
#: packages/app-desktop/gui/Sidebar/Sidebar.tsx:27
#: packages/app-desktop/gui/TrashNotification/TrashNotification.tsx:71
#: packages/app-desktop/services/plugins/UserWebviewDialogButtonBar.tsx:30
#: packages/app-mobile/components/CameraView.tsx:195
#: packages/app-mobile/components/ModalDialog.tsx:88
#: packages/app-mobile/components/ProfileSwitcher/ProfileSwitcher.tsx:107
#: packages/app-mobile/components/ProfileSwitcher/ProfileSwitcher.tsx:70
#: packages/app-mobile/components/screens/encryption-config.tsx:192
#: packages/app-mobile/components/screens/Note.tsx:210
#: packages/app-mobile/components/screens/Note.tsx:748
#: packages/app-mobile/components/SelectDateTimeDialog.tsx:155
#: packages/app-mobile/components/side-menu-content.tsx:167
#: packages/app-mobile/components/side-menu-content.tsx:217
#: packages/app-mobile/components/side-menu-content.tsx:253
#: packages/app-mobile/components/side-menu-content.tsx:528
#: packages/app-mobile/plugins/PluginRunner/dialogs/PluginDialogWebView.tsx:125
#: packages/app-mobile/utils/showMessageBox.ts:17
#: packages/lib/shim-init-node.ts:256
msgid "Cancel"
msgstr "Cancelar"

#: packages/app-cli/app/app.ts:142
msgid "Cancelling background synchronisation... Please wait."
msgstr "Cancelando sincronização em segundo plano... Por favor, aguarde."

#: packages/lib/Synchronizer.ts:206
msgid "Cancelling..."
msgstr "Cancelando..."

#: packages/app-cli/app/command-sync.ts:289
msgid "Cancelling... Please wait."
msgstr "Cancelando... Por favor aguarde."

#: packages/lib/shim-init-node.ts:314
msgid "Cannot access %s"
msgstr "Não é possível acessar %s"

#: packages/app-cli/app/base-command.ts:19
msgid "Cannot change encrypted item"
msgstr "Não é possível mudar um item criptografado"

#: packages/lib/models/Note.ts:616
msgid "Cannot copy note to \"%s\" notebook"
msgstr "Não é possível copiar a nota para o caderno \"%s\""

#: packages/app-mobile/components/screens/Notes.tsx:170
msgid "Cannot create a new note: %s"
msgstr "Não foi possível criar uma nova nota: %s"

#: packages/app-cli/app/command-attach.ts:22
#: packages/app-cli/app/command-cat.ts:26 packages/app-cli/app/command-cp.ts:25
#: packages/app-cli/app/command-cp.ts:28
#: packages/app-cli/app/command-done.ts:22
#: packages/app-cli/app/command-export.ts:38
#: packages/app-cli/app/command-export.ts:43
#: packages/app-cli/app/command-geoloc.ts:21
#: packages/app-cli/app/command-help.ts:67
#: packages/app-cli/app/command-import.ts:37
#: packages/app-cli/app/command-mv.ts:25 packages/app-cli/app/command-mv.ts:46
#: packages/app-cli/app/command-ren.ts:24
#: packages/app-cli/app/command-restore.ts:20
#: packages/app-cli/app/command-rmbook.ts:30
#: packages/app-cli/app/command-rmnote.ts:30
#: packages/app-cli/app/command-search.js:27
#: packages/app-cli/app/command-set.ts:33
#: packages/app-cli/app/command-tag.js:33
#: packages/app-cli/app/command-tag.js:36
#: packages/app-cli/app/command-tag.js:42
#: packages/app-cli/app/command-tag.js:43
#: packages/app-cli/app/command-tag.js:81
#: packages/app-cli/app/command-tag.js:87
#: packages/app-cli/app/command-todo.js:21
#: packages/app-cli/app/command-use.ts:22
#: packages/lib/services/interop/InteropService.ts:270
#: packages/lib/services/interop/InteropService.ts:287
msgid "Cannot find \"%s\"."
msgstr "Não posso encontrar \"%s\"."

#: packages/app-cli/app/command-mkbook.ts:28
msgid "Cannot find: \"%s\""
msgstr "Não foi possível localizar: \"%s\""

#: packages/app-cli/app/command-sync.ts:202
msgid "Cannot initialise synchroniser."
msgstr "Não é possível inicializar o sincronizador."

#: packages/lib/services/interop/InteropService.ts:237
msgid "Cannot load \"%s\" module for format \"%s\" and output \"%s\""
msgstr ""
"Não é possível carregar o módulo \"%s\" para o formato \"%s\" e saída \"%s\""

#: packages/lib/services/interop/InteropService.ts:250
msgid "Cannot load \"%s\" module for format \"%s\" and target \"%s\""
msgstr ""
"Não é possível carregar o módulo \"%s\" para o formato \"%s\" e alvo \"%s\""

#: packages/lib/models/Note.ts:628
msgid "Cannot move note to \"%s\" notebook"
msgstr "Não é possível mover a nota para o caderno \"%s\""

#: packages/app-mobile/components/screens/folder.js:73
#: packages/lib/models/Folder.ts:853
msgid "Cannot move notebook to this location"
msgstr "Não é possível mover a nota para este local"

#: packages/lib/onedrive-api.ts:468
msgid ""
"Cannot refresh token: authentication data is missing. Starting the "
"synchronisation again may fix the problem."
msgstr ""
"Não é possível atualizar token: faltam dados de autenticação. Iniciar a "
"sincronização novamente pode corrigir o problema."

#: packages/server/src/models/UserModel.ts:246
msgid "Cannot save %s \"%s\" because it is larger than the allowed limit (%s)"
msgstr ""
"Não foi possível salvar %s \"%s\" porque é maior do que o limite permitido "
"(%s)"

#: packages/server/src/models/UserModel.ts:263
msgid ""
"Cannot save %s \"%s\" because it would go over the total allowed size (%s) "
"for this account"
msgstr ""
"Não pôde salvar %s \"%s\" porque ultrapassaria o tamanho total permitido "
"(%s) para esta conta"

#: packages/lib/services/share/ShareService.ts:337
msgid ""
"Cannot share encrypted notebook with recipient %s because they have not "
"enabled end-to-end encryption. They may do so from the screen Configuration "
"> Encryption."
msgstr ""
"Não é possível compartilhar caderno criptografado com %s porque ele não tem "
"habilitado a criptografia ponta-a-ponta. Ele pode fazer isso a partir da "
"tela Configuração > Criptografia."

#: packages/app-mobile/components/NoteEditor/SearchPanel.tsx:331
msgid "Case sensitive"
msgstr "Distinguir maiúsculas e minúsculas"

#: packages/app-desktop/gui/MainScreen/commands/toggleLayoutMoveMode.ts:7
msgid "Change application layout"
msgstr "Alterar layout da aplicação"

#: packages/lib/services/spellChecker/SpellCheckerService.ts:210
msgid "Change language"
msgstr "Alterar idioma"

#: packages/app-desktop/gui/NoteContentPropertiesDialog.tsx:106
msgid "Characters"
msgstr "Caracteres"

#: packages/app-desktop/gui/NoteContentPropertiesDialog.tsx:107
msgid "Characters excluding spaces"
msgstr "Caracteres exceto espaços"

#: packages/app-desktop/gui/MenuBar.tsx:622
#: packages/app-desktop/gui/MenuBar.tsx:917
msgid "Check for updates..."
msgstr "Verificar atualizações..."

#: packages/app-desktop/gui/ConfigScreen/ConfigScreen.tsx:267
#: packages/app-mobile/components/screens/ConfigScreen/ConfigScreen.tsx:473
msgid "Check synchronisation configuration"
msgstr "Verificar a configuração da sincronização"

#: packages/app-desktop/gui/NoteEditor/editorCommandDeclarations.ts:90
msgid "Checkbox"
msgstr "Caixa de seleção"

#: packages/app-desktop/gui/NoteEditor/NoteBody/TinyMCE/plugins/lists.js:2149
msgid "Checkbox list"
msgstr "Lista de opções"

#: packages/lib/components/shared/config/config-shared.ts:97
msgid "Checking... Please wait."
msgstr "Verificando... Por favor aguarde."

#: packages/app-mobile/components/screens/Note.tsx:1141
msgid "Choose an option"
msgstr "Escolha uma opção"

#: packages/app-desktop/gui/ExtensionBadge.tsx:72
msgid "Chrome Web Store"
msgstr "Chrome Web Store"

#: packages/app-desktop/gui/EditFolderDialog/Dialog.tsx:150
#: packages/app-desktop/gui/PromptDialog.tsx:322
#: packages/app-mobile/components/screens/search.tsx:193
msgid "Clear"
msgstr "Limpar"

#: packages/app-mobile/components/SelectDateTimeDialog.tsx:152
msgid "Clear alarm"
msgstr "Limpar alarme"

#: packages/app-mobile/components/screens/ConfigScreen/plugins/SearchPlugins.tsx:140
msgid "Clear search"
msgstr "Limpar pesquisa"

#: packages/app-desktop/gui/NoteRevisionViewer.tsx:204
msgid ""
"Click \"%s\" to restore the note. It will be copied in the notebook named "
"\"%s\". The current version of the note will not be replaced or modified."
msgstr ""
"Pressione \"%s\" para restaurar a nota. Ela será copiada no caderno com nome "
"\"%s\". A versão atual da nota não será substituída ou modificada."

#: packages/app-desktop/gui/NoteEditor/NoteEditor.tsx:382
msgid "Click to add tags..."
msgstr "Pressione para adicionar tags..."

#: packages/lib/versionInfo.ts:76
msgid "Client ID: %s"
msgstr "ID do cliente: %s"

#: packages/app-desktop/gui/MenuBar.tsx:351
#: packages/app-desktop/gui/NoteContentPropertiesDialog.tsx:176
#: packages/app-desktop/gui/ShareFolderDialog/ShareFolderDialog.tsx:402
#: packages/app-desktop/gui/ShareNoteDialog.tsx:222
#: packages/app-desktop/gui/SyncWizard/Dialog.tsx:274
#: packages/app-desktop/services/plugins/UserWebviewDialogButtonBar.tsx:33
#: packages/app-mobile/components/DismissibleDialog.tsx:81
#: packages/app-mobile/components/NoteEditor/ImageEditor/ImageEditor.tsx:163
#: packages/app-mobile/components/NoteEditor/MarkdownToolbar/buttons/useActionButtons.ts:56
#: packages/app-mobile/components/NoteEditor/MarkdownToolbar/ToolbarOverflowRows.tsx:105
#: packages/app-mobile/components/NoteEditor/SearchPanel.tsx:201
#: packages/app-mobile/components/ProfileSwitcher/ProfileSwitcher.tsx:144
msgid "Close"
msgstr "Fechar"

#: packages/app-mobile/components/Dropdown.tsx:185
msgid "Close dropdown"
msgstr "Fechar menu"

#: packages/lib/models/settings/settingValidations.ts:33
msgid ""
"Close the application, then delete your profile in \"%s\", and start the "
"application again. Make sure you create a backup first by exporting all your "
"notes as JEX."
msgstr ""
"Feche o aplicativo, exclua seu perfil em “%s e inicie o aplicativo "
"novamente. Certifique-se de criar um backup primeiro exportando todas as "
"suas notas como JEX."

#: packages/app-desktop/gui/KeymapConfig/utils/getLabel.ts:26
#: packages/app-desktop/gui/MenuBar.tsx:687
msgid "Close Window"
msgstr "Fechar Janela"

#: packages/app-desktop/gui/NoteEditor/NoteBody/TinyMCE/utils/useLinkTooltips.ts:39
msgid "Cmd-click to open"
msgstr "Cmd-click para abrir"

#: packages/app-desktop/gui/NoteEditor/NoteBody/TinyMCE/utils/useLinkTooltips.ts:45
msgid "Cmd-click to open: %s"
msgstr "Cmd-click to open: %s"

#: packages/app-desktop/gui/NoteEditor/editorCommandDeclarations.ts:70
#: packages/app-mobile/components/NoteEditor/MarkdownToolbar/buttons/useInlineFormattingButtons.ts:34
msgid "Code"
msgstr "Código"

#: packages/app-desktop/gui/NoteEditor/NoteBody/TinyMCE/TinyMCE.tsx:685
msgid "Code Block"
msgstr "Bloco de Código"

#: packages/app-desktop/gui/NoteEditor/NoteBody/TinyMCE/TinyMCE.tsx:1378
msgid "Code View"
msgstr "Visualizar Código"

#: packages/lib/utils/joplinCloud/index.ts:173
msgid "Collaborate on a notebook with others"
msgstr "Colaborar em um caderno com outras pessoas"

#: packages/app-desktop/gui/SyncWizard/Dialog.tsx:170
msgid "Collaborate on notebooks with others"
msgstr "Edite cadernos de forma colaborativa"

#: packages/app-mobile/components/side-menu-content.tsx:430
msgid "Collapse"
msgstr "Recolher"

#: packages/app-desktop/gui/Sidebar/listItemComponents/ExpandIcon.tsx:26
msgid "Collapse %s"
msgstr "Recolher %s"

#: packages/lib/services/ReportService.ts:351
msgid "Coming alarms"
msgstr "Próximos alarmes"

#: packages/lib/models/Setting.ts:1649
msgid ""
"Comma-separated list of paths to directories to load the certificates from, "
"or path to individual cert files. For example: /my/cert_dir, /other/custom."
"pem. Note that if you make changes to the TLS settings, you must save your "
"changes before clicking on \"Check synchronisation configuration\"."
msgstr ""
"Lista de caminhos para diretórios, separados por vírgula, de onde carregar "
"os certificados, ou caminhos para arquivos cert. Por exemplo, /my/cert_dir, /"
"other/custom.pem. Note que se você fizer mudanças nas configurações de TLS, "
"você tem que salvar as mudanças antes de clicar em \"Verificar a "
"configuração da sincronização\"."

#: packages/lib/services/KeymapService.ts:322
msgid "command"
msgstr "comando"

#: packages/app-desktop/gui/KeymapConfig/KeymapConfigScreen.tsx:177
msgid "Command"
msgstr "Comando"

#: packages/app-desktop/plugins/GotoAnything.tsx:696
msgid "Command palette"
msgstr "Paleta de comandos"

#: packages/app-desktop/gui/MainScreen/commands/commandPalette.ts:7
msgid "Command palette..."
msgstr "Guia de comandos..."

#: packages/lib/services/noteList/defaultListRenderer.ts:24
msgid "Compact"
msgstr "Compactar"

#: packages/app-desktop/gui/NoteListHeader/utils/getColumnTitle.ts:12
#: packages/app-desktop/gui/NotePropertiesDialog.tsx:70
msgid "Completed"
msgstr "Completado"

#: packages/app-cli/app/command-e2ee.ts:81
msgid "Completed decryption."
msgstr "Descriptografação completada."

#: packages/app-mobile/components/screens/ConfigScreen/NoteExportSection/TaskButton.tsx:92
msgid ""
"Completed with warnings:\n"
"%s"
msgstr ""
"Completado com avisos:\n"
"%s"

#: packages/lib/Synchronizer.ts:207
msgid "Completed: %s (%s)"
msgstr "Completado: %s (%s)"

#: packages/lib/models/Note.ts:64
msgid "completion date"
msgstr "data de conclusão"

#: packages/server/src/services/TaskService.ts:28
msgid "Compress old changes"
msgstr "Comprimir mudanças antigas"

#: packages/app-mobile/components/ProfileSwitcher/ProfileSwitcher.tsx:130
#: packages/app-mobile/components/screens/ConfigScreen/ConfigScreen.tsx:832
#: packages/app-mobile/components/side-menu-content.tsx:506
msgid "Configuration"
msgstr "Configuração"

#: packages/app-mobile/components/screens/encryption-config.tsx:139
msgid "Confirm password cannot be empty"
msgstr "Confirmação de senha não pode estar vazia"

#: packages/app-cli/app/command-e2ee.ts:96
#: packages/app-mobile/components/screens/encryption-config.tsx:170
msgid "Confirm password:"
msgstr "Confirme a senha:"

#: packages/app-desktop/gui/Root.tsx:157
#: packages/app-mobile/components/ProfileSwitcher/ProfileSwitcher.tsx:61
msgid "Confirmation"
msgstr "Confirmação"

#: packages/lib/services/ReportService.ts:330
msgid "Conflicted: %d"
msgstr "Em conflito: %d"

#: packages/lib/models/Folder.ts:167
msgid "Conflicts"
msgstr "Conflitos"

#: packages/lib/models/Resource.ts:478
msgid "Conflicts (attachments)"
msgstr "Conflitos (anexos)"

#: packages/app-desktop/gui/ConfigScreen/ConfigScreen.tsx:256
#: packages/app-mobile/components/screens/ConfigScreen/ConfigScreen.tsx:470
msgid "Connect to Joplin Cloud"
msgstr "Conectar à Joplin Cloud"

#: packages/lib/utils/joplinCloud/index.ts:208
msgid "Consolidated billing"
msgstr "Faturamento consolidado"

#: packages/app-desktop/gui/ConfigScreen/controls/plugins/SearchPlugins.tsx:107
msgid "Content provided by %s"
msgstr "Conteúdo fornecido por %s"

#: packages/app-mobile/components/screens/ConfigScreen/plugins/PluginStates.tsx:102
msgid "Content provided by: %s"
msgstr "Conteúdo fornecido por: %s"

#: packages/app-mobile/components/ProfileSwitcher/ProfileSwitcher.tsx:65
msgid "Continue"
msgstr "Continuar"

#: packages/app-mobile/components/screens/Note.tsx:1290
msgid "Convert to note"
msgstr "Converter para nota"

#: packages/app-mobile/components/screens/Note.tsx:1290
msgid "Convert to todo"
msgstr "Converter para tarefa"

#: packages/app-mobile/components/voiceTyping/VoiceTypingDialog.tsx:89
msgid "Converting speech to text..."
msgstr "Convertendo fala para texto..."

#: packages/app-desktop/gui/MenuBar.tsx:586
#: packages/app-desktop/gui/NoteEditor/editorCommandDeclarations.ts:35
#: packages/app-desktop/gui/NoteEditor/NoteBody/CodeMirror/utils/useContextMenu.ts:94
#: packages/app-desktop/gui/NoteEditor/utils/contextMenu.ts:188
msgid "Copy"
msgstr "Copiar"

#: packages/app-desktop/commands/copyDevCommand.ts:8
msgid "Copy dev mode command to clipboard"
msgstr ""
"Copiar o comando em modo de desenvolvimento para a área de transferência"

#: packages/app-desktop/gui/Sidebar/hooks/useOnRenderItem.tsx:207
#: packages/app-desktop/gui/Sidebar/hooks/useOnRenderItem.tsx:221
#: packages/app-desktop/gui/utils/NoteListUtils.ts:119
#: packages/app-mobile/components/screens/Note.tsx:1305
msgid "Copy external link"
msgstr "Copiar link externo"

#: packages/app-desktop/gui/NoteEditor/utils/contextMenu.ts:171
msgid "Copy image"
msgstr "Copiar imagem"

#: packages/app-desktop/gui/NoteEditor/utils/contextMenu.ts:216
msgid "Copy Link Address"
msgstr "Copiar endereço do link"

#: packages/app-desktop/gui/JoplinCloudLoginScreen.tsx:94
#: packages/app-mobile/components/screens/JoplinCloudLoginScreen.tsx:169
msgid "Copy link to website"
msgstr "Copiar o link para o site"

#: packages/app-desktop/gui/utils/NoteListUtils.ts:104
#: packages/app-mobile/components/screens/Note.tsx:1299
msgid "Copy Markdown link"
msgstr "Copiar link de Markdown"

#: packages/app-desktop/gui/NoteEditor/utils/contextMenu.ts:156
msgid "Copy path to clipboard"
msgstr "Copiar caminho para a área de transferência"

#: packages/app-desktop/gui/ShareNoteDialog.tsx:215
msgid "Copy Shareable Link"
msgid_plural "Copy Shareable Links"
msgstr[0] "Copiar Link Compartilhável"
msgstr[1] "Copiar Links Compartilháveis"

#: packages/app-desktop/gui/JoplinCloudConfigScreen.tsx:52
#: packages/app-mobile/components/screens/ConfigScreen/JoplinCloudConfig.tsx:75
msgid "Copy to clipboard"
msgstr "Copiar para área de transferência"

#: packages/app-desktop/gui/ClipperConfigScreen.tsx:143
msgid "Copy token"
msgstr "Copiar token"

#: packages/app-mobile/components/screens/ConfigScreen/ConfigScreen.tsx:618
msgid "Copy version info"
msgstr "Copiar informações de versão"

#: packages/lib/components/shared/dropbox-login-shared.js:43
msgid ""
"Could not authorise application:\n"
"\n"
"%s\n"
"\n"
"Please try again."
msgstr ""
"Não foi possível autorizar o aplicativo:\n"
"\n"
"%s\n"
"\n"
"Por favor tente novamente."

#: packages/lib/JoplinServerApi.ts:113
msgid ""
"Could not connect to Joplin Server. Please check the Synchronisation options "
"in the config screen. Full error was:\n"
"\n"
"%s"
msgstr ""
"Não pôde conectar ao Servidor Joplin. Por favor, verifique a configuração na "
"tela de Sincronização. O erro completo foi:\n"
"\n"
"%s"

#: packages/app-desktop/gui/ConfigScreen/controls/plugins/PluginsStates.tsx:324
msgid "Could not connect to plugin repository."
msgstr "Não foi possível conectar-se ao repositório do plugin."

#: packages/app-desktop/InteropServiceHelper.ts:220
msgid "Could not export notes: %s"
msgstr "Não foi possível exportar notas: %s"

#: packages/lib/components/shared/config/plugins/useOnInstallHandler.ts:71
msgid "Could not install plugin: %s"
msgstr "Não foi possível instalar o plugin: %s"

#: packages/lib/services/share/invitationRespond.ts:20
msgid ""
"Could not respond to the invitation. Please try again, or check with the "
"notebook owner if they are still sharing it.\n"
"\n"
"The error was: \"%s\""
msgstr ""
"Não foi possível responder o convite. Por favor, tente novamente, ou "
"verifique com o dono do cadernos se ele ainda está sendo compartilhado. \n"
"\n"
"O erro foi: \"%s\""

#: packages/app-mobile/components/ProfileSwitcher/ProfileSwitcher.tsx:56
msgid "Could not switch profile: %s"
msgstr "Não foi possível trocar o perfil: %s"

#: packages/lib/components/EncryptionConfigScreen/utils.ts:219
msgid "Could not upgrade master key: %s"
msgstr "Não foi possível atualizar a chave mestra: %s"

#: packages/app-desktop/gui/MainScreen/commands/leaveSharedFolder.ts:26
msgid ""
"Could not verify the share status of this notebook - aborting. Please try "
"again when you are connected to the internet."
msgstr ""
"Não foi possível verificar o status de compartilhamento deste caderno - "
"abortando. Por favor, tente de novo quando estiver conectado na internet."

#: packages/app-mobile/components/biometrics/biometricAuthenticate.ts:20
msgid "Could not verify your identity: %s"
msgstr "Não foi possível verificar a sua identidade: %s"

#: packages/app-desktop/gui/PromptDialog.tsx:301
msgid "Create"
msgstr "Criar"

#: packages/app-cli/app/command-mkbook.ts:19
msgid "Create a new notebook under a parent notebook."
msgstr "Criar novo caderno em um caderno pai."

#: packages/app-mobile/components/NoteList.tsx:102
msgid "Create a notebook"
msgstr "Criar um caderno"

#: packages/app-desktop/gui/MainScreen/commands/addProfile.ts:9
#: packages/app-mobile/components/ProfileSwitcher/ProfileEditor.tsx:88
msgid "Create new profile..."
msgstr "Criar um novo perfil..."

#: packages/app-desktop/gui/EditFolderDialog/Dialog.tsx:166
msgid "Create notebook"
msgstr "Criar caderno"

#: packages/server/src/routes/admin/users.ts:257
msgid "Create user"
msgstr "Criar usuário"

#: packages/app-desktop/gui/NoteListHeader/utils/getColumnTitle.ts:14
#: packages/app-desktop/gui/NotePropertiesDialog.tsx:67
msgid "Created"
msgstr "Criado"

#: packages/lib/models/Note.ts:61
msgid "created date"
msgstr "data de criação"

#: packages/lib/Synchronizer.ts:199
msgid "Created local items: %d."
msgstr "Itens locais criados: %d."

#: packages/lib/services/ReportService.ts:288
msgid "Created locally"
msgstr "Criado localmente"

#: packages/lib/Synchronizer.ts:201
msgid "Created remote items: %d."
msgstr "Itens remotos criados: %d."

#: packages/app-desktop/gui/EncryptionConfigScreen/EncryptionConfigScreen.tsx:140
msgid "Created: "
msgstr "Criado: "

#: packages/app-cli/app/command-import.ts:51
#: packages/app-desktop/gui/ImportScreen.tsx:90
msgid "Created: %d."
msgstr "Criado: %d."

#: packages/app-mobile/components/screens/encryption-config.tsx:120
#: packages/app-mobile/components/screens/Note.tsx:1101
msgid "Created: %s"
msgstr "Criado: %s"

#: packages/app-cli/app/command-mknote.js:12
msgid "Creates a new note."
msgstr "Cria uma nova nota."

#: packages/app-cli/app/command-mkbook.ts:14
msgid "Creates a new notebook."
msgstr "Cria um novo caderno."

#: packages/app-cli/app/command-mktodo.js:12
msgid "Creates a new to-do."
msgstr "Cria uma nova tarefa."

#: packages/app-desktop/gui/NoteEditor/NoteTitle/NoteTitleBar.tsx:114
msgid "Creating new note..."
msgstr "Criando nova %s..."

#: packages/app-desktop/gui/NoteEditor/NoteTitle/NoteTitleBar.tsx:114
msgid "Creating new to-do..."
msgstr "Criando nova %s..."

#: packages/app-mobile/components/screens/ConfigScreen/NoteExportSection/ExportDebugReportButton.tsx:29
msgid "Creating report..."
msgstr "Criando relatório..."

#: packages/app-desktop/gui/NoteEditor/NoteBody/TinyMCE/utils/useLinkTooltips.ts:41
msgid "Ctrl-click to open"
msgstr "Ctrl-click para abrir"

#: packages/app-desktop/gui/NoteEditor/NoteBody/TinyMCE/utils/useLinkTooltips.ts:47
msgid "Ctrl-click to open: %s"
msgstr "Ctrl-click para abrir: %s"

#: packages/app-desktop/checkForUpdates.ts:90
msgid "Current version is up-to-date."
msgstr "A versão atual está atualizada."

#: packages/lib/models/Note.ts:62
msgid "custom order"
msgstr "ordem personalizada"

#: packages/app-desktop/gui/NoteList/utils/canManuallySortNotes.ts:10
msgid "Custom order"
msgstr "Ordem personalizada"

#: packages/lib/models/Setting.ts:1449
msgid "Custom stylesheet for Joplin-wide app styles"
msgstr "Folha de estilos personalizada para estilos do app Joplin"

#: packages/lib/models/Setting.ts:1432
msgid "Custom stylesheet for rendered Markdown"
msgstr "Folha de estilos personalizada para Markdown renderizado"

#: packages/lib/models/Setting.ts:1648
msgid "Custom TLS certificates"
msgstr "Certificados TLS personalizados"

#: packages/lib/utils/joplinCloud/index.ts:194
msgid "Customise the note publishing banner"
msgstr "Customizar o banner de publicação da nota"

#: packages/app-desktop/gui/NoteEditor/editorCommandDeclarations.ts:40
#: packages/app-desktop/gui/NoteEditor/NoteBody/CodeMirror/utils/useContextMenu.ts:84
#: packages/app-desktop/gui/NoteEditor/utils/contextMenu.ts:180
msgid "Cut"
msgstr "Cortar"

#: packages/lib/models/Setting.ts:431
msgid "Dark"
msgstr "Escuro"

#: packages/server/src/services/MustacheService.ts:117
msgid "Dashboard"
msgstr "Dashboard"

#: packages/app-desktop/gui/EncryptionConfigScreen/EncryptionConfigScreen.tsx:169
msgid "Date"
msgstr "Data"

#: packages/lib/models/Setting.ts:838
msgid "Date format"
msgstr "Formato de data"

#: packages/lib/models/Setting.ts:1739 packages/lib/models/Setting.ts:1932
msgid "days"
msgstr "dias"

#: packages/app-mobile/components/NoteEditor/MarkdownToolbar/buttons/useListButtons.ts:43
msgid "Decrease indent level"
msgstr "Reduzir nível de indentação"

#: packages/app-cli/app/command-e2ee.ts:66
msgid "Decrypted items: %d"
msgstr "Itens descriptografados: %d"

#: packages/lib/components/EncryptionConfigScreen/utils.ts:45
msgid "Decrypted items: %s / %s"
msgstr "Itens descriptografados: %s / %s"

#: packages/app-desktop/gui/Sidebar/Sidebar.tsx:48
#: packages/app-mobile/components/side-menu-content.tsx:515
msgid "Decrypting items: %d/%d"
msgstr "Descriptografando itens: %d/%d"

#: packages/lib/models/Setting.ts:1363 packages/lib/models/Setting.ts:1370
#: packages/lib/models/Setting.ts:1571
msgid "Default"
msgstr "Padrão"

#: packages/app-cli/app/help-utils.js:71
msgid "Default: %s"
msgstr "Padrão: %s"

#: packages/app-desktop/gui/ConfigScreen/controls/plugins/PluginBox.tsx:184
#: packages/app-desktop/gui/MainScreen/commands/permanentlyDeleteNote.ts:20
#: packages/app-desktop/gui/ResourceScreen.tsx:122
#: packages/app-desktop/gui/ResourceScreen.tsx:218
#: packages/app-mobile/components/ProfileSwitcher/ProfileSwitcher.tsx:139
#: packages/app-mobile/components/ScreenHeader/index.tsx:462
#: packages/app-mobile/components/ScreenHeader/index.tsx:555
#: packages/app-mobile/components/screens/ConfigScreen/plugins/PluginInfoModal.tsx:207
#: packages/app-mobile/components/screens/Note.tsx:1333
#: packages/app-mobile/components/side-menu-content.tsx:246
msgid "Delete"
msgstr "Excluir"

#: packages/app-desktop/gui/ResourceScreen.tsx:217
msgid "Delete attachment \"%s\"?"
msgstr "Excluir o anexo \"%s\"?"

#: packages/server/src/services/TaskService.ts:27
msgid "Delete expired sessions"
msgstr "Excluir sessões expiradas"

#: packages/server/src/services/TaskService.ts:22
msgid "Delete expired tokens"
msgstr "Excluir tokens expirados"

#: packages/app-desktop/gui/NoteEditor/editorCommandDeclarations.ts:110
msgid "Delete line"
msgstr "Excluir linha"

#: packages/lib/models/Setting.ts:1473
msgid "Delete local data and re-download from sync target"
msgstr "Deletar dados locais e reenviar do alvo de sincronização"

#: packages/app-desktop/gui/MainScreen/commands/deleteNote.ts:7
msgid "Delete note"
msgstr "Excluir nota"

#: packages/app-desktop/gui/MainScreen/commands/deleteFolder.ts:9
msgid "Delete notebook"
msgstr "Excluir caderno"

#: packages/lib/components/shared/config/plugins/useOnDeleteHandler.ts:16
msgid "Delete plugin \"%s\"?"
msgstr "Excluir o plugin \"%s\"?"

#: packages/app-mobile/components/ProfileSwitcher/ProfileSwitcher.tsx:102
msgid "Delete profile \"%s\""
msgstr "Excluir o perfil \"%s\""

#: packages/app-mobile/components/ScreenHeader/index.tsx:464
msgid "Delete selected notes"
msgstr "Excluir as notas selecionadas"

#: packages/app-desktop/gui/MainScreen/commands/deleteFolder.ts:22
#: packages/app-mobile/components/side-menu-content.tsx:226
msgid ""
"Delete the Inbox notebook?\n"
"\n"
"If you delete the inbox notebook, any email that's recently been sent to it "
"may be lost."
msgstr ""
"Excluir o caderno \"Inbox\"?\n"
"\n"
"Ao excluir o caderno \"Inbox\", e-mails recentemente enviados a ele podem "
"ser perdidos."

#: packages/app-desktop/gui/ShareFolderDialog/ShareFolderDialog.tsx:245
msgid ""
"Delete this invitation? The recipient will no longer have access to this "
"shared notebook."
msgstr ""
"Deletar este convite? O destinatário não terá mais acesso a este caderno "
"compartilhado."

#: packages/app-mobile/components/ProfileSwitcher/ProfileSwitcher.tsx:98
msgid "Delete this profile?"
msgstr "Excluir este perfil?"

#: packages/app-desktop/gui/NotePropertiesDialog.tsx:69
#: packages/app-mobile/components/screens/ConfigScreen/plugins/PluginInfoModal.tsx:207
msgid "Deleted"
msgstr "Excluído"

#: packages/lib/Synchronizer.ts:203
msgid "Deleted local items: %d."
msgstr "Itens locais excluídos: %d."

#: packages/lib/Synchronizer.ts:204
msgid "Deleted remote items: %d."
msgstr "Itens remotos excluídos: %d."

#: packages/app-cli/app/command-rmnote.ts:20
msgid "Deletes notes permanently, skipping the trash."
msgstr "Exclui notas permanentemente, pulando a lixeira."

#: packages/app-cli/app/command-rmbook.ts:14
msgid "Deletes the given notebook."
msgstr "Exclui o caderno informado."

#: packages/app-cli/app/command-rmbook.ts:19
msgid "Deletes the notebook without asking for confirmation."
msgstr "Exclui o caderno sem pedir confirmação."

#: packages/app-cli/app/command-rmnote.ts:14
msgid "Deletes the notes matching <note-pattern>."
msgstr "Exclui as notas correspondentes ao padrão <note-pattern>."

#: packages/app-cli/app/command-rmnote.ts:19
msgid "Deletes the notes without asking for confirmation."
msgstr "Exclui as notas sem pedir confirmação."

#: packages/app-cli/app/command-export.ts:24
msgid "Destination format: %s"
msgstr "Formato do destino: %s"

#: packages/lib/services/noteList/defaultLeftToRightListRenderer.ts:25
#: packages/lib/services/noteList/defaultMultiColumnsRenderer.ts:8
msgid "Detailed"
msgstr "Detalhado"

#: packages/lib/services/interop/Module.ts:62
msgid "Directory"
msgstr "Diretório"

#: packages/lib/models/Setting.ts:514
msgid "Directory to synchronise with (absolute path)"
msgstr "Diretório para sincronizar (caminho absoluto)"

#: packages/app-desktop/gui/EncryptionConfigScreen/EncryptionConfigScreen.tsx:144
msgid "Disable"
msgstr "Desabilitar"

#: packages/app-desktop/gui/EncryptionConfigScreen/EncryptionConfigScreen.tsx:226
#: packages/app-mobile/components/screens/encryption-config.tsx:284
msgid "Disable encryption"
msgstr "Desabilitar criptografia"

#: packages/app-desktop/gui/MainScreen/MainScreen.tsx:637
msgid "Disable safe mode and restart"
msgstr "Desativar modo seguro e reiniciar"

#: packages/app-desktop/gui/ClipperConfigScreen.tsx:93
msgid "Disable Web Clipper Service"
msgstr "Desabilitar serviço Web Clipper"

#: packages/app-cli/app/command-e2ee.ts:129
#: packages/app-desktop/gui/EncryptionConfigScreen/EncryptionConfigScreen.tsx:237
#: packages/app-desktop/gui/KeymapConfig/KeymapConfigScreen.tsx:138
#: packages/app-mobile/components/screens/ConfigScreen/plugins/PluginBox/PluginChips.tsx:85
#: packages/app-mobile/components/screens/encryption-config.tsx:306
#: packages/lib/models/Setting.ts:1505
msgid "Disabled"
msgstr "Desabilitado"

#: packages/app-desktop/gui/EncryptionConfigScreen/EncryptionConfigScreen.tsx:200
#: packages/app-mobile/components/screens/encryption-config.tsx:243
msgid ""
"Disabling encryption means *all* your notes and attachments are going to be "
"re-synchronised and sent unencrypted to the sync target. Do you wish to "
"continue?"
msgstr ""
"Desabilitar a criptografia significa que *todas* as suas notas e anexos "
"serão ressincronizados e enviados sem criptografia. Você quer continuar?"

#: packages/app-mobile/components/NoteEditor/ImageEditor/promptRestoreAutosave.ts:19
msgid "Discard"
msgstr "Descartar"

#: packages/app-mobile/components/NoteEditor/ImageEditor/ImageEditor.tsx:102
#: packages/app-mobile/components/screens/ConfigScreen/ConfigScreen.tsx:275
#: packages/app-mobile/components/screens/Note.tsx:210
msgid "Discard changes"
msgstr "Descartar alterações"

#: packages/app-desktop/gui/NoteEditor/NoteEditor.tsx:457
msgid "Dismiss"
msgstr "Dispensar"

#: packages/app-cli/app/command-geoloc.ts:13
msgid "Displays a geolocation URL for the note."
msgstr "Exibe uma URL de geolocalização para a nota."

#: packages/app-cli/app/command-ls.ts:28
msgid "Displays only the first top <num> notes."
msgstr "Exibe apenas as primeiras <num> notas."

#: packages/app-cli/app/command-ls.ts:31
msgid ""
"Displays only the items of the specific type(s). Can be `n` for notes, `t` "
"for to-dos, or `nt` for notes and to-dos (eg. `-tt` would display only the "
"to-dos, while `-tnt` would display notes and to-dos."
msgstr ""
"Exibe apenas os itens do(s) tipo(s) específico(s). Pode ser `n` para notas,` "
"t` para tarefas, ou `nt` para notas e tarefas (por exemplo.` -tt` exibiria "
"apenas os itens pendentes, enquanto `-tnt` exibiria notas e tarefas ."

#: packages/app-cli/app/command-status.js:13
msgid "Displays summary about the notes and notebooks."
msgstr "Exibe sumário sobre as notas e cadernos."

#: packages/app-cli/app/command-cat.ts:18
msgid "Displays the complete information about note."
msgstr "Exibe a informação completa sobre a nota."

#: packages/app-cli/app/command-cat.ts:14
msgid "Displays the given note."
msgstr "Exibe a nota informada."

#: packages/app-cli/app/command-ls.ts:19
msgid ""
"Displays the notes in the current notebook. Use `ls /` to display the list "
"of notebooks."
msgstr ""
"Exibe as notas no caderno atual. Use `ls /` para exibir a lista de cadernos."

#: packages/app-cli/app/command-help.ts:13
msgid "Displays usage information."
msgstr "Exibe informações de uso."

#: packages/app-cli/app/command-version.ts:11
msgid "Displays version information"
msgstr "Exibe informações da versão"

#: packages/app-desktop/gui/ConfigScreen/ConfigScreen.tsx:729
#: packages/app-desktop/gui/NoteList/utils/canManuallySortNotes.ts:11
msgid "Do it now"
msgstr "Fazer agora"

#: packages/app-cli/app/command-import.ts:28
msgid "Do not ask for confirmation."
msgstr "Não pedir confirmação."

#: packages/lib/components/EncryptionConfigScreen/utils.ts:55
msgid ""
"Do not lose the password as, for security purposes, this will be the *only* "
"way to decrypt the data! To enable encryption, please enter your password "
"below."
msgstr ""
"Não perca a senha já que, por segurança, esse será o *único* modo de "
"descriptografar os dados! Para habilitar a criptografia, por favor entre a "
"senha abaixo."

#: packages/lib/models/Setting.ts:2850
msgid "Donate, website"
msgstr "Doar, website"

#: packages/app-mobile/components/NoteEditor/EditLinkDialog.tsx:150
#: packages/app-mobile/components/voiceTyping/VoiceTypingDialog.tsx:115
#: packages/lib/models/Resource.ts:34
msgid "Done"
msgstr "Concluído"

#: packages/app-desktop/checkForUpdates.ts:109
msgid "Download"
msgstr "Download"

#: packages/app-desktop/gui/ClipperConfigScreen.tsx:130
msgid "Download and install the relevant extension for your browser:"
msgstr "Baixe e instale a extensão relevante para seu browser:"

#: packages/lib/models/Resource.ts:409
msgid "Downloaded"
msgstr "Baixado"

#: packages/lib/services/ReportService.ts:286
msgid "Downloaded and decrypted"
msgstr "Baixado e descriptografado"

#: packages/lib/services/ReportService.ts:287
msgid "Downloaded and encrypted"
msgstr "Baixado e criptografado"

#: packages/lib/models/Resource.ts:408
msgid "Downloading"
msgstr "Baixando"

#: packages/app-mobile/components/voiceTyping/VoiceTypingDialog.tsx:90
msgid "Downloading %s language files..."
msgstr "Baixando os arquivos do idioma %s..."

#: packages/app-cli/app/command-sync.ts:256
msgid "Downloading resources..."
msgstr "Baixando os recursos..."

#: packages/lib/models/Setting.ts:432
msgid "Dracula"
msgstr "Drácula"

#: packages/app-mobile/components/screens/Note.tsx:1245
msgid "Draw picture"
msgstr "Desenhar imagem"

#: packages/app-mobile/components/screens/Note.tsx:919
msgid "Drawing"
msgstr "Desenhar"

#: packages/app-desktop/gui/NoteEditor/NoteBody/TinyMCE/TinyMCE.tsx:1378
msgid "Drop notes or files here"
msgstr "Solte notas e arquivos aqui"

#: packages/lib/SyncTargetDropbox.js:25
msgid "Dropbox"
msgstr "Dropbox"

#: packages/app-desktop/gui/Root.tsx:229
msgid "Dropbox Login"
msgstr "Login no Dropbox"

#: packages/app-desktop/gui/NoteListHeader/utils/getColumnTitle.ts:13
msgid "Due"
msgstr "Expiração"

#: packages/lib/models/Note.ts:63
msgid "due date"
msgstr "data de expiração"

#: packages/app-desktop/gui/MainScreen/commands/duplicateNote.ts:7
#: packages/app-mobile/components/ScreenHeader/index.tsx:502
#: packages/app-mobile/components/ScreenHeader/index.tsx:561
msgid "Duplicate"
msgstr "Duplicar"

#: packages/app-desktop/gui/NoteEditor/editorCommandDeclarations.ts:114
msgid "Duplicate line"
msgstr "Duplicar linha"

#: packages/app-mobile/components/ScreenHeader/index.tsx:504
msgid "Duplicate selected notes"
msgstr "Duplicar as notas selecionadas"

#: packages/app-cli/app/command-cp.ts:13
msgid ""
"Duplicates the notes matching <note> to [notebook]. If no notebook is "
"specified the note is duplicated in the current notebook."
msgstr ""
"Duplica as notas que correspondem a <nota> para o [caderno]. Se nenhum "
"caderno for especificado, a nota será duplicada no caderno atual."

#: packages/app-desktop/gui/MainScreen/commands/openFolderDialog.ts:12
#: packages/app-desktop/gui/NoteEditor/NoteBody/TinyMCE/utils/openEditDialog.ts:89
#: packages/app-mobile/components/NoteBodyViewer/hooks/useEditPopup.ts:119
#: packages/app-mobile/components/NoteBodyViewer/hooks/useOnResourceLongPress.ts:39
#: packages/app-mobile/components/ProfileSwitcher/ProfileSwitcher.tsx:134
#: packages/app-mobile/components/screens/Note.tsx:1607
#: packages/app-mobile/components/side-menu-content.tsx:233
msgid "Edit"
msgstr "Editar"

#: packages/app-desktop/commands/startExternalEditing.ts:10
msgid "Edit in external editor"
msgstr "Editar com editor externo"

#: packages/app-mobile/components/NoteEditor/EditLinkDialog.tsx:142
msgid "Edit link"
msgstr "Editar link"

#: packages/app-cli/app/command-edit.ts:17
msgid "Edit note."
msgstr "Editar nota."

#: packages/app-desktop/gui/EditFolderDialog/Dialog.tsx:166
#: packages/app-mobile/components/screens/folder.js:97
msgid "Edit notebook"
msgstr "Editar caderno"

#: packages/app-mobile/components/ProfileSwitcher/ProfileEditor.tsx:88
msgid "Edit profile"
msgstr "Editar perfil"

#: packages/app-desktop/commands/editProfileConfig.ts:9
msgid "Edit profile configuration..."
msgstr "Editar a configuração dos perfis..."

#: packages/app-desktop/gui/NoteContentPropertiesDialog.tsx:144
#: packages/lib/models/Setting.ts:961 packages/lib/models/Setting.ts:962
#: packages/lib/models/Setting.ts:963
msgid "Editor"
msgstr "Editor"

#: packages/lib/models/Setting.ts:1356
msgid "Editor font"
msgstr "Fonte do editor"

#: packages/lib/models/Setting.ts:1382
msgid "Editor font family"
msgstr "Família de fontes do editor"

#: packages/lib/models/Setting.ts:1344
msgid "Editor font size"
msgstr "Tamanho da fonte do editor"

#: packages/lib/models/Setting.ts:1403
msgid "Editor maximum width"
msgstr "Largura máxima do editor"

#: packages/lib/models/Setting.ts:1395
msgid "Editor monospace font family"
msgstr "Família de fontes monoespaçadas do editor"

#: packages/app-desktop/gui/NoteEditor/editorCommandDeclarations.ts:118
#: packages/app-desktop/gui/NoteEditor/editorCommandDeclarations.ts:122
msgid "Editor: %s"
msgstr "Editor: %s"

#: packages/app-cli/app/command-ls.ts:32
msgid "Either \"text\" or \"json\""
msgstr "Ou \"text\" ou \"json\""

#: packages/lib/models/Setting.ts:1572
msgid "Emacs"
msgstr "Emacs"

#: packages/app-desktop/gui/JoplinCloudConfigScreen.tsx:39
#: packages/app-mobile/components/screens/ConfigScreen/JoplinCloudConfig.tsx:55
#: packages/server/src/routes/admin/emails.ts:127
#: packages/server/src/routes/admin/users.ts:140
msgid "Email"
msgstr "Email"

#: packages/app-desktop/gui/JoplinCloudConfigScreen.tsx:47
#: packages/app-mobile/components/screens/ConfigScreen/JoplinCloudConfig.tsx:23
msgid "Email to note"
msgstr "Notas por e-mail"

#: packages/lib/utils/joplinCloud/index.ts:187
msgid "Email to Note"
msgstr "Notas por e-mail"

#: packages/lib/models/Setting.ts:2843
msgid "Email To Note, login information"
msgstr "Email Para Nota, informação de login"

#: packages/server/src/routes/admin/emails.ts:111
#: packages/server/src/services/MustacheService.ts:133
msgid "Emails"
msgstr "Emails"

#: packages/app-desktop/gui/NoteEditor/NoteBody/CodeMirror/v5/CodeMirror.tsx:191
msgid "emphasised text"
msgstr "texto enfatizado"

#: packages/app-desktop/commands/emptyTrash.ts:16
#: packages/app-desktop/commands/emptyTrash.ts:8
#: packages/app-mobile/components/side-menu-content.tsx:157
#: packages/app-mobile/components/side-menu-content.tsx:161
msgid "Empty trash"
msgstr "Esvaziar lixeira"

#: packages/app-desktop/gui/EncryptionConfigScreen/EncryptionConfigScreen.tsx:144
#: packages/app-mobile/components/biometrics/BiometricPopup.tsx:86
#: packages/app-mobile/components/screens/encryption-config.tsx:184
msgid "Enable"
msgstr "Habilitar"

#: packages/lib/models/Setting.ts:1278
msgid "Enable ^sup^ syntax"
msgstr "Habilitar sintaxe ^sup^"

#: packages/lib/models/Setting.ts:1282
msgid "Enable ++insert++ syntax"
msgstr "Habilitar sintaxe ++inserir++"

#: packages/lib/models/Setting.ts:1274
msgid "Enable ==mark== syntax"
msgstr "Habilitar sintaxe ==marcador=="

#: packages/lib/models/Setting.ts:1277
msgid "Enable ~sub~ syntax"
msgstr "Habilitar sintaxe ~sub~"

#: packages/lib/models/Setting.ts:1280
msgid "Enable abbreviation syntax"
msgstr "Habilitar sintaxe de abreviações"

#: packages/lib/models/Setting.ts:1271
msgid "Enable audio player"
msgstr "Habilitar áudio player"

#: packages/app-mobile/components/biometrics/BiometricPopup.tsx:82
msgid "Enable biometrics authentication?"
msgstr "Habilitar a autenticação por biometria?"

#: packages/lib/models/Setting.ts:1279
msgid "Enable deflist syntax"
msgstr "Habilitar sintaxe de deflist"

#: packages/app-desktop/gui/EncryptionConfigScreen/EncryptionConfigScreen.tsx:226
#: packages/app-mobile/components/screens/encryption-config.tsx:284
msgid "Enable encryption"
msgstr "Habilitar criptografia"

#: packages/lib/models/Setting.ts:1275
msgid "Enable footnotes"
msgstr "Habilitar notas de rodapé"

#: packages/lib/models/Setting.ts:1268
msgid "Enable Fountain syntax support"
msgstr "Habilitar suporte à sintaxe Fountain"

#: packages/lib/models/Setting.ts:1265
msgid "Enable Linkify"
msgstr "Habilitar Linkify"

#: packages/lib/models/Setting.ts:1281
msgid "Enable markdown emoji"
msgstr "Habilitar emojis em markdown"

#: packages/lib/models/Setting.ts:1267
msgid "Enable math expressions"
msgstr "Habilitar expressões matemáticas"

#: packages/lib/models/Setting.ts:1269
msgid "Enable Mermaid diagrams support"
msgstr "Habilitar suporte para diagramas Mermaid"

#: packages/lib/models/Setting.ts:1283
msgid "Enable multimarkdown table extension"
msgstr "Habilitar extensão de tabela de multimarkdown"

#: packages/lib/models/Setting.ts:1729
msgid "Enable note history"
msgstr "Habilitar histórico de notas"

#: packages/lib/models/Setting.ts:881
msgid "Enable optical character recognition (OCR)"
msgstr "Habilitar reconhecimento ótico de caracteres (OCR)"

<<<<<<< HEAD
#: packages/lib/models/Setting.ts:2847
=======
#: packages/lib/models/Setting.ts:2849
>>>>>>> 16e82b54
msgid "Enable or disable plugins"
msgstr "Habilitar ou desabilitar plugins"

#: packages/lib/models/Setting.ts:1273
msgid "Enable PDF viewer"
msgstr "Habilitar visualizador de PDF"

#: packages/app-mobile/components/screens/ConfigScreen/plugins/EnablePluginSupportPage.tsx:119
#: packages/lib/models/Setting.ts:1241
msgid "Enable plugin support"
msgstr "Habilitar suporte de plugins"

#: packages/lib/models/Setting.ts:1263
msgid "Enable soft breaks"
msgstr "Habilitar soft breaks"

#: packages/lib/models/Setting.ts:1110
msgid "Enable spellcheck in the text editor"
msgstr "Habilitar correção ortográfica no editor de texto"

#: packages/lib/models/Setting.ts:1276
msgid "Enable table of contents extension"
msgstr "Habilitar extensão de tabela de conteúdo"

#: packages/lib/models/Setting.ts:1121
msgid "Enable the Markdown toolbar"
msgstr "Habilitar a barra de ferramentas do Markdown"

#: packages/lib/models/Setting.ts:1264
msgid "Enable typographer support"
msgstr "Habilitar suporte para tipógrafos"

#: packages/lib/models/Setting.ts:1272
msgid "Enable video player"
msgstr "Habilitar video player"

#: packages/app-desktop/gui/ClipperConfigScreen.tsx:104
msgid "Enable Web Clipper Service"
msgstr "Habilitar serviço Web Clipper"

#: packages/app-cli/app/command-e2ee.ts:129
#: packages/app-desktop/gui/EncryptionConfigScreen/EncryptionConfigScreen.tsx:237
#: packages/app-mobile/components/screens/ConfigScreen/plugins/PluginInfoModal.tsx:95
#: packages/app-mobile/components/screens/encryption-config.tsx:306
msgid "Enabled"
msgstr "Habilitado"

#: packages/lib/components/EncryptionConfigScreen/utils.ts:50
msgid ""
"Enabling encryption means *all* your notes and attachments are going to be "
"re-synchronised and sent encrypted to the sync target."
msgstr ""
"Hbilitar a criptografia significa que *todas* as suas notas e anexos serão "
"ressincronizados e enviados com criptografia pra o alvo de sincronização."

#: packages/lib/models/BaseItem.ts:913
msgid "Encrypted"
msgstr "Criptografado"

#: packages/lib/models/BaseItem.ts:975
msgid "Encrypted items cannot be modified"
msgstr "Itens encriptados não podem ser modificados"

#: packages/lib/models/Setting.ts:2811
msgid "Encryption"
msgstr "Criptografia"

#: packages/app-mobile/components/screens/ConfigScreen/ConfigScreen.tsx:538
#: packages/app-mobile/components/screens/encryption-config.tsx:290
msgid "Encryption Config"
msgstr "Configuração de Criptografia"

#: packages/app-cli/app/command-e2ee.ts:129
#: packages/app-mobile/components/screens/encryption-config.tsx:306
msgid "Encryption is: %s"
msgstr "Criptografia está: %s"

#: packages/app-desktop/gui/EncryptionConfigScreen/EncryptionConfigScreen.tsx:160
#: packages/app-desktop/gui/EncryptionConfigScreen/EncryptionConfigScreen.tsx:261
msgid "Encryption keys"
msgstr "Chaves de criptografia"

#: packages/app-desktop/gui/EncryptionConfigScreen/EncryptionConfigScreen.tsx:237
msgid "Encryption:"
msgstr "Criptografia:"

#: packages/app-desktop/gui/EncryptionConfigScreen/EncryptionConfigScreen.tsx:235
msgid "End-to-end encryption"
msgstr "Criptografia ponta-a-ponta"

#: packages/app-mobile/components/screens/dropbox-login.js:66
msgid "Enter code here"
msgstr "Digite o código aqui"

#: packages/app-cli/app/command-e2ee.ts:40
#: packages/app-cli/app/command-e2ee.ts:86
msgid "Enter master password:"
msgstr "Digite a senha mestra:"

#: packages/app-mobile/components/screens/folder.js:100
msgid "Enter notebook title"
msgstr "Digite o título do caderno"

#: packages/app-desktop/gui/EncryptionConfigScreen/EncryptionConfigScreen.tsx:122
msgid "Enter password"
msgstr "Entre a senha"

#: packages/app-cli/app/help-utils.js:56
msgid "Enum"
msgstr "Enum"

#: packages/app-mobile/components/screens/ConfigScreen/NoteExportSection/TaskButton.tsx:72
#: packages/app-mobile/components/screens/ConfigScreen/plugins/PluginBox/PluginChips.tsx:45
#: packages/app-mobile/components/screens/LogScreen.tsx:114
#: packages/lib/models/Resource.ts:33 packages/lib/models/Resource.ts:410
msgid "Error"
msgstr "Erro"

#: packages/app-cli/app/command-edit.ts:83
#: packages/app-desktop/commands/startExternalEditing.ts:23
msgid "Error opening note in editor: %s"
msgstr "Erro ao abir a nota no editor: %s"

#: packages/app-desktop/gui/KeymapConfig/KeymapConfigScreen.tsx:65
#: packages/app-desktop/gui/MainScreen/commands/leaveSharedFolder.ts:31
#: packages/app-mobile/components/screens/ConfigScreen/plugins/PluginUploadButton.tsx:83
#: packages/app-mobile/components/screens/ShareManager/AcceptedShareItem.tsx:67
#: packages/app-mobile/components/voiceTyping/VoiceTypingDialog.tsx:91
#: packages/lib/services/KeymapService.ts:210
msgid "Error: %s"
msgstr "Erro: %s"

#: packages/lib/components/shared/config/config-shared.ts:101
msgid ""
"Error. Please check that URL, username, password, etc. are correct and that "
"the sync target is accessible. The reported error was:"
msgstr ""
"Erro. Verifique se a URL, nome de usuário, senha, etc., estão corretos e "
"tenha certeza que o alvo da sincronização está acessível. O erro reportado "
"foi:"

#: packages/app-mobile/components/screens/LogScreen.tsx:242
msgid "Errors only"
msgstr "Somente erros"

#: packages/lib/services/interop/InteropService.ts:74
msgid "Evernote Export File (as HTML)"
msgstr "Arquivo de Exportação do Evernote (HTML)"

#: packages/lib/services/interop/InteropService.ts:83
msgid "Evernote Export File (as Markdown)"
msgstr "Arquivo de Exportação do Evernote (Markdown)"

#: packages/lib/services/interop/InteropService.ts:92
msgid "Evernote Export Files (Directory, as HTML)"
msgstr "Arquivo de Exportação do Evernote (Diretório, como HTML)"

#: packages/lib/services/interop/InteropService.ts:101
msgid "Evernote Export Files (Directory, as Markdown)"
msgstr "Arquivo de Exportação do Evernote (Diretório, como Markdown)"

#: packages/app-cli/app/command-exit.ts:11
msgid "Exits the application."
msgstr "Sai da aplicação."

#: packages/app-mobile/components/side-menu-content.tsx:430
msgid "Expand"
msgstr "Expandir"

#: packages/app-desktop/gui/Sidebar/listItemComponents/ExpandIcon.tsx:28
msgid "Expand %s"
msgstr "Expandir %s"

#: packages/app-desktop/gui/KeymapConfig/KeymapConfigScreen.tsx:171
#: packages/app-desktop/gui/Sidebar/hooks/useOnRenderItem.tsx:191
#: packages/app-desktop/gui/utils/NoteListUtils.ts:167
msgid "Export"
msgstr "Exportar"

#: packages/app-desktop/gui/MenuBar.tsx:641
#: packages/app-desktop/gui/MenuBar.tsx:697
msgid "Export all"
msgstr "Exportar tudo"

#: packages/app-mobile/components/screens/ConfigScreen/NoteExportSection/NoteExportButton.tsx:20
msgid "Export all notes as JEX"
msgstr "Exportar todas as notas como JEX"

#: packages/app-desktop/gui/StatusScreen/StatusScreen.tsx:199
msgid "Export debug report"
msgstr "Exportar relatório de depuração"

#: packages/app-mobile/components/screens/ConfigScreen/NoteExportSection/ExportDebugReportButton.tsx:14
msgid "Export Debug Report"
msgstr "Exportar Relatório de Debug"

#: packages/app-mobile/components/screens/ConfigScreen/NoteExportSection/ExportProfileButton.tsx:16
msgid "Export profile"
msgstr "Exportar perfil"

#: packages/app-mobile/components/screens/ConfigScreen/NoteExportSection/NoteExportButton.tsx:75
msgid "Exported successfully!"
msgstr "Exportado com sucesso!"

#: packages/app-mobile/components/screens/ConfigScreen/NoteExportSection/ExportProfileButton.tsx:36
msgid "Exporting profile..."
msgstr "Exportando perfil..."

#: packages/app-desktop/InteropServiceHelper.ts:199
msgid "Exporting to \"%s\" as \"%s\" format. Please wait..."
msgstr "Exportando para \"%s\" com o formato \"%s\". Por favor, aguarde..."

#: packages/app-mobile/components/screens/ConfigScreen/NoteExportSection/NoteExportButton.tsx:25
msgid "Exporting..."
msgstr "Exportando..."

#: packages/app-cli/app/command-export.ts:14
msgid ""
"Exports Joplin data to the given path. By default, it will export the "
"complete database including notebooks, notes, tags and resources."
msgstr ""
"Exporta os dados do Joplin para o diretório informado. Por padrão, ele "
"exportará o banco de dados completo, incluindo cadernos, notas, tags e "
"recursos."

#: packages/app-cli/app/command-export.ts:24
msgid "Exports only the given note."
msgstr "Exporta apenas a nota fornecida."

#: packages/app-cli/app/command-export.ts:24
msgid "Exports only the given notebook."
msgstr "Exporta apenas o caderno fornecido."

#: packages/lib/models/Setting.ts:1714
msgid "Fail-safe"
msgstr "À prova de falhas"

#: packages/lib/models/Setting.ts:1715
msgid ""
"Fail-safe: Do not wipe out local data when sync target is empty (often the "
"result of a misconfiguration or bug)"
msgstr ""
"À prova de falhas: não limpe os dados locais quando o alvo da sincronização "
"estiver vazio (geralmente o resultado de uma configuração incorreta ou bug)"

#: packages/app-cli/app/main.js:100
msgid "Fatal error:"
msgstr "Erro fatal:"

#: packages/app-mobile/components/screens/ConfigScreen/ConfigScreen.tsx:625
#: packages/app-mobile/components/screens/ConfigScreen/ConfigScreen.tsx:633
msgid "Feature flags"
msgstr "Feature flags"

#: packages/lib/Synchronizer.ts:205
msgid "Fetched items: %d/%d."
msgstr "Itens pesquisados: %d/%d."

#: packages/app-desktop/gui/Sidebar/Sidebar.tsx:53
#: packages/app-mobile/components/side-menu-content.tsx:520
msgid "Fetching resources: %d/%d"
msgstr "Buscando recursos: %d/%d"

#: packages/lib/services/interop/Module.ts:62
msgid "File"
msgstr "Arquivo"

#: packages/lib/SyncTargetFilesystem.ts:18
msgid "File system"
msgstr "Sistema de arquivos"

#: packages/app-mobile/components/screens/LogScreen.tsx:213
#: packages/app-mobile/components/screens/LogScreen.tsx:214
msgid "Filter"
msgstr "Filtrar"

#: packages/app-mobile/components/screens/NoteTagsDialog.tsx:215
msgid "Filter tags"
msgstr "Filtrar tags"

#: packages/app-mobile/components/NoteEditor/MarkdownToolbar/buttons/useActionButtons.ts:56
msgid "Find and replace"
msgstr "Localizar e substituir"

#: packages/app-mobile/components/NoteEditor/SearchPanel.tsx:253
msgid "Find: "
msgstr "Localizar: "

#: packages/app-desktop/gui/ExtensionBadge.tsx:65
msgid "Firefox Extension"
msgstr "Extensão Firefox"

#: packages/app-mobile/components/screens/ConfigScreen/ConfigScreen.tsx:559
msgid "Fix search index"
msgstr "Corrigir índice de pesquisa"

#: packages/app-mobile/components/screens/ConfigScreen/ConfigScreen.tsx:559
msgid "Fixing search index..."
msgstr "Corrigindo índice de pesquisa..."

#: packages/app-desktop/gui/MenuBar.tsx:854
#: packages/app-desktop/gui/NoteEditor/commands/focusElementNoteBody.ts:7
#: packages/app-desktop/gui/NoteEditor/commands/focusElementNoteTitle.ts:8
#: packages/app-desktop/gui/NoteList/commands/focusElementNoteList.ts:9
#: packages/app-desktop/gui/Sidebar/commands/focusElementSideBar.ts:10
msgid "Focus"
msgstr "Focar"

#: packages/lib/models/Setting.ts:1153 packages/lib/models/Setting.ts:1170
msgid "Focus body"
msgstr "Focar no corpo"

#: packages/lib/models/Setting.ts:1152 packages/lib/models/Setting.ts:1169
msgid "Focus title"
msgstr "Focar no título"

#: packages/app-mobile/components/screens/ConfigScreen/NoteExportSection/ExportProfileButton.tsx:38
msgid "For debugging purpose only: export your profile to an external SD card."
msgstr ""
"Somente para fins de debugging: exporte seu perfil para um cartão SD externo."

#: packages/lib/models/Setting.ts:1694
msgid "For example \"%s\""
msgstr "Por exemplo \"%s\""

#: packages/app-cli/app/command-help.ts:37
msgid "For information on how to customise the shortcuts please visit %s"
msgstr ""
"Para informações sobre como personalizar os atalhos, por favor visite %s"

#: packages/app-mobile/components/screens/encryption-config.tsx:294
msgid ""
"For more information about End-To-End Encryption (E2EE) and advice on how to "
"enable it please check the documentation:"
msgstr ""
"Para mais informações sobre Criptografia de ponta-a-ponta (E2EE) e "
"recomendações sobre como habilitar, favor verificar a documentação:"

#: packages/app-cli/app/command-help.ts:85
msgid ""
"For the list of keyboard shortcuts and config options, type `help keymap`"
msgstr ""
"Para a lista completa de atalhos de teclado disponíveis, digite `help keymap`"

#: packages/lib/models/Setting.ts:678
msgid "Force path style"
msgstr "Forçar estilo de caminho"

#: packages/app-mobile/components/NoteEditor/MarkdownToolbar/MarkdownToolbar.tsx:46
msgid "Formatting"
msgstr "Formatação"

#: packages/lib/commands/historyForward.ts:6
msgid "Forward"
msgstr "Encaminhar"

#: packages/app-cli/app/command-import.ts:50
#: packages/app-desktop/gui/ImportScreen.tsx:89
msgid "Found: %d."
msgstr "Encontrado: %d."

#: packages/app-mobile/utils/getVersionInfoText.ts:42
msgid "FTS enabled: %d"
msgstr "FTS habilitado: %d"

#: packages/app-desktop/checkForUpdates.ts:109
msgid "Full changelog"
msgstr "Changelog completo"

#: packages/server/src/routes/admin/users.ts:136
msgid "Full name"
msgstr "Nome completo"

#: packages/lib/models/Setting.ts:2802
#: packages/server/src/services/MustacheService.ts:114
msgid "General"
msgstr "Geral"

#: packages/app-desktop/gui/EncryptionConfigScreen/EncryptionConfigScreen.tsx:240
msgid "Generated"
msgstr "Gerado"

#: packages/app-desktop/gui/ShareNoteDialog.tsx:185
msgid "Generating link..."
msgid_plural "Generating links..."
msgstr[0] "Gerando link..."
msgstr[1] "Gerando links..."

#: packages/lib/models/Setting.ts:2845
msgid "Geolocation, spellcheck, editor toolbar, image resize"
msgstr "Geolocalização, ortografia, barra de edição, redimensionar imagem"

#: packages/app-desktop/gui/ExtensionBadge.tsx:93
msgid "Get it now:"
msgstr "Tenha agora:"

#: packages/lib/models/Setting.ts:1481
msgid "Get pre-releases when checking for updates"
msgstr "Obter pré-lançamentos quando checar por atualizações"

#: packages/app-cli/app/command-config.ts:14
msgid ""
"Gets or sets a config value. If [value] is not provided, it will show the "
"value of [name]. If neither [name] nor [value] is provided, it will list the "
"current configuration."
msgstr ""
"Obtém ou define um valor de configuração. Se [valor] não for fornecido, ele "
"mostrará o valor de [nome]. Se nem [nome] nem [valor] forem fornecidos, ele "
"listará a configuração atual."

#: packages/app-desktop/gui/JoplinCloudConfigScreen.tsx:44
#: packages/app-mobile/components/screens/ConfigScreen/JoplinCloudConfig.tsx:59
msgid "Go to Joplin Cloud profile"
msgstr "Ir para o perfil na Joplin Cloud"

#: packages/app-mobile/components/screens/Note.tsx:1113
msgid "Go to source URL"
msgstr "Ir para a URL de origem"

#: packages/app-desktop/gui/MainScreen/commands/gotoAnything.ts:13
#: packages/app-desktop/plugins/GotoAnything.tsx:688
msgid "Goto Anything..."
msgstr "Ir para qualquer coisa..."

#: packages/app-desktop/gui/Root.tsx:182
msgid "Grant authorisation"
msgstr "Conceder autorização"

#: packages/app-cli/app/command-sync.ts:116
msgid "Have you authorised the application login in the above URL?"
msgstr "Você autorizou o login do aplicativo na URL acima?"

#: packages/app-mobile/components/NoteEditor/MarkdownToolbar/buttons/useHeaderButtons.ts:14
msgid "Header %d"
msgstr "Cabeçalho %d"

#: packages/app-mobile/components/NoteEditor/MarkdownToolbar/MarkdownToolbar.tsx:50
msgid "Headers"
msgstr "Cabeçalhos"

#: packages/app-desktop/gui/NoteEditor/editorCommandDeclarations.ts:95
msgid "Heading"
msgstr "Cabeçalho"

#: packages/app-desktop/gui/ConfigScreen/ConfigScreen.tsx:231
#: packages/app-desktop/gui/EncryptionConfigScreen/EncryptionConfigScreen.tsx:265
#: packages/server/src/services/MustacheService.ts:284
msgid "Help"
msgstr "Ajuda"

#: packages/app-mobile/components/screens/ConfigScreen/plugins/EnablePluginSupportPage.tsx:113
msgid "Here's what we do to make plugins safer:"
msgstr "Aqui está o que fazemos para tornar os plugins mais seguros:"

#: packages/app-mobile/utils/getVersionInfoText.ts:44
msgid "Hermes enabled: %d"
msgstr "Hermes habilitado: %d"

#: packages/app-desktop/gui/MenuBar.tsx:658
msgid "Hide %s"
msgstr "Ocultar %s"

#: packages/app-mobile/components/NoteEditor/SearchPanel.tsx:221
msgid "Hide advanced"
msgstr "Esconder opções avançadas"

#: packages/server/src/routes/admin/users.ts:206
msgid "Hide disabled"
msgstr "Esconder desabilitados"

#: packages/app-desktop/gui/EncryptionConfigScreen/EncryptionConfigScreen.tsx:160
msgid "Hide disabled keys"
msgstr "Esconder chaves desabilitadas"

#: packages/app-desktop/gui/KeymapConfig/utils/getLabel.ts:22
msgid "Hide Joplin"
msgstr "Esconder o Joplin"

#: packages/app-mobile/components/NoteEditor/MarkdownToolbar/buttons/useActionButtons.ts:67
msgid "Hide keyboard"
msgstr "Esconder teclado"

#: packages/app-mobile/components/NoteEditor/MarkdownToolbar/ToggleOverflowButton.tsx:19
msgid "Hide more actions"
msgstr "Esconder mais ações"

#: packages/app-desktop/gui/NoteEditor/NoteBody/TinyMCE/utils/setupToolbarButtons.ts:14
msgid "Highlight"
msgstr "Realçar"

#: packages/server/src/services/MustacheService.ts:150
#: packages/server/src/services/MustacheService.ts:279
msgid "Home"
msgstr "Início"

#: packages/app-desktop/gui/NoteEditor/editorCommandDeclarations.ts:100
msgid "Horizontal Rule"
msgstr "Régua horizontal"

#: packages/lib/services/interop/InteropService.ts:176
msgid "HTML Directory"
msgstr "Pasta HTML"

#: packages/lib/services/interop/InteropService.ts:110
msgid "HTML document"
msgstr "Documento HTML"

#: packages/lib/services/interop/InteropService.ts:169
msgid "HTML File"
msgstr "Arquivo HTML"

#: packages/app-desktop/gui/NoteEditor/editorCommandDeclarations.ts:65
msgid "Hyperlink"
msgstr "Hiperlink"

#: packages/app-desktop/gui/EditFolderDialog/Dialog.tsx:141
msgid "Icon"
msgstr "Ícone"

#: packages/app-desktop/gui/EncryptionConfigScreen/EncryptionConfigScreen.tsx:168
#: packages/app-desktop/gui/EncryptionConfigScreen/EncryptionConfigScreen.tsx:325
#: packages/app-desktop/gui/EncryptionConfigScreen/EncryptionConfigScreen.tsx:79
#: packages/app-desktop/gui/NotePropertiesDialog.tsx:66
#: packages/app-desktop/gui/ResourceScreen.tsx:105
msgid "ID"
msgstr "ID"

#: packages/lib/models/Resource.ts:31 packages/lib/Synchronizer.ts:324
msgid "Idle"
msgstr "Inativo"

#: packages/lib/services/joplinCloudUtils.ts:37
msgid ""
"If you have already authorised, please wait for the application to sync to "
"Joplin Cloud."
msgstr ""
"Se você já autorizou, por favor aguarde pela sincronia do aplicativo com a "
"Joplin Cloud."

#: packages/app-desktop/ElectronAppWrapper.ts:89
#: packages/app-desktop/gui/EncryptionConfigScreen/EncryptionConfigScreen.tsx:360
#: packages/app-desktop/gui/StatusScreen/StatusScreen.tsx:121
#: packages/app-mobile/components/screens/status.tsx:146
msgid "Ignore"
msgstr "Ignorar"

#: packages/lib/models/Setting.ts:1673
msgid "Ignore TLS certificate errors"
msgstr "Ignorar erros de certificados TLS"

#: packages/lib/services/ReportService.ts:236
msgid "Ignored items that cannot be synchronised"
msgstr "Os itens ignorados não podem ser sincronizados"

#: packages/app-desktop/gui/EditFolderDialog/Dialog.tsx:106
msgid "Images"
msgstr "Imagens"

#: packages/app-desktop/gui/KeymapConfig/KeymapConfigScreen.tsx:170
#: packages/app-desktop/gui/MenuBar.tsx:637
#: packages/app-desktop/gui/MenuBar.tsx:694
#: packages/app-desktop/gui/Root.tsx:231
msgid "Import"
msgstr "Importar"

<<<<<<< HEAD
#: packages/lib/models/Setting.ts:2814
=======
#: packages/lib/models/Setting.ts:2816
>>>>>>> 16e82b54
msgid "Import and Export"
msgstr "Importar e Exportar"

#: packages/app-mobile/components/screens/ConfigScreen/NoteExportSection/NoteImportButton.tsx:66
msgid ""
"Import failed. Make sure a JEX file was selected.\n"
"Details: %s"
msgstr ""
"Importação falhou. Certifique-se de que um arquivo JEX foi selecionado.\n"
"Detalhes: %s"

#: packages/app-mobile/components/screens/ConfigScreen/NoteExportSection/NoteImportButton.tsx:21
msgid "Import from JEX"
msgstr "Importar do JEX"

#: packages/app-mobile/components/screens/ConfigScreen/NoteExportSection/NoteImportButton.tsx:22
msgid "Import notes from a JEX (Joplin Export) file."
msgstr "Importar notas de um arquivo JEX (Joplin Export)."

<<<<<<< HEAD
#: packages/lib/models/Setting.ts:2846
=======
#: packages/lib/models/Setting.ts:2848
>>>>>>> 16e82b54
msgid "Import or export your data"
msgstr "Importar ou exportar seus dados"

#: packages/app-mobile/components/screens/ConfigScreen/NoteExportSection/NoteImportButton.tsx:76
msgid "Imported successfully!"
msgstr "Importado com sucesso!"

#: packages/app-desktop/gui/MenuBar.tsx:311
msgid "Importing from \"%s\" as \"%s\" format. Please wait..."
msgstr "Importando de \"%s\" com o formato \"%s\". Por favor, aguarde..."

#: packages/app-cli/app/command-import.ts:68
msgid "Importing notes..."
msgstr "Importando notas ..."

#: packages/app-mobile/components/screens/ConfigScreen/NoteExportSection/NoteImportButton.tsx:26
msgid "Importing..."
msgstr "Importando..."

#: packages/app-cli/app/command-import.ts:16
msgid "Imports data into Joplin."
msgstr "Importa dados para o Joplin."

#: packages/lib/models/Setting.ts:781
msgid ""
"In \"Manual\" mode, attachments are downloaded only when you click on them. "
"In \"Auto\", they are downloaded when you open the note. In \"Always\", all "
"the attachments are downloaded whether you open the note or not."
msgstr ""
"No modo \"Manual\", os anexos são baixados apenas quando você os clica. Em "
"\"Automático\", eles são baixados quando você abre a nota. Em \"Sempre\", "
"todos os anexos são baixados independentemente de você abrir a nota ou não."

#: packages/app-cli/app/command-help.ts:78
msgid ""
"In any command, a note or notebook can be referred to by title or ID, or "
"using the shortcuts `$n` or `$b` for, respectively, the currently selected "
"note or notebook. `$c` can be used to refer to the currently selected item."
msgstr ""
"Em qualquer comando, uma nota ou caderno pode ser referenciado por título ou "
"ID, ou usando os atalhos `$n` ou` $b` para, respectivamente, a nota ou "
"caderno selecionado. `$c` pode ser usado para se referenciar ao item "
"atualmente selecionado."

#: packages/app-mobile/components/screens/Note.tsx:498
msgid ""
"In order to associate a geo-location with the note, the app needs your "
"permission to access your location.\n"
"\n"
"You may turn off this option at any time in the Configuration screen."
msgstr ""
"Para associar uma geo-localização com a nota, o aplicativo precisa de sua "
"permissão para acessar sua localização.\n"
"\n"
"Você pode desligar essa opção a qualquer momento na tema de Configuração."

#: packages/app-desktop/gui/EncryptionConfigScreen/EncryptionConfigScreen.tsx:346
msgid ""
"In order to do so, your entire data set will have to be encrypted and "
"synchronised, so it is best to run it overnight.\n"
"\n"
"To start, please follow these instructions:\n"
"\n"
"1. Synchronise all your devices.\n"
"2. Click \"%s\".\n"
"3. Let it run to completion. While it runs, avoid changing any note on your "
"other devices, to avoid conflicts.\n"
"4. Once sync is done on this device, sync all your other devices and let it "
"run to completion.\n"
"\n"
"Important: you only need to run this ONCE on one device."
msgstr ""
"Para fazer isso, seu conjunto de dados inteiro terá que ser criptografado e "
"sincronizado, então é melhor deixá-lo executando à noite.\n"
"\n"
"Para começar, por favor siga estas instruções:\n"
"\n"
"1. Sincronize todos os seus dispositivos.\n"
"2. Clique \"%s\".\n"
"3. Deixe executar até completar. Enquanto estiver executando, evite mudar "
"qualquer nota em outros dispositivos, para evitar conflitos.\n"
"4. Uma vez que a sincronia tenha sido feita, sincronize todos os outros "
"dispositivos, e deixe-o executar até o fim.\n"
"\n"
"Importante: você só precisa executar isto UMA VEZ, em um dispositivo."

#: packages/lib/services/synchronizer/syncInfoUtils.ts:466
msgid "In order to synchronise, please upgrade your application to version %s+"
msgstr ""
"Para sincronizar, por favor faça upgrade da versão do seu aplicativo para %s+"

#: packages/app-mobile/components/screens/ConfigScreen/ConfigScreen.tsx:120
#: packages/app-mobile/components/screens/ConfigScreen/ConfigScreen.tsx:218
msgid ""
"In order to use file system synchronisation your permission to write to "
"external storage is required."
msgstr ""
"Para usar a sincronização do sistema de arquivos, é necessário sua permissão "
"para gravar no armazenamento externo."

#: packages/app-desktop/gui/ClipperConfigScreen.tsx:120
msgid "In order to use the web clipper, you need to do the following:"
msgstr "Para usar o web clipper, você precisa fazer o seguinte:"

#: packages/lib/Synchronizer.ts:325
msgid "In progress"
msgstr "Em andamento"

#: packages/app-desktop/gui/NoteEditor/NoteEditor.tsx:566
msgid "In: %s"
msgstr "Em: %s"

#: packages/app-mobile/components/screens/ConfigScreen/plugins/PluginBox/PluginChips.tsx:69
msgid "Incompatible"
msgstr "Incompatível"

#: packages/app-mobile/components/NoteEditor/MarkdownToolbar/buttons/useListButtons.ts:52
msgid "Increase indent level"
msgstr "Aumentar o nível de indentação"

#: packages/app-desktop/gui/NoteEditor/editorCommandDeclarations.ts:126
msgid "Indent less"
msgstr "Diminuir indentação"

#: packages/app-desktop/gui/NoteEditor/editorCommandDeclarations.ts:130
msgid "Indent more"
msgstr "Aumentar indentação"

#: packages/app-mobile/components/screens/ConfigScreen/ConfigScreen.tsx:217
msgid "Information"
msgstr "Informação"

#: packages/app-desktop/gui/NoteEditor/NoteBody/TinyMCE/TinyMCE.tsx:693
msgid "Inline Code"
msgstr "Código"

#: packages/app-desktop/gui/NoteEditor/NoteBody/TinyMCE/utils/setupToolbarButtons.ts:24
msgid "Insert"
msgstr "Inserir"

#: packages/app-desktop/gui/NoteEditor/NoteBody/CodeMirror/v5/CodeMirror.tsx:193
#: packages/app-desktop/gui/NoteEditor/NoteBody/CodeMirror/v6/useEditorCommands.ts:74
msgid "Insert Hyperlink"
msgstr "Inserir Hiperlink"

#: packages/app-desktop/gui/NoteEditor/editorCommandDeclarations.ts:105
#: packages/app-desktop/gui/NoteEditor/NoteBody/TinyMCE/TinyMCE.tsx:725
#: packages/app-mobile/components/NoteEditor/MarkdownToolbar/buttons/useActionButtons.ts:39
msgid "Insert time"
msgstr "Inserir data e hora"

#: packages/app-desktop/gui/ConfigScreen/controls/plugins/PluginBox.tsx:190
#: packages/app-mobile/components/screens/ConfigScreen/plugins/buttons/InstallButton.tsx:18
msgid "Install"
msgstr "Instalar"

#: packages/app-desktop/gui/ConfigScreen/controls/plugins/PluginsStates.tsx:230
#: packages/app-mobile/components/screens/ConfigScreen/plugins/PluginUploadButton.tsx:25
msgid "Install from file"
msgstr "Instale pelo arquivo"

#: packages/app-desktop/gui/ConfigScreen/controls/plugins/PluginBox.tsx:192
#: packages/app-mobile/components/screens/ConfigScreen/plugins/buttons/InstallButton.tsx:19
#: packages/app-mobile/components/screens/ConfigScreen/plugins/PluginBox/PluginChips.tsx:92
msgid "Installed"
msgstr "Instalado"

#: packages/app-mobile/components/screens/ConfigScreen/plugins/PluginStates.tsx:199
msgid "Installed (%d):"
msgstr "Instalado (%d):"

#: packages/app-desktop/gui/ConfigScreen/controls/plugins/PluginBox.tsx:191
#: packages/app-mobile/components/screens/ConfigScreen/plugins/buttons/InstallButton.tsx:17
msgid "Installing..."
msgstr "Instalando..."

#: packages/app-desktop/gui/KeymapConfig/utils/getLabel.ts:36
msgid "Invalid"
msgstr "Inválido"

#: packages/lib/services/KeymapService.ts:333
msgid "Invalid %s: %s."
msgstr "%s inválido: %s."

#: packages/app-cli/app/cli-utils.js:167
msgid "Invalid answer: %s"
msgstr "Resposta inválida: %s"

#: packages/app-cli/app/command-tag.js:90
msgid "Invalid command: \"%s\""
msgstr "Comando inválido: \"%s\""

#: packages/lib/models/Setting.ts:2285
msgid "Invalid option value: \"%s\". Possible values are: %s."
msgstr "Valor da opção inválido: \"%s\". Os valores possíveis são: %s."

#: packages/app-cli/app/command-e2ee.ts:48
msgid "Invalid password"
msgstr "Senha inválida"

#: packages/app-mobile/utils/getVersionInfoText.ts:23
msgid "iOS version: %s"
msgstr "versão do iOS: %s"

#: packages/app-desktop/gui/NoteEditor/editorCommandDeclarations.ts:60
#: packages/app-mobile/components/NoteEditor/MarkdownToolbar/buttons/useInlineFormattingButtons.ts:24
msgid "Italic"
msgstr "Itálico"

#: packages/lib/services/ReportService.ts:194
msgid "Item \"%s\" could not be downloaded: %s"
msgstr "O item \"%s\" não pôde ser baixado: %s"

#: packages/server/src/services/MustacheService.ts:158
#: packages/server/src/services/MustacheService.ts:281
msgid "Items"
msgstr "Itens"

#: packages/lib/services/ReportService.ts:252
msgid "Items that cannot be decrypted"
msgstr "Os itens não podem ser descriptografados"

#: packages/lib/services/ReportService.ts:185
msgid "Items that cannot be synchronised"
msgstr "Os itens não podem ser sincronizados"

#: packages/app-desktop/gui/MenuBar.tsx:911
msgid "Join us on Twitter"
msgstr "Junte-se a nós no Twitter"

#: packages/app-desktop/gui/SyncWizard/Dialog.tsx:268
msgid ""
"Joplin can synchronise your notes using various providers. Select one from "
"the list below."
msgstr ""
"O Joplin é capaz de sincronizar suas notas utilizando vários provedores. "
"Selecione um na lista abaixo."

#: packages/lib/models/Setting.ts:2814 packages/lib/SyncTargetJoplinCloud.ts:30
msgid "Joplin Cloud"
msgstr "Nuvem Joplin"

#: packages/app-desktop/gui/Root.tsx:230
#: packages/app-mobile/components/screens/JoplinCloudLoginScreen.tsx:148
msgid "Joplin Cloud Login"
msgstr "Login na Joplin Cloud"

#: packages/lib/services/plugins/PluginService.ts:517
msgid "Joplin Desktop"
msgstr "Joplin Desktop"

#: packages/app-desktop/bridge.ts:419
msgid ""
"Joplin doesn't recognise the %s extension. Opening this file could be "
"dangerous. What would you like to do?"
msgstr ""
"Joplin não reconhece a extensão %s. Abrir esse arquivo pode ser perigoso. O "
"que gostaria de fazer?"

#: packages/lib/services/interop/InteropService.ts:149
#: packages/lib/services/interop/InteropService.ts:66
msgid "Joplin Export Directory"
msgstr "Diretório de Exportação do Joplin"

#: packages/lib/services/interop/InteropService.ts:143
#: packages/lib/services/interop/InteropService.ts:60
msgid "Joplin Export File"
msgstr "Arquivo de Exportação do Joplin"

#: packages/lib/services/ReportService.ts:254
msgid ""
"Joplin failed to decrypt these items multiple times, possibly because they "
"are corrupted or too large. These items will remain on the device but Joplin "
"will no longer attempt to decrypt them."
msgstr ""
"O Joplin falhou ao tentar descriptografados estes múltiplos itens, "
"possivelmente porque eles estão corrompidos ou são grandes demais. Esses "
"itens permanecerão no dispositivo, porém o Joplin não vai mais tentar "
"descriptografá-los."

#: packages/app-desktop/gui/MenuBar.tsx:908
msgid "Joplin Forum"
msgstr "Fórum Joplin"

#: packages/lib/services/plugins/PluginService.ts:515
msgid "Joplin Mobile"
msgstr "Joplin Mobile"

#: packages/lib/SyncTargetJoplinServer.ts:61
msgid "Joplin Server"
msgstr "Servidor Joplin"

#: packages/lib/models/Setting.ts:709
msgid "Joplin Server email"
msgstr "E-mail do Servidor Joplin"

#: packages/lib/models/Setting.ts:721
msgid "Joplin Server password"
msgstr "Senha do Servidor Joplin"

#: packages/lib/models/Setting.ts:690
msgid "Joplin Server URL"
msgstr "URL do Servidor Joplin"

#: packages/app-desktop/gui/ClipperConfigScreen.tsx:119
msgid ""
"Joplin Web Clipper allows saving web pages and screenshots from your browser "
"to Joplin."
msgstr ""
"O serviço de Web Clipper do Joplin permite salvar páginas da web e "
"screenshots do seu browser, no Joplin."

#: packages/app-mobile/components/screens/ConfigScreen/ConfigScreen.tsx:612
msgid "Joplin website"
msgstr "Site do Joplin"

#: packages/lib/SyncTargetJoplinCloud.ts:34
msgid ""
"Joplin's own sync service. Also gives access to Joplin-specific features "
"such as publishing notes or collaborating on notebooks with others."
msgstr ""
"Serviço de sincronização próprio do Joplin. Fornece acesso a fucionalidades "
"específicas como publicação de notas e colaboração de cadernos de notas com "
"outras pessoas."

#: packages/app-mobile/components/NoteEditor/MarkdownToolbar/buttons/useInlineFormattingButtons.ts:45
msgid "KaTeX"
msgstr "KaTeX"

#: packages/lib/models/Setting.ts:1741
msgid "Keep note history for"
msgstr "Manter histórico de nota por"

<<<<<<< HEAD
#: packages/lib/models/Setting.ts:1934
=======
#: packages/lib/models/Setting.ts:1936
>>>>>>> 16e82b54
msgid "Keep notes in the trash for"
msgstr "Manter notas na lixeira por"

#: packages/lib/models/Setting.ts:1567
msgid "Keyboard Mode"
msgstr "Modo do Teclado"

#: packages/app-desktop/gui/KeymapConfig/KeymapConfigScreen.tsx:178
msgid "Keyboard Shortcut"
msgstr "Atalho de Teclado"

#: packages/lib/models/Setting.ts:2813
msgid "Keyboard Shortcuts"
msgstr "Atalhos de Teclado"

#: packages/lib/versionInfo.ts:79
msgid "Keychain Supported: %s"
msgstr "Keychain Suportada: %s"

#: packages/app-desktop/gui/EncryptionConfigScreen/EncryptionConfigScreen.tsx:74
msgid "Keys that need upgrading"
msgstr "Chaves que necessitam de atualização"

#: packages/lib/models/Setting.ts:1544
msgid "Landscape"
msgstr "Paisagem"

#: packages/lib/models/Setting.ts:826
msgid "Language"
msgstr "Idioma"

#: packages/lib/models/Setting.ts:2840
msgid "Language, date format"
msgstr "Idioma, formato de data"

#: packages/lib/Synchronizer.ts:208
msgid "Last error: %s"
msgstr "Último erro: %s"

#: packages/app-desktop/gui/ConfigScreen/ConfigScreen.tsx:729
msgid "Later"
msgstr "Mais tarde"

#: packages/app-desktop/gui/NoteListHeader/utils/getColumnTitle.ts:7
msgid "Latitude"
msgstr "Latitude"

#: packages/app-desktop/gui/NoteEditor/NoteBody/CodeMirror/v5/CodeMirror.tsx:623
#: packages/app-desktop/gui/NoteEditor/NoteBody/CodeMirror/v6/CodeMirror.tsx:231
msgid "Layout"
msgstr "Layout"

#: packages/app-desktop/gui/MenuBar.tsx:777
msgid "Layout button sequence"
msgstr "Sequência de botão de leiaute"

#: packages/app-desktop/bridge.ts:424
#: packages/app-mobile/components/screens/ConfigScreen/plugins/EnablePluginSupportPage.tsx:118
#: packages/app-mobile/components/screens/ConfigScreen/plugins/PluginBox/RecommendedBadge.tsx:15
msgid "Learn more"
msgstr "Aprender mais"

#: packages/lib/models/Setting.ts:1908
msgid "Leave it blank to download the language files from the default website"
msgstr "Mantenha em branco para baixar os arquivos de idioma do site padrão"

#: packages/app-mobile/components/screens/ShareManager/AcceptedShareItem.tsx:90
msgid "Leave notebook"
msgstr "Sair do caderno"

#: packages/app-desktop/gui/MainScreen/commands/leaveSharedFolder.ts:10
msgid "Leave notebook..."
msgstr "Sair do caderno..."

#: packages/lib/models/Setting.ts:1538
msgid "Legal"
msgstr "Legal"

#: packages/lib/models/Setting.ts:1534
msgid "Letter"
msgstr "Carta"

#: packages/lib/models/Setting.ts:430
msgid "Light"
msgstr "Claro"

#: packages/app-mobile/components/screens/ConfigScreen/plugins/EnablePluginSupportPage.tsx:110
msgid ""
"Like any software you install, plugins can potentially cause security issues "
"or data loss."
msgstr ""
"Como outro software que você instala, plugins podem potencialmente causar "
"problemas de segurança ou perda de dados."

#: packages/app-desktop/gui/NoteContentPropertiesDialog.tsx:108
msgid "Lines"
msgstr "Linhas"

#: packages/app-mobile/components/NoteEditor/MarkdownToolbar/buttons/useInlineFormattingButtons.ts:56
msgid "Link"
msgstr "Link"

#: packages/app-mobile/components/NoteEditor/EditLinkDialog.tsx:96
msgid "Link description"
msgstr "Descrição do link"

#: packages/app-desktop/gui/ShareNoteDialog.tsx:186
msgid "Link has been copied to clipboard!"
msgid_plural "Links have been copied to clipboard!"
msgstr[0] "Link foi copiado para a área de transferência!"
msgstr[1] "Links foram copiados para a área de transferência!"

#: packages/app-mobile/components/NoteEditor/EditLinkDialog.tsx:93
msgid "Link text"
msgstr "Texto do link"

#: packages/app-mobile/components/screens/Note.tsx:296
msgid "Links with protocol \"%s\" are not supported"
msgstr "Links com o protocolo \"%s\" não são suportados"

#: packages/app-desktop/gui/NoteEditor/NoteBody/CodeMirror/v5/CodeMirror.tsx:227
#: packages/app-desktop/gui/NoteEditor/NoteBody/CodeMirror/v5/CodeMirror.tsx:229
#: packages/app-desktop/gui/NoteEditor/NoteBody/CodeMirror/v5/CodeMirror.tsx:230
msgid "List item"
msgstr "Listar item"

#: packages/app-mobile/components/NoteEditor/MarkdownToolbar/MarkdownToolbar.tsx:54
msgid "Lists"
msgstr "Listas"

#: packages/app-mobile/components/screens/encryption-config.tsx:215
msgid "Loaded"
msgstr "Ativada"

#: packages/app-desktop/gui/ConfigScreen/FontSearch.tsx:121
#: packages/app-mobile/components/screens/ConfigScreen/plugins/PluginStates.tsx:115
#: packages/app-mobile/components/voiceTyping/VoiceTypingDialog.tsx:87
msgid "Loading..."
msgstr "Carregando..."

#: packages/app-desktop/gui/NotePropertiesDialog.tsx:71
msgid "Location"
msgstr "Localização"

#: packages/app-cli/app/command-sync.ts:155
msgid ""
"Lock file is already being hold. If you know that no synchronisation is "
"taking place, you may delete the lock file at \"%s\" and resume the "
"operation."
msgstr ""
"O arquivo de bloqueio já está ativo. Se você sabe que nenhuma sincronização "
"está ocorrendo, você pode excluir o arquivo de bloqueio em \"%s\" e retomar "
"a operação."

#: packages/app-mobile/components/screens/ConfigScreen/ConfigScreen.tsx:558
#: packages/app-mobile/components/screens/LogScreen.tsx:221
#: packages/server/src/services/MustacheService.ts:282
msgid "Log"
msgstr "Log"

#: packages/app-desktop/gui/MainScreen/MainScreen.tsx:698
#, fuzzy
msgid "Login to Joplin Cloud."
msgstr "Conectar à Joplin Cloud"

#: packages/app-mobile/components/screens/dropbox-login.js:55
msgid "Login with Dropbox"
msgstr "Login com Dropbox"

#: packages/app-mobile/components/screens/onedrive-login.js:110
msgid "Login with OneDrive"
msgstr "Login com OneDrive"

#: packages/server/src/services/MustacheService.ts:285
msgid "Logout"
msgstr "Logout"

#: packages/lib/models/Setting.ts:2847
msgid "Logs, profiles, sync status"
msgstr "Logo, perfis, status de sincronização"

#: packages/app-desktop/gui/NoteListHeader/utils/getColumnTitle.ts:8
msgid "Longitude"
msgstr "Longitude"

#: packages/app-desktop/gui/MenuBar.tsx:914
#: packages/app-mobile/components/screens/ConfigScreen/ConfigScreen.tsx:611
msgid "Make a donation"
msgstr "Fazer uma doação"

#: packages/app-desktop/gui/MasterPasswordDialog/Dialog.tsx:223
msgid "Manage master password"
msgstr "Gerenciar senha mestra"

#: packages/lib/commands/openMasterPasswordDialog.ts:6
msgid "Manage master password..."
msgstr "Gerenciar senha mestra..."

#: packages/lib/utils/joplinCloud/index.ts:201
msgid "Manage multiple users"
msgstr "Gerenciar múltiplos usuários"

#: packages/app-mobile/components/screens/ConfigScreen/ConfigScreen.tsx:556
msgid "Manage profiles"
msgstr "Gerenciar perfis"

#: packages/app-mobile/components/screens/ConfigScreen/ConfigScreen.tsx:562
msgid "Manage shared notebooks"
msgstr "Gerenciar cadernos compartilhados"

#: packages/app-desktop/gui/ConfigScreen/controls/plugins/PluginsStates.tsx:336
msgid "Manage your plugins"
msgstr "Gerencie seus plugins"

#. `generate-ppk`
#: packages/app-cli/app/command-e2ee.ts:20
msgid ""
"Manages E2EE configuration. Commands are `enable`, `disable`, `decrypt`, "
"`status`, `decrypt-file`, and `target-status`."
msgstr ""
"Gerencia a configuração E2EE. Os comandos são `enable`, `disable`, "
"`decrypt`, `status`, `decrypt-file` e `target-status`."

#: packages/lib/models/Setting.ts:785
msgid "Manual"
msgstr "Manual"

#: packages/lib/models/Setting.ts:2807
#: packages/lib/services/interop/InteropService.ts:118
#: packages/lib/services/interop/InteropService.ts:155
msgid "Markdown"
msgstr "Markdown"

#: packages/lib/services/interop/InteropService.ts:126
#: packages/lib/services/interop/InteropService.ts:161
msgid "Markdown + Front Matter"
msgstr "Markdown + Front Matter"

#: packages/app-cli/app/command-done.ts:15
msgid "Marks a to-do as done."
msgstr "Marca uma tarefa como feita."

#: packages/app-cli/app/command-undone.js:12
msgid "Marks a to-do as non-completed."
msgstr "Marca uma tarefa como não completada."

#: packages/app-desktop/gui/NotePropertiesDialog.tsx:74
msgid "Markup"
msgstr "Marcação"

#: packages/app-mobile/components/screens/encryption-config.tsx:119
msgid "Master Key %s"
msgstr "Chave Mestra %s"

#: packages/app-desktop/gui/EncryptionConfigScreen/EncryptionConfigScreen.tsx:114
#: packages/app-desktop/gui/EncryptionConfigScreen/EncryptionConfigScreen.tsx:273
#: packages/app-mobile/components/screens/encryption-config.tsx:104
msgid "Master password"
msgstr "Senha mestra"

#: packages/app-desktop/gui/EncryptionConfigScreen/EncryptionConfigScreen.tsx:274
#: packages/app-mobile/components/screens/encryption-config.tsx:214
msgid "Master password:"
msgstr "Senha mestra:"

#: packages/lib/models/Setting.ts:809
msgid "Max concurrent connections"
msgstr "Máximo de conexões simultâneas"

#: packages/server/src/routes/admin/users.ts:148
msgid "Max Item Size"
msgstr "Tamanho máximo de item"

#: packages/lib/utils/joplinCloud/index.ts:129
msgid "Max note or attachment size"
msgstr "Tamanho máximo de notas ou anexos"

#: packages/server/src/routes/admin/users.ts:156
msgid "Max Total Size"
msgstr "Tamanho total máximo"

#: packages/lib/models/Setting.ts:2844
msgid "Media player, math, diagrams, table of contents"
msgstr "Player de mídia, matemática, diagramas, tabela de conteúdo"

#: packages/app-desktop/gui/KeymapConfig/utils/getLabel.ts:24
msgid "Minimise"
msgstr "Minimizar"

#: packages/app-desktop/gui/EncryptionConfigScreen/EncryptionConfigScreen.tsx:320
msgid "Missing keys"
msgstr "Chaves faltando"

#: packages/app-mobile/components/screens/encryption-config.tsx:274
msgid "Missing Master Keys"
msgstr "Chaves-Mestras Faltando"

#: packages/app-cli/app/cli-utils.js:112
msgid "Missing required argument: %s"
msgstr "Argumento necessário faltando: %s"

#: packages/app-cli/app/cli-utils.js:135
msgid "Missing required flag value: %s"
msgstr "Valor para a opção (flag) necessária faltando: %s"

#: packages/app-mobile/components/side-menu-content.tsx:541
msgid "Mobile data - auto-sync disabled"
msgstr "Dados móveis - sincronização automática desativada"

#: packages/app-desktop/gui/MainScreen/MainScreen.tsx:667
msgid "More info"
msgstr "Mais informações"

#: packages/lib/models/Setting.ts:2817
msgid "More information"
msgstr "Mais informações"

#: packages/app-cli/app/app.ts:67
msgid "More than one item match \"%s\". Please narrow down your query."
msgstr "Mais que um item combinam com \"%s\". Por favor, refine sua pesquisa."

#: packages/app-mobile/components/screens/ConfigScreen/plugins/EnablePluginSupportPage.tsx:115
msgid ""
"Most plugins have source code available for review on the plugin website."
msgstr ""
"A maioria dos plugins têm código fonte disponível para revisão no site do "
"plugin."

#: packages/app-mobile/components/ScreenHeader/index.tsx:591
msgid "Move %d notes to notebook \"%s\"?"
msgstr "Mover %d notas para o caderno \"%s\"?"

#: packages/app-cli/app/command-rmbook.ts:38
#: packages/app-desktop/gui/MainScreen/commands/deleteFolder.ts:20
#: packages/app-mobile/components/side-menu-content.tsx:229
msgid ""
"Move notebook \"%s\" to the trash?\n"
"\n"
"All notes and sub-notebooks within this notebook will also be moved to the "
"trash."
msgstr ""
"Mover o caderno\"%s\" para a lixeira?\n"
"\n"
"Todas as notas e sub-cadernos dentro deste também serão movidos para a "
"lixeira."

#: packages/app-desktop/gui/MainScreen/commands/moveToFolder.ts:8
msgid "Move to notebook"
msgstr "Mover para o caderno"

#: packages/app-desktop/gui/MainScreen/commands/moveToFolder.ts:36
msgid "Move to notebook:"
msgstr "Mover para o caderno:"

#: packages/app-mobile/components/FolderPicker.tsx:59
msgid "Move to notebook..."
msgstr "Mover para o caderno..."

#: packages/app-cli/app/command-mv.ts:14
msgid "Moves the given <item> to [notebook]"
msgstr "Move o objeto correspondente a <item> para [notebook]"

#: packages/app-cli/app/cli-utils.js:177
#: packages/app-cli/app/setupCommand.ts:23
msgid "n"
msgstr "n"

#: packages/app-cli/app/setupCommand.ts:23
msgid "N"
msgstr "N"

#: packages/lib/models/Setting.ts:1189
msgid "Never resize"
msgstr "Nunca redimensionar"

#: packages/app-desktop/gui/Sidebar/listItemComponents/HeaderItem.tsx:46
msgid "New"
msgstr "Novo"

#: packages/app-mobile/components/screens/ShareManager/index.tsx:120
msgid "New invitations"
msgstr "Novos convites"

#: packages/app-desktop/gui/MainScreen/commands/newNote.ts:10
#: packages/app-desktop/gui/NoteListControls/NoteListControls.tsx:110
#: packages/app-desktop/gui/NoteListWrapper/NoteListWrapper.tsx:71
#: packages/app-mobile/components/screens/Notes.tsx:251
#: packages/app-mobile/setupQuickActions.ts:17
msgid "New note"
msgstr "Nova nota"

#: packages/app-desktop/gui/MainScreen/commands/newFolder.ts:7
msgid "New notebook"
msgstr "Novo caderno"

#: packages/app-mobile/components/side-menu-content.tsx:498
msgid "New Notebook"
msgstr "Novo Caderno"

#: packages/app-desktop/gui/ImportScreen.tsx:81
msgid ""
"New notebook \"%s\" will be created and file \"%s\" will be imported into it"
msgstr ""
"O novo caderno \"%s\" será criado e o arquivo \"%s\" será importado para ele"

#: packages/app-desktop/gui/MainScreen/commands/newSubFolder.ts:6
msgid "New sub-notebook"
msgstr "Novo sub-caderno"

#: packages/app-mobile/components/screens/NoteTagsDialog.tsx:195
msgid "New tags:"
msgstr "Novas tags:"

#: packages/app-desktop/gui/MainScreen/commands/newTodo.ts:7
#: packages/app-desktop/gui/NoteListControls/NoteListControls.tsx:120
#: packages/app-desktop/gui/NoteListWrapper/NoteListWrapper.tsx:71
#: packages/app-mobile/components/screens/Notes.tsx:241
#: packages/app-mobile/setupQuickActions.ts:18
msgid "New to-do"
msgstr "Nova tarefa"

#: packages/app-desktop/checkForUpdates.ts:108
msgid "New version: %s"
msgstr "Nova versão: %s"

#: packages/app-mobile/components/NoteEditor/SearchPanel.tsx:271
msgid "Next match"
msgstr "Próxima correspondência"

#: packages/lib/SyncTargetNextcloud.js:25
msgid "Nextcloud"
msgstr "Nextcloud"

#: packages/lib/models/Setting.ts:553
msgid "Nextcloud password"
msgstr "Senha da Nextcloud"

#: packages/lib/models/Setting.ts:541
msgid "Nextcloud username"
msgstr "Usuário da Nextcloud"

#: packages/lib/models/Setting.ts:528
msgid "Nextcloud WebDAV URL"
msgstr "Nextcloud WebDAV URL"

#: packages/lib/models/Setting.ts:418
msgid "no"
msgstr "não"

#: packages/app-desktop/services/plugins/UserWebviewDialogButtonBar.tsx:32
#: packages/app-mobile/components/screens/Note.tsx:747
#: packages/lib/shim-init-node.ts:256 packages/lib/versionInfo.ts:79
msgid "No"
msgstr "Não"

#: packages/app-cli/app/command-edit.ts:41
msgid "No active notebook."
msgstr "Nenhum caderno ativo."

#: packages/app-mobile/components/screens/Note.tsx:276
msgid "No item with ID %s"
msgstr "Nenhum item com ID %s"

#: packages/app-mobile/components/screens/ShareManager/index.tsx:92
msgid "No new invitations"
msgstr "Sem novos convites"

#: packages/app-cli/app/app.ts:104
msgid "No notebook has been specified."
msgstr "Nenhum caderno foi especificado."

#: packages/app-cli/app/app.ts:98
msgid "No notebook selected."
msgstr "Nenhum caderno selecionado."

#: packages/lib/components/shared/NoteList/getEmptyFolderMessage.ts:15
msgid "No notes in here. Create one by clicking on \"New note\"."
msgstr "Não há notas aqui. Crie uma clicando em \"Nova nota\"."

#: packages/app-mobile/components/screens/ConfigScreen/plugins/PluginStates.tsx:199
msgid "No plugins are installed."
msgstr "Nenhum plugin instalado."

#: packages/app-desktop/gui/ResourceScreen.tsx:298
msgid "No resources!"
msgstr "Sem recursos!"

#: packages/app-desktop/gui/ConfigScreen/controls/plugins/SearchPlugins.tsx:84
msgid "No results"
msgstr "Sem resultados"

#: packages/app-cli/app/app.ts:231
msgid "No such command: %s"
msgstr "Não existe o comando: \"%s\""

#: packages/lib/services/spellChecker/SpellCheckerService.ts:125
msgid "No suggestions"
msgstr "Sem sugestões"

#: packages/app-mobile/plugins/PluginRunner/dialogs/PluginPanelViewer.tsx:120
msgid "No tab selected"
msgstr "Nenhuma aba selecionada"

#: packages/app-cli/app/command-edit.ts:31
msgid ""
"No text editor is defined. Please set it using `config editor <editor-path>`"
msgstr ""
"Nenhum editor de texto está definido. Defina-o usando o comando `config "
"editor <caminho-do-editor>`"

#: packages/lib/models/Setting.ts:435
msgid "Nord"
msgstr "Nord"

#: packages/app-cli/app/command-sync.ts:123
msgid "Not authenticated with %s. Please provide any missing credentials."
msgstr ""
"Não autenticado com %s. Por favor, complete as credenciais que estiverem "
"faltando."

#: packages/lib/models/Resource.ts:407
msgid "Not downloaded"
msgstr "Não baixado"

#: packages/app-desktop/gui/EncryptionConfigScreen/EncryptionConfigScreen.tsx:240
msgid "Not generated"
msgstr "Não gerado"

#: packages/app-mobile/components/biometrics/BiometricPopup.tsx:91
msgid "Not now"
msgstr "Agora não"

#: packages/app-desktop/gui/NoteListControls/NoteListControls.tsx:108
#: packages/app-desktop/gui/NoteListWrapper/NoteListWrapper.tsx:70
#: packages/server/src/models/UserModel.ts:247
#: packages/server/src/models/UserModel.ts:264
msgid "note"
msgstr "nota"

#: packages/lib/models/Setting.ts:2805
msgid "Note"
msgstr "Nota"

#: packages/lib/models/Setting.ts:1805
msgid "Note area growth factor"
msgstr "Fator de crescimento da area de notas"

#: packages/app-desktop/gui/Root.tsx:233
msgid "Note attachments"
msgstr "Anexos da nota"

#: packages/app-desktop/gui/MenuBar.tsx:561
msgid "Note attachments..."
msgstr "Anexos da nota..."

#: packages/app-desktop/gui/NoteEditor/commands/focusElementNoteBody.ts:6
msgid "Note body"
msgstr "Corpo da nota"

#: packages/app-cli/app/command-edit.ts:47
msgid "Note does not exist: \"%s\". Create it?"
msgstr "A nota não existe: \"%s\". Criar?"

#: packages/app-mobile/components/NoteEditor/NoteEditor.tsx:98
msgid "Note editor"
msgstr "Editor de notas"

#: packages/app-cli/app/command-edit.ts:98
msgid "Note has been saved."
msgstr "Nota gravada."

#: packages/app-desktop/gui/NotePropertiesDialog.tsx:73
#: packages/lib/models/Setting.ts:2810
msgid "Note History"
msgstr "Histórico da Nota"

#: packages/app-cli/app/command-done.ts:23
msgid "Note is not a to-do: \"%s\""
msgstr "Nota não é uma tarefa: \"%s\""

#: packages/app-desktop/gui/NoteList/commands/focusElementNoteList.ts:8
msgid "Note list"
msgstr "Lista de notas"

#: packages/lib/models/Setting.ts:1790
msgid "Note list growth factor"
msgstr "Fator de crescimento da lista de notas"

#: packages/app-desktop/gui/MenuBar.tsx:781
msgid "Note list style"
msgstr "Estilo de lista da Nota"

#: packages/app-desktop/gui/MainScreen/commands/showNoteProperties.ts:7
#: packages/app-desktop/gui/NotePropertiesDialog.tsx:442
msgid "Note properties"
msgstr "Propriedades da nota"

#: packages/app-desktop/gui/NoteEditor/commands/focusElementNoteTitle.ts:7
msgid "Note title"
msgstr "Título da nota"

#: packages/lib/models/Setting.ts:1297
msgid "Note: Does not work in all desktop environments."
msgstr "Nota: não funciona em todos os ambientes de desktop."

#: packages/app-desktop/gui/ShareNoteDialog.tsx:192
msgid ""
"Note: When a note is shared, it will no longer be encrypted on the server."
msgstr ""
"Nota: Quando uma nota é compartilhada, não é mais criptografada no servidor."

#: packages/app-desktop/gui/MenuBar.tsx:860
msgid "Note&book"
msgstr "Nota&Caderno"

#: packages/lib/models/Setting.ts:2806
msgid "Notebook"
msgstr "Caderno"

#: packages/lib/models/Setting.ts:1775
msgid "Notebook list growth factor"
msgstr "Fator de crescimento do bloco de notas"

#: packages/app-desktop/gui/NoteListHeader/utils/getColumnTitle.ts:5
#: packages/app-mobile/components/side-menu-content.tsx:260
msgid "Notebook: %s"
msgstr "Caderno: %s"

#: packages/app-mobile/components/screens/ShareManager/AcceptedShareItem.tsx:81
msgid "Notebook: %s (%s)"
msgstr "Caderno: %s (%s)"

#: packages/app-desktop/gui/Sidebar/hooks/useSidebarListData.ts:58
#: packages/app-mobile/components/side-menu-content.tsx:561
#: packages/lib/services/ReportService.ts:335
msgid "Notebooks"
msgstr "Cadernos"

#: packages/lib/models/Folder.ts:906
msgid "Notebooks cannot be named \"%s\", which is a reserved title."
msgstr ""
"Os cadernos não podem ser nomeados como\"%s\", que é um título reservado."

#: packages/app-desktop/gui/MainScreen/commands/toggleNotesSortOrderField.ts:8
#: packages/app-desktop/gui/MainScreen/commands/toggleNotesSortOrderReverse.ts:9
msgid "Notes"
msgstr "Notas"

#: packages/lib/models/Setting.ts:2829
msgid "Notes and settings are stored in: %s"
msgstr "Notas e configurações estão armazenadas em: %s"

#: packages/app-cli/app/command-mknote.js:16
#: packages/app-cli/app/command-mktodo.js:16
msgid "Notes can only be created within a notebook."
msgstr "As notas só podem ser criadas dentro de um caderno."

#: packages/app-desktop/gui/NoteEditor/editorCommandDeclarations.ts:80
msgid "Numbered List"
msgstr "Lista Numerada"

#: packages/app-desktop/bridge.ts:336 packages/app-desktop/bridge.ts:349
#: packages/app-desktop/bridge.ts:365 packages/app-desktop/bridge.ts:374
#: packages/app-desktop/gui/ConfigScreen/ButtonBar.tsx:34
#: packages/app-desktop/gui/DialogButtonRow.tsx:71
#: packages/app-desktop/gui/MenuBar.tsx:586
#: packages/app-desktop/gui/PromptDialog.tsx:308
#: packages/app-desktop/services/plugins/UserWebviewDialogButtonBar.tsx:29
#: packages/app-mobile/components/CameraView.tsx:194
#: packages/app-mobile/components/ModalDialog.tsx:85
#: packages/app-mobile/components/screens/ConfigScreen/ConfigScreen.tsx:219
#: packages/app-mobile/components/screens/ConfigScreen/NoteExportSection/ExportProfileButton.tsx:61
#: packages/app-mobile/components/screens/ConfigScreen/plugins/PluginBox/PluginChips.tsx:66
#: packages/app-mobile/components/screens/ConfigScreen/plugins/PluginBox/RecommendedBadge.tsx:19
#: packages/app-mobile/components/screens/ShareManager/AcceptedShareItem.tsx:68
#: packages/app-mobile/components/side-menu-content.tsx:211
#: packages/app-mobile/plugins/PluginRunner/dialogs/PluginDialogWebView.tsx:128
#: packages/app-mobile/utils/showMessageBox.ts:13
#: packages/lib/components/shared/config/plugins/useOnInstallHandler.ts:72
msgid "OK"
msgstr "OK"

#: packages/lib/models/Setting.ts:437
msgid "OLED Dark"
msgstr "OLED Dark"

#: packages/lib/services/ReportService.ts:356
msgid "On %s: %s"
msgstr "Em %s: %s"

#: packages/app-desktop/gui/MainScreen/MainScreen.tsx:660
msgid "One of your master keys use an obsolete encryption method."
msgstr "Uma ou mais chaves-mestras usam um método de criptografia obsoleto."

#: packages/app-cli/app/gui/NoteWidget.js:48
msgid ""
"One or more items are currently encrypted and you may need to supply a "
"master password. To do so please type `e2ee decrypt`. If you have already "
"supplied the password, the encrypted items are being decrypted in the "
"background and will be available soon."
msgstr ""
"Um ou mais itens estão criptografados, e você pode precisar fornecer uma "
"senha mestra. Para fazer isso, por favor digite `e2ee decrypt`. Se você já "
"forneceu a senha, os itens criptografados estão sendo descriptografados em "
"segundo plano e logo estarão disponíveis."

#: packages/app-desktop/gui/MainScreen/MainScreen.tsx:689
msgid "One or more master keys need a password."
msgstr "Uma ou mais chaves mestras precisam de uma senha."

#: packages/lib/SyncTargetOneDrive.ts:31
msgid "OneDrive"
msgstr "OneDrive"

#: packages/app-desktop/gui/Root.tsx:228
msgid "OneDrive Login"
msgstr "Login no OneDrive"

#: packages/app-desktop/gui/MainScreen/commands/print.ts:18
msgid "Only one note can be printed at a time."
msgstr "Só uma nota pode ser impressa de cada vez."

#: packages/app-mobile/components/NoteBodyViewer/hooks/useOnResourceLongPress.ts:37
msgid "Open"
msgstr "Abrir"

#: packages/app-desktop/app.ts:196
msgid "Open %s"
msgstr "Abrir %s"

#: packages/app-desktop/bridge.ts:425
msgid "Open it"
msgstr "Abrir"

#: packages/app-desktop/gui/MainScreen/commands/openPdfViewer.ts:7
msgid "Open PDF viewer"
msgstr "Abrir visualizador de PDF"

#: packages/app-desktop/commands/openProfileDirectory.ts:8
msgid "Open profile directory"
msgstr "Abrir diretório de perfis"

#: packages/app-mobile/components/screens/ConfigScreen/plugins/EnablePluginSupportPage.tsx:115
msgid "Open Source"
msgstr "Abrir Origem"

#: packages/lib/models/Setting.ts:461
msgid "Open Sync Wizard..."
msgstr "Abrir o assistente de sincronização..."

#: packages/app-desktop/gui/NoteEditor/utils/contextMenu.ts:87
msgid "Open..."
msgstr "Abrir..."

#: packages/app-mobile/components/screens/ConfigScreen/ConfigScreen.tsx:200
msgid "Opening section %s"
msgstr "Abrindo seção %s"

#: packages/app-cli/app/command-e2ee.ts:42
#: packages/app-cli/app/command-e2ee.ts:88
#: packages/app-cli/app/command-e2ee.ts:98
msgid "Operation cancelled"
msgstr "Operação cancelada"

#: packages/app-desktop/gui/KeymapConfig/utils/getLabel.ts:28
#: packages/app-desktop/gui/MenuBar.tsx:547
#: packages/app-desktop/gui/Root.tsx:232
msgid "Options"
msgstr "Opções"

#: packages/app-mobile/components/NoteEditor/MarkdownToolbar/buttons/useListButtons.ts:22
msgid "Ordered list"
msgstr "Lista ordenada"

#: packages/app-desktop/gui/MenuBar.tsx:499
msgid "Other applications..."
msgstr "Outras aplicações..."

#: packages/app-cli/app/command-import.ts:29
msgid "Output format: %s"
msgstr "Formato da saída: \"%s\""

#: packages/lib/models/Setting.ts:1541
msgid "Page orientation for PDF export"
msgstr "Orientação da página para exportação de PDF"

#: packages/lib/models/Setting.ts:1531
msgid "Page size for PDF export"
msgstr "Tamanho da página para exportação de PDF"

#: packages/app-desktop/gui/EncryptionConfigScreen/EncryptionConfigScreen.tsx:170
msgid "Password"
msgstr "Senha"

#: packages/app-mobile/components/screens/encryption-config.tsx:137
msgid "Password cannot be empty"
msgstr "Senha não pode ser vazia"

#: packages/app-mobile/components/screens/encryption-config.tsx:122
#: packages/app-mobile/components/screens/encryption-config.tsx:158
msgid "Password:"
msgstr "Senha:"

#: packages/app-cli/app/command-e2ee.ts:102
#: packages/app-mobile/components/screens/encryption-config.tsx:140
msgid "Passwords do not match!"
msgstr "As senhas não coincidem!"

#: packages/app-desktop/gui/NoteEditor/editorCommandDeclarations.ts:45
#: packages/app-desktop/gui/NoteEditor/NoteBody/CodeMirror/utils/useContextMenu.ts:104
#: packages/app-desktop/gui/NoteEditor/utils/contextMenu.ts:195
msgid "Paste"
msgstr "Colar"

#: packages/app-desktop/gui/NoteEditor/commands/pasteAsText.ts:6
#: packages/app-desktop/gui/NoteEditor/utils/contextMenu.ts:209
msgid "Paste as text"
msgstr "Colar como texto"

#: packages/app-desktop/gui/ConfigScreen/ConfigScreen.tsx:598
#: packages/app-mobile/components/screens/ConfigScreen/NoteExportSection/ExportProfileButton.tsx:54
msgid "Path:"
msgstr "Caminho:"

#: packages/app-desktop/gui/MainScreen/commands/exportPdf.ts:10
#: packages/app-desktop/gui/MainScreen/commands/exportPdf.ts:25
msgid "PDF File"
msgstr "Arquivo PDF"

#: packages/lib/utils/joplinCloud/index.ts:408
msgid "Per user. Minimum of %d users."
msgstr "Por usuário. Mínimo de %d usuários."

#: packages/app-desktop/gui/MainScreen/commands/permanentlyDeleteNote.ts:8
msgid "Permanently delete note"
msgstr "Excluir permanentemente a nota"

#: packages/lib/models/Note.ts:929
msgid "Permanently delete note \"%s\"?"
msgstr "Excluir permanentemente a nota \"%s\"?"

#: packages/app-cli/app/command-rmbook.ts:36
msgid ""
"Permanently delete notebook \"%s\"?\n"
"\n"
"All notes and sub-notebooks within this notebook will be permanently deleted."
msgstr ""
"Excluir permanentemente o caderno”%s”?\n"
"Todas as notas e sub-cadernos dentro deste também serão excluídas "
"permanentemente."

#: packages/lib/models/Note.ts:931
msgid "Permanently delete these %d notes?"
msgstr "Excluir permanentemente estas %d notas?"

#: packages/app-cli/app/command-rmbook.ts:20
msgid "Permanently deletes the notebook, skipping the trash."
msgstr "Excluir permanentemente este caderno, pulando a lixeira."

#: packages/app-mobile/components/screens/Note.tsx:499
msgid "Permission needed"
msgstr "Permissão necessária"

#: packages/app-mobile/components/CameraView.tsx:192
msgid "Permission to use camera"
msgstr "Permissão para utilizar a câmera"

#: packages/app-desktop/gui/EncryptionConfigScreen/EncryptionConfigScreen.tsx:261
msgid ""
"Please click on \"%s\" to proceed, or set the passwords in the \"%s\" list "
"below."
msgstr ""
"Por favor, pressione \"%s\" para prosseguir ou defina as senhas na lista "
"\"%s\" abaixo."

#: packages/lib/components/EncryptionConfigScreen/utils.ts:64
msgid ""
"Please confirm that you would like to re-encrypt your complete database."
msgstr ""
"Por favor, confirme que gostaria de recriptografar a base de dados completa."

#: packages/lib/components/EncryptionConfigScreen/utils.ts:208
msgid ""
"Please enter your password in the master key list below before upgrading the "
"key."
msgstr ""
"Por favor, entre sua senha na lista de chaves mestras abaixo antes de "
"atualizar a chave."

#: packages/app-desktop/gui/ShareFolderDialog/ShareFolderDialog.tsx:373
msgid ""
"Please note that if it is a large notebook, it may take a few minutes for "
"all the notes to show up on the recipient's device."
msgstr ""
"Por favor, note que se esse é um caderno grande, pode levar alguns minutos "
"para todas as notas aprecerem no dispositivo do destinatário."

#: packages/lib/onedrive-api-node-utils.js:118
msgid ""
"Please open the following URL in your browser to authenticate the "
"application. The application will create a directory in \"Apps/Joplin\" and "
"will only read and write files in this directory. It will have no access to "
"any files outside this directory nor to any other personal data. No data "
"will be shared with any third party."
msgstr ""
"Abra a seguinte URL no seu navegador para autenticar o aplicativo. O "
"aplicativo criará um diretório em \"Apps/Joplin\" e somente lerá e gravará "
"arquivos neste diretório. Não terá acesso a nenhum arquivo fora deste "
"diretório nem a nenhum outro dado pessoal. Nenhum dado será compartilhado "
"com terceiros."

#: packages/app-mobile/components/voiceTyping/VoiceTypingDialog.tsx:88
msgid "Please record your voice..."
msgstr "Por favor, grave sua voz..."

#: packages/app-cli/app/command-ls.ts:66
msgid "Please select a notebook first."
msgstr "Por favor, selecione um caderno primeiro."

#: packages/app-cli/app/app-gui.js:468
msgid "Please select the note or notebook to be deleted first."
msgstr "Por favor, primeiro, selecione a nota ou caderno a excluir."

#: packages/app-desktop/gui/StatusScreen/StatusScreen.tsx:31
msgid "Please select where the sync status should be exported to"
msgstr ""
"Favor selecionar o local para onde o status de sincronia deveria ser "
"exportado"

#: packages/lib/services/interop/InteropService.ts:281
msgid "Please specify import format for %s"
msgstr "Favor especificar o formato de importação para %s"

#: packages/lib/services/interop/InteropService_Importer_Md.ts:38
msgid "Please specify the notebook where the notes should be imported to."
msgstr ""
"Por favor, especifique o caderno para onde as notas deveriam ser importadas."

#: packages/lib/services/plugins/PluginService.ts:511
msgid "Please upgrade Joplin to version %s or later to use this plugin."
msgstr ""
"Por favor atualize o Joplin para a versão %s ou superior, para usar este "
"plugin."

#: packages/app-desktop/gui/NoteEditor/NoteBody/TinyMCE/TinyMCE.tsx:1378
msgid ""
"Please wait for all attachments to be downloaded and decrypted. You may also "
"switch to %s to edit the note."
msgstr ""
"Por favor, aguarde que todos os anexos sejam baixados e descriptografados. "
"Você também pode mudar para %s para editar a nota."

#: packages/app-desktop/gui/ConfigScreen/controls/plugins/SearchPlugins.tsx:119
#: packages/app-desktop/gui/ResourceScreen.tsx:295
msgid "Please wait..."
msgstr "Por favor aguarde..."

#: packages/app-mobile/plugins/PlatformImplementation.ts:53
msgid "Plugin message"
msgstr "Mensagem do plugin"

#: packages/app-mobile/components/ScreenHeader/index.tsx:444
msgid "Plugin panels"
msgstr "Painéis do plugin"

#: packages/app-mobile/components/screens/ConfigScreen/plugins/PluginStates.tsx:111
msgid "Plugin repository failed to load"
msgstr "Falha ao carregar repositório de plugins"

#: packages/app-mobile/components/screens/ConfigScreen/plugins/PluginStates.tsx:29
msgid "Plugin search"
msgstr "Pesquisa de Plugins"

#: packages/app-mobile/components/screens/ConfigScreen/plugins/EnablePluginSupportPage.tsx:107
msgid "Plugin security"
msgstr "Segurança de Plugin"

#: packages/app-desktop/gui/ConfigScreen/controls/plugins/PluginsStates.tsx:334
msgid "Plugin tools"
msgstr "Ferramentas de plugins"

#: packages/lib/models/Setting.ts:1229
msgid "Plugin WebView debugging"
msgstr "Debug do plugin WebView"

#: packages/app-desktop/gui/ConfigScreen/Sidebar.tsx:105
#: packages/app-mobile/components/NoteEditor/MarkdownToolbar/MarkdownToolbar.tsx:65
#: packages/app-mobile/components/screens/ConfigScreen/ConfigScreen.tsx:531
#: packages/app-mobile/components/screens/ConfigScreen/SectionSelector/index.tsx:42
#: packages/lib/models/Setting.ts:2808
msgid "Plugins"
msgstr "Plugins"

#: packages/app-mobile/components/screens/ConfigScreen/plugins/EnablePluginSupportPage.tsx:103
msgid ""
"Plugins extend Joplin with features that are not present by default. Plugins "
"can extend Joplin's editor, viewer, and more."
msgstr ""
"Plugins estendem as funcionalidades do Joplin que não estão presente por "
"padrão. Plugins podem estender o editor, visualizador, e mais."

#: packages/lib/models/Setting.ts:1543
msgid "Portrait"
msgstr "Retrato"

#: packages/app-cli/app/help-utils.js:77
msgid "Possible keys/values:"
msgstr "Possíveis chaves/valores:"

#: packages/app-cli/app/help-utils.js:57
msgid "Possible values: %s."
msgstr "Valores possíveis: %s."

#: packages/app-desktop/gui/KeymapConfig/utils/getLabel.ts:28
msgid "Preferences"
msgstr "Preferências"

#: packages/app-desktop/gui/MenuBar.tsx:612
msgid "Preferences..."
msgstr "Preferências..."

#: packages/lib/models/Setting.ts:939
msgid "Preferred dark theme"
msgstr "Tema escuro preferido"

#: packages/lib/models/Setting.ts:923
msgid "Preferred light theme"
msgstr "Tema claro preferido"

#: packages/app-cli/app/app-gui.js:758
msgid "Press Ctrl+D or type \"exit\" to exit the application"
msgstr "Digite Ctrl+D ou \"exit\" para sair da aplicação"

#: packages/app-desktop/gui/KeymapConfig/ShortcutRecorder.tsx:67
msgid "Press the shortcut"
msgstr "Pressione o atalho"

# BACKSPACE não é barra de espaço. Não conheço um nome melhor em português...
#: packages/app-desktop/gui/KeymapConfig/ShortcutRecorder.tsx:70
msgid ""
"Press the shortcut and then press ENTER. Or, press BACKSPACE to clear the "
"shortcut."
msgstr ""
"Pressione o atalho e então aperte ENTER. Ou, pressione BACKSPACE para limpar "
"o atalho."

#: packages/app-mobile/components/ScreenHeader/WarningBanner.tsx:40
msgid "Press to set the decryption password."
msgstr "Pressione para configurar a senha de decriptação."

#: packages/app-mobile/components/NoteEditor/SearchPanel.tsx:281
msgid "Previous match"
msgstr "Correspondência anterior"

#: packages/app-desktop/gui/NotePropertiesDialog.tsx:365
msgid "Previous versions of this note"
msgstr "Versões anteriores desta nota"

#: packages/app-desktop/gui/MainScreen/commands/print.ts:7
msgid "Print"
msgstr "Imprimir"

#: packages/lib/utils/joplinCloud/index.ts:222
msgid "Priority support"
msgstr "Suporte prioritário"

#: packages/app-mobile/components/screens/ConfigScreen/ConfigScreen.tsx:613
msgid "Privacy Policy"
msgstr "Política de Privacidade"

#: packages/lib/utils/joplinCloud/index.ts:369
msgid "Pro"
msgstr "Pro"

#: packages/server/src/services/TaskService.ts:26
msgid "Process failed payment subscriptions"
msgstr "Processar pagamentos de assinaturas com falha"

#: packages/server/src/services/TaskService.ts:24
msgid "Process oversized accounts"
msgstr "Processar contas com tamanho acima do limite"

#: packages/server/src/services/TaskService.ts:29
msgid "Process user deletions"
msgstr "Processar exclusão de usuários"

#: packages/lib/models/Resource.ts:32
msgid "Processing"
msgstr "Processando"

#: packages/server/src/routes/admin/users.ts:254
msgid "Profile"
msgstr "Perfil"

#: packages/app-mobile/components/ProfileSwitcher/ProfileEditor.tsx:96
msgid "Profile name"
msgstr "Nome do perfil"

#: packages/app-desktop/gui/MainScreen/commands/addProfile.ts:18
msgid "Profile name:"
msgstr "Nome do perfil:"

#: packages/lib/versionInfo.ts:78
msgid "Profile Version: %s"
msgstr "Versão do Perfil: %s"

#: packages/app-mobile/components/ProfileSwitcher/ProfileSwitcher.tsx:157
msgid "Profiles"
msgstr "Perfis"

#: packages/app-mobile/components/screens/Note.tsx:1313
msgid "Properties"
msgstr "Propriedades"

#: packages/lib/models/Setting.ts:1683
msgid "Proxy enabled"
msgstr "Proxy habilitado"

#: packages/lib/models/Setting.ts:1705
msgid "Proxy timeout (seconds)"
msgstr "Tempo limite (timeout) do proxy (em segundos)"

#: packages/lib/models/Setting.ts:1693
msgid "Proxy URL"
msgstr "URL do proxy"

#: packages/app-desktop/gui/EncryptionConfigScreen/EncryptionConfigScreen.tsx:240
msgid "Public-private key pair:"
msgstr "Par de chaves público-privado:"

#: packages/app-desktop/gui/MainScreen/commands/showShareNoteDialog.ts:6
msgid "Publish note..."
msgstr "Publicar nota..."

#: packages/app-desktop/gui/ShareNoteDialog.tsx:212
msgid "Publish Notes"
msgstr "Publicar Notas"

#: packages/app-desktop/gui/SyncWizard/Dialog.tsx:169
#: packages/lib/utils/joplinCloud/index.ts:153
msgid "Publish notes to the internet"
msgstr "Publica as notas na internet"

#: packages/app-desktop/app.ts:198
#: packages/app-desktop/ElectronAppWrapper.ts:85
#: packages/app-desktop/gui/KeymapConfig/utils/getLabel.ts:16
#: packages/app-desktop/gui/MenuBar.tsx:405
msgid "Quit"
msgstr "Sair"

#: packages/app-desktop/gui/EncryptionConfigScreen/EncryptionConfigScreen.tsx:342
msgid "Re-encrypt data"
msgstr "Recriptografar dados"

#: packages/app-desktop/gui/EncryptionConfigScreen/EncryptionConfigScreen.tsx:354
msgid "Re-encryption"
msgstr "Recriptografar"

#: packages/lib/models/Setting.ts:1462
msgid "Re-upload local data to sync target"
msgstr "Reenviar os dados locais para sincronizar o alvo"

#: packages/app-desktop/gui/NoteEditor/NoteEditor.tsx:456
msgid "Read more about it"
msgstr "Leia mais sobre isso"

#: packages/app-desktop/gui/NoteContentPropertiesDialog.tsx:159
msgid "Read time: %s min"
msgstr "Tempo de leitura: %s min"

#: packages/app-desktop/gui/ShareFolderDialog/ShareFolderDialog.tsx:312
msgid "Recipient has accepted the invitation"
msgstr "Destinatário aceitou o convite"

#: packages/app-desktop/gui/ShareFolderDialog/ShareFolderDialog.tsx:310
msgid "Recipient has not yet accepted the invitation"
msgstr "Destinatário ainda não aceitou o convite"

#: packages/app-desktop/gui/ShareFolderDialog/ShareFolderDialog.tsx:311
msgid "Recipient has rejected the invitation"
msgstr "Destinatário rejeitou o convite"

#: packages/app-desktop/gui/ShareFolderDialog/ShareFolderDialog.tsx:334
msgid "Recipients:"
msgstr "Destinatários:"

#: packages/app-mobile/components/screens/ConfigScreen/plugins/PluginBox/RecommendedBadge.tsx:70
msgid "Recommended"
msgstr "Recomendado"

#: packages/app-mobile/components/screens/ConfigScreen/plugins/EnablePluginSupportPage.tsx:114
msgid "Recommended plugins"
msgstr "Plugins recomendados"

#: packages/app-desktop/gui/MenuBar.tsx:742
#: packages/app-desktop/gui/NoteEditor/editorCommandDeclarations.ts:122
#: packages/app-mobile/components/NoteEditor/ImageEditor/ImageEditor.tsx:165
#: packages/app-mobile/components/ScreenHeader/index.tsx:395
msgid "Redo"
msgstr "Refazer"

#: packages/app-mobile/components/screens/LogScreen.tsx:234
#: packages/app-mobile/components/screens/onedrive-login.js:121
#: packages/app-mobile/components/screens/status.tsx:173
msgid "Refresh"
msgstr "Recarregar"

#: packages/app-mobile/components/NoteEditor/SearchPanel.tsx:316
msgid "Regular expression"
msgstr "Expressão regular"

#: packages/app-desktop/gui/MainScreen/MainScreen.tsx:678
#: packages/app-desktop/gui/Root.tsx:183
#: packages/app-mobile/components/screens/ShareManager/IncomingShareItem.tsx:45
msgid "Reject"
msgstr "Rejeitar"

#: packages/app-desktop/gui/Sidebar/hooks/useOnRenderItem.tsx:92
msgid "Remove"
msgstr "Remover"

#: packages/app-desktop/gui/Sidebar/hooks/useOnRenderItem.tsx:96
msgid "Remove tag \"%s\" from all notes?"
msgstr "Remover a tag \"%s\" de todas as notas?"

#: packages/app-desktop/gui/Sidebar/hooks/useOnRenderItem.tsx:98
msgid "Remove this search from the sidebar?"
msgstr "Remover essa pesquisa da barra lateral?"

#: packages/app-desktop/gui/MainScreen/commands/renameFolder.ts:8
#: packages/app-desktop/gui/MainScreen/commands/renameTag.ts:8
msgid "Rename"
msgstr "Renomear"

#: packages/app-desktop/gui/MainScreen/commands/renameFolder.ts:22
msgid "Rename notebook:"
msgstr "Renomear caderno:"

#: packages/app-desktop/gui/MainScreen/commands/renameTag.ts:22
msgid "Rename tag:"
msgstr "Renomear tag:"

#: packages/app-cli/app/command-ren.ts:14
msgid "Renames the given <item> (note or notebook) to <name>."
msgstr "Renomeia o <item> dado (nota ou caderno) para <name>."

#: packages/app-desktop/gui/ClipperConfigScreen.tsx:149
msgid "Renew token"
msgstr "Renovar token"

#: packages/app-mobile/components/NoteEditor/SearchPanel.tsx:291
msgid "Replace"
msgstr "Substituir"

#: packages/app-mobile/components/NoteEditor/SearchPanel.tsx:301
msgid "Replace all"
msgstr "Substituir tudo"

#: packages/app-mobile/components/NoteEditor/SearchPanel.tsx:239
msgid "Replace with..."
msgstr "Substituir por..."

#: packages/app-mobile/components/NoteEditor/SearchPanel.tsx:260
msgid "Replace: "
msgstr "Substituir: "

#: packages/app-mobile/components/screens/ConfigScreen/plugins/PluginInfoModal.tsx:162
msgid "Report an issue"
msgstr "Reportar um problema"

#: packages/app-mobile/components/screens/ConfigScreen/plugins/PluginInfoModal.tsx:219
msgid "Report any issues concerning the plugin."
msgstr "Reportar quaisquer problemas relacionados aos plugin."

#: packages/app-mobile/components/screens/ConfigScreen/plugins/PluginInfoModal.tsx:224
msgid "Report fraudulent plugin"
msgstr "Reportar plugin fraudulento"

#: packages/app-mobile/components/screens/ConfigScreen/plugins/EnablePluginSupportPage.tsx:116
msgid "Report system"
msgstr "Sistema de relatórios"

#: packages/server/src/services/MustacheService.ts:137
msgid "Reports"
msgstr "Relatórios"

#: packages/app-desktop/gui/MainScreen/commands/resetLayout.ts:7
msgid "Reset application layout"
msgstr "Redefinir layout da aplicação"

#: packages/app-desktop/gui/MasterPasswordDialog/Dialog.tsx:223
#: packages/app-desktop/gui/MasterPasswordDialog/Dialog.tsx:224
msgid "Reset master password"
msgstr "Redefinir senha mestra"

#: packages/lib/models/Setting.ts:1183
msgid "Resize large images:"
msgstr "Redimensionar imagens grandes:"

#: packages/app-cli/app/command-import.ts:54
#: packages/app-desktop/gui/ImportScreen.tsx:93
msgid "Resources: %d."
msgstr "Recursos: %d."

#: packages/app-desktop/gui/MainScreen/MainScreen.tsx:649
msgid "Restart and upgrade"
msgstr "Reiniciar e fazer upgrade"

#: packages/app-desktop/ElectronAppWrapper.ts:92
msgid "Restart in safe mode"
msgstr "Reiniciar em modo de segurança"

#: packages/app-desktop/gui/ConfigScreen/ConfigScreen.tsx:796
msgid "Restart now"
msgstr "Reiniciar agora"

#: packages/app-desktop/gui/KeymapConfig/ShortcutRecorder.tsx:79
#: packages/app-desktop/gui/NoteRevisionViewer.tsx:203
#: packages/app-mobile/components/ScreenHeader/index.tsx:482
#: packages/app-mobile/components/ScreenHeader/index.tsx:484
#: packages/app-mobile/components/screens/Note.tsx:1321
#: packages/app-mobile/components/side-menu-content.tsx:178
msgid "Restore"
msgstr "Restaurar"

#: packages/app-desktop/gui/MainScreen/commands/restoreNote.ts:10
msgid "Restore note"
msgstr "Restaurar nota"

#: packages/app-desktop/gui/MainScreen/commands/restoreFolder.ts:9
msgid "Restore notebook"
msgstr "Restaurar caderno"

#: packages/app-cli/app/command-restore.ts:12
msgid "Restore the items matching <pattern> from the trash."
msgstr "Restaurar os itens  correspondentes ao padrão <pattern> da lixeira."

#: packages/lib/services/trash/index.ts:88
msgid "Restored items"
msgstr "Itens restaurados"

#: packages/lib/services/RevisionService.ts:248
msgid "Restored Notes"
msgstr "Notas restauradas"

#: packages/app-mobile/components/screens/ConfigScreen/plugins/SearchPlugins.tsx:157
msgid "Results (%d):"
msgstr "Resultados (%d):"

#: packages/app-desktop/gui/StatusScreen/StatusScreen.tsx:133
#: packages/app-mobile/components/screens/ConfigScreen/plugins/PluginStates.tsx:112
#: packages/app-mobile/components/screens/status.tsx:140
msgid "Retry"
msgstr "Tentar novamente"

#: packages/app-desktop/gui/StatusScreen/StatusScreen.tsx:80
#: packages/app-mobile/components/screens/status.tsx:134
msgid "Retry All"
msgstr "Tentar Todos de novo"

#: packages/app-desktop/gui/MainScreen/commands/revealResourceFile.ts:8
#: packages/app-desktop/gui/NoteEditor/utils/contextMenu.ts:133
msgid "Reveal file in folder"
msgstr "Mostrar aquivo na pasta"

#: packages/app-desktop/gui/MainScreen/commands/toggleNotesSortOrderReverse.ts:8
#: packages/lib/models/Setting.ts:1010 packages/lib/models/Setting.ts:1088
msgid "Reverse sort order"
msgstr "Inverter ordem de classificação"

#: packages/app-cli/app/command-ls.ts:30
msgid "Reverses the sorting order."
msgstr "Inverte a ordem de classificação."

#: packages/lib/versionInfo.ts:61
msgid "Revision: %s (%s)"
msgstr "Revisão: %s (%s)"

#: packages/app-cli/app/command-batch.js:10
msgid ""
"Runs the commands contained in the text file. There should be one command "
"per line."
msgstr ""
"Executa os comandos contidos no arquivo de texto. Deve haver um comando por "
"linha."

#: packages/lib/SyncTargetAmazonS3.js:28
msgid "S3"
msgstr "S3"

#: packages/lib/models/Setting.ts:654
msgid "S3 access key"
msgstr "Chave de acesso S3"

#: packages/lib/models/Setting.ts:611
msgid "S3 bucket"
msgstr "S3 bucket"

#: packages/lib/models/Setting.ts:642
msgid "S3 region"
msgstr "Região S3"

#: packages/lib/models/Setting.ts:666
msgid "S3 secret key"
msgstr "Chave secreta S3"

#: packages/lib/models/Setting.ts:627
msgid "S3 URL"
msgstr "URL S3"

#: packages/app-desktop/gui/MainScreen/MainScreen.tsx:636
msgid ""
"Safe mode is currently active. Note rendering and all plugins are "
"temporarily disabled."
msgstr ""
"Modo seguro está ativo. Renderização de notas e todos os puglins estão "
"temporariamente desativados."

#: packages/app-desktop/gui/EncryptionConfigScreen/EncryptionConfigScreen.tsx:129
#: packages/app-desktop/gui/KeymapConfig/ShortcutRecorder.tsx:76
#: packages/app-desktop/gui/MasterPasswordDialog/Dialog.tsx:224
#: packages/app-mobile/components/NoteEditor/ImageEditor/ImageEditor.tsx:162
#: packages/app-mobile/components/screens/encryption-config.tsx:111
#: packages/app-mobile/components/screens/encryption-config.tsx:224
msgid "Save"
msgstr "Salvar"

#: packages/app-mobile/components/SelectDateTimeDialog.tsx:149
msgid "Save alarm"
msgstr "Salvar alarme"

#: packages/app-desktop/gui/NoteEditor/utils/contextMenu.ts:107
#: packages/app-desktop/gui/NoteEditor/utils/contextMenu.ts:114
msgid "Save as %s"
msgstr "Salvar como %s"

#: packages/app-desktop/gui/NoteEditor/utils/contextMenu.ts:94
msgid "Save as..."
msgstr "Salvar como..."

#: packages/app-mobile/components/NoteEditor/ImageEditor/ImageEditor.tsx:107
#: packages/app-mobile/components/ScreenHeader/index.tsx:349
#: packages/app-mobile/components/screens/ConfigScreen/ConfigScreen.tsx:268
#: packages/app-mobile/components/screens/Note.tsx:210
msgid "Save changes"
msgstr "Salvar alterações"

#: packages/app-mobile/components/NoteEditor/ImageEditor/ImageEditor.tsx:100
msgid "Save changes?"
msgstr "Salvar alterações?"

#: packages/lib/models/Setting.ts:1089
msgid "Save geo-location with notes"
msgstr "Salvar geolocalização com notas"

#: packages/app-mobile/components/ScreenHeader/index.tsx:423
#: packages/app-mobile/components/screens/ConfigScreen/ConfigScreen.tsx:797
#: packages/app-mobile/components/screens/ConfigScreen/plugins/PluginStates.tsx:29
#: packages/app-mobile/components/screens/search.tsx:171
msgid "Search"
msgstr "Pesquisar"

#: packages/app-desktop/gui/ConfigScreen/controls/plugins/SearchPlugins.tsx:119
#: packages/app-mobile/components/screens/ConfigScreen/plugins/SearchPlugins.tsx:152
msgid "Search for plugins..."
msgstr "Pesquisar por plugins..."

#: packages/app-mobile/components/NoteEditor/SearchPanel.tsx:226
msgid "Search for..."
msgstr "Buscar por..."

#: packages/app-mobile/components/screens/ConfigScreen/ConfigScreen.tsx:164
msgid "Search hidden"
msgstr "Pesquisar escondidos"

#: packages/app-desktop/gui/NoteListControls/commands/focusSearch.ts:6
msgid "Search in all the notes"
msgstr "Pesquisar em todas as notas"

#: packages/app-desktop/gui/NoteEditor/commands/showLocalSearch.ts:7
msgid "Search in current note"
msgstr "Pesquisar na nota atual"

#: packages/app-mobile/components/screens/ConfigScreen/ConfigScreen.tsx:164
msgid "Search shown"
msgstr "Pesquisar exibidos"

#: packages/app-cli/app/gui/FolderListWidget.ts:56
msgid "Search:"
msgstr "Procurar:"

#: packages/app-desktop/gui/KeymapConfig/KeymapConfigScreen.tsx:167
#: packages/app-desktop/gui/lib/SearchInput/SearchInput.tsx:74
#: packages/app-desktop/gui/NoteSearchBar.tsx:189
#: packages/app-desktop/gui/ResourceScreen.tsx:292
#: packages/app-mobile/components/screens/ConfigScreen/ConfigScreen.tsx:798
msgid "Search..."
msgstr "Pesquisar..."

#: packages/app-cli/app/command-search.js:13
msgid "Searches for the given <pattern> in all the notes."
msgstr "Pesquisa o padrão <pattern> em todas as notas."

#: packages/lib/models/Setting.ts:1481
msgid "See the pre-release page for more details: %s"
msgstr "Ver página de pré-lançamentos para mais detalhes: %s"

#: packages/app-desktop/gui/SyncWizard/Dialog.tsx:198
msgid "Select"
msgstr "Selecionar"

#: packages/app-desktop/gui/NoteEditor/editorCommandDeclarations.ts:50
#: packages/app-mobile/components/ScreenHeader/index.tsx:408
msgid "Select all"
msgstr "Selecionar tudo"

#: packages/app-desktop/gui/EditFolderDialog/Dialog.tsx:145
msgid "Select emoji..."
msgstr "Selecionar emoji..."

#: packages/app-desktop/gui/EditFolderDialog/Dialog.tsx:149
msgid "Select file..."
msgstr "Selecionar arquivo..."

#: packages/app-mobile/components/screens/folder.js:109
msgid "Select parent notebook"
msgstr "Selecione o caderno pai"

#: packages/app-desktop/gui/MenuBar.tsx:351
msgid "Send bug report"
msgstr "Enviar relatório de bugs"

#: packages/app-cli/app/command-server.js:38
msgid "Server is already running on port %d"
msgstr "O servidor já está rodando na porta %d"

#: packages/app-cli/app/command-server.js:44
#: packages/app-cli/app/command-server.js:47
msgid "Server is not running."
msgstr "O servidor não está executando."

#: packages/app-cli/app/command-server.js:44
msgid "Server is running on port %d"
msgstr "O servidor está rodando na porta %d"

#: packages/app-desktop/gui/MainScreen/commands/editAlarm.ts:11
#: packages/app-mobile/components/screens/Note.tsx:1252
#: packages/app-mobile/components/SelectDateTimeDialog.tsx:144
msgid "Set alarm"
msgstr "Definir alarme"

#: packages/app-desktop/gui/MainScreen/commands/editAlarm.ts:29
msgid "Set alarm:"
msgstr "Definir alarme:"

#: packages/lib/models/Setting.ts:1403
msgid ""
"Set it to 0 to make it take the complete available space. Recommended width "
"is 600."
msgstr ""
"Configure em 0 para fazer com que ocupe todo o espaço disponível. A largura "
"recomendada é 600."

#: packages/app-desktop/gui/MainScreen/MainScreen.tsx:643
#: packages/app-desktop/gui/MainScreen/MainScreen.tsx:690
msgid "Set the password"
msgstr "Definir a senha"

#: packages/app-cli/app/command-set.ts:22
msgid ""
"Sets the property <name> of the given <note> to the given [value]. Possible "
"properties are:\n"
"\n"
"%s"
msgstr ""
"Define a propriedade <name> da <note> para o valor [value]. As propriedades "
"possíveis são:\n"
"\n"
"%s"

#: packages/app-desktop/gui/ShareFolderDialog/ShareFolderDialog.tsx:280
#: packages/app-mobile/components/NoteBodyViewer/hooks/useOnResourceLongPress.ts:41
#: packages/app-mobile/components/screens/LogScreen.tsx:56
#: packages/app-mobile/components/screens/Note.tsx:1261
msgid "Share"
msgstr "Compartilhar"

#: packages/app-mobile/components/screens/ConfigScreen/NoteExportSection/NoteExportButton.tsx:21
msgid ""
"Share a copy of all notes in a file format that can be imported by Joplin on "
"a computer."
msgstr ""
"Compartilhar uma cópia de todas as suas notas em um formato de arquivo que "
"pode ser importado pelo Joplin em um computador."

#: packages/lib/utils/joplinCloud/index.ts:125
msgid "Share a notebook with others"
msgstr "Compartilhar um caderno com outros"

#: packages/app-mobile/components/screens/ShareManager/AcceptedShareItem.tsx:82
#: packages/app-mobile/components/screens/ShareManager/IncomingShareItem.tsx:33
msgid "Share from %s (%s)"
msgstr "Compartilhar de %s (%s)"

#: packages/app-desktop/gui/ShareFolderDialog/ShareFolderDialog.tsx:391
msgid "Share Notebook"
msgstr "Compartilhar Caderno"

#: packages/app-desktop/gui/MainScreen/commands/showShareFolderDialog.ts:6
msgid "Share notebook..."
msgstr "Compartilhar caderno..."

#: packages/lib/utils/joplinCloud/index.ts:215
msgid "Share permissions"
msgstr "Permissões de compartilhamento"

#: packages/app-mobile/components/screens/ShareManager/index.tsx:107
msgid "Shares"
msgstr "Compartilhamentos"

#: packages/app-desktop/gui/ShareFolderDialog/ShareFolderDialog.tsx:357
msgid "Sharing notebook..."
msgstr "Compartilhar caderno..."

#: packages/app-cli/app/command-help.ts:45
msgid "Shortcuts are not available in CLI mode."
msgstr "Os atalhos não estão disponíveis no modo CLI."

#: packages/app-mobile/components/NoteEditor/SearchPanel.tsx:211
msgid "Show advanced"
msgstr "Mostrar opções avançadas"

#: packages/app-desktop/gui/ConfigScreen/controls/ToggleAdvancedSettingsButton.tsx:19
msgid "Show Advanced Settings"
msgstr "Mostrar Configurações Avançadas"

#: packages/app-mobile/components/screens/LogScreen.tsx:242
msgid "Show all"
msgstr "Exibir tudo"

#: packages/lib/models/Setting.ts:970
msgid "Show completed to-dos"
msgstr "Mostrar tarefas completas"

#: packages/server/src/routes/admin/users.ts:206
msgid "Show disabled"
msgstr "Mostrar desabilitados"

#: packages/app-desktop/gui/EncryptionConfigScreen/EncryptionConfigScreen.tsx:160
msgid "Show disabled keys"
msgstr "Mostrar chaves desabilitadas"

#: packages/app-desktop/gui/ConfigScreen/FontSearch.tsx:130
msgid "Show monospace fonts only."
msgstr "Mostrar apenas fontes monoespaçadas."

#: packages/app-mobile/components/NoteEditor/MarkdownToolbar/ToggleOverflowButton.tsx:19
msgid "Show more actions"
msgstr "Mostrar mais ações"

#: packages/lib/models/Setting.ts:952
msgid "Show note counts"
msgstr "Exibir contagem de notas"

#: packages/lib/models/Setting.ts:1020
msgid "Show sort order buttons"
msgstr "Exibir botões de ordenação"

#: packages/lib/models/Setting.ts:1295
msgid "Show tray icon"
msgstr "Exibir ícone na área de notificação"

#: packages/app-mobile/components/ScreenHeader/index.tsx:307
msgid "Show/hide the sidebar"
msgstr "Mostrar/esconder a barra lateral"

#: packages/lib/models/Setting.ts:1184
msgid "Shrink large images before adding them to notes."
msgstr "Diminua imagens grandes antes de adicionar nas notas."

#: packages/app-mobile/root.tsx:1143
msgid "Side menu closed"
msgstr "Menu lateral fechado"

#: packages/app-mobile/root.tsx:1143
msgid "Side menu opened"
msgstr "Menu lateral aberto"

#: packages/app-desktop/gui/Sidebar/commands/focusElementSideBar.ts:9
#: packages/app-mobile/components/ScreenHeader/index.tsx:306
msgid "Sidebar"
msgstr "Barra lateral"

#: packages/app-desktop/gui/ResourceScreen.tsx:104
msgid "Size"
msgstr "Tamanho"

#: packages/app-desktop/checkForUpdates.ts:109
msgid "Skip this version"
msgstr "Pule esta versão"

#: packages/app-cli/app/command-e2ee.ts:67
msgid "Skipped items: %d (use --retry-failed-items to retry decrypting them)"
msgstr "Items ignorados: %d (use --retry-failed-items para tentar novamente)"

#: packages/app-cli/app/command-import.ts:53
#: packages/app-desktop/gui/ImportScreen.tsx:92
msgid "Skipped: %d."
msgstr "Ignorado: %d."

#: packages/lib/models/Setting.ts:434
msgid "Solarised Dark"
msgstr "Solarizado Escuro"

#: packages/lib/models/Setting.ts:433
msgid "Solarised Light"
msgstr "Solarizado Claro"

#: packages/lib/models/settings/settingValidations.ts:21
msgid ""
"Some attachments could not be downloaded. Please try to download them again."
msgstr ""
"Alguns anexos não puderam ser baixados. Por favor, tente baixar de novo."

#: packages/lib/models/settings/settingValidations.ts:18
msgid ""
"Some attachments need to be downloaded. Set the attachment download mode to "
"\"always\" and try again."
msgstr ""
"Alguns anexos precisam ser baixados. Configure o modo de download de anexos "
"para “sempre” e tente de novo."

#: packages/app-desktop/gui/MainScreen/MainScreen.tsx:654
#: packages/app-mobile/components/ScreenHeader/WarningBanner.tsx:52
msgid "Some items cannot be decrypted."
msgstr "Alguns itens não podem ser descriptografados."

#: packages/app-desktop/gui/MainScreen/MainScreen.tsx:683
msgid "Some items cannot be synchronised."
msgstr "Alguns itens não podem ser sincronizados."

#: packages/app-mobile/components/ScreenHeader/WarningBanner.tsx:43
msgid "Some items cannot be synchronised. Press for more info."
msgstr ""
"Alguns itens não podem ser sincronizados. Clique para mais informações."

#: packages/lib/models/settings/settingValidations.ts:24
msgid ""
"Some items could not be synchronised. Please try to synchronise them first."
msgstr ""
"Alguns itens não puderam ser sincronizados. Por favor, tente sincronizá-los "
"primeiro."

#: packages/lib/models/Setting.ts:1075
msgid "Sort notebooks by"
msgstr "Classificar cadernos por"

#: packages/app-desktop/gui/NoteList/utils/canManuallySortNotes.ts:10
#: packages/app-mobile/components/ScreenHeader/index.tsx:519
#: packages/lib/models/Setting.ts:978
msgid "Sort notes by"
msgstr "Classificar notas por"

#: packages/app-desktop/gui/NoteEditor/editorCommandDeclarations.ts:138
msgid "Sort selected lines"
msgstr "Classificar linhas selecionadas"

#: packages/app-cli/app/command-ls.ts:29
msgid "Sorts the item by <field> (eg. title, updated_time, created_time)."
msgstr ""
"Classificar o item por <campo> (ex.: título, horário_de_atualização, "
"horário_de_criação)."

#: packages/app-desktop/gui/NoteListHeader/utils/getColumnTitle.ts:9
msgid "Source"
msgstr "Origem"

#: packages/app-cli/app/command-import.ts:27
msgid "Source format: %s"
msgstr "Formato da origem: \"%s\""

#: packages/app-desktop/gui/EncryptionConfigScreen/EncryptionConfigScreen.tsx:139
msgid "Source: "
msgstr "Origem: "

#: packages/app-desktop/gui/Sidebar/hooks/useOnRenderItem.tsx:398
msgid "Spacer"
msgstr "Espaçador"

#: packages/lib/models/Setting.ts:1720
msgid ""
"Specify the port that should be used by the API server. If not set, a "
"default will be used."
msgstr ""
"Especifique a porta que deve ser usada pelo servidor da API. Se não "
"definido, um padrão será usado."

#: packages/app-desktop/gui/MainScreen/commands/showSpellCheckerMenu.ts:11
#: packages/lib/services/spellChecker/SpellCheckerService.ts:218
msgid "Spell checker"
msgstr "Corretor ortográfico"

#: packages/lib/models/Setting.ts:961 packages/lib/models/Setting.ts:963
#: packages/lib/models/Setting.ts:964
msgid "Split View"
msgstr "Visão Dividida"

#: packages/lib/models/Setting.ts:1310
msgid "Start application minimised in the tray icon"
msgstr "Iniciar aplicativo minimizado na área de notificação"

#: packages/app-cli/app/command-server.js:14
msgid ""
"Start, stop or check the API server. To specify on which port it should run, "
"set the api.port config variable. Commands are (%s)."
msgstr ""
"Inicie, pare ou verifique o servidor da API. Para especificar em qual porta "
"deve ser executada, defina a variável de configuração api.port. Os comandos "
"são (%s)."

#: packages/app-cli/app/command-e2ee.ts:58
msgid ""
"Starting decryption... Please wait as it may take several minutes depending "
"on how much there is to decrypt."
msgstr ""
"Iniciando descriptografação... Por favor aguarde, pois isso pode demorar "
"vários minutos, dependendo de quanto há para descriptografar."

#: packages/app-cli/app/command-sync.ts:233
msgid "Starting synchronisation..."
msgstr "Iniciando sincronização..."

#: packages/app-cli/app/command-edit.ts:76
msgid "Starting to edit note. Close the editor to get back to the prompt."
msgstr "Começando a editar a nota. Feche o editor para voltar ao prompt."

#: packages/app-desktop/gui/NoteContentPropertiesDialog.tsx:164
msgid "Statistics"
msgstr "Estatísticas"

#: packages/app-desktop/gui/MainScreen/commands/showNoteContentProperties.ts:8
msgid "Statistics..."
msgstr "Estatísticas..."

#: packages/app-mobile/components/screens/encryption-config.tsx:305
#: packages/app-mobile/components/screens/status.tsx:171
msgid "Status"
msgstr "Status"

#: packages/app-desktop/gui/ClipperConfigScreen.tsx:87
msgid "Status: %s"
msgstr "Status: %s"

#: packages/app-desktop/gui/ClipperConfigScreen.tsx:81
msgid "Status: Started on port %d"
msgstr "Status: Iniciado, na porta %d"

#: packages/app-desktop/gui/ClipperConfigScreen.tsx:123
msgid "Step 1: Enable the clipper service"
msgstr "Passo 1: Habilitar o serviço do clipper"

#: packages/app-cli/app/command-sync.ts:82
#: packages/app-desktop/gui/DropboxLoginScreen.tsx:46
#: packages/app-mobile/components/screens/dropbox-login.js:59
msgid "Step 1: Open this URL in your browser to authorise the application:"
msgstr "Passo 1: Abra essa URL em seu navegador para autorizar:"

#: packages/app-cli/app/command-sync.ts:84
#: packages/app-desktop/gui/DropboxLoginScreen.tsx:50
#: packages/app-mobile/components/screens/dropbox-login.js:65
msgid "Step 2: Enter the code provided by Dropbox:"
msgstr "Passo 2: Entre o código fornecido pelo Dropbox:"

#: packages/app-desktop/gui/ClipperConfigScreen.tsx:129
msgid "Step 2: Install the extension"
msgstr "Passo 2: Instalar a extensão"

#: packages/app-desktop/commands/toggleExternalEditing.ts:29
msgid "Stop"
msgstr "Parar"

#: packages/app-desktop/commands/stopExternalEditing.ts:8
msgid "Stop external editing"
msgstr "Encerrar edição externa"

#: packages/lib/utils/joplinCloud/index.ts:141
msgid "Storage space"
msgstr "Espaço de armazenamento"

#: packages/app-desktop/gui/NoteEditor/NoteBody/TinyMCE/utils/setupToolbarButtons.ts:19
msgid "Strikethrough"
msgstr "Tachado"

#: packages/app-desktop/gui/NoteEditor/NoteBody/CodeMirror/v5/CodeMirror.tsx:190
msgid "strong text"
msgstr "texto forte"

#: packages/app-desktop/gui/DropboxLoginScreen.tsx:55
#: packages/app-mobile/components/screens/dropbox-login.js:68
msgid "Submit"
msgstr "Enviar"

#: packages/app-desktop/gui/NoteEditor/NoteBody/TinyMCE/utils/setupToolbarButtons.ts:36
msgid "Subscript"
msgstr "Subscrito"

#: packages/lib/components/shared/config/config-shared.ts:99
msgid "Success! Synchronisation configuration appears to be correct."
msgstr "Sucesso! A configuração da sincronização parece estar correta."

#: packages/app-desktop/gui/NoteEditor/NoteBody/TinyMCE/utils/setupToolbarButtons.ts:30
msgid "Superscript"
msgstr "Sobrescrito"

#: packages/app-desktop/gui/NoteEditor/editorCommandDeclarations.ts:146
msgid "Swap line down"
msgstr "Trocar a linha abaixo"

#: packages/app-desktop/gui/NoteEditor/editorCommandDeclarations.ts:142
msgid "Swap line up"
msgstr "Trocar a linha acima"

#: packages/app-desktop/gui/MainScreen/commands/toggleNoteType.ts:7
msgid "Switch between note and to-do type"
msgstr "Alternar entre os tipos nota e tarefa"

#: packages/app-desktop/gui/MenuBar.tsx:536
#: packages/app-mobile/components/side-menu-content.tsx:503
msgid "Switch profile"
msgstr "Trocar perfil"

#: packages/app-desktop/gui/utils/NoteListUtils.ts:85
msgid "Switch to note type"
msgstr "Alternar para o tipo nota"

#: packages/app-desktop/commands/switchProfile1.ts:7
#: packages/app-desktop/commands/switchProfile2.ts:7
#: packages/app-desktop/commands/switchProfile3.ts:7
msgid "Switch to profile %d"
msgstr "Trocar para o perfil %d"

#: packages/app-desktop/gui/utils/NoteListUtils.ts:94
msgid "Switch to to-do type"
msgstr "Alternar para o tipo tarefa"

#: packages/app-cli/app/command-use.ts:12
msgid ""
"Switches to [notebook] - all further operations will happen within this "
"notebook."
msgstr ""
"Alterna para [caderno] - todas as operações adicionais acontecerão dentro "
"deste caderno."

#: packages/lib/utils/joplinCloud/index.ts:160
msgid "Sync as many devices as you want"
msgstr "Sincronize quantos dispositivos desejar"

#: packages/app-mobile/components/screens/ConfigScreen/ConfigScreen.tsx:557
msgid "Sync Status"
msgstr "Status de sincronização"

#: packages/lib/services/ReportService.ts:321
msgid "Sync status (synced items / total items)"
msgstr "Status de sincronização (itens sincronizados / total de itens)"

#: packages/app-cli/app/command-sync.ts:271
msgid "Sync target must be upgraded! Run `%s` to proceed."
msgstr ""
"O alvo de sincronização deve passar por upgrade! Rode `%s` para proceder."

#: packages/app-mobile/components/screens/UpgradeSyncTargetScreen.tsx:59
msgid "Sync Target Upgrade"
msgstr "Upgrade de alvo de sincronização"

#: packages/app-cli/app/command-sync.ts:41
msgid "Sync to provided target (defaults to sync.target config value)"
msgstr ""
"Sincronizar para destino fornecido (p padrão é o valor de configuração sync."
"target)"

#: packages/lib/versionInfo.ts:77
msgid "Sync Version: %s"
msgstr "Versão Sync: %s"

#: packages/app-desktop/gui/SyncWizard/Dialog.tsx:168
msgid "Sync your notes"
msgstr "Sincronizar suas notas"

#: packages/lib/models/Setting.ts:2842
msgid "Sync, encryption, proxy"
msgstr "Sincronizar, criptografia, proxy"

#: packages/lib/models/Setting.ts:2803
msgid "Synchronisation"
msgstr "Sincronização"

#: packages/lib/models/Setting.ts:1502
msgid "Synchronisation interval"
msgstr "Intervalo de sincronização"

#: packages/app-cli/app/command-sync.ts:150
msgid "Synchronisation is already in progress."
msgstr "A sincronização já está em andamento."

#: packages/app-desktop/gui/MenuBar.tsx:515
#: packages/app-desktop/gui/Root.tsx:234
msgid "Synchronisation Status"
msgstr "Status de Sincronização"

#: packages/lib/models/Setting.ts:472
msgid "Synchronisation target"
msgstr "Alvo de sincronização"

#: packages/app-cli/app/command-sync.ts:200
msgid "Synchronisation target: %s (%s)"
msgstr "Alvo de sincronização: %s (%s)"

#: packages/app-desktop/gui/Sidebar/Sidebar.tsx:27
#: packages/app-mobile/components/side-menu-content.tsx:528
#: packages/lib/commands/synchronize.ts:8
msgid "Synchronise"
msgstr "Sincronizar"

#: packages/lib/models/Setting.ts:1522
msgid "Synchronise only over WiFi connection"
msgstr "Sincronizar somente com conexão Wi-fi"

#: packages/app-cli/app/command-sync.ts:36
msgid "Synchronises with remote storage."
msgstr "Sincroniza com o armazenamento remoto."

#: packages/app-desktop/gui/ShareNoteDialog.tsx:184
msgid "Synchronising..."
msgstr "Sincronizando..."

#: packages/app-desktop/gui/ShareFolderDialog/ShareFolderDialog.tsx:356
msgid "Synchronizing..."
msgstr "Sincronizando..."

#: packages/lib/models/Setting.ts:1537
msgid "Tabloid"
msgstr "Tabloide"

#: packages/app-mobile/components/screens/NoteTagsDialog.tsx:204
msgid "tag1, tag2, ..."
msgstr "tag1, tag2, ..."

#: packages/app-cli/app/command-import.ts:55
#: packages/app-desktop/gui/ImportScreen.tsx:94
msgid "Tagged: %d."
msgstr "Tag adicionada: %d."

#: packages/app-desktop/gui/MainScreen/commands/setTags.ts:7
#: packages/app-desktop/gui/NoteListHeader/utils/getColumnTitle.ts:10
#: packages/app-desktop/gui/Sidebar/hooks/useSidebarListData.ts:77
#: packages/app-mobile/components/screens/Note.tsx:1282
#: packages/app-mobile/components/screens/tags.js:101
#: packages/app-mobile/components/side-menu-content.tsx:500
msgid "Tags"
msgstr "Tags"

#: packages/app-mobile/components/screens/Note.tsx:1139
msgid "Take photo"
msgstr "Tirar foto"

#: packages/app-mobile/components/screens/ConfigScreen/NoteExportSection/TaskButton.tsx:72
msgid "Task \"%s\" failed with error: %s"
msgstr "Tarefa “%s” falhou com erro: %s"

#: packages/app-mobile/components/NoteEditor/MarkdownToolbar/buttons/useListButtons.ts:32
msgid "Task list"
msgstr "Lista de tarefas"

#: packages/server/src/services/MustacheService.ts:129
#: packages/server/src/services/MustacheService.ts:283
msgid "Tasks"
msgstr "Tarefas"

#: packages/lib/utils/joplinCloud/index.ts:391
msgid "Teams"
msgstr "Equipes"

#: packages/lib/services/interop/InteropService.ts:134
msgid "Text document"
msgstr "Documento texto"

#: packages/lib/models/Setting.ts:1530
msgid "Text editor command"
msgstr "Comando do editor de texto"

#: packages/lib/utils/joplinCloud/index.ts:167
msgid ""
"The [Web Clipper](%s) is a browser extension that allows you to save web "
"pages and screenshots from your browser."
msgstr ""
"O [Web Clipper] (%s) é uma extensão para navegador, que lhe permite salvar "
"páginas da web e screenshots do seu browser."

#: packages/lib/services/profileConfig/index.ts:106
msgid ""
"The active profile cannot be deleted. Switch to a different profile and try "
"again."
msgstr ""
"Não é possível excluir o perfil atualmente ativo. Troque-o por um perfil "
"diferente e tente novamente."

#: packages/app-desktop/bridge.ts:476
msgid ""
"The app is now going to close. Please relaunch it to complete the process."
msgstr ""
"O app irá fechar agora. Por favor, reinicie-o para completar o processo."

#: packages/app-desktop/app.ts:349
msgid ""
"The application did not close properly. Would you like to start in safe mode?"
msgstr ""
"A aplicação não foi encerrada de forma adequada. Você gostaria de iniciá-la "
"no modo de segurança?"

#: packages/lib/onedrive-api-node-utils.js:87
msgid ""
"The application has been authorised - you may now close this browser tab."
msgstr ""
"O aplicativo foi autorizado - agora você pode fechar esta guia do navegador."

#: packages/lib/components/shared/dropbox-login-shared.js:39
msgid "The application has been authorised!"
msgstr "O aplicativo foi autorizado!"

#: packages/lib/onedrive-api-node-utils.js:89
msgid "The application has been successfully authorised."
msgstr "O aplicativo foi autorizado com sucesso."

#: packages/app-desktop/gui/ConfigScreen/ConfigScreen.tsx:718
msgid "The application must be restarted for these changes to take effect."
msgstr "A aplicação deve ser reiniciada para essas alterações tomarem efeito."

#: packages/app-desktop/gui/NoteEditor/NoteEditor.tsx:535
msgid ""
"The attachments will no longer be watched when you switch to a different "
"note."
msgstr ""
"Os anexos não serão mais observados quando você mudar para uma notadiferente."

#: packages/app-cli/app/app.ts:282
msgid "The command \"%s\" is only available in GUI mode"
msgstr "O comando \"%s\" está disponível somente em modo gráfico"

#: packages/server/src/middleware/notificationHandler.ts:25
msgid ""
"The default admin password is insecure and has not been changed! [Change it "
"now](%s)"
msgstr ""
"A senha padrão do administrador é insegura e não foi alterada! [Alterar "
"agora](%s)"

#: packages/app-desktop/gui/EncryptionConfigScreen/EncryptionConfigScreen.tsx:344
msgid ""
"The default encryption method has been changed to a more secure one and it "
"is recommended that you apply it to your data."
msgstr ""
"O método padrão de criptografia foi substituído por um mais seguro e é "
"recomendável que você o aplique em seus dados."

#: packages/app-desktop/gui/MainScreen/MainScreen.tsx:666
msgid ""
"The default encryption method has been changed, you should re-encrypt your "
"data."
msgstr ""
"O método padrão de criptografia foi alterado. Você deve recriptografar seus "
"dados."

#: packages/lib/services/profileConfig/index.ts:105
msgid "The default profile cannot be deleted"
msgstr "O perfil padrão não pode ser excluído"

#: packages/lib/models/Setting.ts:1530
msgid ""
"The editor command (may include arguments) that will be used to open a note. "
"If none is provided it will try to auto-detect the default editor."
msgstr ""
"O comando do editor (pode incluir argumentos) que será usado para abrir uma "
"nota. Se nenhum for indicado, ele tentará detectar automaticamente o editor "
"padrão."

#: packages/lib/models/Setting.ts:1777 packages/lib/models/Setting.ts:1792
#: packages/lib/models/Setting.ts:1807
msgid ""
"The factor property sets how the item will grow or shrink to fit the "
"available space in its container with respect to the other items. Thus an "
"item with a factor of 2 will take twice as much space as an item with a "
"factor of 1.Restart app to see changes."
msgstr ""
"A propriedade fator define como o item irá aumentar ou encolher para ocupar "
"o espaço em relação a outros itens. Um item com fator 2 ocupará o dobro do "
"espaço do que um item com fator 1. Reinicialize a aplicação para aplicar a "
"mudança."

#: packages/app-desktop/gui/NoteEditor/NoteEditor.tsx:550
msgid "The following attachment matches your search query:"
msgid_plural "The following attachments match your search query:"
msgstr[0] "O seguinte anexo combina com sua pesquisa:"
msgstr[1] "Os seguintes anexos combinam com sua pesquisa:"

#: packages/app-desktop/gui/NoteEditor/NoteEditor.tsx:534
msgid "The following attachments are being watched for changes:"
msgstr "Os seguintes anexos estão sendo observados para alterações:"

#: packages/app-desktop/gui/EncryptionConfigScreen/EncryptionConfigScreen.tsx:75
msgid ""
"The following keys use an out-dated encryption algorithm and it is "
"recommended to upgrade them. The upgraded key will still be able to decrypt "
"and encrypt your data as usual."
msgstr ""
"As seguintes chaves utilizam um algoritmo de criptografia desatualizado e é "
"recomendável que você as atualize. A chave atualizada ainda será capaz de "
"descriptografar e criptografar normalmente os seus dados."

#: packages/app-mobile/components/screens/Note.tsx:292
msgid "The Joplin mobile app does not currently support this type of link: %s"
msgstr "O app mobile do Joplin não suporta, atualmente, esse tipo de link: %s"

#: packages/app-desktop/gui/ConfigScreen/controls/plugins/PluginBox.tsx:256
#: packages/app-mobile/components/screens/ConfigScreen/plugins/PluginBox/RecommendedBadge.tsx:12
msgid ""
"The Joplin team has vetted this plugin and it meets our standards for "
"security and performance."
msgstr ""
"A equipe do Joplin examinou este plugin e ele atende aos nossos padrões de "
"segurança e performance."

#: packages/app-desktop/gui/EncryptionConfigScreen/EncryptionConfigScreen.tsx:321
msgid ""
"The keys with these IDs are used to encrypt some of your items, however the "
"application does not currently have access to them. It is likely they will "
"eventually be downloaded via synchronisation."
msgstr ""
"As chaves com essas IDs são usadas para criptografar alguns de seus itens, "
"contudo a aplicação atualmente não tem acesso a elas. Provavelmente, elas "
"serão baixadas via sincronização."

#: packages/lib/components/EncryptionConfigScreen/utils.ts:217
msgid "The master key has been upgraded successfully!"
msgstr "A chave mestra foi atualizada com sucesso!"

#: packages/app-mobile/components/screens/encryption-config.tsx:275
msgid ""
"The master keys with these IDs are used to encrypt some of your items, "
"however the application does not currently have access to them. It is likely "
"they will eventually be downloaded via synchronisation."
msgstr ""
"As chaves-mestras com essas IDs são usadas para criptografar alguns de seus "
"itens, contudo a aplicação atualmente não tem acesso à elas. Provavelmente, "
"elas serão baixadas via sincronização."

#: packages/lib/services/RevisionService.ts:272
msgid "The note \"%s\" has been successfully restored to the notebook \"%s\"."
msgstr "A nota \"%s\" foi restaurada com sucesso no caderno \"%s\"."

#: packages/app-desktop/gui/TrashNotification/TrashNotification.tsx:65
msgid "The note was successfully moved to the trash."
msgid_plural "The notes were successfully moved to the trash."
msgstr[0] "A nota foi movida para a lixeira com sucesso."
msgstr[1] "As notas foram movidas para a lixeira com sucesso."

#: packages/app-desktop/gui/TrashNotification/TrashNotification.tsx:63
msgid "The notebook and its content was successfully moved to the trash."
msgstr "O caderno e seu conteúdo foram movidas para a lixeira com sucesso."

#: packages/app-mobile/components/screens/folder.js:76
msgid "The notebook could not be saved: %s"
msgstr "O caderno não pôde ser salvo: %s"

#: packages/app-cli/app/command-import.ts:73
#: packages/app-desktop/gui/ImportScreen.tsx:110
msgid "The notes have been imported: %s"
msgstr "As notas foram importadas: %s"

#: packages/app-cli/app/command-help.ts:74
msgid "The possible commands are:"
msgstr "Os comandos possíveis são:"

#: packages/app-desktop/gui/ShareFolderDialog/ShareFolderDialog.tsx:251
msgid ""
"The recipient could not be removed from the list. Please try again.\n"
"\n"
"The error was: \"%s\""
msgstr ""
"O destinatário não pôde ser removido da lista. Por favor, tente novamente\n"
"\n"
"O erro foi: \"%s\""

#: packages/lib/models/settings/settingValidations.ts:35
msgid ""
"The sync target cannot be changed for the following reason: %s\n"
"\n"
"If the issue cannot be resolved, you may need to clear your data first by "
"following these instructions:\n"
"\n"
"%s"
msgstr ""
"O alvo de sincronia não pode ser alterado devido à seguinte razão: %s\n"
"\n"
"Se o problema não puder ser resolvido, você pode precisar de limpar seus "
"dados antes, seguindo estas instruções::\n"
"\n"
"%s"

#: packages/app-desktop/gui/MainScreen/MainScreen.tsx:648
msgid ""
"The sync target needs to be upgraded before Joplin can sync. The operation "
"may take a few minutes to complete and the app needs to be restarted. To "
"proceed please click on the link."
msgstr ""
"O alvo da sincronização precisa ser atualizado antes que o Joplin possa "
"sincronizar. A operação pode levar alguns minutos para completar e o app "
"terá que ser reiniciado. Para proceder, por favor, clique neste link."

#: packages/app-mobile/components/ScreenHeader/WarningBanner.tsx:46
msgid "The sync target needs to be upgraded. Press this banner to proceed."
msgstr ""
"O alvo de sincronização deve passar por upgrade! Clique nesse banner para "
"executar."

#: packages/app-desktop/gui/MainScreen/MainScreen.tsx:642
msgid "The synchronisation password is missing."
msgstr "A senha de sincronização está faltando."

#: packages/lib/models/Tag.ts:231
msgid "The tag \"%s\" already exists. Please choose a different name."
msgstr "A tag \"%s\" já existe. Escolha um nome diferente."

#: packages/lib/models/Setting.ts:474
msgid ""
"The target to synchronise to. Each sync target may have additional "
"parameters which are named as `sync.NUM.NAME` (all documented below)."
msgstr ""
"O alvo para onde sincronizar. Cada alvo pode ter parâmetros adicionais que "
"são nomeados como `sync.NUM.NAME` (todos documentados abaixo)."

#: packages/app-desktop/gui/Root.tsx:181
msgid "The Web Clipper needs your authorisation to access your data."
msgstr "O Web Clipper precisa de autorização para acessar seus dados."

#: packages/app-desktop/gui/ClipperConfigScreen.tsx:75
msgid "The web clipper service is enabled and set to auto-start."
msgstr ""
"O serviço de web clipper está habilitado e configurado para auto-iniciar."

#: packages/app-desktop/gui/ClipperConfigScreen.tsx:99
msgid "The web clipper service is not enabled."
msgstr "O serviço de web clipper não está habilitado."

#: packages/lib/utils/webDAVUtils.ts:28
msgid ""
"The WebDAV implementation of %s is incompatible with Joplin, and as such is "
"no longer supported. Please use a different sync method."
msgstr ""
"A implementação WebDAV de %s é incompatível com o Joplin e não é mais "
"suportada. Por favor, utilize um outro método de sincronização."

#: packages/lib/models/Setting.ts:896
msgid "Theme"
msgstr "Tema"

#: packages/lib/models/Setting.ts:2841
msgid "Themes, editor font"
msgstr "Temas, fonte do editor"

#: packages/lib/components/shared/NoteList/getEmptyFolderMessage.ts:17
msgid "There are currently no notes. Create one by clicking on the (+) button."
msgstr "Atualmente, não há notas. Crie uma clicando no botão (+)."

#: packages/lib/components/shared/NoteList/getEmptyFolderMessage.ts:9
msgid "There are no notes in the trash folder."
msgstr "Não há notas na lixeira."

#: packages/app-mobile/components/screens/ConfigScreen/ConfigScreen.tsx:266
msgid "There are unsaved changes."
msgstr "Há alterações não salvas."

#: packages/lib/services/interop/InteropService_Exporter_Jex.ts:36
msgid "There is no data to export."
msgstr "Não há dados a exportar."

#: packages/lib/models/Resource.ts:510
msgid ""
"There was a [conflict](%s) on the attachment below.\n"
"\n"
"%s"
msgstr ""
"Houve [conflito](%s) no anexo abaixo.\n"
"\n"
"%s"

#: packages/app-desktop/gui/NoteEditor/utils/contextMenu.ts:52
msgid "There was an error downloading this attachment:"
msgstr "Houve um erro ao baixar este anexo:"

#: packages/lib/services/ReportService.ts:237
msgid ""
"These items failed to sync, but have been marked as \"ignored\". They won't "
"cause the sync warning to appear, but still aren't synced. To unignore, "
"click \"retry\"."
msgstr ""
"Este itens falharam ao sincronizar, mas foram marcados como “ignorados”. "
"Eles não vão causar avisos de sincronia, mas ainda não foram sincronizados. "
"Para desfazer o status de “ignorado, clique em “tentar novamente”."

#: packages/lib/services/ReportService.ts:187
msgid ""
"These items will remain on the device but will not be uploaded to the sync "
"target. In order to find these items, either search for the title or the ID "
"(which is displayed in brackets above)."
msgstr ""
"Estes itens continuarão no dispositivo mas não serão enviados ao alvo de "
"sincronização. Para encontrar esses itens, pesquise pelo título ou pelo ID "
"(que é exibido nos colchetes acima)"

#: packages/lib/models/Setting.ts:2826
msgid ""
"These plugins enhance the Markdown renderer with additional features. Please "
"note that, while these features might be useful, they are not standard "
"Markdown and thus most of them will only work in Joplin. Additionally, some "
"of them are *incompatible* with the WYSIWYG editor. If you open a note that "
"uses one of these plugins in that editor, you will lose the plugin "
"formatting. It is indicated below which plugins are compatible or not with "
"the WYSIWYG editor."
msgstr ""
"Esses plug-ins melhoram o renderizador de Markdown com funções adicionais. "
"Por favor note que, enquanto essas funções possam ser úteis, elas não fazem "
"parte do padrão Markdown e assim sua maioria funcionará apenas no Joplin. "
"Adicionalmente, algumas delas são *incompatíveis* com o editor WYSIWYG. Se "
"você abrir a nota que usa um desses plug-ins no editor, você perderá a "
"formatação do plugin. É indicado abaixo quais plug-ins são compatíveis ou "
"não com o editor WYSIWYG."

#: packages/lib/utils/joplinCloud/index.ts:174
msgid ""
"This allows another user to share a notebook with you, and you can then both "
"collaborate on it. It does not however allow you to share a notebook with "
"someone else, unless you have the feature \"%s\"."
msgstr ""
"Permite que outros compartilhem cadernos com você para editarem de forma "
"colaborativa. No entanto, não permite que você compartilhe de forma "
"colaborativa, a menos que você tenha a funcionalidade \"%s\" ativa."

#: packages/app-desktop/gui/NoteEditor/utils/contextMenu.ts:150
msgid "This attachment does not have OCR data (Status: %s)"
msgstr "Esses anexos não têm dados de OCR (status : %s)"

#: packages/app-desktop/gui/NoteEditor/utils/contextMenu.ts:54
#: packages/lib/services/ResourceEditWatcher/index.ts:234
msgid "This attachment is not downloaded or not decrypted yet"
msgstr "O anexo ainda não foi baixado ou descriptografado"

#: packages/app-mobile/components/screens/Note.tsx:286
msgid "This attachment is not downloaded or not decrypted yet."
msgstr "O anexo ainda não foi baixado ou descriptografado."

#: packages/app-desktop/gui/ClipperConfigScreen.tsx:146
msgid ""
"This authorisation token is only needed to allow third-party applications to "
"access Joplin."
msgstr ""
"Esse token de autorização só é necessário para permitir que aplicativos de "
"terceiros acessem o Joplin."

#: packages/app-mobile/components/NoteEditor/ImageEditor/ImageEditor.tsx:100
msgid "This drawing may have unsaved changes."
msgstr "Essa figura pode ter alterações não salvas."

#: packages/app-desktop/gui/ResourceScreen.tsx:284
msgid ""
"This is an advanced tool to show the attachments that are linked to your "
"notes. Please be careful when deleting one of them as they cannot be "
"restored afterwards."
msgstr ""
"Esta é uma ferramenta avançada para exibir os anexos vinculados à sua nota. "
"Por favor tenha cuidado ao apagá-los pois não poderão ser recuperados depois."

#: packages/app-mobile/components/ScreenHeader/index.tsx:275
msgid "This note could not be deleted: %s"
msgid_plural "These notes could not be deleted: %s"
msgstr[0] "Não foi possível excluir essa nota: %s"
msgstr[1] "Não foi possível excluir essas notas: %s"

#: packages/app-mobile/components/ScreenHeader/index.tsx:262
msgid "This note could not be duplicated: %s"
msgid_plural "These notes could not be duplicated: %s"
msgstr[0] "Não foi possível duplicar essa nota: %s"
msgstr[1] "Não foi possível duplicar essas notas: %s"

#: packages/app-mobile/components/ScreenHeader/index.tsx:601
msgid "This note could not be moved: %s"
msgid_plural "These notes could not be moved: %s"
msgstr[0] "Não foi possível mover essa nota: %s"
msgstr[1] "Não foi possível mover essas notas: %s"

#: packages/lib/models/Note.ts:128
msgid "This note does not have geolocation information."
msgstr "Esta nota não possui informações de geolocalização."

#: packages/app-mobile/components/screens/Note.tsx:210
msgid "This note has been modified:"
msgstr "Esta nota foi modificada:"

#: packages/app-desktop/gui/NoteEditor/NoteBody/CodeMirror/v5/CodeMirror.tsx:623
#: packages/app-desktop/gui/NoteEditor/NoteBody/CodeMirror/v6/CodeMirror.tsx:231
msgid ""
"This note has no content. Click on \"%s\" to toggle the editor and edit the "
"note."
msgstr ""
"Esta nota não possui conteúdo. Clique em \"%s\" para alternar para o editor, "
"e edite a nota."

#: packages/app-desktop/gui/NoteRevisionViewer.tsx:129
msgid "This note has no history"
msgstr "Esta nota não tem histórico"

#: packages/lib/services/plugins/PluginService.ts:519
msgid "This plugin doesn't support %s."
msgstr "Este plugin não suporta %s."

#: packages/app-desktop/gui/NoteEditor/NoteEditor.tsx:455
msgid ""
"This Rich Text editor has a number of limitations and it is recommended to "
"be aware of them before using it."
msgstr ""
"O editor de Rich Text tem um número de limitações e é recomendado ter "
"cuidado com elas, antes de usar."

#: packages/app-desktop/gui/ClipperConfigScreen.tsx:124
msgid ""
"This service allows the browser extension to communicate with Joplin. When "
"enabling it your firewall may ask you to give permission to Joplin to listen "
"to a particular port."
msgstr ""
"Este serviço permite a extensão do browser se comunicat com o Joplin. Quando "
"habilitar, talvez seu firewall peça que você conceda permissão ao Joplin "
"para escutar determinada porta."

#: packages/lib/components/shared/NoteList/getEmptyFolderMessage.ts:11
msgid "This subfolder of the trash has no notes."
msgstr "Esta sub-pasta da lixeira não tem notas."

#: packages/lib/models/Setting.ts:1297
msgid ""
"This will allow Joplin to run in the background. It is recommended to enable "
"this setting so that your notes are constantly being synchronised, thus "
"reducing the number of conflicts."
msgstr ""
"Isso irá permitir que o Joplin continue sendo executado em segundo plano. É "
"recomendado que você habilite essa configuração para que suas notas sejam "
"constantemente sincronizadas, de modo a reduzir as chances de conflitos."

#: packages/app-desktop/gui/ConfigScreen/ConfigScreen.tsx:151
msgid "This will open a new screen. Save your current changes?"
msgstr "Isso abrirá uma nova tela. Salvar seu progresso atual?"

#: packages/app-desktop/commands/emptyTrash.ts:14
#: packages/app-mobile/components/side-menu-content.tsx:159
msgid "This will permanently delete all items in the trash. Continue?"
msgstr "Isso vai apagar permanentemente todos os itens da lixeira. Continuar?"

#: packages/app-cli/app/command-rmnote.ts:40
msgid "This will permanently delete the note \"%s\". Continue?"
msgstr "Isso vai excluir em definitivo a nota “%s”. Continuar?"

#: packages/app-desktop/gui/MainScreen/commands/leaveSharedFolder.ts:16
#: packages/app-mobile/components/screens/ShareManager/AcceptedShareItem.tsx:60
msgid ""
"This will remove the notebook from your collection and you will no longer "
"have access to its content. Do you wish to continue?"
msgstr ""
"Isso vai remover o cadernos de sua coleção e você não vai mais ter acesso ao "
"conteúdo. Deseja continuar?"

#: packages/lib/models/Setting.ts:862
msgid "Time format"
msgstr "Formato de hora"

#: packages/lib/models/Folder.ts:48 packages/lib/models/Note.ts:59
msgid "title"
msgstr "título"

#: packages/app-desktop/gui/EditFolderDialog/Dialog.tsx:136
#: packages/app-desktop/gui/NoteListHeader/utils/getColumnTitle.ts:11
#: packages/app-desktop/gui/NoteListHeader/utils/getColumnTitle.ts:5
#: packages/app-desktop/gui/ResourceScreen.tsx:103
msgid "Title"
msgstr "Título"

#: packages/app-cli/app/command-sync.ts:81
#: packages/app-desktop/gui/DropboxLoginScreen.tsx:45
#: packages/app-mobile/components/screens/dropbox-login.js:58
msgid ""
"To allow Joplin to synchronise with Dropbox, please follow the steps below:"
msgstr ""
"Para permitir o Joplin sincronizar com o Dropbox, por favor, execute os "
"seguintes passos:"

#: packages/app-cli/app/command-sync.ts:110
#: packages/app-desktop/gui/JoplinCloudLoginScreen.tsx:84
#: packages/app-mobile/components/screens/JoplinCloudLoginScreen.tsx:153
msgid ""
"To allow Joplin to synchronise with Joplin Cloud, please login using this "
"URL:"
msgstr ""
"Para permitir o Joplin sincronizar com o Joplin Cloud, por favor, faça login "
"nessa URL:"

#: packages/lib/components/EncryptionConfigScreen/utils.ts:53
msgid "To continue, please enter your master password below."
msgstr "Para continuar, por favor entre com sua senha mestre abaixo."

#: packages/app-cli/app/app-gui.js:458
msgid "To delete a tag, untag the associated notes."
msgstr "Para eliminar uma tag, remova a tag das notas associadas a ela."

#: packages/lib/services/ReportService.ts:331
msgid "To delete: %d"
msgstr "Para excluir: %d"

#: packages/app-cli/app/command-help.ts:83
msgid "To enter command line mode, press \":\""
msgstr "Para entrar no modo de linha de comando, pressione \":\""

#: packages/app-cli/app/command-help.ts:84
msgid "To exit command line mode, press ESCAPE"
msgstr "Para sair do modo de linha de comando, pressione o ESC"

#: packages/app-desktop/gui/NoteList/utils/canManuallySortNotes.ts:10
msgid ""
"To manually sort the notes, the sort order must be changed to \"%s\" in the "
"menu \"%s\" > \"%s\""
msgstr ""
"Para ordenar as notas manualmente selecione a classificação \"%s\" no menu "
"\"%s\" > \"%s\""

#: packages/app-cli/app/command-help.ts:82
msgid "To maximise/minimise the console, press \"tc\"."
msgstr "Para maximizar / minimizar o console, pressione \"tc\"."

#: packages/app-cli/app/command-help.ts:80
msgid "To move from one pane to another, press Tab or Shift+Tab."
msgstr "Para mover de um painel para outro, pressione Tab ou Shift + Tab."

#: packages/app-cli/app/command-status.js:44
msgid ""
"To retry decryption of these items. Run `e2ee decrypt --retry-failed-items`"
msgstr ""
"Para tentar novamente descriptografar estes itens, execute `e2ee decrypt --"
"retry-failed-items`"

#: packages/app-mobile/components/ProfileSwitcher/ProfileSwitcher.tsx:62
msgid ""
"To switch the profile, the app is going to close and you will need to "
"restart it."
msgstr ""
"Para trocar o perfil, a aplicação será encerrada e você precisará reiniciá-"
"la."

#: packages/app-mobile/components/screens/ConfigScreen/ConfigScreen.tsx:594
msgid ""
"To work correctly, the app needs the following permissions. Please enable "
"them in your phone settings, in Apps > Joplin > Permissions"
msgstr ""
"Para funcionar corretamente, o app precisa das seguintes permissões. Por "
"favor, habilite-as nas configurações do seu telefone, em Apps > Joplin > "
"Permissões"

#: packages/app-desktop/gui/NoteListControls/NoteListControls.tsx:118
#: packages/app-desktop/gui/NoteListWrapper/NoteListWrapper.tsx:70
msgid "to-do"
msgstr "tarefa"

#: packages/app-desktop/gui/NoteListHeader/utils/getColumnTitle.ts:6
msgid "To-do"
msgstr "Tarefa"

#: packages/app-mobile/components/note-item.js:145
msgid "to-do: %s"
msgstr "tarefa: %s"

#: packages/app-desktop/gui/NoteEditor/editorCommandDeclarations.ts:134
msgid "Toggle comment"
msgstr "Alternar comentário"

#: packages/app-desktop/gui/MenuBar.tsx:926
msgid "Toggle development tools"
msgstr "Habilitar/Desabilitar ferramentas de desenvolvimento"

#: packages/app-desktop/gui/MainScreen/commands/toggleVisiblePanes.ts:6
msgid "Toggle editor layout"
msgstr "Alternar layout do editor"

#: packages/app-desktop/gui/MainScreen/commands/toggleEditors.ts:8
msgid "Toggle editors"
msgstr "Alternar editores"

#: packages/app-desktop/commands/toggleExternalEditing.ts:8
msgid "Toggle external editing"
msgstr "Alternar edição externa"

#: packages/app-desktop/gui/MainScreen/commands/toggleMenuBar.ts:7
msgid "Toggle menu bar"
msgstr "Alternar barra de menu"

#: packages/lib/models/Setting.ts:2846
msgid "Toggle note history, keep notes for"
msgstr "Alternar histórico de nota, manter notas"

#: packages/app-desktop/gui/MainScreen/commands/toggleNoteList.ts:9
msgid "Toggle note list"
msgstr "Alternar lista de notas"

#: packages/app-desktop/gui/MainScreen/commands/togglePerFolderSortOrder.ts:7
msgid "Toggle own sort order"
msgstr "Alternar a própria ordenação"

#: packages/app-desktop/commands/toggleSafeMode.ts:8
msgid "Toggle safe mode"
msgstr "Alternar modo seguro"

#: packages/app-desktop/gui/MainScreen/commands/toggleSideBar.ts:9
msgid "Toggle sidebar"
msgstr "Alternar barra lateral"

#: packages/app-desktop/gui/MainScreen/commands/toggleNotesSortOrderField.ts:7
msgid "Toggle sort order field"
msgstr "Alternar campo de ordenação"

#: packages/app-desktop/gui/ClipperConfigScreen.tsx:33
msgid "Token has been copied to the clipboard!"
msgstr "Token foi copiado para a área de transferência!"

#: packages/lib/models/Setting.ts:2815
msgid "Tools"
msgstr "Ferramentas"

#: packages/server/src/routes/admin/users.ts:152
msgid "Total Size"
msgstr "Tamanho total"

#: packages/lib/services/ReportService.ts:328
msgid "Total: %d/%d"
msgstr "Total: %d/%d"

#: packages/lib/services/trash/index.ts:44
msgid "Trash"
msgstr "Lixeira"

#: packages/app-desktop/gui/ConfigScreen/controls/plugins/PluginsStates.tsx:324
#: packages/app-mobile/components/biometrics/BiometricPopup.tsx:123
msgid "Try again"
msgstr "Tente novamente"

#: packages/lib/utils/joplinCloud/index.ts:362
#: packages/lib/utils/joplinCloud/index.ts:384
#: packages/lib/utils/joplinCloud/index.ts:406
msgid "Try it now"
msgstr "Experimentar"

#: packages/app-cli/app/command-help.ts:72
msgid ""
"Type `help [command]` for more information about a command; or type `help "
"all` for the complete usage information."
msgstr ""
"Digite `help [comando]` para obter mais informações sobre um comando; ou "
"digite `help all` para informações completas de uso."

#: packages/app-cli/app/main.js:98
msgid "Type `joplin help` for usage information."
msgstr "Digite 'joplin help' para informações de uso."

#: packages/app-desktop/plugins/GotoAnything.tsx:651
msgid ""
"Type a note title or part of its content to jump to it. Or type # followed "
"by a tag name, or @ followed by a notebook name. Or type : to search for "
"commands."
msgstr ""
"Digite um título de nota ou parte de seu conteúdo para ir direto para ela. "
"Ou digite # seguido de um nome de tag, ou @ seguido de um nome de caderno. "
"Ou digite : para procurar comandos."

#: packages/app-mobile/components/screens/NoteTagsDialog.tsx:223
msgid "Type new tags or select from list"
msgstr "Digite novas tags ou selecione da lista"

#: packages/app-cli/app/help-utils.js:56
msgid "Type: %s."
msgstr "Tipo: %s."

#: packages/app-mobile/components/screens/Note.tsx:1001
msgid "Unable to edit resource of type %s"
msgstr "Impossível editar o recurso do tipo %s"

#: packages/app-mobile/components/screens/LogScreen.tsx:114
msgid "Unable to share log data. Reason: %s"
msgstr "Impossível compartilhar os dados do log. Motivo: %s"

#: packages/lib/models/Setting.ts:969
msgid "Uncompleted to-dos on top"
msgstr "Mostrar tarefas incompletas no topo"

#: packages/app-desktop/gui/MenuBar.tsx:738
#: packages/app-desktop/gui/NoteEditor/editorCommandDeclarations.ts:118
#: packages/app-mobile/components/NoteEditor/ImageEditor/ImageEditor.tsx:164
#: packages/app-mobile/components/ScreenHeader/index.tsx:385
msgid "Undo"
msgstr "Desfazer"

#: packages/lib/models/settings/settingValidations.ts:32
msgid ""
"Uninstall and reinstall the application. Make sure you create a backup first "
"by exporting all your notes as JEX from the desktop application."
msgstr ""
"Desinstale e reinstale o aplicativo. Certifique-se de criar um backup "
"primeiro, exportando todas as suas novas como JEX a partir da aplicação no "
"Desktop."

#: packages/app-desktop/bridge.ts:417
msgid "Unknown file type"
msgstr "Tipo de arquivo desconhecido: %s"

#: packages/lib/utils/processStartFlags.ts:178
msgid "Unknown flag: %s"
msgstr "Flag desconhecida: %s"

#: packages/lib/Synchronizer.ts:1121
msgid ""
"Unknown item type downloaded - please upgrade Joplin to the latest version"
msgstr ""
"Tipo de item desconhecido baixado - por favor, atualize o Joplin para a "
"última versão"

#: packages/app-mobile/components/NoteEditor/MarkdownToolbar/buttons/useListButtons.ts:12
msgid "Unordered list"
msgstr "Lista não ordenada"

#: packages/app-desktop/gui/ShareNoteDialog.tsx:164
msgid "Unpublish note"
msgstr "Cancelar a publicação da nota"

#: packages/app-desktop/gui/ShareFolderDialog/ShareFolderDialog.tsx:167
msgid "Unshare"
msgstr "Descompartilhar"

#: packages/app-desktop/gui/ShareFolderDialog/ShareFolderDialog.tsx:380
msgid ""
"Unshare this notebook? The recipients will no longer have access to its "
"content."
msgstr ""
"Descompartilhar este caderno? Os destinatários não terão mais acesso ao seu "
"conteúdo."

#: packages/app-mobile/components/screens/Note.tsx:807
msgid "Unsupported image type: %s"
msgstr "Tipo de imagem não suportada: %s"

#: packages/app-desktop/gui/MainScreen/commands/openItem.ts:47
#: packages/app-desktop/gui/NoteRevisionViewer.tsx:172
#: packages/app-mobile/commands/openItem.ts:32
msgid "Unsupported link or message: %s"
msgstr "Link ou mensagem não suportada: %s"

#: packages/app-desktop/gui/ResourceScreen.tsx:116
#: packages/lib/models/BaseItem.ts:914 packages/lib/path-utils.ts:27
#: packages/lib/path-utils.ts:71
msgid "Untitled"
msgstr "Sem título"

#: packages/app-desktop/gui/ConfigScreen/controls/plugins/PluginBox.tsx:205
#: packages/app-mobile/components/screens/ConfigScreen/plugins/PluginInfoModal.tsx:172
msgid "Update"
msgstr "Atualizar"

#: packages/app-mobile/components/screens/ConfigScreen/plugins/PluginBox/PluginChips.tsx:77
msgid "Update available"
msgstr "Atualização disponível"

#: packages/server/src/routes/admin/users.ts:257
#: packages/server/src/routes/index/users.ts:91
msgid "Update profile"
msgstr "Atualizar perfil"

#: packages/server/src/services/TaskService.ts:23
msgid "Update total sizes"
msgstr "Atualizar tamanhos"

#: packages/app-desktop/gui/ConfigScreen/controls/plugins/PluginBox.tsx:207
#: packages/app-desktop/gui/ConfigScreen/controls/plugins/PluginBox.tsx:208
#: packages/app-desktop/gui/NoteListHeader/utils/getColumnTitle.ts:15
#: packages/app-desktop/gui/NotePropertiesDialog.tsx:68
#: packages/app-mobile/components/screens/ConfigScreen/plugins/PluginInfoModal.tsx:171
msgid "Updated"
msgstr "Atualizado"

#: packages/lib/models/Folder.ts:49 packages/lib/models/Note.ts:60
msgid "updated date"
msgstr "data de atualização"

#: packages/lib/Synchronizer.ts:200
msgid "Updated local items: %d."
msgstr "Itens locais atualizados: %d."

#: packages/lib/Synchronizer.ts:202
msgid "Updated remote items: %d."
msgstr "Itens remotos atualizados: %d."

#: packages/app-desktop/gui/EncryptionConfigScreen/EncryptionConfigScreen.tsx:140
msgid "Updated: "
msgstr "Atualizado: "

#: packages/app-cli/app/command-import.ts:52
#: packages/app-desktop/gui/ImportScreen.tsx:91
msgid "Updated: %d."
msgstr "Atualizado: %d."

#: packages/app-mobile/components/screens/Note.tsx:1102
msgid "Updated: %s"
msgstr "Atualizado: %s"

#: packages/app-desktop/gui/ConfigScreen/controls/plugins/PluginBox.tsx:206
#: packages/app-mobile/components/screens/ConfigScreen/plugins/PluginInfoModal.tsx:170
msgid "Updating..."
msgstr "Atualizando..."

#: packages/app-desktop/gui/EncryptionConfigScreen/EncryptionConfigScreen.tsx:80
msgid "Upgrade"
msgstr "Upgrade"

#: packages/app-cli/app/command-sync.ts:42
msgid "Upgrade the sync target to the latest version."
msgstr "Atualizar o alvo de sincronização para a última versão."

#: packages/app-desktop/gui/NotePropertiesDialog.tsx:72
#: packages/app-mobile/components/NoteEditor/EditLinkDialog.tsx:113
#: packages/app-mobile/components/NoteEditor/EditLinkDialog.tsx:116
msgid "URL"
msgstr "URL"

#: packages/lib/utils/processStartFlags.ts:30
#: packages/lib/utils/processStartFlags.ts:43
#: packages/lib/utils/processStartFlags.ts:94
msgid "Usage: %s"
msgstr "Uso: %s"

#: packages/lib/models/Setting.ts:1857
msgid "Use biometrics to secure access to the app"
msgstr "Usar biometria para proteger o acesso à aplicação"

#: packages/app-cli/app/command-ls.ts:33 packages/app-cli/app/command-tag.js:18
msgid ""
"Use long list format. Format is ID, NOTE_COUNT (for notebook), DATE, "
"TODO_CHECKED (for to-dos), TITLE"
msgstr ""
"Use o formato da lista longa. O formato é ID, NOTE_COUNT (para caderno), "
"DATE, TODO_CHECKED (para tarefas), TITLE"

#: packages/lib/services/spellChecker/SpellCheckerService.ts:185
msgid "Use spell checker"
msgstr "Usar corretor ortográfico"

#: packages/app-cli/app/command-help.ts:81
msgid ""
"Use the arrows and page up/down to scroll the lists and text areas "
"(including this console)."
msgstr ""
"Use as setas e a Page Up/Page Down para rolar as listas e áreas de texto "
"(incluindo este console)."

#: packages/app-desktop/gui/MainScreen/MainScreen.tsx:916
msgid "Use the arrows to move the layout items. Press \"Escape\" to exit."
msgstr ""
"Use as setas para mover os itens de layout. Tecle \"Escape\" para sair."

#: packages/app-mobile/components/screens/ConfigScreen/ConfigScreen.tsx:559
msgid ""
"Use this to rebuild the search index if there is a problem with search. It "
"may take a long time depending on the number of notes."
msgstr ""
"Use isso para recriar o índice de pesquisa se houver um problema com a "
"pesquisa. Pode demorar muito, dependendo do número de notas."

#: packages/app-mobile/components/biometrics/BiometricPopup.tsx:83
msgid ""
"Use your biometrics to secure access to your application. You can always set "
"it up later in Settings."
msgstr ""
"Utilize seus dados biométricos para proteger o acesso à aplicação. Sempre "
"que desejar, você pode configurá-los no menu \"Configuração\"."

#: packages/lib/models/Setting.ts:1384
msgid ""
"Used for most text in the markdown editor. If not found, a generic "
"proportional (variable width) font is used."
msgstr ""
"Usado para a maioria dos textos no editor de markdown. Se não for "
"encontrada, uma fonte genérica proporcional (largura variável) é usada."

#: packages/lib/models/Setting.ts:1397
msgid ""
"Used where a fixed width font is needed to lay out text legibly (e.g. "
"tables, checkboxes, code). If not found, a generic monospace (fixed width) "
"font is used."
msgstr ""
"Usado onde uma fonte de largura fixa é necessária para dispor o texto de "
"forma legível (e.g. tabelas, caixas de seleção, código). Se não for "
"encontrada, uma fonte monoespaçada genérica (largura fixa) é usada."

#: packages/server/src/services/MustacheService.ts:125
msgid "User deletions"
msgstr "Exclusões de usuários"

#: packages/server/src/routes/admin/users.ts:197
#: packages/server/src/services/MustacheService.ts:121
#: packages/server/src/services/MustacheService.ts:280
msgid "Users"
msgstr "Usuários"

#: packages/app-desktop/gui/EncryptionConfigScreen/EncryptionConfigScreen.tsx:171
msgid "Valid"
msgstr "Válido"

#: packages/app-mobile/components/biometrics/biometricAuthenticate.ts:10
msgid "Verify your identity"
msgstr "Verifique sua identidade"

#: packages/app-desktop/gui/NoteList/utils/canManuallySortNotes.ts:10
msgid "View"
msgstr "Visualizar"

#: packages/app-desktop/gui/NoteEditor/utils/contextMenu.ts:141
msgid "View OCR text"
msgstr "Ver texto OCR"

#: packages/app-mobile/components/screens/Note.tsx:1106
msgid "View on map"
msgstr "Ver no mapa"

#: packages/app-desktop/gui/MainScreen/MainScreen.tsx:655
#: packages/app-desktop/gui/MainScreen/MainScreen.tsx:661
#: packages/app-desktop/gui/MainScreen/MainScreen.tsx:684
msgid "View them now"
msgstr "Visualizar agora"

#: packages/app-desktop/gui/NoteContentPropertiesDialog.tsx:145
#: packages/lib/models/Setting.ts:961 packages/lib/models/Setting.ts:962
#: packages/lib/models/Setting.ts:964
msgid "Viewer"
msgstr "Visualizador"

#: packages/lib/models/Setting.ts:1573
msgid "Vim"
msgstr "Vim"

#: packages/lib/models/Setting.ts:1909
msgid "Voice typing language files (URL)"
msgstr "Arquivos de idioma para a digitação por voz (URL)"

#: packages/app-mobile/components/screens/Note.tsx:1271
#: packages/app-mobile/components/voiceTyping/VoiceTypingDialog.tsx:119
msgid "Voice typing..."
msgstr "Digitação por voz..."

#: packages/lib/services/joplinCloudUtils.ts:27
msgid "Waiting for authorisation..."
msgstr "Aguardando autorização…"

#: packages/app-desktop/gui/ConfigScreen/ConfigScreen.tsx:227
#: packages/app-mobile/components/screens/ConfigScreen/ConfigScreen.tsx:120
msgid "Warning"
msgstr "Atenção"

#: packages/app-desktop/gui/ResourceScreen.tsx:302
msgid "Warning: not all resources shown for performance reasons (limit: %s)."
msgstr ""
"Atenção: nem todos os recursos exibidos, devido a razões de performance "
"(limite: %s)."

#: packages/app-mobile/components/screens/ConfigScreen/plugins/EnablePluginSupportPage.tsx:116
msgid "We have a system for reporting and removing problematic plugins."
msgstr "Temos um sistema para reportar e remover plugins problemáticos."

#: packages/app-mobile/components/screens/ConfigScreen/plugins/EnablePluginSupportPage.tsx:114
msgid ""
"We mark plugins developed by trusted Joplin community members as "
"\"recommended\"."
msgstr ""
"Nós marcamos plugins desenvolvidos por membros confiáveis da comunidade "
"Joplin como “recomendados”."

#: packages/lib/models/Setting.ts:2812
#: packages/lib/utils/joplinCloud/index.ts:166
msgid "Web Clipper"
msgstr "Web Clipper"

#: packages/lib/SyncTargetWebDAV.js:24
msgid "WebDAV"
msgstr "WebDAV"

#: packages/lib/models/Setting.ts:591
msgid "WebDAV password"
msgstr "Senha do WebDAV"

#: packages/lib/models/Setting.ts:566
msgid "WebDAV URL"
msgstr "WebDAV URL"

#: packages/lib/models/Setting.ts:579
msgid "WebDAV username"
msgstr "Usuário do WebDAV"

#: packages/app-desktop/gui/KeymapConfig/utils/getLabel.ts:20
#: packages/app-desktop/gui/MenuBar.tsx:904
msgid "Website and documentation"
msgstr "Website e documentação"

#: packages/app-mobile/utils/getVersionInfoText.ts:13
msgid "WebView package: %s"
msgstr "Pacote WebView: %s"

#: packages/app-mobile/utils/getVersionInfoText.ts:12
msgid "WebView version: %s"
msgstr "Versão do WebView: %s"

#: packages/app-cli/app/gui/NoteWidget.js:36
msgid ""
"Welcome to Joplin!\n"
"\n"
"Type `:help shortcuts` for the list of keyboard shortcuts, or just `:help` "
"for usage information.\n"
"\n"
"For example, to create a notebook press `mb`; to create a note press `mn`."
msgstr ""
"Bem-vindo ao Joplin!\n"
"\n"
"Digite `:help shortcuts` para obter a lista de atalhos de teclado, ou apenas "
"`:help` para informações de utilização.\n"
"\n"
"Por exemplo, para criar um caderno digite `mb`; para criar uma nota, digite "
"`mn`."

#: packages/lib/WelcomeUtils.ts:63
msgid "Welcome!"
msgstr "Bem-vindo!"

#: packages/app-mobile/components/screens/ConfigScreen/plugins/EnablePluginSupportPage.tsx:100
msgid "What are plugins?"
msgstr "O que são plugins?"

#: packages/lib/models/Setting.ts:1166
msgid "When creating a new note:"
msgstr "Quando criar uma nova nota:"

#: packages/lib/models/Setting.ts:1149
msgid "When creating a new to-do:"
msgstr "Quando criar uma nova tarefa:"

#: packages/lib/models/Setting.ts:882
msgid ""
"When enabled, the application will scan your attachments and extract the "
"text from it. This will allow you to search for text in these attachments."
msgstr ""
"Quando habilitado, o aplicativo vai escanear seus anexos e extrair o texto "
"deles. Isso vai permitir que você pesquise textos nos anexos."

#: packages/app-desktop/ElectronAppWrapper.ts:184
msgid "Window unresponsive."
msgstr "Janela não responde."

#: packages/app-desktop/gui/NoteContentPropertiesDialog.tsx:105
msgid "Words"
msgstr "Palavras"

#: packages/app-cli/app/setupCommand.ts:23
msgid "y"
msgstr "s"

#: packages/app-cli/app/cli-utils.js:177
#: packages/app-cli/app/setupCommand.ts:23
msgid "Y"
msgstr "S"

#: packages/lib/models/Setting.ts:417
msgid "yes"
msgstr "sim"

#: packages/app-desktop/services/plugins/UserWebviewDialogButtonBar.tsx:31
#: packages/app-mobile/components/screens/Note.tsx:746
#: packages/lib/shim-init-node.ts:256 packages/lib/versionInfo.ts:79
msgid "Yes"
msgstr "Sim"

#: packages/app-mobile/components/screens/Note.tsx:745
#: packages/lib/shim-init-node.ts:255
msgid ""
"You are about to attach a large image (%dx%d pixels). Would you like to "
"resize it down to %d pixels before attaching it?"
msgstr ""
"Você está prestes a anexar uma imagem grande (%dx%d pixels). Você gostaria "
"de diminuir o tamanho para %d pixels antes de anexar?"

#: packages/lib/services/joplinCloudUtils.ts:45
msgid "You are logged in into Joplin Cloud, you can leave this screen now."
msgstr "Você está logado na Joplin Cloud. Pode deixar essa tela agora."

#: packages/app-mobile/components/NoteList.tsx:98
msgid "You currently have no notebooks."
msgstr "No momento, você não possui cadernos."

#: packages/app-desktop/gui/ConfigScreen/controls/plugins/PluginsStates.tsx:284
msgid "You do not have any installed plugin."
msgstr "Você não tem nenhum plugin instalado."

#: packages/app-cli/app/gui/NoteWidget.js:50
msgid "You may also type `status` for more information."
msgstr "Você também pode digitar `status` para mais informações."

#: packages/app-desktop/gui/EncryptionConfigScreen/EncryptionConfigScreen.tsx:344
msgid ""
"You may use the tool below to re-encrypt your data, for example if you know "
"that some of your notes are encrypted with an obsolete encryption method."
msgstr ""
"Você pode utilizar a ferramenta abaixo para recriptografar seus dados, por "
"exemplo, se você sabe que suas notas foram criptografadas utilizando um "
"método de criptografia obsoleto."

#: packages/lib/services/joplinCloudUtils.ts:53
msgid ""
"You were unable to connect to Joplin Cloud. Please check your credentials "
"and try again. Error:"
msgstr ""
"Não foi possível conectá-lo à Joplin Cloud. Por favor verifique suas "
"credenciais e tente novamente. Erro:"

#: packages/app-desktop/gui/JoplinCloudConfigScreen.tsx:55
#: packages/app-mobile/components/screens/ConfigScreen/JoplinCloudConfig.tsx:70
msgid "Your account doesn't have access to this feature"
msgstr "Sua conta não tem acesso a essa funcionalidade"

#: packages/app-cli/app/cli-utils.js:160
msgid "Your choice: "
msgstr "Sua escolha: "

#: packages/lib/components/EncryptionConfigScreen/utils.ts:70
msgid "Your data is going to be re-encrypted and synced again."
msgstr "Seus dados serão recriptografados e sincronizados novamente."

#: packages/app-desktop/gui/MainScreen/MainScreen.tsx:697
#: packages/app-mobile/components/ScreenHeader/WarningBanner.tsx:55
msgid "Your Joplin Cloud credentials are invalid, please login."
msgstr ""

#: packages/app-desktop/gui/EncryptionConfigScreen/EncryptionConfigScreen.tsx:259
msgid "Your password is needed to decrypt some of your data."
msgstr "A sua senha é necessária para decodificar parte dos seus dados."

#: packages/app-cli/app/command-sync.ts:262
msgid ""
"Your password is needed to decrypt some of your data. Type `:e2ee decrypt` "
"to set it."
msgstr ""
"Sua senha é necessária para descriptografar alguns de seus dados. Digite `:"
"e2ee decrypt` para ver."

#: packages/app-mobile/components/CameraView.tsx:193
msgid "Your permission to use your camera is required."
msgstr "É necessária a sua permissão para utilizar sua câmera."

#: packages/app-desktop/checkForUpdates.ts:108
msgid "Your version: %s"
msgstr "Sua versão: %s"

#: packages/app-desktop/gui/MenuBar.tsx:827
#: packages/app-desktop/gui/MenuBar.tsx:833
msgid "Zoom In"
msgstr "Mais zoom"

#: packages/app-desktop/gui/MenuBar.tsx:840
msgid "Zoom Out"
msgstr "Menos zoom"

#, fuzzy
#~ msgid "From a plugin"
#~ msgstr "Procurar todos os plugins"

#, fuzzy
#~ msgid "Browse and install community plugins."
#~ msgstr "Procurar todos os plugins"

#, fuzzy
#~ msgid "Install new plugins"
#~ msgstr "Procurar todos os plugins"

#, fuzzy
#~ msgid "Installed plugins"
#~ msgstr "Instalado"

#, fuzzy
#~ msgid "Search plugins"
#~ msgstr "Pesquisar por plugins..."

#, fuzzy
#~ msgid "You currently have %d plugin installed."
#~ msgid_plural "You currently have %d plugins installed."
#~ msgstr[0] "No momento, você não possui cadernos."
#~ msgstr[1] "No momento, você não possui cadernos."

#, fuzzy
#~ msgid "Incoming shares"
#~ msgstr "Próximos alarmes"

#, fuzzy
#~ msgid "Leave share"
#~ msgstr "Salvar alterações"

#, fuzzy
#~ msgid "Loading plugin repository..."
#~ msgstr "Não foi possível conectar-se ao repositório do plugin."

#, fuzzy
#~ msgid "No description"
#~ msgstr "Descrição do link"

#~ msgid "Folders"
#~ msgstr "Pastas"

#~ msgid "Database v%s"
#~ msgstr "Banco de dados v%s"

#~ msgid ""
#~ "There is currently no notebook. Create one by clicking on \"New "
#~ "notebook\"."
#~ msgstr "Atualmente, não há cadernos. Crie um clicando em \"Novo caderno\"."

#~ msgid "Unable to export or share data. Reason: %s"
#~ msgstr "Não foi possível exportar ou compartilhar os dados. Motivo: %s"

#~ msgid ""
#~ "Warnings:\n"
#~ "%s"
#~ msgstr ""
#~ "Avisos:\n"
#~ "%s"

#, fuzzy
#~ msgid ""
#~ "To allow Joplin to synchronise with Joplin Cloud, open this URL in your "
#~ "browser to authorise the application:"
#~ msgstr "Passo 1: Abra essa URL em seu navegador para autorizar:"

#~ msgid "Delete note?"
#~ msgstr "Excluir nota?"

#~ msgid "Joplin Cloud email"
#~ msgstr "Nuvem Servidor Joplin"

#~ msgid "Joplin Cloud password"
#~ msgstr "Senha da Nuvem do Servidor Joplin"

#~ msgid "Login"
#~ msgstr "Login"

#~ msgid "Login below."
#~ msgstr "Login abaixo."

#~ msgid "Or create an account."
#~ msgstr "Ou crie uma nova nota."

#~ msgid "Thank you! Your Joplin Cloud account is now setup and ready to use."
#~ msgstr ""
#~ "Obrigado! Sua conta Joplin Cloud está configurada e pronta para uso."

#~ msgid "Logs"
#~ msgstr "Logs"

#, fuzzy
#~ msgid "%s: Missing password"
#~ msgstr "Senha mestra"

#~ msgid "Share and collaborate on a notebook"
#~ msgstr "Compartilhar e colaborar em um caderno"

# Ver https://discourse.joplinapp.org/t/joplin-cloud-question-access-control/27723/3 (discussão retirada de comentário na tradução para o alemão desse mesmo texto fonte).
# Também tentei me basear na tradução em francês.
#~ msgid "Sharing access control"
#~ msgstr "Controle de acesso sobre o compartilhamento"

#~ msgid "Encrypted notebooks cannot be renamed"
#~ msgstr "Cadernos criptografados não podem ser renomeados"

#, fuzzy
#~ msgid "Changes have been saved"
#~ msgstr "Nota gravada."

#, fuzzy
#~ msgid "Create KaTeX region"
#~ msgstr "Criar usuário"

#, fuzzy
#~ msgid "Create link"
#~ msgstr "Criado"

#, fuzzy
#~ msgid "Create task list"
#~ msgstr "Criar um caderno"

#, fuzzy
#~ msgid "Navigate to the previous view"
#~ msgstr "Dar o foco para o painel anterior"

#, fuzzy
#~ msgid "Remove KaTeX region"
#~ msgstr "Criar usuário"

#, fuzzy
#~ msgid "Unitalic"
#~ msgstr "Itálico"

#, fuzzy
#~ msgid "Bold text"
#~ msgstr "Negrito"

#, fuzzy
#~ msgid "Edit Link"
#~ msgstr "Editar caderno"

#~ msgid "Insert Date Time"
#~ msgstr "Inserir Data e Hora"

#, fuzzy
#~ msgid "Italicize"
#~ msgstr "Itálico"

#, fuzzy
#~ msgid "Save as SVG"
#~ msgstr "Salvar como..."

#~ msgid "Please click on \"%s\" to proceed"
#~ msgstr "Por favor, clique em \"%s\" para prosseguir"

#~ msgid "Automatically update the application"
#~ msgstr "Atualizar automaticamente o aplicativo"

#~ msgid "Notebook title:"
#~ msgstr "Título do caderno:"

#~ msgid "AWS S3"
#~ msgstr "AWS S3"

#~ msgid "Master keys that need upgrading"
#~ msgstr "Chaves-mestras que necessitam de atualização"

#~ msgid ""
#~ "The following master keys use an out-dated encryption algorithm and it is "
#~ "recommended to upgrade them. The upgraded master key will still be able "
#~ "to decrypt and encrypt your data as usual."
#~ msgstr ""
#~ "As seguintes chaves-mestras utilizam um algoritmo de criptografia "
#~ "desatualizado e é recomendável que você as atualize. A chave-mestra "
#~ "atualizada ainda será capaz de descriptografar e criptografar normalmente "
#~ "os seus dados."

#~ msgid ""
#~ "Enabling encryption means *all* your notes and attachments are going to "
#~ "be re-synchronised and sent encrypted to the sync target. Do not lose the "
#~ "password as, for security purposes, this will be the *only* way to "
#~ "decrypt the data! To enable encryption, please enter your password below."
#~ msgstr ""
#~ "Habilitar a criptografia significa que *todas* as suas notas e anexos "
#~ "serão ressincronizados e reenviados com encriptação. Não perca sua senha, "
#~ "pois, por medidas de segurança, esse será o *único* modo de "
#~ "descriptografar seus dados! Para habilitar a criptografia, por favor "
#~ "insira sua senha abaixo."

#~ msgid "Master Keys"
#~ msgstr "Chaves-Mestras"

#~ msgid "Password OK"
#~ msgstr "Senha OK"

#~ msgid ""
#~ "Note: Only one master key is going to be used for encryption (the one "
#~ "marked as \"active\"). Any of the keys might be used for decryption, "
#~ "depending on how the notes or notebooks were originally encrypted."
#~ msgstr ""
#~ "Nota: Apenas uma chave-mestra será usada para criptografia (a que estiver "
#~ "marcada como \"ativa\"). Qualquer uma das chaves pode ser usada para "
#~ "descriptografar, dependendo de como as notas ou os cadernos foram "
#~ "criptografados originalmente."

#~ msgid "Encryption is:"
#~ msgstr "Criptografia está:"

#~ msgid "Encryption will be enabled using the master key created on %s"
#~ msgstr ""
#~ "A encriptação será habilitada utilizando a senha master criada em %s"

#~ msgid "%s %s (%s)"
#~ msgstr "%s %s (%s)"

#~ msgid "Insert template"
#~ msgstr "Inserir template"

#~ msgid "Template file:"
#~ msgstr "Arquivo de modelo:"

#~ msgid "Create note from template"
#~ msgstr "Criar nota a partir do modelo"

#~ msgid "Create to-do from template"
#~ msgstr "Criar tarefa a partir do modelo"

#~ msgid "Open template directory"
#~ msgstr "Abrir diretório de templates"

#~ msgid "Refresh templates"
#~ msgstr "Recarregar modelos"

#~ msgid "Templates"
#~ msgstr "Modelos"

#~ msgid "Share Notes"
#~ msgstr "Compartilhar Notas"

#~ msgid "Joplin Server Directory"
#~ msgstr "Diretório do Servidor Joplin"

#~ msgid "Joplin Server username"
#~ msgstr "Username do Servidor Joplin"

#, fuzzy
#~ msgid "marked text"
#~ msgstr "texto enfatizado"

#, fuzzy
#~ msgid "Mark"
#~ msgstr "Marcação"

#~ msgid "Full Release Notes"
#~ msgstr "Notas da versão completas"

#, fuzzy
#~ msgid ""
#~ "If the font is incorrect or empty, it will default to a generic monospace "
#~ "font."
#~ msgstr ""
#~ "Deve ser uma fonte *monospace\" ou alguns elementos vão aparecer "
#~ "incorretamente. Se a fonte estiver incorreta ou vazia, será usada uma "
#~ "fonte genérica monospace."

#~ msgid ""
#~ "This should be a *monospace* font or some elements will render "
#~ "incorrectly. If the font is incorrect or empty, it will default to a "
#~ "generic monospace font."
#~ msgstr ""
#~ "Deve ser uma fonte *monospace\" ou alguns elementos vão aparecer "
#~ "incorretamente. Se a fonte estiver incorreta ou vazia, será usada uma "
#~ "fonte genérica monospace."

#~ msgid "Unknown"
#~ msgstr "Desconhecido"

#~ msgid "Checking..."
#~ msgstr "Checando..."

#~ msgid ""
#~ "The Joplin Nextcloud App is either not installed or misconfigured. Please "
#~ "see the full error message below:"
#~ msgstr ""
#~ "O App Joplin da Nextcloud ou não está instalado, ou está mal configurado. "
#~ "Por favor, veja a mensagem de erro completa abaixo:"

#~ msgid "Show Log"
#~ msgstr "Exibir Log"

#~ msgid "Joplin Nextcloud App status:"
#~ msgstr "Status do App Joplin Nextcloud:"

#~ msgid "Check Status"
#~ msgstr "Verificar Status"

#~ msgid "OneDrive Dev (For testing only)"
#~ msgstr "OneDrive Dev (apenas para testes)"

#~ msgid ""
#~ "Type a note title or part of its content to jump to it. Or type # "
#~ "followed by a tag name, or @ followed by a notebook name."
#~ msgstr ""
#~ "Digite um título de nota ou parte de seu conteúdo para ir direto para "
#~ "ela. Ou digite # seguido de um nome de etiqueta, ou @ seguido de um nome "
#~ "de caderno."

#~ msgid "Name"
#~ msgstr "Nome"

#~ msgid "Notebook properties"
#~ msgstr "Propriedades do caderno"

#~ msgid "emphasized text"
#~ msgstr "texto enfatizado"

#~ msgid "Click to stop external editing"
#~ msgstr "Clique para encerrar edição externa"

#~ msgid "Content Properties"
#~ msgstr "Propriedades do conteúdo"

#~ msgid "Please create a notebook first."
#~ msgstr "Primeiro, crie um caderno."

#~ msgid "Usage"
#~ msgstr "Uso"

#~ msgid "Exit"
#~ msgstr "Sair"

#~ msgid "Confirm"
#~ msgstr "Confirmar"

#~ msgid "Attach any file"
#~ msgstr "Anexar qualquer arquivo"

#~ msgid "Unknown log level: %s"
#~ msgstr "Nível de log desconhecido: %s"

#~ msgid "Unknown level ID: %s"
#~ msgstr "Nível ID desconhecido: %s"

#~ msgid "Synchronize"
#~ msgstr "Sincronizar"

#~ msgid "Json Export Directory"
#~ msgstr "Diretório de Exportação JSON"

#~ msgid ""
#~ "This item is currently encrypted: %s \"%s\". Please wait for all items to "
#~ "be decrypted and try again."
#~ msgstr ""
#~ "Este item atualmente está encriptado: %s \"%s\". Favor aguardar que todos "
#~ "os itens sejam decriptados e tente novamente."

#~ msgid "Remove tag \"%s\" and its descendant tags from all notes?"
#~ msgstr "Remover a tag \"%s\" e seus descendentes de todas as notas?"

#~ msgid ""
#~ "Could not synchronise with OneDrive.\n"
#~ "\n"
#~ "This error often happens when using OneDrive for Business, which "
#~ "unfortunately cannot be supported.\n"
#~ "\n"
#~ "Please consider using a regular OneDrive account."
#~ msgstr ""
#~ "Não foi possível sincronizar com o OneDrive.\n"
#~ "\n"
#~ "Este erro geralmente acontece ao usar o OneDrive for Business, que "
#~ "infelizmente não pode ser suportado.\n"
#~ "\n"
#~ "Considere usar uma conta regular do OneDrive."

#~ msgid "Use CodeMirror as the code editor (WARNING: BETA)."
#~ msgstr "Usar CodeMirror como editor de código (ATENÇÃO: BETA)."

#~ msgid "Cannot move tag to this location."
#~ msgstr "Não é possível mover a tag para este local"

#~ msgid "Tag name cannot start or end with a `/`."
#~ msgstr "O nome da tag não pode começar ou terminar com `/`."

#~ msgid "Tag name cannot contain `//`."
#~ msgstr "O nome da tag não pode conter `//`."

#~ msgid "Add or remove tags"
#~ msgstr "Adicionar ou remover tags"

#~ msgid "Front"
#~ msgstr "Frente"

#~ msgid "Split"
#~ msgstr "Dividir"

#~ msgid "Resources"
#~ msgstr "Recursos"

#~ msgid "Global zoom percentage"
#~ msgstr "Porcentagem global do zoom"

#~ msgid "Synchronisation is already in progress. State: %s"
#~ msgstr "Sincronização já em andamento. Estado: %s"

#~ msgid "Confirm master password:"
#~ msgstr "Confirme a senha mestra:"

#~ msgid "Confirm password"
#~ msgstr "Confirme a senha:"

#, fuzzy
#~ msgid "Missing required argument: note"
#~ msgstr "Argumento requerido faltando: %s"

#~ msgid "Synchronisation status"
#~ msgstr "Status de sincronização"

#~ msgid "General Options"
#~ msgstr "Opções Gerais"

#~ msgid "Encryption options"
#~ msgstr "Opções de Encriptação"

#~ msgid "Encryption Options"
#~ msgstr "Opções de Encriptação"

#~ msgid "Clipper Options"
#~ msgstr "Opções do Clipper"

#, fuzzy
#~ msgid "Permission to write to external storage"
#~ msgstr "Permissão para utilizar sua câmera"

#~ msgid "Cancel synchronisation"
#~ msgstr "Cancelar sincronização"

#~ msgid "Show metadata"
#~ msgstr "Exibir metadados"

#~ msgid ""
#~ "Click on the (+) button to create a new note or notebook. Click on the "
#~ "side menu to access your existing notebooks."
#~ msgstr ""
#~ "Clique no botão (+) para criar uma nova nota ou caderno. Clique no menu "
#~ "lateral para acessar seus cadernos existentes."

#~ msgid ""
#~ "You currently have no notebook. Create one by clicking on (+) button."
#~ msgstr "Você não possui cadernos. Crie um clicando no botão (+)."

#~ msgid "Separate each tag by a comma."
#~ msgstr "Separe cada tag por vírgula."

#~ msgid ""
#~ "The path to synchronise with when file system synchronisation is enabled. "
#~ "See `sync.target`."
#~ msgstr ""
#~ "O caminho para sincronizar, quando a sincronização do sistema de arquivos "
#~ "está habilitada. Veja `sync.target`."

#~ msgid "State: %s."
#~ msgstr "Estado: \"%s\"."

#~ msgid "A notebook with this title already exists: \"%s\""
#~ msgstr "Já existe caderno com este título: \"%s\""

#~ msgid "Imports an Evernote notebook file (.enex file)."
#~ msgstr "Importa um arquivo de caderno do Evernote (arquivo .enex)."

#~ msgid ""
#~ "File \"%s\" will be imported into existing notebook \"%s\". Continue?"
#~ msgstr ""
#~ "O arquivo \"%s\" será importado para o caderno existente \"%s\". "
#~ "Continuar?"

#~ msgid ""
#~ "New notebook \"%s\" will be created and file \"%s\" will be imported into "
#~ "it. Continue?"
#~ msgstr ""
#~ "O novo caderno \"%s\" será criado e o arquivo \"%s\" será importado para "
#~ "ele. Continuar?"

#~ msgid "Import Evernote notes"
#~ msgstr "Importar notas do Evernote"

#~ msgid "Give focus to next pane"
#~ msgstr "Dar o foco para o próximo painel"

#~ msgid "Exit command line mode"
#~ msgstr "Sair do modo de linha de comando"

#~ msgid "Cancel the current command."
#~ msgstr "Cancelar comando atual."

#~ msgid "Set a to-do as completed / not completed"
#~ msgstr "Marcar uma tarefa como completada / não completada"

#~ msgid "[t]oggle [c]onsole between maximized/minimized/hidden/visible."
#~ msgstr ""
#~ "al[t]ernar [c]onsole entre maximizado / minimizado / oculto / visível."

#~ msgid "[t]oggle note [m]etadata."
#~ msgstr "al[t]ernar [m]etadados de notas."

#~ msgid "[M]ake a new [n]ote"
#~ msgstr "Criar ([M]ake) uma nova [n]ota"

#~ msgid "[M]ake a new [t]odo"
#~ msgstr "Criar ([M]ake) nova [t]arefa"

#~ msgid "[M]ake a new note[b]ook"
#~ msgstr "Criar ([M]ake) novo caderno (note[b]ook)"

#~ msgid "Copy ([Y]ank) the [n]ote to a notebook."
#~ msgstr "Copiar ([Y]ank) a [n]ota a um caderno."

#~ msgid ""
#~ "The target to synchronise to. If synchronising with the file system, set "
#~ "`sync.2.path` to specify the target directory."
#~ msgstr ""
#~ "O alvo para sincronizar. Se estiver sincronizando com o sistema de "
#~ "arquivos, configure `sync.2.path` para especificar o diretório de destino."

#~ msgid "To-do title:"
#~ msgstr "Título da tarefa:"

#~ msgid "File system synchronisation target directory"
#~ msgstr "Diretório de destino de sincronização do sistema de arquivos"<|MERGE_RESOLUTION|>--- conflicted
+++ resolved
@@ -13,8 +13,6 @@
 msgstr ""
 "Project-Id-Version: Joplin-CLI 1.0.0\n"
 "Report-Msgid-Bugs-To: \n"
-"POT-Creation-Date: \n"
-"PO-Revision-Date: \n"
 "Last-Translator: Renato Nunes Bastos <rnbastos@gmail.com>\n"
 "Language-Team: \n"
 "Language: pt_BR\n"
@@ -1941,11 +1939,7 @@
 msgid "Enable optical character recognition (OCR)"
 msgstr "Habilitar reconhecimento ótico de caracteres (OCR)"
 
-<<<<<<< HEAD
-#: packages/lib/models/Setting.ts:2847
-=======
 #: packages/lib/models/Setting.ts:2849
->>>>>>> 16e82b54
 msgid "Enable or disable plugins"
 msgstr "Habilitar ou desabilitar plugins"
 
@@ -2511,11 +2505,7 @@
 msgid "Import"
 msgstr "Importar"
 
-<<<<<<< HEAD
-#: packages/lib/models/Setting.ts:2814
-=======
 #: packages/lib/models/Setting.ts:2816
->>>>>>> 16e82b54
 msgid "Import and Export"
 msgstr "Importar e Exportar"
 
@@ -2535,11 +2525,7 @@
 msgid "Import notes from a JEX (Joplin Export) file."
 msgstr "Importar notas de um arquivo JEX (Joplin Export)."
 
-<<<<<<< HEAD
-#: packages/lib/models/Setting.ts:2846
-=======
 #: packages/lib/models/Setting.ts:2848
->>>>>>> 16e82b54
 msgid "Import or export your data"
 msgstr "Importar ou exportar seus dados"
 
@@ -2873,11 +2859,7 @@
 msgid "Keep note history for"
 msgstr "Manter histórico de nota por"
 
-<<<<<<< HEAD
-#: packages/lib/models/Setting.ts:1934
-=======
 #: packages/lib/models/Setting.ts:1936
->>>>>>> 16e82b54
 msgid "Keep notes in the trash for"
 msgstr "Manter notas na lixeira por"
 
