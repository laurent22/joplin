import Logger from '../../Logger';
import BaseItem from '../../models/BaseItem';
import MasterKey from '../../models/MasterKey';
import Setting from '../../models/Setting';
import { MasterKeyEntity } from './types';
import EncryptionService from './EncryptionService';
import { getActiveMasterKey, getActiveMasterKeyId, localSyncInfo, masterKeyEnabled, saveLocalSyncInfo, setEncryptionEnabled, SyncInfo } from '../synchronizer/syncInfoUtils';
import JoplinError from '../../JoplinError';
import { pkReencryptPrivateKey, ppkPasswordIsValid } from './ppk';

const logger = Logger.create('e2ee/utils');

export async function setupAndEnableEncryption(service: EncryptionService, masterKey: MasterKeyEntity = null, masterPassword: string = null) {
	if (!masterKey) {
		// May happen for example if there are master keys in info.json but none
		// of them is set as active. But in fact, unless there is a bug in the
		// application, this shouldn't happen.
		logger.warn('Setting up E2EE without a master key - user will need to either generate one or select one of the existing ones as active');
	}

	setEncryptionEnabled(true, masterKey ? masterKey.id : null);

	if (masterPassword) {
		Setting.setValue('encryption.masterPassword', masterPassword);
	}

	// Mark only the non-encrypted ones for sync since, if there are encrypted ones,
	// it means they come from the sync target and are already encrypted over there.
	await BaseItem.markAllNonEncryptedForSync();

	await loadMasterKeysFromSettings(service);
}

export async function setupAndDisableEncryption(service: EncryptionService) {
	// Allow disabling encryption even if some items are still encrypted, because whether E2EE is enabled or disabled
	// should not affect whether items will enventually be decrypted or not (DecryptionWorker will still work as
	// long as there are encrypted items). Also even if decryption is disabled, it's possible that encrypted items
	// will still be received via synchronisation.

	setEncryptionEnabled(false);

	// The only way to make sure everything gets decrypted on the sync target is
	// to re-sync everything.
	await BaseItem.forceSyncAll();

	await loadMasterKeysFromSettings(service);
}

export async function toggleAndSetupEncryption(service: EncryptionService, enabled: boolean, masterKey: MasterKeyEntity, password: string) {
	logger.info('toggleAndSetupEncryption: enabled:', enabled, ' Master key', masterKey);

	if (!enabled) {
		await setupAndDisableEncryption(service);
	} else {
		if (masterKey) {
			await setupAndEnableEncryption(service, masterKey, password);
		} else {
			await generateMasterKeyAndEnableEncryption(EncryptionService.instance(), password);
		}
	}

	await loadMasterKeysFromSettings(service);
}

export async function generateMasterKeyAndEnableEncryption(service: EncryptionService, password: string) {
	let masterKey = await service.generateMasterKey(password);
	masterKey = await MasterKey.save(masterKey);
	await setupAndEnableEncryption(service, masterKey, password);
	await loadMasterKeysFromSettings(service);
	return masterKey;
}

// Migration function to initialise the master password. Normally it is set when
// enabling E2EE, but previously it wasn't. So here we check if the password is
// set. If it is not, we set it from the active master key. It needs to be
// called after the settings have been initialized.
export async function migrateMasterPassword() {
	// Already migrated
	if (Setting.value('encryption.masterPassword')) return;

	// If a PPK is defined it means the master password has been set at some
	// point so no need to run the migration
	if (localSyncInfo().ppk) return;

	logger.info('Master password is not set - trying to get it from the active master key...');

	const mk = getActiveMasterKey();
	if (!mk) return;

	const masterPassword = Setting.value('encryption.passwordCache')[mk.id];
	if (masterPassword) {
		Setting.setValue('encryption.masterPassword', masterPassword);
		logger.info('Master password is now set.');

		// Also clear the key passwords that match the master password to avoid
		// any confusion.
		const cache = Setting.value('encryption.passwordCache');
		const newCache = { ...cache };
		for (const [mkId, password] of Object.entries(cache)) {
			if (password === masterPassword) {
				delete newCache[mkId];
			}
		}
		Setting.setValue('encryption.passwordCache', newCache);
		await Setting.saveAll();
	}
}

// All master keys normally should be decryped with the master password, however
// previously any master key could be encrypted with any password, so to support
// this legacy case, we first check if the MK decrypts with the master password.
// If not, try with the master key specific password, if any is defined.
export async function findMasterKeyPassword(service: EncryptionService, masterKey: MasterKeyEntity): Promise<string> {
	const masterPassword = Setting.value('encryption.masterPassword');
	if (masterPassword && await service.checkMasterKeyPassword(masterKey, masterPassword)) {
		logger.info('findMasterKeyPassword: Using master password');
		return masterPassword;
	}

	logger.info('findMasterKeyPassword: No master password is defined - trying to get master key specific password');

	const passwords = Setting.value('encryption.passwordCache');
	return passwords[masterKey.id];
}

export async function loadMasterKeysFromSettings(service: EncryptionService) {
	const masterKeys = await MasterKey.all();
	const activeMasterKeyId = getActiveMasterKeyId();

	logger.info(`Trying to load ${masterKeys.length} master keys...`);

	for (let i = 0; i < masterKeys.length; i++) {
		const mk = masterKeys[i];
		if (service.isMasterKeyLoaded(mk)) continue;

		const password = await findMasterKeyPassword(service, mk);
		if (!password) continue;

		try {
			await service.loadMasterKey(mk, password, activeMasterKeyId === mk.id);
		} catch (error) {
			logger.warn(`Cannot load master key ${mk.id}. Invalid password?`, error);
		}
	}

	logger.info(`Loaded master keys: ${service.loadedMasterKeysCount()}`);
}

export function showMissingMasterKeyMessage(syncInfo: SyncInfo, notLoadedMasterKeys: string[]) {
	if (!syncInfo.masterKeys.length) return false;

	notLoadedMasterKeys = notLoadedMasterKeys.slice();

	for (let i = notLoadedMasterKeys.length - 1; i >= 0; i--) {
		const mk = syncInfo.masterKeys.find(mk => mk.id === notLoadedMasterKeys[i]);

		// A "notLoadedMasterKey" is a key that either doesn't exist or for
		// which a password hasn't been set yet. For the purpose of this
		// function, we only want to notify the user about unset passwords.
		// Master keys that haven't been downloaded yet should normally be
		// downloaded at some point.
		// https://github.com/laurent22/joplin/issues/5391
		if (!mk) continue;
		if (!masterKeyEnabled(mk)) notLoadedMasterKeys.pop();
	}

	return !!notLoadedMasterKeys.length;
}

export function getDefaultMasterKey(): MasterKeyEntity {
<<<<<<< HEAD
	const mk = getActiveMasterKey();
	if (mk) return mk;
	return MasterKey.latest();
}

// Get the master password if set, or throw an exception. This ensures that
// things aren't accidentally encrypted with an empty string. Calling code
// should look for "undefinedMasterPassword" code and prompt for password.
export function getMasterPassword(throwIfNotSet: boolean = true): string {
	const password = Setting.value('encryption.masterPassword');
	if (!password && throwIfNotSet) throw new JoplinError('Master password is not set', 'undefinedMasterPassword');
	return password;
}

export async function updateMasterPassword(currentPassword: string, newPassword: string, waitForSyncFinishedThenSync: Function = null) {
	if (localSyncInfo().ppk || localSyncInfo().masterKeys?.length) {
		if (!currentPassword) throw new Error('Previous password must be provided in order to reencrypt the encryption keys');

		const reencryptedMasterKeys: MasterKeyEntity[] = [];
		let reencryptedPpk = null;

		for (const mk of localSyncInfo().masterKeys) {
			try {
				reencryptedMasterKeys.push(await EncryptionService.instance().reencryptMasterKey(mk, currentPassword, newPassword));
			} catch (error) {
				error.message = `Master key ${mk.id} could not be reencrypted - this is most likely due to an incorrect password. Please try again. Error was: ${error.message}`;
				throw error;
			}
		}

		if (localSyncInfo().ppk) {
			try {
				reencryptedPpk = await pkReencryptPrivateKey(EncryptionService.instance(), localSyncInfo().ppk, currentPassword, newPassword);
			} catch (error) {
				error.message = `Private key could not be reencrypted - this is most likely due to an incorrect password. Please try again. Error was: ${error.message}`;
				throw error;
			}
		}

		for (const mk of reencryptedMasterKeys) {
			await MasterKey.save(mk);
		}

		if (reencryptedPpk) {
			const syncInfo = localSyncInfo();
			syncInfo.ppk = reencryptedPpk;
			saveLocalSyncInfo(syncInfo);
		}
	}

	Setting.setValue('encryption.masterPassword', newPassword);

	if (waitForSyncFinishedThenSync) void waitForSyncFinishedThenSync();
}

export enum MasterPasswordStatus {
	Unknown = 0,
	Loaded = 1,
	NotSet = 2,
	Invalid = 3,
	Valid = 4,
}

export async function getMasterPasswordStatus(): Promise<MasterPasswordStatus> {
	const password = getMasterPassword(false);
	if (!password) return MasterPasswordStatus.NotSet;

	try {
		const isValid = await masterPasswordIsValid(password);
		return isValid ? MasterPasswordStatus.Valid : MasterPasswordStatus.Invalid;
	} catch (error) {
		if (error.code === 'noKeyToDecrypt') return MasterPasswordStatus.Loaded;
		throw error;
	}
}

const masterPasswordStatusMessages = {
	[MasterPasswordStatus.Unknown]: 'Checking...',
	[MasterPasswordStatus.Loaded]: 'Loaded',
	[MasterPasswordStatus.NotSet]: 'Not set',
	[MasterPasswordStatus.Valid]: '✓ ' + 'Valid',
	[MasterPasswordStatus.Invalid]: '❌ ' + 'Invalid',
};

export function getMasterPasswordStatusMessage(status: MasterPasswordStatus): string {
	return masterPasswordStatusMessages[status];
}

export async function masterPasswordIsValid(masterPassword: string): Promise<boolean> {
	// A valid password is basically one that decrypts the private key, but due
	// to backward compatibility not all users have a PPK yet, so we also check
	// based on the active master key.

	if (!masterPassword) throw new Error('Password is empty');

	const ppk = localSyncInfo().ppk;
	if (ppk) {
		return ppkPasswordIsValid(EncryptionService.instance(), ppk, masterPassword);
	}

	const masterKey = getDefaultMasterKey();
	if (masterKey) {
		return EncryptionService.instance().checkMasterKeyPassword(masterKey, masterPassword);
	}

	throw new JoplinError('Cannot check master password validity as no key is present', 'noKeyToDecrypt');
=======
	let mk = getActiveMasterKey();
	if (!mk || !mk.enabled) {
		mk = MasterKey.latest();
	}
	return mk && mk.enabled ? mk : null;
>>>>>>> d33b99cf
}<|MERGE_RESOLUTION|>--- conflicted
+++ resolved
@@ -168,10 +168,11 @@
 }
 
 export function getDefaultMasterKey(): MasterKeyEntity {
-<<<<<<< HEAD
-	const mk = getActiveMasterKey();
-	if (mk) return mk;
-	return MasterKey.latest();
+	let mk = getActiveMasterKey();
+	if (!mk || !mk.enabled) {
+		mk = MasterKey.latest();
+	}
+	return mk && mk.enabled ? mk : null;
 }
 
 // Get the master password if set, or throw an exception. This ensures that
@@ -275,11 +276,4 @@
 	}
 
 	throw new JoplinError('Cannot check master password validity as no key is present', 'noKeyToDecrypt');
-=======
-	let mk = getActiveMasterKey();
-	if (!mk || !mk.enabled) {
-		mk = MasterKey.latest();
-	}
-	return mk && mk.enabled ? mk : null;
->>>>>>> d33b99cf
 }