--- conflicted
+++ resolved
@@ -52,16 +52,11 @@
 			tooltip: this.service.label(commandName),
 			iconName: command.declaration.iconName,
 			enabled: newEnabled,
-<<<<<<< HEAD
 			onClick: async () => {
-				this.service.execute(commandName);
+				void this.service.execute(commandName);
 				if (command.declaration.focusAfterPress) {
 					this.service.execute('editor.focus');
 				}
-=======
-			onClick: () => {
-				void this.service.execute(commandName);
->>>>>>> 0bc53dc0
 			},
 			title: newTitle,
 		};
