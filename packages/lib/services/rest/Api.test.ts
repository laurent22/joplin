--- conflicted
+++ resolved
@@ -10,11 +10,8 @@
 import NoteTag from '../../models/NoteTag';
 import ResourceService from '../../services/ResourceService';
 import SearchEngine from '../../services/searchengine/SearchEngine';
-<<<<<<< HEAD
 const { MarkupToHtml } = require('@joplin/renderer');
-=======
 import { ResourceEntity } from '../database/types';
->>>>>>> bdd9c6cf
 
 const createFolderForPagination = async (num: number, time: number) => {
 	await Folder.save({
