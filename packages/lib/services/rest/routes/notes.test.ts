--- conflicted
+++ resolved
@@ -1,18 +1,15 @@
 import Logger from '@joplin/utils/Logger';
 import shim from '../../../shim';
 import { downloadMediaFile } from './notes';
-<<<<<<< HEAD
-import Note from '../../../models/Note';
-import Api, { RequestMethod } from '../Api';
-import { setupDatabase, switchClient } from '../../../testing/test-utils';
-=======
 import Setting from '../../../models/Setting';
 import { readFile, readdir, remove, writeFile } from 'fs-extra';
+import Api, { RequestMethod } from '../Api';
+import Note from '../../../models/Note';
+import { setupDatabase, switchClient } from '../../../testing/test-utils';
 const md5 = require('md5');
 
 const imagePath = `${__dirname}/../../../images/SideMenuHeader.png`;
 const jpgBase64Content = '/9j/4AAQSkZJRgABAQAAAQABAAD/2wBDAAMCAgICAgMCAgIDAwMDBAYEBAQEBAgGBgUGCQgKCgkICQkKDA8MCgsOCwkJDRENDg8QEBEQCgwSExIQEw8QEBD/wAALCAAFAAUBAREA/8QAFAABAAAAAAAAAAAAAAAAAAAACf/EAB8QAAEEAQUBAAAAAAAAAAAAAAQBAgUGAwAREiExM//aAAgBAQAAPwBJarVpGHm7KWbapCSwyZ6FDjkLyYE1W/LHyV2zfOk2TrzX/9k=';
->>>>>>> 8b452106
 
 describe('routes/notes', () => {
 
@@ -34,19 +31,6 @@
 		'https://joplinapp.org/valid/image_url.png',
 		'http://joplinapp.org/valid/image_url.png',
 	])('should try to download and return a local path to a valid URL', async (url) => {
-<<<<<<< HEAD
-		const fetchBlobSpy = jest.fn();
-		const spy1 = jest.spyOn(shim, 'fetchBlob').mockImplementation(fetchBlobSpy);
-		const spy2 = jest.spyOn(uuid, 'create').mockReturnValue('mocked_uuid_value');
-
-		const response = await downloadMediaFile(url);
-
-		expect(response.endsWith('mocked_uuid_value.png')).toBe(true);
-		expect(fetchBlobSpy).toBeCalledTimes(1);
-
-		spy1.mockRestore();
-		spy2.mockRestore();
-=======
 		const fetchBlobSpy = jest.fn(async (_url, options) => {
 			await writeFile(options.path, Buffer.from(jpgBase64Content, 'base64'));
 		});
@@ -61,58 +45,25 @@
 		expect(response).toBe(`${Setting.value('tempDir')}/${files[0]}`);
 		await remove(response);
 		spy.mockRestore();
->>>>>>> 8b452106
 	});
 
 	test('should get file from local drive if protocol allows it', async () => {
 		const url = `file:///${imagePath}`;
 		const originalFileContent = await readFile(imagePath);
 
-<<<<<<< HEAD
-		const fsDriverCopySpy = jest.fn();
-		const spy1 = jest.spyOn(shim, 'fsDriver').mockImplementation(() => {
-			return {
-				copy: fsDriverCopySpy,
-			} as any;
-		});
-		const spy2 = jest.spyOn(uuid, 'create').mockReturnValue('mocked_uuid_value');
-=======
 		const response = await downloadMediaFile(url, null, ['file:']);
->>>>>>> 8b452106
 
 		const files = await readdir(Setting.value('tempDir'));
 		expect(files.length).toBe(1);
 		expect(response).toBe(`${Setting.value('tempDir')}/${files[0]}`);
 
-<<<<<<< HEAD
-		expect(response.endsWith('mocked_uuid_value.png')).toBe(true);
-		expect(fsDriverCopySpy).toBeCalledTimes(1);
-
-		spy1.mockRestore();
-		spy2.mockRestore();
-=======
 		const responseFileContent = await readFile(response);
 		expect(md5(responseFileContent)).toBe(md5(originalFileContent));
 		await remove(response);
->>>>>>> 8b452106
 	});
 
 	test('should be able to handle URLs with data', async () => {
 		const url = 'data:image/gif;base64,R0lGODlhEAAQAMQAAORHHOVSKudfOulrSOp3WOyDZu6QdvCchPGolfO0o/XBs/fNwfjZ0frl3/zy7////wAAAAAAAAAAAAAAAAAAAAAAAAAAAAAAAAAAAAAAAAAAAAAAAAAAAAAAAAAAAAAAACH5BAkAABAALAAAAAAQABAAAAVVICSOZGlCQAosJ6mu7fiyZeKqNKToQGDsM8hBADgUXoGAiqhSvp5QAnQKGIgUhwFUYLCVDFCrKUE1lBavAViFIDlTImbKC5Gm2hB0SlBCBMQiB0UjIQA7';
-<<<<<<< HEAD
-
-		const imageFromDataUrlSpy = jest.fn();
-		const spy1 = jest.spyOn(shim, 'imageFromDataUrl').mockImplementation(imageFromDataUrlSpy);
-		const spy2 = jest.spyOn(uuid, 'create').mockReturnValue('mocked_uuid_value');
-
-		const response = await downloadMediaFile(url);
-
-		expect(response.endsWith('mocked_uuid_value.gif')).toBe(true);
-		expect(imageFromDataUrlSpy).toBeCalledTimes(1);
-
-		spy1.mockRestore();
-		spy2.mockRestore();
-=======
 		const originalFileContent = Buffer.from(url.split('data:image/gif;base64,')[1], 'base64');
 
 		const response = await downloadMediaFile(url);
@@ -124,7 +75,6 @@
 		const responseFileContent = await readFile(response);
 		expect(md5(responseFileContent)).toBe(md5(originalFileContent));
 		await remove(response);
->>>>>>> 8b452106
 	});
 
 	test('should not process URLs with data that is not image type', async () => {
@@ -149,18 +99,6 @@
 		expect(response).toBe('');
 	});
 
-<<<<<<< HEAD
-	test('should be able to delete to trash', async () => {
-		const api = new Api();
-		const note1 = await Note.save({});
-		const note2 = await Note.save({});
-		const beforeTime = Date.now();
-		await api.route(RequestMethod.DELETE, `notes/${note1.id}`);
-		await api.route(RequestMethod.DELETE, `notes/${note2.id}`, { permanent: '1' });
-
-		expect((await Note.load(note1.id)).deleted_time).toBeGreaterThanOrEqual(beforeTime);
-		expect(await Note.load(note2.id)).toBeFalsy();
-=======
 	test('should not copy content from invalid protocols', async () => {
 		const url = 'file:///home/user/file.db';
 
@@ -193,6 +131,18 @@
 
 		await remove(response);
 		spy.mockRestore();
->>>>>>> 8b452106
 	});
+
+	test('should be able to delete to trash', async () => {
+		const api = new Api();
+		const note1 = await Note.save({});
+		const note2 = await Note.save({});
+		const beforeTime = Date.now();
+		await api.route(RequestMethod.DELETE, `notes/${note1.id}`);
+		await api.route(RequestMethod.DELETE, `notes/${note2.id}`, { permanent: '1' });
+
+		expect((await Note.load(note1.id)).deleted_time).toBeGreaterThanOrEqual(beforeTime);
+		expect(await Note.load(note2.id)).toBeFalsy();
+	});
+
 });