--- conflicted
+++ resolved
@@ -3,14 +3,10 @@
 import { downloadMediaFile, createResourcesFromPaths } from './notes';
 import Setting from '../../../models/Setting';
 import { readFile, readdir, remove, writeFile } from 'fs-extra';
-<<<<<<< HEAD
-import { cleanUpClientDb, setupDatabaseAndSynchronizer } from '../../../testing/test-utils';
 import Resource from '../../../models/Resource';
-=======
 import Api, { RequestMethod } from '../Api';
 import Note from '../../../models/Note';
 import { setupDatabase, switchClient } from '../../../testing/test-utils';
->>>>>>> 3e220416
 const md5 = require('md5');
 
 const imagePath = `${__dirname}/../../../images/SideMenuHeader.png`;
@@ -18,23 +14,11 @@
 
 describe('routes/notes', () => {
 
-<<<<<<< HEAD
-	beforeAll(async () => {
-		await setupDatabaseAndSynchronizer(1);
-	});
-
-=======
->>>>>>> 3e220416
 	beforeEach(async () => {
 		jest.resetAllMocks();
 		await setupDatabase(1);
 		await switchClient(1);
 	});
-
-	afterEach(async () => {
-		await cleanUpClientDb();
-	});
-
 
 	test.each([
 		'/invalid/url',
@@ -150,7 +134,6 @@
 		spy.mockRestore();
 	});
 
-<<<<<<< HEAD
 	test('should be able to create resource from files in the filesystem', async () => {
 		const result = await createResourcesFromPaths([
 			{ originalUrl: 'asdf.png', path: `${__dirname}/../../../images/SideMenuHeader.png` },
@@ -177,7 +160,7 @@
 		const resources = await Resource.all();
 		expect(resources.length).toBe(0);
 	});
-=======
+
 	test('should be able to delete to trash', async () => {
 		const api = new Api();
 		const note1 = await Note.save({});
@@ -190,5 +173,4 @@
 		expect(await Note.load(note2.id)).toBeFalsy();
 	});
 
->>>>>>> 3e220416
 });