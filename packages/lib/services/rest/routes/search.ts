--- conflicted
+++ resolved
@@ -5,12 +5,8 @@
 import requestFields from '../utils/requestFields';
 import collectionToPaginatedResults from '../utils/collectionToPaginatedResults';
 import BaseItem from '../../../models/BaseItem';
-<<<<<<< HEAD
-import SearchEngineUtils from '../../searchengine/SearchEngineUtils';
 import { NoteEntity } from '../../database/types';
-=======
 import SearchEngineUtils, { NotesForQueryOptions } from '../../searchengine/SearchEngineUtils';
->>>>>>> 3c40854a
 
 export default async function(request: Request) {
 	if (request.method !== 'GET') throw new ErrorMethodNotAllowed();
@@ -33,15 +29,11 @@
 		options.caseInsensitive = true;
 		results = await ModelClass.all(options);
 	} else {
-<<<<<<< HEAD
-		results = (await SearchEngineUtils.notesForQuery(query, false, defaultLoadOptions(request, ModelType.Note))).notes;
-=======
 		const options: NotesForQueryOptions = {
 			...defaultLoadOptions(request, ModelType.Note),
 			appendWildCards: true,
 		};
-		results = await SearchEngineUtils.notesForQuery(query, false, options);
->>>>>>> 3c40854a
+		results = (await SearchEngineUtils.notesForQuery(query, false, options)).notes;
 	}
 
 	return collectionToPaginatedResults(modelType, results, request);
