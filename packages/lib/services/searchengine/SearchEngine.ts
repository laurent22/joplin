--- conflicted
+++ resolved
@@ -7,18 +7,13 @@
 import shim from '../../shim';
 import filterParser, { Term } from './filterParser';
 import queryBuilder from './queryBuilder';
-import { ItemChangeEntity, NoteEntity } from '../database/types';
+import { ItemChangeEntity, NoteEntity, SqlQuery } from '../database/types';
 import Resource from '../../models/Resource';
 import JoplinDatabase from '../../JoplinDatabase';
-<<<<<<< HEAD
-import { SqlQuery } from '../../database';
 import NoteResource from '../../models/NoteResource';
-import { SearchResult } from './types';
-=======
 import isItemId from '../../models/utils/isItemId';
 import BaseItem from '../../models/BaseItem';
 import { isCallbackUrl, parseCallbackUrl } from '../../callbackUrlUtils';
->>>>>>> 2b9d519f
 const { sprintf } = require('sprintf-js');
 const { pregQuote, scriptType, removeDiacritics } = require('../../string-utils.js');
 
@@ -38,15 +33,16 @@
 	// to be what users generally expect.
 	appendWildCards?: boolean;
 
-<<<<<<< HEAD
 	// Include resources that are not associated with any notes.
 	includeOrphanedResources?: boolean;
-=======
+}
+
 export interface ProcessResultsRow {
 	id: string;
 	parent_id: string;
 	title: string;
 	offsets: string;
+	item_id: string;
 	user_updated_time: number;
 	user_created_time: number;
 	matchinfo: Buffer;
@@ -55,7 +51,6 @@
 	weight?: number;
 	is_todo?: number;
 	todo_completed?: number;
->>>>>>> 2b9d519f
 }
 
 export interface ComplexTerm {
@@ -349,7 +344,7 @@
 		return output;
 	}
 
-	private calculateWeightBM25_(rows: SearchResult[]) {
+	private calculateWeightBM25_(rows: ProcessResultsRow[]) {
 		// https://www.sqlite.org/fts3.html#matchinfo
 		// pcnalx are the arguments passed to matchinfo
 		// p - The number of matchable phrases in the query.
@@ -413,7 +408,7 @@
 
 		const msSinceEpoch = Math.round(new Date().getTime());
 		const msPerDay = 86400000;
-		const weightForDaysSinceLastUpdate = (row: SearchResult) => {
+		const weightForDaysSinceLastUpdate = (row: ProcessResultsRow) => {
 			// BM25 weights typically range 0-10, and last updated date should weight similarly, though prioritizing recency logarithmically.
 			// An alpha of 200 ensures matches in the last week will show up front (11.59) and often so for matches within 2 weeks (5.99),
 			// but is much less of a factor at 30 days (2.84) or very little after 90 days (0.95), focusing mostly on content at that point.
@@ -463,7 +458,7 @@
 		}
 	}
 
-	private processResults_(rows: SearchResult[], parsedQuery: any, isBasicSearchResults = false) {
+	private processResults_(rows: ProcessResultsRow[], parsedQuery: any, isBasicSearchResults = false) {
 		if (isBasicSearchResults) {
 			this.processBasicSearchResults_(rows, parsedQuery);
 		} else {
@@ -664,9 +659,6 @@
 		return SearchEngine.SEARCH_TYPE_FTS;
 	}
 
-<<<<<<< HEAD
-	public async search(searchString: string, options: SearchOptions = null): Promise<SearchResult[]> {
-=======
 	private async searchFromItemIds(searchString: string): Promise<ProcessResultsRow[]> {
 		let itemId = '';
 
@@ -685,6 +677,7 @@
 				return [
 					{
 						id: item.id,
+						item_id: item.id,
 						parent_id: item.parent_id || '',
 						matchinfo: Buffer.from(''),
 						offsets: '',
@@ -700,8 +693,8 @@
 		return [];
 	}
 
+	// public async search(searchString: string, options: SearchOptions = null): Promise<SearchResult[]> {
 	public async search(searchString: string, options: SearchOptions = null): Promise<ProcessResultsRow[]> {
->>>>>>> 2b9d519f
 		if (!searchString) return [];
 
 		options = {
@@ -718,15 +711,8 @@
 
 		if (searchType === SearchEngine.SEARCH_TYPE_BASIC) {
 			searchString = this.normalizeText_(searchString);
-<<<<<<< HEAD
-			const rows = await this.basicSearch(searchString);
-
-			this.processResults_(rows as SearchResult[], parsedQuery, true);
-			return rows as SearchResult[];
-=======
-			rows = await this.basicSearch(searchString);
+			rows = (await this.basicSearch(searchString)) as any[];
 			this.processResults_(rows, parsedQuery, true);
->>>>>>> 2b9d519f
 		} else {
 			// SEARCH_TYPE_FTS
 			// FTS will ignore all special characters, like "-" in the index. So if
@@ -751,8 +737,8 @@
 			const useFts = searchType === SearchEngine.SEARCH_TYPE_FTS;
 			try {
 				const { query, params } = queryBuilder(parsedQuery.allTerms, useFts);
-<<<<<<< HEAD
-				let rows = await this.db().selectAll<SearchResult>(query, params);
+
+				rows = await this.db().selectAll<ProcessResultsRow>(query, params);
 				const queryHasFilters = !!parsedQuery.allTerms.find(t => t.name !== 'text');
 
 				rows = rows.map(r => {
@@ -763,7 +749,7 @@
 				});
 
 				if (!queryHasFilters) {
-					let itemRows = await this.db().selectAll<SearchResult>(`
+					let itemRows = await this.db().selectAll<ProcessResultsRow>(`
 						SELECT
 							id,
 							title,
@@ -788,12 +774,7 @@
 					rows = rows.concat(itemRows);
 				}
 
-				this.processResults_(rows as SearchResult[], parsedQuery, !useFts);
-				return rows;
-=======
-				rows = (await this.db().selectAll(query, params)) as ProcessResultsRow[];
-				this.processResults_(rows, parsedQuery, !useFts);
->>>>>>> 2b9d519f
+				this.processResults_(rows as ProcessResultsRow[], parsedQuery, !useFts);
 			} catch (error) {
 				this.logger().warn(`Cannot execute MATCH query: ${searchString}: ${error.message}`);
 				rows = [];
