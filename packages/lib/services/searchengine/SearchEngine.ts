import Logger from '../../Logger';
import ItemChange from '../../models/ItemChange';
import Setting from '../../models/Setting';
import Note from '../../models/Note';
import BaseModel from '../../BaseModel';
import ItemChangeUtils from '../ItemChangeUtils';
import shim from '../../shim';
import filterParser from './filterParser';
import queryBuilder from './queryBuilder';
import { ItemChangeEntity, NoteEntity } from '../database/types';
const { sprintf } = require('sprintf-js');
const { pregQuote, scriptType, removeDiacritics } = require('../../string-utils.js');

export default class SearchEngine {

	public static instance_: SearchEngine = null;
	public static relevantFields = 'id, title, body, user_created_time, user_updated_time, is_todo, todo_completed, parent_id, latitude, longitude, altitude, source_url';
	public static SEARCH_TYPE_AUTO = 'auto';
	public static SEARCH_TYPE_BASIC = 'basic';
	public static SEARCH_TYPE_FTS = 'fts';

	public dispatch: Function = (_o: any) => {};
	private logger_ = new Logger();
	private db_: any = null;
	private isIndexing_ = false;
	private syncCalls_: any[] = [];
	private scheduleSyncTablesIID_: any;

	static instance() {
		if (SearchEngine.instance_) return SearchEngine.instance_;
		SearchEngine.instance_ = new SearchEngine();
		return SearchEngine.instance_;
	}

	setLogger(logger: Logger) {
		this.logger_ = logger;
	}

	logger() {
		return this.logger_;
	}

	setDb(db: any) {
		this.db_ = db;
	}

	db() {
		return this.db_;
	}

	noteById_(notes: NoteEntity[], noteId: string) {
		for (let i = 0; i < notes.length; i++) {
			if (notes[i].id === noteId) return notes[i];
		}
		// The note may have been deleted since the change was recorded. For example in this case:
		// - Note created (Some Change object is recorded)
		// - Note is deleted
		// - ResourceService indexer runs.
		// In that case, there will be a change for the note, but the note will be gone.
		return null;
	}

	async rebuildIndex_() {
		let noteIds: string[] = await this.db().selectAll('SELECT id FROM notes WHERE is_conflict = 0 AND encryption_applied = 0');
		noteIds = noteIds.map((n: any) => n.id);

		const lastChangeId = await ItemChange.lastChangeId();

		// First delete content of note_normalized, in case the previous initial indexing failed
		await this.db().exec('DELETE FROM notes_normalized');

		while (noteIds.length) {
			const currentIds = noteIds.splice(0, 100);
			const notes = await Note.modelSelectAll(`
				SELECT ${SearchEngine.relevantFields}
				FROM notes
				WHERE id IN ("${currentIds.join('","')}") AND is_conflict = 0 AND encryption_applied = 0`);
			const queries = [];

			for (let i = 0; i < notes.length; i++) {
				const note = notes[i];
				const n = this.normalizeNote_(note);
				queries.push({ sql: `
				INSERT INTO notes_normalized(${SearchEngine.relevantFields})
				VALUES (?, ?, ?, ?, ?, ?, ?, ?, ?, ?, ?, ?)`,
				params: [n.id, n.title, n.body, n.user_created_time, n.user_updated_time, n.is_todo, n.todo_completed, n.parent_id, n.latitude, n.longitude, n.altitude, n.source_url] }
				);
			}

			await this.db().transactionExecBatch(queries);
		}

		Setting.setValue('searchEngine.lastProcessedChangeId', lastChangeId);
	}

	scheduleSyncTables() {
		if (this.scheduleSyncTablesIID_) return;

		this.scheduleSyncTablesIID_ = shim.setTimeout(async () => {
			try {
				await this.syncTables();
			} catch (error) {
				this.logger().error('SearchEngine::scheduleSyncTables: Error while syncing tables:', error);
			}
			this.scheduleSyncTablesIID_ = null;
		}, 10000);
	}

	async rebuildIndex() {
		Setting.setValue('searchEngine.lastProcessedChangeId', 0);
		Setting.setValue('searchEngine.initialIndexingDone', false);
		return this.syncTables();
	}

	async syncTables_() {
		if (this.isIndexing_) return;

		this.isIndexing_ = true;

		this.logger().info('SearchEngine: Updating FTS table...');

		await ItemChange.waitForAllSaved();

		if (!Setting.value('searchEngine.initialIndexingDone')) {
			await this.rebuildIndex_();
			Setting.setValue('searchEngine.initialIndexingDone', true);
			this.isIndexing_ = false;
			return;
		}

		const startTime = Date.now();

		const report = {
			inserted: 0,
			deleted: 0,
		};

		let lastChangeId = Setting.value('searchEngine.lastProcessedChangeId');

		try {
			while (true) {
				const changes: ItemChangeEntity[] = await ItemChange.modelSelectAll(
					`
					SELECT id, item_id, type
					FROM item_changes
					WHERE item_type = ?
					AND id > ?
					ORDER BY id ASC
					LIMIT 10
				`,
					[BaseModel.TYPE_NOTE, lastChangeId]
				);

				if (!changes.length) break;

				const queries = [];

				const noteIds = changes.map(a => a.item_id);
				const notes = await Note.modelSelectAll(`
					SELECT ${SearchEngine.relevantFields}
					FROM notes WHERE id IN ("${noteIds.join('","')}") AND is_conflict = 0 AND encryption_applied = 0`
				);

				for (let i = 0; i < changes.length; i++) {
					const change = changes[i];

					if (change.type === ItemChange.TYPE_CREATE || change.type === ItemChange.TYPE_UPDATE) {
						queries.push({ sql: 'DELETE FROM notes_normalized WHERE id = ?', params: [change.item_id] });
						const note = this.noteById_(notes, change.item_id);
						if (note) {
							const n = this.normalizeNote_(note);
							queries.push({ sql: `
							INSERT INTO notes_normalized(${SearchEngine.relevantFields})
							VALUES (?, ?, ?, ?, ?, ?, ?, ?, ?, ?, ?, ?)`,
							params: [change.item_id, n.title, n.body, n.user_created_time, n.user_updated_time, n.is_todo, n.todo_completed, n.parent_id, n.latitude, n.longitude, n.altitude, n.source_url] });
							report.inserted++;
						}
					} else if (change.type === ItemChange.TYPE_DELETE) {
						queries.push({ sql: 'DELETE FROM notes_normalized WHERE id = ?', params: [change.item_id] });
						report.deleted++;
					} else {
						throw new Error(`Invalid change type: ${change.type}`);
					}

					lastChangeId = change.id;
				}

				await this.db().transactionExecBatch(queries);
				Setting.setValue('searchEngine.lastProcessedChangeId', lastChangeId);
				await Setting.saveAll();
			}
		} catch (error) {
			this.logger().error('SearchEngine: Error while processing changes:', error);
		}

		await ItemChangeUtils.deleteProcessedChanges();

		this.logger().info(sprintf('SearchEngine: Updated FTS table in %dms. Inserted: %d. Deleted: %d', Date.now() - startTime, report.inserted, report.deleted));

		this.isIndexing_ = false;
	}

	async syncTables() {
		this.syncCalls_.push(true);
		try {
			await this.syncTables_();
		} finally {
			this.syncCalls_.pop();
		}
	}

	async countRows() {
		const sql = 'SELECT count(*) as total FROM notes_fts';
		const row = await this.db().selectOne(sql);
		return row && row['total'] ? row['total'] : 0;
	}

	fieldNamesFromOffsets_(offsets: any[]) {
		const notesNormalizedFieldNames = this.db().tableFieldNames('notes_normalized');
		const occurenceCount = Math.floor(offsets.length / 4);
		const output: string[] = [];
		for (let i = 0; i < occurenceCount; i++) {
			const colIndex = offsets[i * 4];
			const fieldName = notesNormalizedFieldNames[colIndex];
			if (!output.includes(fieldName)) output.push(fieldName);
		}

		return output;
	}

	calculateWeight_(offsets: any[], termCount: number) {
		// Offset doc: https://www.sqlite.org/fts3.html#offsets

		// - If there's only one term in the query string, the content with the most matches goes on top
		// - If there are multiple terms, the result with the most occurences that are closest to each others go on top.
		//   eg. if query is "abcd efgh", "abcd efgh" will go before "abcd XX efgh".

		const occurenceCount = Math.floor(offsets.length / 4);

		if (termCount === 1) return occurenceCount;

		let spread = 0;
		let previousDist = null;
		for (let i = 0; i < occurenceCount; i++) {
			const dist = offsets[i * 4 + 2];

			if (previousDist !== null) {
				const delta = dist - previousDist;
				spread += delta;
			}

			previousDist = dist;
		}

		// Divide the number of occurences by the spread so even if a note has many times the searched terms
		// but these terms are very spread appart, they'll be given a lower weight than a note that has the
		// terms once or twice but just next to each others.
		return occurenceCount / spread;
	}



	calculateWeightBM25_(rows: any[]) {
		// https://www.sqlite.org/fts3.html#matchinfo
		// pcnalx are the arguments passed to matchinfo
		// p - The number of matchable phrases in the query.
		// c - The number of user defined columns in the FTS table
		// n - The number of rows in the FTS4 table.
		// a - avg number of tokens in the text values stored in the column.
		// l - For each column, the length of the value stored in the current
		// row of the FTS4 table, in tokens.
		// x - For each distinct combination of a phrase and table column, the
		// following three values:
		// hits_this_row
		// hits_all_rows
		// docs_with_hits

		if (rows.length === 0) return;

		const matchInfo = rows.map(row => new Uint32Array(row.matchinfo.buffer));
		const generalInfo = matchInfo[0];

		const K1 = 1.2;
		const B = 0.75;

		const TITLE_COLUMN = 1;
		const BODY_COLUMN = 2;
		const columns = [TITLE_COLUMN, BODY_COLUMN];
		// const NUM_COLS = 12;

		const numPhrases = generalInfo[0]; // p
		const numColumns = generalInfo[1]; // c
		const numRows = generalInfo[2]; // n

		const avgTitleTokens = generalInfo[4]; // a
		const avgBodyTokens = generalInfo[5];
		const avgTokens = [null, avgTitleTokens, avgBodyTokens]; // we only need cols 1 and 2

		const numTitleTokens = matchInfo.map(m => m[4 + numColumns]); // l
		const numBodyTokens = matchInfo.map(m => m[5 + numColumns]);
		const numTokens = [null, numTitleTokens, numBodyTokens];

		const X = matchInfo.map(m => m.slice(27)); // x

		const hitsThisRow = (array: any, c: number, p: number) => array[3 * (c + p * numColumns) + 0];
		// const hitsAllRows = (array, c, p) => array[3 * (c + p*NUM_COLS) + 1];
		const docsWithHits = (array: any, c: number, p: number) => array[3 * (c + p * numColumns) + 2];


		// if a term occurs in over half the documents in the collection
		// then this model gives a negative term weight, which is presumably undesirable.
		// But, assuming the use of a stop list, this normally doesn't happen,
		// and the value for each summand can be given a floor of 0.
		const IDF = (n: number, N: number) => Math.max(Math.log((N - n + 0.5) / (n + 0.5)), 0);

		// https://en.wikipedia.org/wiki/Okapi_BM25
		const BM25 = (idf: any, freq: any, numTokens: number, avgTokens: any) => {
			if (avgTokens === 0) {
				return 0; // To prevent division by zero
			}
			return idf * (freq * (K1 + 1)) / (freq + K1 * (1 - B + B * (numTokens / avgTokens)));
		};

		const msSinceEpoch = Math.round(new Date().getTime());
		const msPerDay = 86400000;
		const weightForDaysSinceLastUpdate = (row: any) => {
			// BM25 weights typically range 0-10, and last updated date should weight similarly, though prioritizing recency logarithmically.
			// An alpha of 200 ensures matches in the last week will show up front (11.59) and often so for matches within 2 weeks (5.99),
			// but is much less of a factor at 30 days (2.84) or very little after 90 days (0.95), focusing mostly on content at that point.
			if (!row.user_updated_time) {
				return 0;
			}

			const alpha = 200;
			const daysSinceLastUpdate = (msSinceEpoch - row.user_updated_time) / msPerDay;
			return alpha * Math.log(1 + 1 / Math.max(daysSinceLastUpdate, 0.5));
		};

		for (let i = 0; i < rows.length; i++) {
			const row = rows[i];
			row.weight = 0;
			for (let j = 0; j < numPhrases; j++) {
				columns.forEach(column => {
					const rowsWithHits = docsWithHits(X[i], column, j);
					const frequencyHits = hitsThisRow(X[i], column, j);
					const idf = IDF(rowsWithHits, numRows);

					row.weight += BM25(idf, frequencyHits, numTokens[column][i], avgTokens[column]);
				});
			}

			row.weight += weightForDaysSinceLastUpdate(row);
		}
	}

	processBasicSearchResults_(rows: any[], parsedQuery: any) {
		const valueRegexs = parsedQuery.keys.includes('_') ? parsedQuery.terms['_'].map((term: any) => term.valueRegex || term.value) : [];
		const isTitleSearch = parsedQuery.keys.includes('title');
		const isOnlyTitle = parsedQuery.keys.length === 1 && isTitleSearch;

		for (let i = 0; i < rows.length; i++) {
			const row = rows[i];
			const testTitle = (regex: any) => new RegExp(regex, 'ig').test(row.title);
			const matchedFields: any = {
				title: isTitleSearch || valueRegexs.some(testTitle),
				body: !isOnlyTitle,
			};

			row.fields = Object.keys(matchedFields).filter((key: any) => matchedFields[key]);
			row.weight = 0;
			row.fuzziness = 0;
		}
	}

	processResults_(rows: any[], parsedQuery: any, isBasicSearchResults = false) {
		if (isBasicSearchResults) {
			this.processBasicSearchResults_(rows, parsedQuery);
		} else {
			this.calculateWeightBM25_(rows);
			for (let i = 0; i < rows.length; i++) {
				const row = rows[i];
				const offsets = row.offsets.split(' ').map((o: any) => Number(o));
				row.fields = this.fieldNamesFromOffsets_(offsets);
			}
		}

		rows.sort((a, b) => {
			if (a.fields.includes('title') && !b.fields.includes('title')) return -1;
			if (!a.fields.includes('title') && b.fields.includes('title')) return +1;
			if (a.weight < b.weight) return +1;
			if (a.weight > b.weight) return -1;
			if (a.is_todo && a.todo_completed) return +1;
			if (b.is_todo && b.todo_completed) return -1;
			if (a.user_updated_time < b.user_updated_time) return +1;
			if (a.user_updated_time > b.user_updated_time) return -1;
			return 0;
		});
	}

	// https://stackoverflow.com/a/13818704/561309
	queryTermToRegex(term: any) {
		while (term.length && term.indexOf('*') === 0) {
			term = term.substr(1);
		}

		let regexString = pregQuote(term);
		if (regexString[regexString.length - 1] === '*') {
			regexString = `${regexString.substr(0, regexString.length - 2)}[^${pregQuote(' \t\n\r,.,+-*?!={}<>|:"\'()[]')}]` + '*?';
			// regexString = regexString.substr(0, regexString.length - 2) + '.*?';
		}

		return regexString;
	}

	async parseQuery(query: string) {

		const trimQuotes = (str: string) => str.startsWith('"') ? str.substr(1, str.length - 2) : str;

		let allTerms: any[] = [];

		try {
			allTerms = filterParser(query);
		} catch (error) {
			console.warn(error);
		}

		const textTerms = allTerms.filter(x => x.name === 'text' && !x.negated).map(x => trimQuotes(x.value));
		const titleTerms = allTerms.filter(x => x.name === 'title' && !x.negated).map(x => trimQuotes(x.value));
		const bodyTerms = allTerms.filter(x => x.name === 'body' && !x.negated).map(x => trimQuotes(x.value));

		const terms: any = { _: textTerms, 'title': titleTerms, 'body': bodyTerms };

		// Filter terms:
		// - Convert wildcards to regex
		// - Remove columns with no results
		// - Add count of terms

		let termCount = 0;
		const keys = [];
		for (const col in terms) {
			if (!terms.hasOwnProperty(col)) continue;

			if (!terms[col].length) {
				delete terms[col];
				continue;
			}

			for (let i = terms[col].length - 1; i >= 0; i--) {
				const term = terms[col][i];

				// SQlLite FTS doesn't allow "*" queries and neither shall we
				if (term === '*') {
					terms[col].splice(i, 1);
					continue;
				}

				if (term.indexOf('*') >= 0) {
					terms[col][i] = { type: 'regex', value: term, scriptType: scriptType(term), valueRegex: this.queryTermToRegex(term) };
				} else {
					terms[col][i] = { type: 'text', value: term, scriptType: scriptType(term) };
				}
			}

			termCount += terms[col].length;

			keys.push(col);
		}

		//
		// The object "allTerms" is used for query construction purposes (this contains all the filter terms)
		// Since this is used for the FTS match query, we need to normalize text, title and body terms.
		// Note, we're not normalizing terms like tag because these are matched using SQL LIKE operator and so we must preserve their diacritics.
		//
		// The object "terms" only include text, title, body terms and is used for highlighting.
		// By not normalizing the text, title, body in "terms", highlighting still works correctly for words with diacritics.
		//

		allTerms = allTerms.map(x => {
			if (x.name === 'text' || x.name === 'title' || x.name === 'body') {
				return Object.assign(x, { value: this.normalizeText_(x.value) });
			}
			return x;
		});

		return {
			termCount: termCount,
			keys: keys,
			terms: terms, // text terms
			allTerms: allTerms,
			any: !!allTerms.find(term => term.name === 'any'),
		};
	}

	allParsedQueryTerms(parsedQuery: any) {
		if (!parsedQuery || !parsedQuery.termCount) return [];

		let output: any[] = [];
		for (const col in parsedQuery.terms) {
			if (!parsedQuery.terms.hasOwnProperty(col)) continue;
			output = output.concat(parsedQuery.terms[col]);
		}
		return output;
	}

	normalizeText_(text: string) {
		const normalizedText = text.normalize ? text.normalize() : text;
		return removeDiacritics(normalizedText.toLowerCase());
	}

	normalizeNote_(note: NoteEntity) {
		const n = Object.assign({}, note);
		n.title = this.normalizeText_(n.title);
		n.body = this.normalizeText_(n.body);
		return n;
	}

	async basicSearch(query: string) {
		query = query.replace(/\*/, '');
		const parsedQuery = await this.parseQuery(query);
		const searchOptions: any = {};

		for (const key of parsedQuery.keys) {
			if (parsedQuery.terms[key].length === 0) continue;

			const term = parsedQuery.terms[key].map((x: any) => x.value).join(' ');
			if (key === '_') searchOptions.anywherePattern = `*${term}*`;
			if (key === 'title') searchOptions.titlePattern = `*${term}*`;
			if (key === 'body') searchOptions.bodyPattern = `*${term}*`;
		}

		return Note.previews(null, searchOptions);
	}

	determineSearchType_(query: string, preferredSearchType: any) {
		if (preferredSearchType === SearchEngine.SEARCH_TYPE_BASIC) return SearchEngine.SEARCH_TYPE_BASIC;

		// If preferredSearchType is "fts" we auto-detect anyway
		// because it's not always supported.

		let allTerms: any[] = [];
		try {
			allTerms = filterParser(query.replace(/[()]/g, ' '));
		} catch (error) {
			console.warn(error);
		}

		const textQuery = allTerms.filter(x => x.name === 'text' || x.name == 'title' || x.name == 'body').map(x => x.value).join(' ');
		const st = scriptType(textQuery);

		if (!Setting.value('db.ftsEnabled') || ['ja', 'zh', 'ko', 'th'].indexOf(st) >= 0) {
			return SearchEngine.SEARCH_TYPE_BASIC;
		}

		return SearchEngine.SEARCH_TYPE_FTS;
	}

	recursiveParser(str: string) {
		let i = 0;
		function main(): any {
			const arr = [];
			let startIndex = i;
			function addWord() {
				if (i - 1 > startIndex) {
					arr.push(str.slice(startIndex, i - 1));
				}
			}
			while (i < str.length) {
				switch (str[i++]) {
				case ' ':
					addWord();
					startIndex = i;
					continue;
				case '(':
					arr.push(main());
					startIndex = i;
					continue;
				case ')':
					addWord();
					return arr;
				}
			}
			addWord();
			return arr;
		}
		return main();
	}

	async _recursiveSearcher(parseTree: any) {

		const intersection = (lists: any[]) => {
			const result: any[] = [];
			for (let i = 0; i < lists.length; i++) {
				const currentList = lists[i];
				for (let y = 0; y < currentList.length; y++) {
					const currentValue = currentList[y];
					if (!result.some(x => (x.id === currentValue.id))) {
						if (lists.filter(function(list: any) { return !list.some((x: any) => (x.id === currentValue.id)); }).length === 0) {
							result.push(currentValue);
						}
					}
				}
			}
			return result;
		};

		const subTrees = parseTree.filter((x: any) => Array.isArray(x));
		if (subTrees.length) {
			const childLevelResultsPromise = subTrees.map((x: any) => {
				return this._recursiveSearcher(x);
			});

			const childLevelResults: any = await Promise.all(childLevelResultsPromise);

			const filterString = parseTree.filter((x: any) => (typeof x === 'string' || x instanceof String)).join(' ');

			if (filterString === '') {
				// all terms are sub trees; return their intersection
				return intersection(childLevelResults);
			}
			const parsedQuery = await this.parseQuery(filterString, false);
			const currLevelResult = await this._search(filterString, parsedQuery);

			if (parsedQuery.any) {
			// union
				return childLevelResults.flat().concat(currLevelResult);
			} else {
			// intersection
				return intersection(childLevelResults.concat([currLevelResult]));
			}
		} else {
			const searchString = parseTree.join(' ');
			const parsedQuery = await this.parseQuery(searchString, false);
			const rows = await this._search(searchString, parsedQuery);
			return rows;
		}
	}

	recursiveSearcher(searchString: string) {
		const parseTree = this.recursiveParser(`(${searchString})`);
		return this._recursiveSearcher(parseTree);
	}


	async _search(searchString: string, parsedQuery: any) {
		try {
			const { query, params } = queryBuilder(parsedQuery.allTerms, false);
			const rows = await this.db().selectAll(query, params);
			this.processResults_(rows, parsedQuery);
			if (!parsedQuery.any) {
				return rows.filter((row: any) => row.include);
			}
			return rows;
		} catch (error) {
			this.logger().warn(`Cannot execute MATCH query: ${searchString}: ${error.message}`);
			return [];
		}
	}


	async search(searchString: string, options: any = null) {
		if (!searchString) return [];

		options = Object.assign({}, {
			searchType: SearchEngine.SEARCH_TYPE_AUTO,
		}, options);

		const searchType = this.determineSearchType_(searchString, options.searchType);
		const parsedQuery = await this.parseQuery(searchString);

		if (searchType === SearchEngine.SEARCH_TYPE_BASIC) {
			// Non-alphabetical languages aren't support by SQLite FTS (except with extensions which are not available in all platforms)
			searchString = this.normalizeText_(searchString);
			const rows = await this.basicSearch(searchString);

			this.processResults_(rows, parsedQuery, true);
			return rows;
		} else {
			// SEARCH_TYPE_FTS
			// FTS will ignore all special characters, like "-" in the index. So if
			// we search for "this-phrase" it won't find it because it will only
			// see "this phrase" in the index. Because of this, we remove the dashes
			// when searching.
			// https://github.com/laurent22/joplin/issues/1075#issuecomment-459258856

<<<<<<< HEAD
			return this.recursiveSearcher(searchString);
=======
			try {
				const { query, params } = queryBuilder(parsedQuery.allTerms);
				const rows = await this.db().selectAll(query, params);
				this.processResults_(rows, parsedQuery);
				return rows;
			} catch (error) {
				this.logger().warn(`Cannot execute MATCH query: ${searchString}: ${error.message}`);
				return [];
			}
>>>>>>> 3657c036
		}
	}

	async destroy() {
		if (this.scheduleSyncTablesIID_) {
			shim.clearTimeout(this.scheduleSyncTablesIID_);
			this.scheduleSyncTablesIID_ = null;
		}
		SearchEngine.instance_ = null;

		return new Promise((resolve) => {
			const iid = shim.setInterval(() => {
				if (!this.syncCalls_.length) {
					shim.clearInterval(iid);
					SearchEngine.instance_ = null;
					resolve(null);
				}
			}, 100);
		});
	}
}<|MERGE_RESOLUTION|>--- conflicted
+++ resolved
@@ -617,7 +617,7 @@
 				// all terms are sub trees; return their intersection
 				return intersection(childLevelResults);
 			}
-			const parsedQuery = await this.parseQuery(filterString, false);
+			const parsedQuery = await this.parseQuery(filterString);
 			const currLevelResult = await this._search(filterString, parsedQuery);
 
 			if (parsedQuery.any) {
@@ -629,7 +629,7 @@
 			}
 		} else {
 			const searchString = parseTree.join(' ');
-			const parsedQuery = await this.parseQuery(searchString, false);
+			const parsedQuery = await this.parseQuery(searchString);
 			const rows = await this._search(searchString, parsedQuery);
 			return rows;
 		}
@@ -643,12 +643,9 @@
 
 	async _search(searchString: string, parsedQuery: any) {
 		try {
-			const { query, params } = queryBuilder(parsedQuery.allTerms, false);
+			const { query, params } = queryBuilder(parsedQuery.allTerms);
 			const rows = await this.db().selectAll(query, params);
 			this.processResults_(rows, parsedQuery);
-			if (!parsedQuery.any) {
-				return rows.filter((row: any) => row.include);
-			}
 			return rows;
 		} catch (error) {
 			this.logger().warn(`Cannot execute MATCH query: ${searchString}: ${error.message}`);
@@ -682,19 +679,7 @@
 			// when searching.
 			// https://github.com/laurent22/joplin/issues/1075#issuecomment-459258856
 
-<<<<<<< HEAD
 			return this.recursiveSearcher(searchString);
-=======
-			try {
-				const { query, params } = queryBuilder(parsedQuery.allTerms);
-				const rows = await this.db().selectAll(query, params);
-				this.processResults_(rows, parsedQuery);
-				return rows;
-			} catch (error) {
-				this.logger().warn(`Cannot execute MATCH query: ${searchString}: ${error.message}`);
-				return [];
-			}
->>>>>>> 3657c036
 		}
 	}
 
