--- conflicted
+++ resolved
@@ -17,7 +17,6 @@
 	recursive: boolean;
 }
 
-<<<<<<< HEAD
 export enum DirectoryWatchEventType {
 	Add = 'add',
 	Unlink = 'unlink',
@@ -32,13 +31,11 @@
 	close(): Promise<void>;
 }
 
-=======
 export interface RemoveOptions {
 	recursive?: boolean;
 }
 
 
->>>>>>> 8961aebc
 export default class FsDriverBase {
 
 	public async stat(_path: string): Promise<Stat> {
