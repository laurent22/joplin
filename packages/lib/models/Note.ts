import BaseModel, { DeleteOptions, ModelType } from '../BaseModel';
import BaseItem from './BaseItem';
import type FolderClass from './Folder';
import ItemChange from './ItemChange';
import Setting from './Setting';
import shim from '../shim';
import time from '../time';
import markdownUtils from '../markdownUtils';
import { FolderEntity, NoteEntity } from '../services/database/types';
import Tag from './Tag';
const { sprintf } = require('sprintf-js');
import Resource from './Resource';
import syncDebugLog from '../services/synchronizer/syncDebugLog';
import { toFileProtocolPath, toForwardSlashes } from '../path-utils';
const { pregQuote, substrWithEllipsis } = require('../string-utils.js');
const { _ } = require('../locale');
import { pull, removeElement, unique } from '../ArrayUtils';
import { LoadOptions, SaveOptions } from './utils/types';
<<<<<<< HEAD
import ActionLogger from '../utils/ActionLogger';
=======
import { getDisplayParentId, getTrashFolderId } from '../services/trash';
>>>>>>> 6e3162f9
const urlUtils = require('../urlUtils.js');
const { isImageMimeType } = require('../resourceUtils');
const { MarkupToHtml } = require('@joplin/renderer');
const { ALL_NOTES_FILTER_ID } = require('../reserved-ids');

interface PreviewsOptions {
	order?: {
		by: string;
		dir: string;
	}[];
	conditions?: string[];
	conditionsParams?: any[];
	fields?: string[] | string;
	uncompletedTodosOnTop?: boolean;
	showCompletedTodos?: boolean;
	anywherePattern?: string;
	itemTypes?: string[];
	limit?: number;
	titlePattern?: string;
}

export default class Note extends BaseItem {

	public static updateGeolocationEnabled_ = true;
	private static geolocationUpdating_ = false;
	private static geolocationCache_: any;
	private static dueDateObjects_: any;

	public static tableName() {
		return 'notes';
	}

	public static fieldToLabel(field: string) {
		const fieldsToLabels: Record<string, string> = {
			title: _('title'),
			user_updated_time: _('updated date'),
			user_created_time: _('created date'),
			order: _('custom order'),
		};

		return field in fieldsToLabels ? fieldsToLabels[field] : field;
	}

	public static async serializeForEdit(note: NoteEntity) {
		return this.replaceResourceInternalToExternalLinks(await super.serialize(note, ['title', 'body']));
	}

	public static async unserializeForEdit(content: string) {
		content += `\n\ntype_: ${BaseModel.TYPE_NOTE}`;
		const output = await super.unserialize(content);
		if (!output.title) output.title = '';
		if (!output.body) output.body = '';
		output.body = await this.replaceResourceExternalToInternalLinks(output.body);
		return output;
	}

	public static async serializeAllProps(note: NoteEntity) {
		const fieldNames = this.fieldNames();
		fieldNames.push('type_');
		pull(fieldNames, 'title', 'body');
		return super.serialize(note, fieldNames);
	}

	public static minimalSerializeForDisplay(note: NoteEntity) {
		const n = { ...note };

		const fieldNames = this.fieldNames();

		if (!n.is_conflict) pull(fieldNames, 'is_conflict');
		if (!Number(n.latitude)) pull(fieldNames, 'latitude');
		if (!Number(n.longitude)) pull(fieldNames, 'longitude');
		if (!Number(n.altitude)) pull(fieldNames, 'altitude');
		if (!n.author) pull(fieldNames, 'author');
		if (!n.source_url) pull(fieldNames, 'source_url');
		if (!n.is_todo) {
			pull(fieldNames, 'is_todo');
			pull(fieldNames, 'todo_due');
			pull(fieldNames, 'todo_completed');
		}
		if (!n.application_data) pull(fieldNames, 'application_data');

		pull(fieldNames, 'type_');
		pull(fieldNames, 'title');
		pull(fieldNames, 'body');
		pull(fieldNames, 'created_time');
		pull(fieldNames, 'updated_time');
		pull(fieldNames, 'order');

		return super.serialize(n, fieldNames);
	}

	public static defaultTitle(noteBody: string) {
		return this.defaultTitleFromBody(noteBody);
	}

	public static defaultTitleFromBody(body: string) {
		return markdownUtils.titleFromBody(body);
	}

	public static geolocationUrl(note: NoteEntity) {
		if (!('latitude' in note) || !('longitude' in note)) throw new Error('Latitude or longitude is missing');
		if (!Number(note.latitude) && !Number(note.longitude)) throw new Error(_('This note does not have geolocation information.'));
		return this.geoLocationUrlFromLatLong(note.latitude, note.longitude);
	}

	public static geoLocationUrlFromLatLong(lat: number, long: number) {
		return sprintf('https://www.openstreetmap.org/?lat=%s&lon=%s&zoom=20', lat, long);
	}

	public static modelType() {
		return BaseModel.TYPE_NOTE;
	}

	public static linkedItemIds(body: string): string[] {
		if (!body || body.length <= 32) return [];

		const links = urlUtils.extractResourceUrls(body);
		const itemIds = links.map((l: any) => l.itemId);
		return unique(itemIds);
	}

	public static async linkedItems(body: string) {
		const itemIds = this.linkedItemIds(body);
		const r = await BaseItem.loadItemsByIds(itemIds);
		return r;
	}

	public static async linkedItemIdsByType(type: ModelType, body: string) {
		const items = await this.linkedItems(body);
		const output: string[] = [];

		for (let i = 0; i < items.length; i++) {
			const item = items[i];
			if (item.type_ === type) output.push(item.id);
		}

		return output;
	}

	public static async linkedResourceIds(body: string) {
		return this.linkedItemIdsByType(BaseModel.TYPE_RESOURCE, body);
	}

	public static async linkedNoteIds(body: string) {
		return this.linkedItemIdsByType(BaseModel.TYPE_NOTE, body);
	}

	public static async replaceResourceInternalToExternalLinks(body: string, options: any = null) {
		options = { useAbsolutePaths: false, ...options };

		// this.logger().debug('replaceResourceInternalToExternalLinks', 'options:', options, 'body:', body);

		const resourceIds = await this.linkedResourceIds(body);
		const Resource = this.getClass('Resource');

		for (let i = 0; i < resourceIds.length; i++) {
			const id = resourceIds[i];
			const resource = await Resource.load(id);
			if (!resource) continue;

			const isImage = isImageMimeType(resource.mime);

			// We add a timestamp parameter for images, so that when they
			// change, the preview is updated inside the note. This is not
			// needed for other resources since they are simple links.
			const timestampParam = isImage ? `?t=${resource.updated_time}` : '';
			const resourcePath = options.useAbsolutePaths ? toFileProtocolPath(Resource.fullPath(resource)) + timestampParam : Resource.relativePath(resource);
			body = body.replace(new RegExp(`:/${id}`, 'gi'), markdownUtils.escapeLinkUrl(resourcePath));
		}

		// this.logger().debug('replaceResourceInternalToExternalLinks result', body);

		return body;
	}

	public static async replaceResourceExternalToInternalLinks(body: string, options: any = null) {
		options = { useAbsolutePaths: false, ...options };

		const resourceDir = toForwardSlashes(Setting.value('resourceDir'));

		const pathsToTry = [];
		if (options.useAbsolutePaths) {
			pathsToTry.push(`file://${resourceDir}`);
			pathsToTry.push(`file:///${resourceDir}`);
			pathsToTry.push(`file://${shim.pathRelativeToCwd(resourceDir)}`);
			pathsToTry.push(`file:///${shim.pathRelativeToCwd(resourceDir)}`);
		} else {
			pathsToTry.push(Resource.baseRelativeDirectoryPath());
		}

		body = Note.replaceResourceExternalToInternalLinks_(pathsToTry, body);
		return body;
	}

	private static replaceResourceExternalToInternalLinks_(pathsToTry: string[], body: string) {
		// This is a moved to a separate function for the purpose of testing only

		// We support both the escaped and unescaped versions because both
		// of those paths are valid:
		//
		// [](file://C:/I like spaces in paths/abcdefg.jpg)
		// [](file://C:/I%20like%20spaces%20in%20paths/abcdefg.jpg)
		//
		// https://discourse.joplinapp.org/t/12986/4
		const temp = [];
		for (const p of pathsToTry) {
			temp.push(p);
			temp.push(encodeURI(p));
		}

		pathsToTry = temp;

		// this.logger().debug('replaceResourceExternalToInternalLinks', 'options:', options, 'pathsToTry:', pathsToTry);

		for (const basePath of pathsToTry) {
			const reStrings = [
				// Handles file://path/to/abcdefg.jpg?t=12345678
				`${pregQuote(`${basePath}/`)}[a-zA-Z0-9]{32}\\.[a-zA-Z0-9]+\\?t=[0-9]+`,
				// Handles file://path/to/abcdefg.jpg
				`${pregQuote(`${basePath}/`)}[a-zA-Z0-9]{32}\\.[a-zA-Z0-9]+`,
			];
			for (const reString of reStrings) {
				const re = new RegExp(reString, 'gi');
				body = body.replace(re, match => {
					const id = Resource.pathToId(match);
					return `:/${id}`;
				});
			}

			// Handles joplin://af0edffa4a60496bba1b0ba06b8fb39a
			body = body.replace(/\(joplin:\/\/([a-zA-Z0-9]{32})\)/g, '(:/$1)');
		}
		// this.logger().debug('replaceResourceExternalToInternalLinks result', body);

		return body;
	}

	public static new(parentId = '') {
		const output = super.new();
		output.parent_id = parentId;
		return output;
	}

	public static newTodo(parentId = '') {
		const output = this.new(parentId);
		output.is_todo = true;
		return output;
	}

	// Note: sort logic must be duplicated in previews().
	public static sortNotes(notes: NoteEntity[], orders: any[], uncompletedTodosOnTop: boolean) {
		const noteOnTop = (note: NoteEntity) => {
			return uncompletedTodosOnTop && note.is_todo && !note.todo_completed;
		};

		const noteFieldComp = (f1: any, f2: any) => {
			if (f1 === f2) return 0;
			return f1 < f2 ? -1 : +1;
		};

		// Makes the sort deterministic, so that if, for example, a and b have the
		// same updated_time, they aren't swapped every time a list is refreshed.
		const sortIdenticalNotes = (a: NoteEntity, b: NoteEntity) => {
			let r = null;
			r = noteFieldComp(a.user_updated_time, b.user_updated_time);
			if (r) return r;
			r = noteFieldComp(a.user_created_time, b.user_created_time);
			if (r) return r;

			const titleA = a.title ? a.title.toLowerCase() : '';
			const titleB = b.title ? b.title.toLowerCase() : '';
			r = noteFieldComp(titleA, titleB);
			if (r) return r;

			return noteFieldComp(a.id, b.id);
		};

		const collator = this.getNaturalSortingCollator();

		return notes.sort((a: NoteEntity, b: NoteEntity) => {
			if (noteOnTop(a) && !noteOnTop(b)) return -1;
			if (!noteOnTop(a) && noteOnTop(b)) return +1;

			let r = 0;

			for (let i = 0; i < orders.length; i++) {
				const order = orders[i];
				let aProp = (a as any)[order.by];
				let bProp = (b as any)[order.by];
				if (typeof aProp === 'string') aProp = aProp.toLowerCase();
				if (typeof bProp === 'string') bProp = bProp.toLowerCase();

				if (order.by === 'title') {
					r = -1 * collator.compare(aProp, bProp);
				} else {
					if (aProp < bProp) r = +1;
					if (aProp > bProp) r = -1;
				}
				if (order.dir === 'ASC') r = -r;
				if (r !== 0) return r;
			}

			return sortIdenticalNotes(a, b);
		});
	}

	public static previewFieldsWithDefaultValues(options: any = null) {
		return Note.defaultValues(this.previewFields(options));
	}

	public static previewFields(options: any = null) {
		options = { includeTimestamps: true, ...options };

		const output = ['id', 'title', 'is_todo', 'todo_completed', 'todo_due', 'parent_id', 'encryption_applied', 'order', 'markup_language', 'is_conflict', 'is_shared', 'share_id', 'deleted_time'];

		if (options.includeTimestamps) {
			output.push('updated_time');
			output.push('user_updated_time');
			output.push('user_created_time');
		}

		return output;
	}

	public static previewFieldsSql(fields: string[] = null) {
		if (fields === null) fields = this.previewFields();
		const escaped = this.db().escapeFields(fields);
		return Array.isArray(escaped) ? escaped.join(',') : escaped;
	}

	public static async loadFolderNoteByField(folderId: string, field: string, value: any) {
		if (!folderId) throw new Error('folderId is undefined');

		const options: PreviewsOptions = {
			conditions: [`\`${field}\` = ?`],
			conditionsParams: [value],
			fields: '*',
		};

		const results = await this.previews(folderId, options);
		return results.length ? results[0] : null;
	}

	public static async previews(parentId: string, options: PreviewsOptions = null) {
		// Note: ordering logic must be duplicated in sortNotes(), which is used
		// to sort already loaded notes.

		if (!options) options = {};
		if (!('order' in options)) options.order = [{ by: 'user_updated_time', dir: 'DESC' }, { by: 'user_created_time', dir: 'DESC' }, { by: 'title', dir: 'DESC' }, { by: 'id', dir: 'DESC' }];
		if (!options.conditions) options.conditions = [];
		if (!options.conditionsParams) options.conditionsParams = [];
		if (!options.fields) options.fields = this.previewFields();
		if (!options.uncompletedTodosOnTop) options.uncompletedTodosOnTop = false;
		if (!('showCompletedTodos' in options)) options.showCompletedTodos = true;

		const autoAddedFields: string[] = [];
		if (Array.isArray(options.fields)) {
			options.fields = options.fields.slice();
			// These fields are required for the rest of the function to work
			if (!options.fields.includes('deleted_time')) {
				autoAddedFields.push('deleted_time');
				options.fields.push('deleted_time');
			}
			if (!options.fields.includes('parent_id')) {
				autoAddedFields.push('parent_id');
				options.fields.push('parent_id');
			}
			if (!options.fields.includes('id')) {
				autoAddedFields.push('id');
				options.fields.push('id');
			}
		}

		const Folder: typeof FolderClass = BaseItem.getClass('Folder');

		const parentFolder: FolderEntity = await Folder.load(parentId, { fields: ['id', 'deleted_time'] });
		const parentInTrash = parentFolder ? !!parentFolder.deleted_time : false;
		const withinTrash = parentId === getTrashFolderId() || parentInTrash;

		// Conflicts are always displayed regardless of options, since otherwise
		// it's confusing to have conflicts but with an empty conflict folder.
		// For a similar reason we want to show all notes that have been deleted
		// in the trash.
		if (parentId === Folder.conflictFolderId() || withinTrash) options.showCompletedTodos = true;

		if (parentId === Folder.conflictFolderId()) {
			options.conditions.push('is_conflict = 1');
		} else if (withinTrash) {
			options.conditions.push('deleted_time > 0');
		} else {
			options.conditions.push('is_conflict = 0');
			options.conditions.push('deleted_time = 0');
			if (parentId && parentId !== ALL_NOTES_FILTER_ID) {
				options.conditions.push('parent_id = ?');
				options.conditionsParams.push(parentId);
			}
		}

		if (options.anywherePattern) {
			const pattern = options.anywherePattern.replace(/\*/g, '%');
			options.conditions.push('(title LIKE ? OR body LIKE ?)');
			options.conditionsParams.push(pattern);
			options.conditionsParams.push(pattern);
		}

		let hasNotes = true;
		let hasTodos = true;
		if (options.itemTypes && options.itemTypes.length) {
			if (options.itemTypes.indexOf('note') < 0) {
				hasNotes = false;
			} else if (options.itemTypes.indexOf('todo') < 0) {
				hasTodos = false;
			}
		}

		if (!options.showCompletedTodos) {
			options.conditions.push('todo_completed <= 0');
		}

		if (!withinTrash && options.uncompletedTodosOnTop && hasTodos) {
			let cond = options.conditions.slice();
			cond.push('is_todo = 1');
			cond.push('(todo_completed <= 0 OR todo_completed IS NULL)');
			let tempOptions: PreviewsOptions = { ...options };
			tempOptions.conditions = cond;

			const uncompletedTodos = await this.search(tempOptions);
			this.handleTitleNaturalSorting(uncompletedTodos, tempOptions);

			cond = options.conditions.slice();
			if (hasNotes && hasTodos) {
				cond.push('(is_todo = 0 OR (is_todo = 1 AND todo_completed > 0))');
			} else {
				cond.push('(is_todo = 1 AND todo_completed > 0)');
			}

			tempOptions = { ...options };
			tempOptions.conditions = cond;
			if ('limit' in tempOptions) tempOptions.limit -= uncompletedTodos.length;
			const theRest = await this.search(tempOptions);
			this.handleTitleNaturalSorting(theRest, tempOptions);

			return uncompletedTodos.concat(theRest);
		}

		if (hasNotes && hasTodos) {
			// Nothing
		} else if (hasNotes) {
			options.conditions.push('is_todo = 0');
		} else if (hasTodos) {
			options.conditions.push('is_todo = 1');
		}

		let results = await this.search(options);
		this.handleTitleNaturalSorting(results, options);

		if (withinTrash) {
			const folderIds = results.map(n => n.parent_id).filter(id => !!id);
			const allFolders: FolderEntity[] = await Folder.byIds(folderIds, { fields: ['id', 'parent_id', 'deleted_time', 'title'] });

			// In the results, we only include notes that were originally at the
			// root (no parent), or that are inside a folder that has also been
			// deleted.
			results = results.filter(note => {
				const noteFolder = allFolders.find(f => f.id === note.parent_id);
				return getDisplayParentId(note, noteFolder) === parentId;
			});
		}

		if (autoAddedFields.length) {
			results = results.map(n => {
				n = { ...n };
				for (const field of autoAddedFields) {
					delete (n as any)[field];
				}
				return n;
			});
		}

		return results;
	}

	public static preview(noteId: string, options: any = null) {
		if (!options) options = { fields: null };
		return this.modelSelectOne(`SELECT ${this.previewFieldsSql(options.fields)} FROM notes WHERE is_conflict = 0 AND id = ?`, [noteId]);
	}

	public static async search(options: any = null): Promise<NoteEntity[]> {
		if (!options) options = {};
		if (!options.conditions) options.conditions = [];
		if (!options.conditionsParams) options.conditionsParams = [];

		if (options.bodyPattern) {
			const pattern = options.bodyPattern.replace(/\*/g, '%');
			options.conditions.push('body LIKE ?');
			options.conditionsParams.push(pattern);
		}

		return super.search(options);
	}

	public static conflictedNotes() {
		return this.modelSelectAll('SELECT * FROM notes WHERE is_conflict = 1');
	}

	public static async conflictedCount() {
		const r = await this.db().selectOne('SELECT count(*) as total FROM notes WHERE is_conflict = 1');
		return r && r.total ? r.total : 0;
	}

	public static unconflictedNotes() {
		return this.modelSelectAll('SELECT * FROM notes WHERE is_conflict = 0');
	}

	public static async updateGeolocation(noteId: string): Promise<NoteEntity | null> {
		if (!Setting.value('trackLocation')) return null;
		if (!Note.updateGeolocationEnabled_) return null;

		const startWait = time.unixMs();
		while (true) {
			if (!this.geolocationUpdating_) break;
			this.logger().info('Waiting for geolocation update...');
			await time.sleep(1);
			if (startWait + 1000 * 20 < time.unixMs()) {
				this.logger().warn(`Failed to update geolocation for: timeout: ${noteId}`);
				return null;
			}
		}

		let geoData = null;
		if (this.geolocationCache_ && this.geolocationCache_.timestamp + 1000 * 60 * 10 > time.unixMs()) {
			geoData = { ...this.geolocationCache_ };
		} else {
			this.geolocationUpdating_ = true;

			this.logger().info('Fetching geolocation...');
			try {
				geoData = await shim.Geolocation.currentPosition();
			} catch (error) {
				this.logger().error(`Could not get lat/long for note ${noteId}: `, error);
				geoData = null;
			}

			this.geolocationUpdating_ = false;

			if (!geoData) return null;

			this.logger().info('Got lat/long');
			this.geolocationCache_ = geoData;
		}

		this.logger().info(`Updating lat/long of note ${noteId}`);

		const note = await Note.load(noteId);
		if (!note) return null; // Race condition - note has been deleted in the meantime

		note.longitude = geoData.coords.longitude;
		note.latitude = geoData.coords.latitude;
		note.altitude = geoData.coords.altitude;
		await Note.save(note, { ignoreProvisionalFlag: true });

		return note;
	}

	public static filter(note: NoteEntity) {
		if (!note) return note;

		const output = super.filter(note);
		if ('longitude' in output) output.longitude = Number(!output.longitude ? 0 : output.longitude).toFixed(8);
		if ('latitude' in output) output.latitude = Number(!output.latitude ? 0 : output.latitude).toFixed(8);
		if ('altitude' in output) output.altitude = Number(!output.altitude ? 0 : output.altitude).toFixed(4);
		return output;
	}

	public static async copyToFolder(noteId: string, folderId: string) {
		if (folderId === this.getClass('Folder').conflictFolderId()) throw new Error(_('Cannot copy note to "%s" notebook', this.getClass('Folder').conflictFolderTitle()));

		return Note.duplicate(noteId, {
			changes: {
				parent_id: folderId,
				is_conflict: 0, // Also reset the conflict flag in case we're moving the note out of the conflict folder
				conflict_original_id: '', // Reset parent id as well.
			},
		});
	}

	public static async moveToFolder(noteId: string, folderId: string) {
		if (folderId === this.getClass('Folder').conflictFolderId()) throw new Error(_('Cannot move note to "%s" notebook', this.getClass('Folder').conflictFolderTitle()));

		// When moving a note to a different folder, the user timestamp is not
		// updated. However updated_time is updated so that the note can be
		// synced later on.
		//
		// We also reset deleted_time, so that if a deleted note is moved to
		// that folder it is restored. If it wasn't deleted, it does nothing.

		const modifiedNote: NoteEntity = {
			id: noteId,
			parent_id: folderId,
			is_conflict: 0,
			conflict_original_id: '',
			deleted_time: 0,
			updated_time: time.unixMs(),
		};

		return Note.save(modifiedNote, { autoTimestamp: false });
	}

	public static changeNoteType(note: NoteEntity, type: string) {
		if (!('is_todo' in note)) throw new Error('Missing "is_todo" property');

		const newIsTodo = type === 'todo' ? 1 : 0;

		if (Number(note.is_todo) === newIsTodo) return note;

		const output = { ...note };
		output.is_todo = newIsTodo;
		output.todo_due = 0;
		output.todo_completed = 0;

		return output;
	}

	public static toggleIsTodo(note: NoteEntity) {
		return this.changeNoteType(note, note.is_todo ? 'note' : 'todo');
	}

	public static toggleTodoCompleted(note: NoteEntity) {
		if (!('todo_completed' in note)) throw new Error('Missing "todo_completed" property');

		note = { ...note };
		if (note.todo_completed) {
			note.todo_completed = 0;
		} else {
			note.todo_completed = Date.now();
		}

		return note;
	}

	public static async duplicateMultipleNotes(noteIds: string[], options: any = null) {
		// if options.uniqueTitle is true, a unique title for the duplicated file will be assigned.
		const ensureUniqueTitle = options && options.ensureUniqueTitle;

		for (const noteId of noteIds) {
			const noteOptions: any = {};

			// If ensureUniqueTitle is truthy, set the original note's name as root for the unique title.
			if (ensureUniqueTitle) {
				const originalNote = await Note.load(noteId);
				noteOptions.uniqueTitle = originalNote.title;
			}

			await Note.duplicate(noteId, noteOptions);
		}
	}

	private static async duplicateNoteResources(noteBody: string): Promise<string> {
		const resourceIds = await this.linkedResourceIds(noteBody);
		let newBody: string = noteBody;

		for (const resourceId of resourceIds) {
			const newResource = await Resource.duplicateResource(resourceId);
			const regex = new RegExp(resourceId, 'gi');
			newBody = newBody.replace(regex, newResource.id);
		}

		return newBody;
	}

	public static async duplicate(noteId: string, options: any = null) {
		const changes = options && options.changes;
		const uniqueTitle = options && options.uniqueTitle;
		const duplicateResources = options && !!options.duplicateResources;

		const originalNote: NoteEntity = await Note.load(noteId);
		if (!originalNote) throw new Error(`Unknown note: ${noteId}`);

		const newNote = { ...originalNote };
		const fieldsToReset = [
			'id',
			'created_time',
			'updated_time',
			'user_created_time',
			'user_updated_time',
			'is_shared',
		];

		for (const field of fieldsToReset) {
			delete (newNote as any)[field];
		}

		for (const n in changes) {
			if (!changes.hasOwnProperty(n)) continue;
			(newNote as any)[n] = changes[n];
		}

		if (uniqueTitle) {
			const title = await Note.findUniqueItemTitle(uniqueTitle);
			newNote.title = title;
		}

		if (duplicateResources) newNote.body = await this.duplicateNoteResources(newNote.body);

		const newNoteSaved = await this.save(newNote);
		const originalTags = await Tag.tagsByNoteId(noteId);
		for (const tagToAdd of originalTags) {
			await Tag.addNote(tagToAdd.id, newNoteSaved.id);
		}

		return this.save(newNoteSaved);
	}

	public static async noteIsOlderThan(noteId: string, date: number) {
		const n = await this.db().selectOne('SELECT updated_time FROM notes WHERE id = ?', [noteId]);
		if (!n) throw new Error(`No such note: ${noteId}`);
		return n.updated_time < date;
	}

	public static load(id: string, options: LoadOptions = null): Promise<NoteEntity> {
		return super.load(id, options);
	}

	public static async save(o: NoteEntity, options: SaveOptions = null): Promise<NoteEntity> {
		const isNew = this.isNew(o, options);

		// If true, this is a provisional note - it will be saved permanently
		// only if the user makes changes to it.
		const isProvisional = options && !!options.provisional;

		// If true, saving the note will not change the provisional flag of the
		// note. This is used for background processing that it not initiated by
		// the user. For example when setting the geolocation of a note.
		const ignoreProvisionalFlag = options && !!options.ignoreProvisionalFlag;

		const dispatchUpdateAction = options ? options.dispatchUpdateAction !== false : true;
		if (isNew && !o.source) o.source = Setting.value('appName');
		if (isNew && !o.source_application) o.source_application = Setting.value('appId');
		if (isNew && !('order' in o)) o.order = Date.now();
		if (isNew && !('deleted_time' in o)) o.deleted_time = 0;

		const changeSource = options && options.changeSource ? options.changeSource : null;

		// We only keep the previous note content for "old notes" (see Revision Service for more info)
		// In theory, we could simply save all the previous note contents, and let the revision service
		// decide what to keep and what to ignore, but in practice keeping the previous content is a bit
		// heavy - the note needs to be reloaded here, the JSON blob needs to be saved, etc.
		// So the check for old note here is basically an optimisation.

		// 2020-10-19: It's not ideal to reload the previous version of the note before saving it again
		// but it should be relatively fast anyway. This is so that code that listens to the NOTE_UPDATE_ONE
		// action can decide what to do based on the fields that have been modified.
		// This is necessary for example so that the folder list is not refreshed every time a note is changed.
		// Now it can look at the properties and refresh only if the "parent_id" property is changed.
		// Trying to fix: https://github.com/laurent22/joplin/issues/3893
		const oldNote = !isNew && o.id ? await Note.load(o.id) : null;

		syncDebugLog.info('Save Note: P:', oldNote);

		let beforeNoteJson = null;
		if (oldNote && this.revisionService().isOldNote(o.id)) {
			beforeNoteJson = JSON.stringify(oldNote);
		}

		const changedFields = [];

		if (oldNote) {
			for (const field in o) {
				if (!o.hasOwnProperty(field)) continue;
				if ((o as any)[field] !== (oldNote as any)[field]) {
					changedFields.push(field);
				}
			}
		}

		syncDebugLog.info('Save Note: N:', o);

		let savedNote = await super.save(o, options);

		void ItemChange.add(BaseModel.TYPE_NOTE, savedNote.id, isNew ? ItemChange.TYPE_CREATE : ItemChange.TYPE_UPDATE, changeSource, beforeNoteJson);

		if (dispatchUpdateAction) {
			// Ensures that any note added to the state has all the required
			// properties for the UI to work.
			if (!('deleted_time' in savedNote)) {
				const fields = removeElement(unique(this.previewFields().concat(Object.keys(savedNote))), 'type_');
				savedNote = await this.load(savedNote.id, {
					fields,
				});
			}

			this.dispatch({
				type: 'NOTE_UPDATE_ONE',
				note: savedNote,
				provisional: isProvisional,
				ignoreProvisionalFlag: ignoreProvisionalFlag,
				changedFields: changedFields,
			});
		}

		if ('todo_due' in o || 'todo_completed' in o || 'is_todo' in o || 'is_conflict' in o) {
			this.dispatch({
				type: 'EVENT_NOTE_ALARM_FIELD_CHANGE',
				id: savedNote.id,
			});
		}

		return savedNote;
	}

<<<<<<< HEAD
	public static async batchDelete(ids: string[], options: DeleteOptions = {}) {
		ids = ids.slice();

		const actionLogger = ActionLogger.from(options.sourceDescription);
=======
	public static async batchDelete(ids: string[], options: DeleteOptions = null) {
		if (!ids.length) return;

		ids = ids.slice();

		const changeSource = options && options.changeSource ? options.changeSource : null;
		const changeType = options && options.toTrash ? ItemChange.TYPE_UPDATE : ItemChange.TYPE_DELETE;
		const toTrash = options && !!options.toTrash;
>>>>>>> 6e3162f9

		while (ids.length) {
			const processIds = ids.splice(0, 50);

			const notes = await Note.byIds(processIds);
			const beforeChangeItems: any = {};
			for (const note of notes) {
				beforeChangeItems[note.id] = toTrash ? null : JSON.stringify(note);
			}

			if (toTrash) {
				const now = Date.now();

				const updateSql = [
					'deleted_time = ?',
					'updated_time = ?',
				];

				const params: any[] = [
					now,
					now,
				];

				if ('toTrashParentId' in options) {
					updateSql.push('parent_id = ?');
					params.push(options.toTrashParentId);
				}

				const sql = `
					UPDATE notes
					SET	${updateSql.join(', ')}						
					WHERE id IN ("${processIds.join('","')}")
				`;

				await this.db().exec({ sql, params });
			} else {
				await super.batchDelete(processIds, options);
			}

<<<<<<< HEAD
			const noteTitles = notes.map(note => note.title);
			actionLogger.addDescription('Note/batchDelete', `titles: ${JSON.stringify(noteTitles)}`);

			await super.batchDelete(processIds, { ...options, sourceDescription: actionLogger });
			const changeSource = options.changeSource ? options.changeSource : null;
=======
>>>>>>> 6e3162f9
			for (let i = 0; i < processIds.length; i++) {
				const id = processIds[i];
				void ItemChange.add(BaseModel.TYPE_NOTE, id, changeType, changeSource, beforeChangeItems[id]);

				this.dispatch({
					type: 'NOTE_DELETE',
					id: id,
				});
			}
		}
	}

	public static async permanentlyDeleteMessage(noteIds: string[]): Promise<string|null> {
		let msg = '';
		if (noteIds.length === 1) {
			const note = await Note.load(noteIds[0]);
			if (!note) return null;
			msg = _('Permanently delete note "%s"?', substrWithEllipsis(note.title, 0, 32));
		} else {
			msg = _('Permanently delete these %d notes?', noteIds.length);
		}
		return msg;
	}

	public static dueNotes() {
		return this.modelSelectAll('SELECT id, title, body, is_todo, todo_due, todo_completed, is_conflict FROM notes WHERE is_conflict = 0 AND is_todo = 1 AND todo_completed = 0 AND todo_due > ?', [time.unixMs()]);
	}

	public static needAlarm(note: NoteEntity) {
		return note.is_todo && !note.todo_completed && note.todo_due >= time.unixMs() && !note.is_conflict;
	}

	public static dueDateObject(note: NoteEntity) {
		if (!!note.is_todo && note.todo_due) {
			if (!this.dueDateObjects_) this.dueDateObjects_ = {};
			if (this.dueDateObjects_[note.todo_due]) return this.dueDateObjects_[note.todo_due];
			this.dueDateObjects_[note.todo_due] = new Date(note.todo_due);
			return this.dueDateObjects_[note.todo_due];
		}

		return null;
	}

	// Tells whether the conflict between the local and remote note can be ignored.
	public static mustHandleConflict(localNote: NoteEntity, remoteNote: NoteEntity) {
		// That shouldn't happen so throw an exception
		if (localNote.id !== remoteNote.id) throw new Error('Cannot handle conflict for two different notes');

		// For encrypted notes the conflict must always be handled
		if (localNote.encryption_cipher_text || remoteNote.encryption_cipher_text) return true;

		// Otherwise only handle the conflict if there's a different on the title or body
		if (localNote.title !== remoteNote.title) return true;
		if (localNote.body !== remoteNote.body) return true;

		return false;
	}

	public static markupLanguageToLabel(markupLanguageId: number) {
		if (markupLanguageId === MarkupToHtml.MARKUP_LANGUAGE_MARKDOWN) return 'Markdown';
		if (markupLanguageId === MarkupToHtml.MARKUP_LANGUAGE_HTML) return 'HTML';
		throw new Error(`Invalid markup language ID: ${markupLanguageId}`);
	}

	// When notes are sorted in "custom order", they are sorted by the "order" field first and,
	// in those cases, where the order field is the same for some notes, by created time.
	// Further sorting by todo completion status, if enabled, is handled separately.
	public static customOrderByColumns() {
		return [{ by: 'order', dir: 'DESC' }, { by: 'user_created_time', dir: 'DESC' }];
	}

	// Update the note "order" field without changing the user timestamps,
	// which is generally what we want.
	private static async updateNoteOrder_(note: NoteEntity, order: any) {
		return Note.save({ ...note, order: order,
			user_updated_time: note.user_updated_time,
			updated_time: time.unixMs() }, { autoTimestamp: false, dispatchUpdateAction: false });
	}

	// This method will disable the NOTE_UPDATE_ONE action to prevent a lot
	// of unnecessary updates, so it's the caller's responsibility to update
	// the UI once the call is finished. This is done by listening to the
	// NOTE_IS_INSERTING_NOTES action in the application middleware.
	public static async insertNotesAt(folderId: string, noteIds: string[], index: number, uncompletedTodosOnTop: boolean, showCompletedTodos: boolean) {
		if (!noteIds.length) return;

		const defer = () => {
			this.dispatch({
				type: 'NOTE_IS_INSERTING_NOTES',
				value: false,
			});
		};

		this.dispatch({
			type: 'NOTE_IS_INSERTING_NOTES',
			value: true,
		});

		try {
			const getSortedNotes = async (folderId: string) => {
				const noteSql = `
					SELECT id, \`order\`, user_created_time, user_updated_time,
						is_todo, todo_completed, title
					FROM notes
					WHERE
						is_conflict = 0
						${showCompletedTodos ? '' : 'AND todo_completed = 0'}
					AND parent_id = ?
				`;
				const notes_raw: NoteEntity[] = await this.modelSelectAll(noteSql, [folderId]);
				return await this.sortNotes(notes_raw, this.customOrderByColumns(), uncompletedTodosOnTop);
			};

			let notes = await getSortedNotes(folderId);

			// If the target index is the same as the source note index, exit now
			for (let i = 0; i < notes.length; i++) {
				const note = notes[i];
				if (note.id === noteIds[0] && index === i) return defer();
			}

			// If some of the target notes have order = 0, set the order field to a reasonable
			// value to avoid moving the note. Using "smallest value / 2" (vs, for example,
			// subtracting a constant) ensures items remain in their current position at the
			// end, without ever reaching 0.
			let hasSetOrder = false;
			let previousOrder = 0;
			for (let i = 0; i < notes.length; i++) {
				const note = notes[i];
				if (!note.order) {
					const newOrder = previousOrder ? previousOrder / 2 : note.user_created_time;
					const updatedNote = await this.updateNoteOrder_(note, newOrder);
					notes[i] = updatedNote;
					hasSetOrder = true;
				}
				previousOrder = notes[i].order;
			}

			if (hasSetOrder) notes = await getSortedNotes(folderId);

			// If uncompletedTodosOnTop, then we should only consider the existing
			// order of same-completion-window notes. A completed todo or non-todo
			// dragged into the uncompleted list should end up at the start of the
			// completed/non-todo list, and an uncompleted todo dragged into the
			// completed/non-todo list should end up at the end of the uncompleted
			// list.
			// To make this determination we need to know the completion status of the
			// item we are dropping. We apply several simplifications:
			//  - We only care about completion status if uncompletedTodosOnTop
			//  - We only care about completion status / position if the item being
			//     moved is already in the current list; not if it is dropped from
			//     another notebook.
			//  - We only care about the completion status of the first item being
			//     moved. If a moving selection includes both uncompleted and
			//     completed/non-todo items, then the completed/non-todo items will
			//     not get "correct" position (although even defining a "more correct"
			//     outcome in such a case might be challenging).
			let relevantExistingNoteCount = notes.length;
			let firstRelevantNoteIndex = 0;
			let lastRelevantNoteIndex = notes.length - 1;
			if (uncompletedTodosOnTop) {
				const uncompletedTest = (n: NoteEntity) => !(n.todo_completed || !n.is_todo);
				const targetNoteInNotebook = notes.find(n => n.id === noteIds[0]);
				if (targetNoteInNotebook) {
					const targetUncompleted = uncompletedTest(targetNoteInNotebook);
					const noteFilterCondition = targetUncompleted ? (n: NoteEntity) => uncompletedTest(n) : (n: NoteEntity) => !uncompletedTest(n);
					relevantExistingNoteCount = notes.filter(noteFilterCondition).length;
					firstRelevantNoteIndex = notes.findIndex(noteFilterCondition);
					lastRelevantNoteIndex = notes.map(noteFilterCondition).lastIndexOf(true);
				}
			}

			// Find the order value for the first note to be inserted,
			// and the increment between the order values of each inserted notes.
			let newOrder = 0;
			let intervalBetweenNotes = 0;
			const defaultIntevalBetweenNotes = 60 * 60 * 1000;

			if (!relevantExistingNoteCount) { // If there's no (relevant) notes in the target notebook
				newOrder = Date.now();
				intervalBetweenNotes = defaultIntevalBetweenNotes;
			} else if (index > lastRelevantNoteIndex) { // Insert at the end (of relevant group)
				intervalBetweenNotes = notes[lastRelevantNoteIndex].order / (noteIds.length + 1);
				newOrder = notes[lastRelevantNoteIndex].order - intervalBetweenNotes;
			} else if (index <= firstRelevantNoteIndex) { // Insert at the beginning (of relevant group)
				const firstNoteOrder = notes[firstRelevantNoteIndex].order;
				if (firstNoteOrder >= Date.now()) {
					intervalBetweenNotes = defaultIntevalBetweenNotes;
					newOrder = firstNoteOrder + defaultIntevalBetweenNotes;
				} else {
					intervalBetweenNotes = (Date.now() - firstNoteOrder) / (noteIds.length + 1);
					newOrder = firstNoteOrder + intervalBetweenNotes * noteIds.length;
				}
			} else { // Normal insert
				let noteBefore = notes[index - 1];
				let noteAfter = notes[index];

				if (noteBefore.order === noteAfter.order) {
					let previousOrder = noteBefore.order;
					for (let i = index; i >= 0; i--) {
						const n = notes[i];
						if (n.order <= previousOrder) {
							const o = previousOrder + defaultIntevalBetweenNotes;
							const updatedNote = await this.updateNoteOrder_(n, o);
							notes[i] = { ...n, ...updatedNote };
							previousOrder = o;
						} else {
							previousOrder = n.order;
						}
					}

					noteBefore = notes[index - 1];
					noteAfter = notes[index];
				}

				intervalBetweenNotes = (noteBefore.order - noteAfter.order) / (noteIds.length + 1);
				newOrder = noteAfter.order + intervalBetweenNotes * noteIds.length;
			}

			// Set the order value for all the notes to be inserted
			for (const noteId of noteIds) {
				const note = await Note.load(noteId);
				if (!note) throw new Error(`No such note: ${noteId}`);

				await this.updateNoteOrder_({
					id: noteId,
					parent_id: folderId,
					user_updated_time: note.user_updated_time,
				}, newOrder);

				newOrder -= intervalBetweenNotes;
			}
		} finally {
			defer();
		}
	}

	public static handleTitleNaturalSorting(items: NoteEntity[], options: any) {
		if (options.order.length > 0 && options.order[0].by === 'title') {
			const collator = this.getNaturalSortingCollator();
			items.sort((a, b) => ((options.order[0].dir === 'ASC') ? 1 : -1) * collator.compare(a.title, b.title));
		}
	}

	public static getNaturalSortingCollator() {
		return new Intl.Collator(undefined, { numeric: true, sensitivity: 'base' });
	}

	public static async createConflictNote(sourceNote: NoteEntity, changeSource: number): Promise<NoteEntity> {
		const conflictNote = { ...sourceNote };
		delete conflictNote.id;
		delete conflictNote.is_shared;
		delete conflictNote.share_id;
		conflictNote.is_conflict = 1;
		conflictNote.conflict_original_id = sourceNote.id;
		return await Note.save(conflictNote, { autoTimestamp: false, changeSource: changeSource });
	}
}<|MERGE_RESOLUTION|>--- conflicted
+++ resolved
@@ -16,11 +16,8 @@
 const { _ } = require('../locale');
 import { pull, removeElement, unique } from '../ArrayUtils';
 import { LoadOptions, SaveOptions } from './utils/types';
-<<<<<<< HEAD
 import ActionLogger from '../utils/ActionLogger';
-=======
 import { getDisplayParentId, getTrashFolderId } from '../services/trash';
->>>>>>> 6e3162f9
 const urlUtils = require('../urlUtils.js');
 const { isImageMimeType } = require('../resourceUtils');
 const { MarkupToHtml } = require('@joplin/renderer');
@@ -831,21 +828,16 @@
 		return savedNote;
 	}
 
-<<<<<<< HEAD
 	public static async batchDelete(ids: string[], options: DeleteOptions = {}) {
+		if (!ids.length) return;
+
 		ids = ids.slice();
 
 		const actionLogger = ActionLogger.from(options.sourceDescription);
-=======
-	public static async batchDelete(ids: string[], options: DeleteOptions = null) {
-		if (!ids.length) return;
-
-		ids = ids.slice();
 
 		const changeSource = options && options.changeSource ? options.changeSource : null;
 		const changeType = options && options.toTrash ? ItemChange.TYPE_UPDATE : ItemChange.TYPE_DELETE;
 		const toTrash = options && !!options.toTrash;
->>>>>>> 6e3162f9
 
 		while (ids.length) {
 			const processIds = ids.splice(0, 50);
@@ -882,17 +874,12 @@
 
 				await this.db().exec({ sql, params });
 			} else {
+				const noteTitles = notes.map(note => note.title);
+				actionLogger.addDescription('Note/batchDelete', `titles: ${JSON.stringify(noteTitles)}`);
+
 				await super.batchDelete(processIds, options);
 			}
 
-<<<<<<< HEAD
-			const noteTitles = notes.map(note => note.title);
-			actionLogger.addDescription('Note/batchDelete', `titles: ${JSON.stringify(noteTitles)}`);
-
-			await super.batchDelete(processIds, { ...options, sourceDescription: actionLogger });
-			const changeSource = options.changeSource ? options.changeSource : null;
-=======
->>>>>>> 6e3162f9
 			for (let i = 0; i < processIds.length; i++) {
 				const id = processIds[i];
 				void ItemChange.add(BaseModel.TYPE_NOTE, id, changeType, changeSource, beforeChangeItems[id]);
