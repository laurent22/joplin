import shim from '../shim';
import { _, supportedLocalesToLanguages, defaultLocale } from '../locale';
import eventManager from '../eventManager';
import BaseModel from '../BaseModel';
import Database from '../database';
import SyncTargetRegistry from '../SyncTargetRegistry';
import time from '../time';
import FileHandler, { SettingValues } from './settings/FileHandler';
import Logger from '@joplin/utils/Logger';
import mergeGlobalAndLocalSettings from '../services/profileConfig/mergeGlobalAndLocalSettings';
import splitGlobalAndLocalSettings from '../services/profileConfig/splitGlobalAndLocalSettings';
import JoplinError from '../JoplinError';
const { sprintf } = require('sprintf-js');
const ObjectUtils = require('../ObjectUtils');
const { toTitleCase } = require('../string-utils.js');
const { rtrimSlashes, toSystemSlashes } = require('../path-utils');

const logger = Logger.create('models/Setting');

export enum SettingItemType {
	Int = 1,
	String = 2,
	Bool = 3,
	Array = 4,
	Object = 5,
	Button = 6,
}

interface OptionsToValueLabelsOptions {
	valueKey: string;
	labelKey: string;
}

export enum SettingItemSubType {
	FilePathAndArgs = 'file_path_and_args',
	FilePath = 'file_path', // Not supported on mobile!
	DirectoryPath = 'directory_path', // Not supported on mobile!
}

interface KeysOptions {
	secureOnly?: boolean;
}

export enum SettingStorage {
	Database = 1,
	File = 2,
}

// This is the definition of a setting item
export interface SettingItem {
	value: any;
	type: SettingItemType;
	public: boolean;

	subType?: string;
	key?: string;
	isEnum?: boolean;
	section?: string;
	label?(): string;
	// eslint-disable-next-line @typescript-eslint/ban-types -- Old code before rule was applied
	description?: Function;
	options?(): any;
	optionsOrder?(): string[];
	appTypes?: AppType[];
	show?(settings: any): boolean;
	filter?(value: any): any;
	secure?: boolean;
	advanced?: boolean;
	minimum?: number;
	maximum?: number;
	step?: number;
	onClick?(): void;
	// eslint-disable-next-line @typescript-eslint/ban-types -- Old code before rule was applied
	unitLabel?: Function;
	needRestart?: boolean;
	autoSave?: boolean;
	storage?: SettingStorage;
	hideLabel?: boolean;

	// In a multi-profile context, all settings are by default local - they take
	// their value from the current profile. This flag can be set to specify
	// that the setting is global and that its value should come from the root
	// profile. This flag only applies to sub-profiles.
	//
	// At the moment, all global settings must be saved to file (have the
	// storage attribute set to "file") because it's simpler to load the root
	// profile settings.json than load the whole SQLite database. This
	// restriction is not an issue normally since all settings that are
	// considered global are also the user-facing ones.
	isGlobal?: boolean;
}

export interface SettingItems {
	[key: string]: SettingItem;
}

// This is where the actual setting values are stored.
// They are saved to database at regular intervals.
interface CacheItem {
	key: string;
	value: any;
}

export enum SettingSectionSource {
	Default = 1,
	Plugin = 2,
}

export interface SettingSection {
	label: string;
	iconName?: string;
	description?: string;
	name?: string;
	source?: SettingSectionSource;
}

export enum SyncStartupOperation {
	None = 0,
	ClearLocalSyncState = 1,
	ClearLocalData = 2,
}

export enum Env {
	Undefined = 'SET_ME',
	Dev = 'dev',
	Prod = 'prod',
}

export enum AppType {
	Desktop = 'desktop',
	Mobile = 'mobile',
	Cli = 'cli',
}

export interface Constants {
	env: Env;
	isDemo: boolean;
	appName: string;
	appId: string;
	appType: AppType;
	resourceDirName: string;
	resourceDir: string;
	profileDir: string;
	rootProfileDir: string;
	tempDir: string;
	pluginDataDir: string;
	cacheDir: string;
	pluginDir: string;
	flagOpenDevTools: boolean;
	syncVersion: number;
	startupDevPlugins: string[];
	isSubProfile: boolean;
}

interface SettingSections {
	[key: string]: SettingSection;
}

// "Default migrations" are used to migrate previous setting defaults to new
// values. If we simply change the default in the metadata, it might cause
// problems if the user has never previously set the value.
//
// It happened for example when changing the "sync.target" from 7 (Dropbox) to 0
// (None). Users who had never explicitly set the sync target and were using
// Dropbox would suddenly have their sync target set to "none".
//
// So the technique is like this:
//
// - If the app has previously been executed, we run the migrations, which do
//   something like this:
//     - If the setting has never been set, set it to the previous default
//       value. For example, for sync.target, it would set it to "7".
//     - If the setting has been explicitly set, keep the current value.
// - If the app runs for the first time, skip all the migrations. So
//   "sync.target" would be set to 0.
//
// A default migration runs only once (or never, if it is skipped).
//
// The handlers to either apply or skip the migrations must be called from the
// application, in the initialization code.

interface DefaultMigration {
	name: string;
	previousDefault: any;
}

// To create a default migration:
//
// - Set the new default value in the setting metadata
// - Add an entry below with the name of the setting and the **previous**
//   default value.
//
// **Never** removes an item from this array, as the array index is essentially
// the migration ID.

const defaultMigrations: DefaultMigration[] = [
	{
		name: 'sync.target',
		previousDefault: 7,
	},
	{
		name: 'style.editor.contentMaxWidth',
		previousDefault: 600,
	},
];

// "UserSettingMigration" are used to migrate existing user setting to a new setting. With a way
// to transform existing value of the old setting to value and type of the new setting.
interface UserSettingMigration {
	oldName: string;
	newName: string;
	// eslint-disable-next-line @typescript-eslint/ban-types -- Old code before rule was applied
	transformValue: Function;
}

const userSettingMigration: UserSettingMigration[] = [
	{
		oldName: 'spellChecker.language',
		newName: 'spellChecker.languages',
		transformValue: (value: string) => { return [value]; },
	},
];

export type SettingMetadataSection = { name: string; isScreen?: boolean; metadatas: SettingItem[] };
export type MetadataBySection = SettingMetadataSection[];

class Setting extends BaseModel {

	public static schemaUrl = 'https://joplinapp.org/schema/settings.json';

	// For backward compatibility
	public static TYPE_INT = SettingItemType.Int;
	public static TYPE_STRING = SettingItemType.String;
	public static TYPE_BOOL = SettingItemType.Bool;
	public static TYPE_ARRAY = SettingItemType.Array;
	public static TYPE_OBJECT = SettingItemType.Object;
	public static TYPE_BUTTON = SettingItemType.Button;

	public static THEME_LIGHT = 1;
	public static THEME_DARK = 2;
	public static THEME_OLED_DARK = 22;
	public static THEME_SOLARIZED_LIGHT = 3;
	public static THEME_SOLARIZED_DARK = 4;
	public static THEME_DRACULA = 5;
	public static THEME_NORD = 6;
	public static THEME_ARITIM_DARK = 7;

	public static FONT_DEFAULT = 0;
	public static FONT_MENLO = 1;
	public static FONT_COURIER_NEW = 2;
	public static FONT_AVENIR = 3;
	public static FONT_MONOSPACE = 4;

	public static LAYOUT_ALL = 0;
	public static LAYOUT_EDITOR_VIEWER = 1;
	public static LAYOUT_EDITOR_SPLIT = 2;
	public static LAYOUT_VIEWER_SPLIT = 3;

	public static DATE_FORMAT_1 = 'DD/MM/YYYY';
	public static DATE_FORMAT_2 = 'DD/MM/YY';
	public static DATE_FORMAT_3 = 'MM/DD/YYYY';
	public static DATE_FORMAT_4 = 'MM/DD/YY';
	public static DATE_FORMAT_5 = 'YYYY-MM-DD';
	public static DATE_FORMAT_6 = 'DD.MM.YYYY';
	public static DATE_FORMAT_7 = 'YYYY.MM.DD';
	public static DATE_FORMAT_8 = 'YYMMDD';
	public static DATE_FORMAT_9 = 'YYYY/MM/DD';

	public static TIME_FORMAT_1 = 'HH:mm';
	public static TIME_FORMAT_2 = 'h:mm A';
	public static TIME_FORMAT_3 = 'HH.mm';

	public static SHOULD_REENCRYPT_NO = 0; // Data doesn't need to be re-encrypted
	public static SHOULD_REENCRYPT_YES = 1; // Data should be re-encrypted
	public static SHOULD_REENCRYPT_NOTIFIED = 2; // Data should be re-encrypted, and user has been notified

	public static SYNC_UPGRADE_STATE_IDLE = 0; // Doesn't need to be upgraded
	public static SYNC_UPGRADE_STATE_SHOULD_DO = 1; // Should be upgraded, but waiting for user to confirm
	public static SYNC_UPGRADE_STATE_MUST_DO = 2; // Must be upgraded - on next restart, the upgrade will start

	public static customCssFilenames = {
		JOPLIN_APP: 'userchrome.css',
		RENDERED_MARKDOWN: 'userstyle.css',
	};

	// Contains constants that are set by the application and
	// cannot be modified by the user:
	public static constants_: Constants = {
		env: Env.Undefined,
		isDemo: false,
		appName: 'joplin',
		appId: 'SET_ME', // Each app should set this identifier
		appType: 'SET_ME' as any, // 'cli' or 'mobile'
		resourceDirName: '',
		resourceDir: '',
		profileDir: '',
		rootProfileDir: '',
		tempDir: '',
		pluginDataDir: '',
		cacheDir: '',
		pluginDir: '',
		flagOpenDevTools: false,
		syncVersion: 3,
		startupDevPlugins: [],
		isSubProfile: false,
	};

	public static autoSaveEnabled = true;
	public static allowFileStorage = true;

	private static metadata_: SettingItems = null;
	private static keychainService_: any = null;
	private static keys_: string[] = null;
	private static cache_: CacheItem[] = [];
	private static saveTimeoutId_: any = null;
	private static changeEventTimeoutId_: any = null;
	private static customMetadata_: SettingItems = {};
	private static customSections_: SettingSections = {};
	private static changedKeys_: string[] = [];
	private static fileHandler_: FileHandler = null;
	private static rootFileHandler_: FileHandler = null;
	private static settingFilename_ = 'settings.json';
	private static buildInMetadata_: SettingItems = null;

	public static tableName() {
		return 'settings';
	}

	public static modelType() {
		return BaseModel.TYPE_SETTING;
	}

	public static async reset() {
		if (this.saveTimeoutId_) shim.clearTimeout(this.saveTimeoutId_);
		if (this.changeEventTimeoutId_) shim.clearTimeout(this.changeEventTimeoutId_);

		this.saveTimeoutId_ = null;
		this.changeEventTimeoutId_ = null;
		this.metadata_ = null;
		this.keys_ = null;
		this.cache_ = [];
		this.customMetadata_ = {};
		this.fileHandler_ = null;
		this.rootFileHandler_ = null;
	}

	public static get settingFilePath(): string {
		return `${this.value('profileDir')}/${this.settingFilename_}`;
	}

	public static get rootSettingFilePath(): string {
		return `${this.value('rootProfileDir')}/${this.settingFilename_}`;
	}

	public static get settingFilename(): string {
		return this.settingFilename_;
	}

	public static set settingFilename(v: string) {
		this.settingFilename_ = v;
	}

	public static get fileHandler(): FileHandler {
		if (!this.fileHandler_) {
			this.fileHandler_ = new FileHandler(this.settingFilePath);
		}
		return this.fileHandler_;
	}

	public static get rootFileHandler(): FileHandler {
		if (!this.rootFileHandler_) {
			this.rootFileHandler_ = new FileHandler(this.rootSettingFilePath);
		}
		return this.rootFileHandler_;
	}

	public static keychainService() {
		if (!this.keychainService_) throw new Error('keychainService has not been set!!');
		return this.keychainService_;
	}

	public static setKeychainService(s: any) {
		this.keychainService_ = s;
	}

	public static metadata(): SettingItems {
		if (this.metadata_) return this.metadata_;

		const platform = shim.platformName();
		const mobilePlatform = shim.mobilePlatform();

		let wysiwygYes = '';
		let wysiwygNo = '';
		if (shim.isElectron()) {
			wysiwygYes = ` ${_('(wysiwyg: %s)', _('yes'))}`;
			wysiwygNo = ` ${_('(wysiwyg: %s)', _('no'))}`;
		}

		const emptyDirWarning = _('Attention: If you change this location, make sure you copy all your content to it before syncing, otherwise all files will be removed! See the FAQ for more details: %s', 'https://joplinapp.org/faq/');

		// A "public" setting means that it will show up in the various config screens (or config command for the CLI tool), however
		// if if private a setting might still be handled and modified by the app. For instance, the settings related to sorting notes are not
		// public for the mobile and desktop apps because they are handled separately in menus.

		const themeOptions = () => {
			const output: any = {};
			output[Setting.THEME_LIGHT] = _('Light');
			output[Setting.THEME_DARK] = _('Dark');
			output[Setting.THEME_DRACULA] = _('Dracula');
			output[Setting.THEME_SOLARIZED_LIGHT] = _('Solarised Light');
			output[Setting.THEME_SOLARIZED_DARK] = _('Solarised Dark');
			output[Setting.THEME_NORD] = _('Nord');
			output[Setting.THEME_ARITIM_DARK] = _('Aritim Dark');
			output[Setting.THEME_OLED_DARK] = _('OLED Dark');
			return output;
		};

		this.buildInMetadata_ = {
			'clientId': {
				value: '',
				type: SettingItemType.String,
				public: false,
			},
			'editor.codeView': {
				value: true,
				type: SettingItemType.Bool,
				public: false,
				appTypes: [AppType.Desktop],
				storage: SettingStorage.File,
				isGlobal: true,
			},

			'sync.openSyncWizard': {
				value: null,
				type: SettingItemType.Button,
				public: true,
				appTypes: [AppType.Desktop],
				label: () => _('Open Sync Wizard...'),
				hideLabel: true,
				section: 'sync',
			},

			'sync.target': {
				value: 0,
				type: SettingItemType.Int,
				isEnum: true,
				public: true,
				section: 'sync',
				label: () => _('Synchronisation target'),
				description: (appType: AppType) => {
					return appType !== 'cli' ? null : _('The target to synchronise to. Each sync target may have additional parameters which are named as `sync.NUM.NAME` (all documented below).');
				},
				options: () => {
					return SyncTargetRegistry.idAndLabelPlainObject(platform);
				},
				optionsOrder: () => {
					return SyncTargetRegistry.optionsOrder();
				},
				storage: SettingStorage.File,
			},

			'sync.upgradeState': {
				value: Setting.SYNC_UPGRADE_STATE_IDLE,
				type: SettingItemType.Int,
				public: false,
			},

			'sync.startupOperation': {
				value: SyncStartupOperation.None,
				type: SettingItemType.Int,
				public: false,
			},

			'sync.2.path': {
				value: '',
				type: SettingItemType.String,
				section: 'sync',
				show: (settings: any) => {
					try {
						return settings['sync.target'] === SyncTargetRegistry.nameToId('filesystem');
					} catch (error) {
						return false;
					}
				},
				filter: (value: any) => {
					return value ? rtrimSlashes(value) : '';
				},
				public: true,
				label: () => _('Directory to synchronise with (absolute path)'),
				description: () => emptyDirWarning,
				storage: SettingStorage.File,
			},

			'sync.5.path': {
				value: '',
				type: SettingItemType.String,
				section: 'sync',
				show: (settings: any) => {
					return settings['sync.target'] === SyncTargetRegistry.nameToId('nextcloud');
				},
				public: true,
				label: () => _('Nextcloud WebDAV URL'),
				description: () => emptyDirWarning,
				storage: SettingStorage.File,
			},
			'sync.5.username': {
				value: '',
				type: SettingItemType.String,
				section: 'sync',
				show: (settings: any) => {
					return settings['sync.target'] === SyncTargetRegistry.nameToId('nextcloud');
				},
				public: true,
				label: () => _('Nextcloud username'),
				storage: SettingStorage.File,
			},
			'sync.5.password': {
				value: '',
				type: SettingItemType.String,
				section: 'sync',
				show: (settings: any) => {
					return settings['sync.target'] === SyncTargetRegistry.nameToId('nextcloud');
				},
				public: true,
				label: () => _('Nextcloud password'),
				secure: true,
			},

			'sync.6.path': {
				value: '',
				type: SettingItemType.String,
				section: 'sync',
				show: (settings: any) => {
					return settings['sync.target'] === SyncTargetRegistry.nameToId('webdav');
				},
				public: true,
				label: () => _('WebDAV URL'),
				description: () => emptyDirWarning,
				storage: SettingStorage.File,
			},
			'sync.6.username': {
				value: '',
				type: SettingItemType.String,
				section: 'sync',
				show: (settings: any) => {
					return settings['sync.target'] === SyncTargetRegistry.nameToId('webdav');
				},
				public: true,
				label: () => _('WebDAV username'),
				storage: SettingStorage.File,
			},
			'sync.6.password': {
				value: '',
				type: SettingItemType.String,
				section: 'sync',
				show: (settings: any) => {
					return settings['sync.target'] === SyncTargetRegistry.nameToId('webdav');
				},
				public: true,
				label: () => _('WebDAV password'),
				secure: true,
			},

			'sync.8.path': {
				value: '',
				type: SettingItemType.String,
				section: 'sync',
				show: (settings: any) => {
					try {
						return settings['sync.target'] === SyncTargetRegistry.nameToId('amazon_s3');
					} catch (error) {
						return false;
					}
				},
				filter: value => {
					return value ? rtrimSlashes(value) : '';
				},
				public: true,
				label: () => _('S3 bucket'),
				description: () => emptyDirWarning,
				storage: SettingStorage.File,
			},
			'sync.8.url': {
				value: 'https://s3.amazonaws.com/',
				type: SettingItemType.String,
				section: 'sync',
				show: (settings: any) => {
					return settings['sync.target'] === SyncTargetRegistry.nameToId('amazon_s3');
				},
				filter: value => {
					return value ? value.trim() : '';
				},
				public: true,
				label: () => _('S3 URL'),
				storage: SettingStorage.File,
			},
			'sync.8.region': {
				value: '',
				type: SettingItemType.String,
				section: 'sync',
				show: (settings: any) => {
					return settings['sync.target'] === SyncTargetRegistry.nameToId('amazon_s3');
				},
				filter: value => {
					return value ? value.trim() : '';
				},
				public: true,
				label: () => _('S3 region'),
				storage: SettingStorage.File,
			},
			'sync.8.username': {
				value: '',
				type: SettingItemType.String,
				section: 'sync',
				show: (settings: any) => {
					return settings['sync.target'] === SyncTargetRegistry.nameToId('amazon_s3');
				},
				public: true,
				label: () => _('S3 access key'),
				storage: SettingStorage.File,
			},
			'sync.8.password': {
				value: '',
				type: SettingItemType.String,
				section: 'sync',
				show: (settings: any) => {
					return settings['sync.target'] === SyncTargetRegistry.nameToId('amazon_s3');
				},
				public: true,
				label: () => _('S3 secret key'),
				secure: true,
			},
			'sync.8.forcePathStyle': {
				value: false,
				type: SettingItemType.Bool,
				section: 'sync',
				show: (settings: any) => {
					return settings['sync.target'] === SyncTargetRegistry.nameToId('amazon_s3');
				},
				public: true,
				label: () => _('Force path style'),
				storage: SettingStorage.File,
			},
			'sync.9.path': {
				value: '',
				type: SettingItemType.String,
				section: 'sync',
				show: (settings: any) => {
					return settings['sync.target'] === SyncTargetRegistry.nameToId('joplinServer');
				},
				public: true,
				label: () => _('Joplin Server URL'),
				description: () => emptyDirWarning,
				storage: SettingStorage.File,
			},
			'sync.9.userContentPath': {
				value: '',
				type: SettingItemType.String,
				public: false,
				storage: SettingStorage.Database,
			},
			'sync.9.username': {
				value: '',
				type: SettingItemType.String,
				section: 'sync',
				show: (settings: any) => {
					return settings['sync.target'] === SyncTargetRegistry.nameToId('joplinServer');
				},
				public: true,
				label: () => _('Joplin Server email'),
				storage: SettingStorage.File,
			},
			'sync.9.password': {
				value: '',
				type: SettingItemType.String,
				section: 'sync',
				show: (settings: any) => {
					return settings['sync.target'] === SyncTargetRegistry.nameToId('joplinServer');
				},
				public: true,
				label: () => _('Joplin Server password'),
				secure: true,
			},

			// Although sync.10.path is essentially a constant, we still define
			// it here so that both Joplin Server and Joplin Cloud can be
			// handled in the same consistent way. Also having it a setting
			// means it can be set to something else for development.
			'sync.10.path': {
				value: 'https://api.joplincloud.com',
				type: SettingItemType.String,
				public: false,
				storage: SettingStorage.Database,
			},
			'sync.10.userContentPath': {
				value: 'https://joplinusercontent.com',
				type: SettingItemType.String,
				public: false,
				storage: SettingStorage.Database,
			},
			'sync.10.username': {
				value: '',
				type: SettingItemType.String,
				section: 'sync',
				show: (settings: any) => {
					return settings['sync.target'] === SyncTargetRegistry.nameToId('joplinCloud');
				},
				public: true,
				label: () => _('Joplin Cloud email'),
				storage: SettingStorage.File,
			},
			'sync.10.password': {
				value: '',
				type: SettingItemType.String,
				section: 'sync',
				show: (settings: any) => {
					return settings['sync.target'] === SyncTargetRegistry.nameToId('joplinCloud');
				},
				public: true,
				label: () => _('Joplin Cloud password'),
				secure: true,
			},

			'sync.10.inboxEmail': { value: '', type: SettingItemType.String, public: false },

			'sync.10.inboxId': { value: '', type: SettingItemType.String, public: false },

			'sync.10.canUseSharePermissions': { value: false, type: SettingItemType.Bool, public: false },

			'sync.10.accountType': { value: 0, type: SettingItemType.Int, public: false },

			'sync.5.syncTargets': { value: {}, type: SettingItemType.Object, public: false },

			'sync.resourceDownloadMode': {
				value: 'always',
				type: SettingItemType.String,
				section: 'sync',
				public: true,
				advanced: true,
				isEnum: true,
				appTypes: [AppType.Mobile, AppType.Desktop],
				label: () => _('Attachment download behaviour'),
				description: () => _('In "Manual" mode, attachments are downloaded only when you click on them. In "Auto", they are downloaded when you open the note. In "Always", all the attachments are downloaded whether you open the note or not.'),
				options: () => {
					return {
						always: _('Always'),
						manual: _('Manual'),
						auto: _('Auto'),
					};
				},
				storage: SettingStorage.File,
				isGlobal: true,
			},

			'sync.3.auth': { value: '', type: SettingItemType.String, public: false },
			'sync.4.auth': { value: '', type: SettingItemType.String, public: false },
			'sync.7.auth': { value: '', type: SettingItemType.String, public: false },
			'sync.9.auth': { value: '', type: SettingItemType.String, public: false },
			'sync.10.auth': { value: '', type: SettingItemType.String, public: false },
			'sync.1.context': { value: '', type: SettingItemType.String, public: false },
			'sync.2.context': { value: '', type: SettingItemType.String, public: false },
			'sync.3.context': { value: '', type: SettingItemType.String, public: false },
			'sync.4.context': { value: '', type: SettingItemType.String, public: false },
			'sync.5.context': { value: '', type: SettingItemType.String, public: false },
			'sync.6.context': { value: '', type: SettingItemType.String, public: false },
			'sync.7.context': { value: '', type: SettingItemType.String, public: false },
			'sync.8.context': { value: '', type: SettingItemType.String, public: false },
			'sync.9.context': { value: '', type: SettingItemType.String, public: false },
			'sync.10.context': { value: '', type: SettingItemType.String, public: false },

			'sync.maxConcurrentConnections': { value: 5, type: SettingItemType.Int, storage: SettingStorage.File, isGlobal: true, public: true, advanced: true, section: 'sync', label: () => _('Max concurrent connections'), minimum: 1, maximum: 20, step: 1 },

			// The active folder ID is guaranteed to be valid as long as there's at least one
			// existing folder, so it is a good default in contexts where there's no currently
			// selected folder. It corresponds in general to the currently selected folder or
			// to the last folder that was selected.
			activeFolderId: { value: '', type: SettingItemType.String, public: false },
			notesParent: { value: '', type: SettingItemType.String, public: false },

			richTextBannerDismissed: { value: false, type: SettingItemType.Bool, storage: SettingStorage.File, isGlobal: true, public: false },

			firstStart: { value: true, type: SettingItemType.Bool, public: false },
			locale: {
				value: defaultLocale(),
				type: SettingItemType.String,
				isEnum: true,
				public: true,
				label: () => _('Language'),
				options: () => {
					return ObjectUtils.sortByValue(supportedLocalesToLanguages({ includeStats: true }));
				},
				storage: SettingStorage.File,
				isGlobal: true,
			},
			dateFormat: {
				value: Setting.DATE_FORMAT_1,
				type: SettingItemType.String,
				isEnum: true,
				public: true,
				label: () => _('Date format'),
				options: () => {
					const options: any = {};
					const now = new Date('2017-01-30T12:00:00').getTime();
					options[Setting.DATE_FORMAT_1] = time.formatMsToLocal(now, Setting.DATE_FORMAT_1);
					options[Setting.DATE_FORMAT_2] = time.formatMsToLocal(now, Setting.DATE_FORMAT_2);
					options[Setting.DATE_FORMAT_3] = time.formatMsToLocal(now, Setting.DATE_FORMAT_3);
					options[Setting.DATE_FORMAT_4] = time.formatMsToLocal(now, Setting.DATE_FORMAT_4);
					options[Setting.DATE_FORMAT_5] = time.formatMsToLocal(now, Setting.DATE_FORMAT_5);
					options[Setting.DATE_FORMAT_6] = time.formatMsToLocal(now, Setting.DATE_FORMAT_6);
					options[Setting.DATE_FORMAT_7] = time.formatMsToLocal(now, Setting.DATE_FORMAT_7);
					options[Setting.DATE_FORMAT_8] = time.formatMsToLocal(now, Setting.DATE_FORMAT_8);
					options[Setting.DATE_FORMAT_9] = time.formatMsToLocal(now, Setting.DATE_FORMAT_9);
					return options;
				},
				storage: SettingStorage.File,
				isGlobal: true,
			},
			timeFormat: {
				value: Setting.TIME_FORMAT_1,
				type: SettingItemType.String,
				isEnum: true,
				public: true,
				label: () => _('Time format'),
				options: () => {
					const options: any = {};
					const now = new Date('2017-01-30T20:30:00').getTime();
					options[Setting.TIME_FORMAT_1] = time.formatMsToLocal(now, Setting.TIME_FORMAT_1);
					options[Setting.TIME_FORMAT_2] = time.formatMsToLocal(now, Setting.TIME_FORMAT_2);
					options[Setting.TIME_FORMAT_3] = time.formatMsToLocal(now, Setting.TIME_FORMAT_3);
					return options;
				},
				storage: SettingStorage.File,
				isGlobal: true,
			},

			theme: {
				value: Setting.THEME_LIGHT,
				type: SettingItemType.Int,
				public: true,
				appTypes: [AppType.Mobile, AppType.Desktop],
				show: (settings) => {
					return !settings['themeAutoDetect'];
				},
				isEnum: true,
				label: () => _('Theme'),
				section: 'appearance',
				options: () => themeOptions(),
				storage: SettingStorage.File,
				isGlobal: true,
			},

			themeAutoDetect: {
				value: false,
				type: SettingItemType.Bool,
				section: 'appearance',
				appTypes: [AppType.Mobile, AppType.Desktop],
				public: true,
				label: () => _('Automatically switch theme to match system theme'),
				storage: SettingStorage.File,
				isGlobal: true,
			},

			preferredLightTheme: {
				value: Setting.THEME_LIGHT,
				type: SettingItemType.Int,
				public: true,
				show: (settings) => {
					return settings['themeAutoDetect'];
				},
				appTypes: [AppType.Mobile, AppType.Desktop],
				isEnum: true,
				label: () => _('Preferred light theme'),
				section: 'appearance',
				options: () => themeOptions(),
				storage: SettingStorage.File,
				isGlobal: true,
			},

			preferredDarkTheme: {
				value: Setting.THEME_DARK,
				type: SettingItemType.Int,
				public: true,
				show: (settings) => {
					return settings['themeAutoDetect'];
				},
				appTypes: [AppType.Mobile, AppType.Desktop],
				isEnum: true,
				label: () => _('Preferred dark theme'),
				section: 'appearance',
				options: () => themeOptions(),
				storage: SettingStorage.File,
				isGlobal: true,
			},

			notificationPermission: {
				value: '',
				type: SettingItemType.String,
				public: false,
			},

			showNoteCounts: { value: true, type: SettingItemType.Bool, storage: SettingStorage.File, isGlobal: true, public: false, advanced: true, appTypes: [AppType.Desktop, AppType.Cli], label: () => _('Show note counts') },

			layoutButtonSequence: {
				value: Setting.LAYOUT_ALL,
				type: SettingItemType.Int,
				public: false,
				appTypes: [AppType.Desktop],
				isEnum: true,
				options: () => ({
					[Setting.LAYOUT_ALL]: _('%s / %s / %s', _('Editor'), _('Viewer'), _('Split View')),
					[Setting.LAYOUT_EDITOR_VIEWER]: _('%s / %s', _('Editor'), _('Viewer')),
					[Setting.LAYOUT_EDITOR_SPLIT]: _('%s / %s', _('Editor'), _('Split View')),
					[Setting.LAYOUT_VIEWER_SPLIT]: _('%s / %s', _('Viewer'), _('Split View')),
				}),
				storage: SettingStorage.File,
				isGlobal: true,
			},
			uncompletedTodosOnTop: { value: true, type: SettingItemType.Bool, storage: SettingStorage.File, isGlobal: true, section: 'note', public: true, appTypes: [AppType.Cli], label: () => _('Uncompleted to-dos on top') },
			showCompletedTodos: { value: true, type: SettingItemType.Bool, storage: SettingStorage.File, isGlobal: true, section: 'note', public: true, appTypes: [AppType.Cli], label: () => _('Show completed to-dos') },
			'notes.sortOrder.field': {
				value: 'user_updated_time',
				type: SettingItemType.String,
				section: 'note',
				isEnum: true,
				public: true,
				appTypes: [AppType.Cli],
				label: () => _('Sort notes by'),
				options: () => {
					const Note = require('./Note').default;
					const noteSortFields = ['user_updated_time', 'user_created_time', 'title', 'order'];
					const options: any = {};
					for (let i = 0; i < noteSortFields.length; i++) {
						options[noteSortFields[i]] = toTitleCase(Note.fieldToLabel(noteSortFields[i]));
					}
					return options;
				},
				storage: SettingStorage.File,
				isGlobal: true,
			},
			'editor.autoMatchingBraces': {
				value: true,
				type: SettingItemType.Bool,
				public: true,
				section: 'note',
				appTypes: [AppType.Desktop],
				label: () => _('Auto-pair braces, parenthesis, quotations, etc.'),
				storage: SettingStorage.File,
				isGlobal: true,
			},
			'notes.sortOrder.reverse': { value: true, type: SettingItemType.Bool, storage: SettingStorage.File, isGlobal: true, section: 'note', public: true, label: () => _('Reverse sort order'), appTypes: [AppType.Cli] },
			// NOTE: A setting whose name starts with 'notes.sortOrder' is special,
			// which implies changing the setting automatically triggers the refresh of notes.
			// See lib/BaseApplication.ts/generalMiddleware() for details.
			'notes.sortOrder.buttonsVisible': {
				value: true,
				type: SettingItemType.Bool,
				storage: SettingStorage.File,
				section: 'appearance',
				public: true,
				label: () => _('Show sort order buttons'),
				// description: () => _('If true, sort order buttons (field + reverse) for notes are shown at the top of Note List.'),
				appTypes: [AppType.Desktop],
				isGlobal: true,
			},
			'notes.perFieldReversalEnabled': {
				value: true,
				type: SettingItemType.Bool,
				storage: SettingStorage.File,
				section: 'note',
				public: false,
				appTypes: [AppType.Cli, AppType.Desktop],
			},
			'notes.perFieldReverse': {
				value: {
					user_updated_time: true,
					user_created_time: true,
					title: false,
					order: false,
				},
				type: SettingItemType.Object,
				storage: SettingStorage.File,
				section: 'note',
				public: false,
				appTypes: [AppType.Cli, AppType.Desktop],
			},
			'notes.perFolderSortOrderEnabled': {
				value: true,
				type: SettingItemType.Bool,
				storage: SettingStorage.File,
				section: 'folder',
				public: false,
				appTypes: [AppType.Cli, AppType.Desktop],
			},
			'notes.perFolderSortOrders': {
				value: {},
				type: SettingItemType.Object,
				storage: SettingStorage.File,
				section: 'folder',
				public: false,
				appTypes: [AppType.Cli, AppType.Desktop],
			},
			'notes.sharedSortOrder': {
				value: {},
				type: SettingItemType.Object,
				section: 'folder',
				public: false,
				appTypes: [AppType.Cli, AppType.Desktop],
			},
			'folders.sortOrder.field': {
				value: 'title',
				type: SettingItemType.String,
				isEnum: true,
				public: true,
				appTypes: [AppType.Cli],
				label: () => _('Sort notebooks by'),
				options: () => {
					const Folder = require('./Folder').default;
					const folderSortFields = ['title', 'last_note_user_updated_time'];
					const options: any = {};
					for (let i = 0; i < folderSortFields.length; i++) {
						options[folderSortFields[i]] = toTitleCase(Folder.fieldToLabel(folderSortFields[i]));
					}
					return options;
				},
				storage: SettingStorage.File,
			},
			'folders.sortOrder.reverse': { value: false, type: SettingItemType.Bool, storage: SettingStorage.File, isGlobal: true, public: true, label: () => _('Reverse sort order'), appTypes: [AppType.Cli] },
			trackLocation: { value: true, type: SettingItemType.Bool, section: 'note', storage: SettingStorage.File, isGlobal: true, public: true, label: () => _('Save geo-location with notes') },

			'editor.usePlainText': {
				value: false,
				type: SettingItemType.Bool,
				section: 'note',
				public: true,
				appTypes: [AppType.Mobile],
				label: () => 'Use the plain text editor',
				description: () => 'The plain text editor has various issues and is no longer supported. If you are having issues with the new editor however you can revert to the old one using this setting.',
				storage: SettingStorage.File,
				isGlobal: true,
			},

			// Enables/disables spellcheck in the mobile markdown beta editor.
			'editor.mobile.spellcheckEnabled': {
				value: true,
				type: SettingItemType.Bool,
				section: 'note',
				public: true,
				appTypes: [AppType.Mobile],
				label: () => _('Enable spellcheck in the text editor'),
				storage: SettingStorage.File,
				isGlobal: true,
			},

			'editor.mobile.toolbarEnabled': {
				value: true,
				type: SettingItemType.Bool,
				section: 'note',
				public: true,
				appTypes: [AppType.Mobile],
				label: () => _('Enable the Markdown toolbar'),
				storage: SettingStorage.File,
				isGlobal: true,
			},

			// Works around a bug in which additional space is visible beneath the toolbar on some devices.
			// See https://github.com/laurent22/joplin/pull/6823
			'editor.mobile.removeSpaceBelowToolbar': {
				value: false,
				type: SettingItemType.Bool,
				section: 'note',
				public: true,
				appTypes: [AppType.Mobile],
				show: (settings: any) => settings['editor.mobile.removeSpaceBelowToolbar'],
				label: () => 'Remove extra space below the markdown toolbar',
				description: () => 'Works around bug on some devices where the markdown toolbar does not touch the bottom of the screen.',
				storage: SettingStorage.File,
				isGlobal: true,
			},

			newTodoFocus: {
				value: 'title',
				type: SettingItemType.String,
				section: 'note',
				isEnum: true,
				public: true,
				appTypes: [AppType.Desktop],
				label: () => _('When creating a new to-do:'),
				options: () => {
					return {
						title: _('Focus title'),
						body: _('Focus body'),
					};
				},
				storage: SettingStorage.File,
				isGlobal: true,
			},
			newNoteFocus: {
				value: 'body',
				type: SettingItemType.String,
				section: 'note',
				isEnum: true,
				public: true,
				appTypes: [AppType.Desktop],
				label: () => _('When creating a new note:'),
				options: () => {
					return {
						title: _('Focus title'),
						body: _('Focus body'),
					};
				},
				storage: SettingStorage.File,
				isGlobal: true,
			},
			imageResizing: {
				value: 'alwaysAsk',
				type: SettingItemType.String,
				section: 'note',
				isEnum: true,
				public: true,
				appTypes: [AppType.Mobile, AppType.Desktop],
				label: () => _('Resize large images:'),
				description: () => _('Shrink large images before adding them to notes.'),
				options: () => {
					return {
						alwaysAsk: _('Always ask'),
						alwaysResize: _('Always resize'),
						neverResize: _('Never resize'),
					};
				},
				storage: SettingStorage.File,
				isGlobal: true,
			},

			'notes.listRendererId': {
				value: 'compact',
				type: SettingItemType.String,
				public: false,
				appTypes: [AppType.Desktop],
				storage: SettingStorage.File,
				isGlobal: true,
			},

			'plugins.states': {
				value: '',
				type: SettingItemType.Object,
				section: 'plugins',
				public: true,
				appTypes: [AppType.Desktop],
				needRestart: true,
				autoSave: true,
			},

			'plugins.devPluginPaths': {
				value: '',
				type: SettingItemType.String,
				section: 'plugins',
				public: true,
				advanced: true,
				appTypes: [AppType.Desktop],
				label: () => 'Development plugins',
				description: () => 'You may add multiple plugin paths, each separated by a comma. You will need to restart the application for the changes to take effect.',
				storage: SettingStorage.File,
			},

			// Deprecated - use markdown.plugin.*
			'markdown.softbreaks': { storage: SettingStorage.File, isGlobal: true, value: false, type: SettingItemType.Bool, public: false, appTypes: [AppType.Mobile, AppType.Desktop] },
			'markdown.typographer': { storage: SettingStorage.File, isGlobal: true, value: false, type: SettingItemType.Bool, public: false, appTypes: [AppType.Mobile, AppType.Desktop] },
			// Deprecated

			'markdown.plugin.softbreaks': { storage: SettingStorage.File, isGlobal: true, value: false, type: SettingItemType.Bool, section: 'markdownPlugins', public: true, appTypes: [AppType.Mobile, AppType.Desktop], label: () => `${_('Enable soft breaks')}${wysiwygYes}` },
			'markdown.plugin.typographer': { storage: SettingStorage.File, isGlobal: true, value: false, type: SettingItemType.Bool, section: 'markdownPlugins', public: true, appTypes: [AppType.Mobile, AppType.Desktop], label: () => `${_('Enable typographer support')}${wysiwygYes}` },
			'markdown.plugin.linkify': { storage: SettingStorage.File, isGlobal: true, value: true, type: SettingItemType.Bool, section: 'markdownPlugins', public: true, appTypes: [AppType.Mobile, AppType.Desktop], label: () => `${_('Enable Linkify')}${wysiwygYes}` },

			'markdown.plugin.katex': { storage: SettingStorage.File, isGlobal: true, value: true, type: SettingItemType.Bool, section: 'markdownPlugins', public: true, appTypes: [AppType.Mobile, AppType.Desktop], label: () => `${_('Enable math expressions')}${wysiwygYes}` },
			'markdown.plugin.fountain': { storage: SettingStorage.File, isGlobal: true, value: false, type: SettingItemType.Bool, section: 'markdownPlugins', public: true, appTypes: [AppType.Mobile, AppType.Desktop], label: () => `${_('Enable Fountain syntax support')}${wysiwygYes}` },
			'markdown.plugin.mermaid': { storage: SettingStorage.File, isGlobal: true, value: true, type: SettingItemType.Bool, section: 'markdownPlugins', public: true, appTypes: [AppType.Mobile, AppType.Desktop], label: () => `${_('Enable Mermaid diagrams support')}${wysiwygYes}` },

			'markdown.plugin.audioPlayer': { storage: SettingStorage.File, isGlobal: true, value: true, type: SettingItemType.Bool, section: 'markdownPlugins', public: true, appTypes: [AppType.Mobile, AppType.Desktop], label: () => `${_('Enable audio player')}${wysiwygNo}` },
			'markdown.plugin.videoPlayer': { storage: SettingStorage.File, isGlobal: true, value: true, type: SettingItemType.Bool, section: 'markdownPlugins', public: true, appTypes: [AppType.Mobile, AppType.Desktop], label: () => `${_('Enable video player')}${wysiwygNo}` },
			'markdown.plugin.pdfViewer': { storage: SettingStorage.File, isGlobal: true, value: !mobilePlatform, type: SettingItemType.Bool, section: 'markdownPlugins', public: true, appTypes: [AppType.Desktop], label: () => `${_('Enable PDF viewer')}${wysiwygNo}` },
			'markdown.plugin.mark': { storage: SettingStorage.File, isGlobal: true, value: true, type: SettingItemType.Bool, section: 'markdownPlugins', public: true, appTypes: [AppType.Mobile, AppType.Desktop], label: () => `${_('Enable ==mark== syntax')}${wysiwygYes}` },
			'markdown.plugin.footnote': { storage: SettingStorage.File, isGlobal: true, value: true, type: SettingItemType.Bool, section: 'markdownPlugins', public: true, appTypes: [AppType.Mobile, AppType.Desktop], label: () => `${_('Enable footnotes')}${wysiwygNo}` },
			'markdown.plugin.toc': { storage: SettingStorage.File, isGlobal: true, value: true, type: SettingItemType.Bool, section: 'markdownPlugins', public: true, appTypes: [AppType.Mobile, AppType.Desktop], label: () => `${_('Enable table of contents extension')}${wysiwygNo}` },
			'markdown.plugin.sub': { storage: SettingStorage.File, isGlobal: true, value: false, type: SettingItemType.Bool, section: 'markdownPlugins', public: true, appTypes: [AppType.Mobile, AppType.Desktop], label: () => `${_('Enable ~sub~ syntax')}${wysiwygYes}` },
			'markdown.plugin.sup': { storage: SettingStorage.File, isGlobal: true, value: false, type: SettingItemType.Bool, section: 'markdownPlugins', public: true, appTypes: [AppType.Mobile, AppType.Desktop], label: () => `${_('Enable ^sup^ syntax')}${wysiwygYes}` },
			'markdown.plugin.deflist': { storage: SettingStorage.File, isGlobal: true, value: false, type: SettingItemType.Bool, section: 'markdownPlugins', public: true, appTypes: [AppType.Mobile, AppType.Desktop], label: () => `${_('Enable deflist syntax')}${wysiwygNo}` },
			'markdown.plugin.abbr': { storage: SettingStorage.File, isGlobal: true, value: false, type: SettingItemType.Bool, section: 'markdownPlugins', public: true, appTypes: [AppType.Mobile, AppType.Desktop], label: () => `${_('Enable abbreviation syntax')}${wysiwygNo}` },
			'markdown.plugin.emoji': { storage: SettingStorage.File, isGlobal: true, value: false, type: SettingItemType.Bool, section: 'markdownPlugins', public: true, appTypes: [AppType.Mobile, AppType.Desktop], label: () => `${_('Enable markdown emoji')}${wysiwygNo}` },
			'markdown.plugin.insert': { storage: SettingStorage.File, isGlobal: true, value: false, type: SettingItemType.Bool, section: 'markdownPlugins', public: true, appTypes: [AppType.Mobile, AppType.Desktop], label: () => `${_('Enable ++insert++ syntax')}${wysiwygYes}` },
			'markdown.plugin.multitable': { storage: SettingStorage.File, isGlobal: true, value: false, type: SettingItemType.Bool, section: 'markdownPlugins', public: true, appTypes: [AppType.Mobile, AppType.Desktop], label: () => `${_('Enable multimarkdown table extension')}${wysiwygNo}` },

			// Tray icon (called AppIndicator) doesn't work in Ubuntu
			// http://www.webupd8.org/2017/04/fix-appindicator-not-working-for.html
			// Might be fixed in Electron 18.x but no non-beta release yet. So for now
			// by default we disable it on Linux.
			showTrayIcon: {
				value: platform !== 'linux',
				type: SettingItemType.Bool,
				section: 'application',
				public: true,
				appTypes: [AppType.Desktop],
				label: () => _('Show tray icon'),
				description: () => {
					return platform === 'linux' ? _('Note: Does not work in all desktop environments.') : _('This will allow Joplin to run in the background. It is recommended to enable this setting so that your notes are constantly being synchronised, thus reducing the number of conflicts.');
				},
				storage: SettingStorage.File,
				isGlobal: true,
			},

			startMinimized: { value: false, type: SettingItemType.Bool, storage: SettingStorage.File, isGlobal: true, section: 'application', public: true, appTypes: [AppType.Desktop], label: () => _('Start application minimised in the tray icon') },

			collapsedFolderIds: { value: [], type: SettingItemType.Array, public: false },

			'keychain.supported': { value: -1, type: SettingItemType.Int, public: false },
			'db.ftsEnabled': { value: -1, type: SettingItemType.Int, public: false },
			'db.fuzzySearchEnabled': { value: -1, type: SettingItemType.Int, public: false },
			'encryption.enabled': { value: false, type: SettingItemType.Bool, public: false },
			'encryption.activeMasterKeyId': { value: '', type: SettingItemType.String, public: false },
			'encryption.passwordCache': { value: {}, type: SettingItemType.Object, public: false, secure: true },
			'encryption.masterPassword': { value: '', type: SettingItemType.String, public: false, secure: true },
			'encryption.shouldReencrypt': {
				value: -1, // will be set on app startup
				type: SettingItemType.Int,
				public: false,
			},

			'sync.userId': {
				value: '',
				type: SettingItemType.String,
				public: false,
			},

			// Deprecated in favour of windowContentZoomFactor
			'style.zoom': { value: 100, type: SettingItemType.Int, public: false, storage: SettingStorage.File, isGlobal: true, appTypes: [AppType.Desktop], section: 'appearance', label: () => '', minimum: 50, maximum: 500, step: 10 },

			'style.editor.fontSize': {
				value: 15,
				type: SettingItemType.Int,
				public: true,
				storage: SettingStorage.File,
				isGlobal: true,
				appTypes: [AppType.Desktop, AppType.Mobile],
				section: 'appearance',
				label: () => _('Editor font size'),
				minimum: 4,
				maximum: 50,
				step: 1,
			},
			'style.editor.fontFamily':
				(mobilePlatform) ?
					({
						value: Setting.FONT_DEFAULT,
						type: SettingItemType.String,
						isEnum: true,
						public: true,
						label: () => _('Editor font'),
						appTypes: [AppType.Mobile],
						section: 'appearance',
						options: () => {
							// IMPORTANT: The font mapping must match the one in global-styles.js::editorFont()
							if (mobilePlatform === 'ios') {
								return {
									[Setting.FONT_DEFAULT]: _('Default'),
									[Setting.FONT_MENLO]: 'Menlo',
									[Setting.FONT_COURIER_NEW]: 'Courier New',
									[Setting.FONT_AVENIR]: 'Avenir',
								};
							}
							return {
								[Setting.FONT_DEFAULT]: _('Default'),
								[Setting.FONT_MONOSPACE]: 'Monospace',
							};
						},
						storage: SettingStorage.File,
						isGlobal: true,
					}) : {
						value: '',
						type: SettingItemType.String,
						public: true,
						appTypes: [AppType.Desktop],
						section: 'appearance',
						label: () => _('Editor font family'),
						description: () =>
							_('Used for most text in the markdown editor. If not found, a generic proportional (variable width) font is used.'),
						storage: SettingStorage.File,
						isGlobal: true,
					},
			'style.editor.monospaceFontFamily': {
				value: '',
				type: SettingItemType.String,
				public: true,
				appTypes: [AppType.Desktop],
				section: 'appearance',
				label: () => _('Editor monospace font family'),
				description: () =>
					_('Used where a fixed width font is needed to lay out text legibly (e.g. tables, checkboxes, code). If not found, a generic monospace (fixed width) font is used.'),
				storage: SettingStorage.File,
				isGlobal: true,
			},

			'style.editor.contentMaxWidth': { value: 0, type: SettingItemType.Int, public: true, storage: SettingStorage.File, isGlobal: true, appTypes: [AppType.Desktop], section: 'appearance', label: () => _('Editor maximum width'), description: () => _('Set it to 0 to make it take the complete available space. Recommended width is 600.') },

			'ui.layout': { value: {}, type: SettingItemType.Object, storage: SettingStorage.File, isGlobal: true, public: false, appTypes: [AppType.Desktop] },

			// TODO: Is there a better way to do this? The goal here is to simply have
			// a way to display a link to the customizable stylesheets, not for it to
			// serve as a customizable Setting. But because the Setting page is auto-
			// generated from this list of settings, there wasn't a really elegant way
			// to do that directly in the React markup.
			'style.customCss.renderedMarkdown': {
				value: null,
				onClick: () => {
					shim.openOrCreateFile(
						this.customCssFilePath(Setting.customCssFilenames.RENDERED_MARKDOWN),
						'/* For styling the rendered Markdown */',
					);
				},
				type: SettingItemType.Button,
				public: true,
				appTypes: [AppType.Desktop],
				label: () => _('Custom stylesheet for rendered Markdown'),
				section: 'appearance',
				advanced: true,
				storage: SettingStorage.File,
				isGlobal: true,
			},
			'style.customCss.joplinApp': {
				value: null,
				onClick: () => {
					shim.openOrCreateFile(
						this.customCssFilePath(Setting.customCssFilenames.JOPLIN_APP),
						`/* For styling the entire Joplin app (except the rendered Markdown, which is defined in \`${Setting.customCssFilenames.RENDERED_MARKDOWN}\`) */`,
					);
				},
				type: SettingItemType.Button,
				public: true,
				appTypes: [AppType.Desktop],
				label: () => _('Custom stylesheet for Joplin-wide app styles'),
				section: 'appearance',
				advanced: true,
				description: () => 'CSS file support is provided for your convenience, but they are advanced settings, and styles you define may break from one version to the next. If you want to use them, please know that it might require regular development work from you to keep them working. The Joplin team cannot make a commitment to keep the application HTML structure stable.',
				storage: SettingStorage.File,
				isGlobal: true,
			},

			'sync.clearLocalSyncStateButton': {
				value: null,
				type: SettingItemType.Button,
				public: true,
				appTypes: [AppType.Desktop],
				label: () => _('Re-upload local data to sync target'),
				section: 'sync',
				advanced: true,
				description: () => 'If the data on the sync target is incorrect or empty, you can use this button to force a re-upload of your data to the sync target. Application will have to be restarted',
			},

			'sync.clearLocalDataButton': {
				value: null,
				type: SettingItemType.Button,
				public: true,
				appTypes: [AppType.Desktop],
				label: () => _('Delete local data and re-download from sync target'),
				section: 'sync',
				advanced: true,
				description: () => 'If the data on the sync target is correct but your local data is not, you can use this button to clear your local data and force re-downloading everything from the sync target. As your local data will be deleted first, it is recommended to export your data as JEX first. Application will have to be restarted',
			},


			autoUpdateEnabled: { value: true, type: SettingItemType.Bool, storage: SettingStorage.File, isGlobal: true, section: 'application', public: platform !== 'linux', appTypes: [AppType.Desktop], label: () => _('Automatically check for updates') },
			'autoUpdate.includePreReleases': { value: false, type: SettingItemType.Bool, section: 'application', storage: SettingStorage.File, isGlobal: true, public: true, appTypes: [AppType.Desktop], label: () => _('Get pre-releases when checking for updates'), description: () => _('See the pre-release page for more details: %s', 'https://joplinapp.org/prereleases') },
			'clipperServer.autoStart': { value: false, type: SettingItemType.Bool, storage: SettingStorage.File, isGlobal: true, public: false },
			'sync.interval': {
				value: 300,
				type: SettingItemType.Int,
				section: 'sync',
				isEnum: true,
				public: true,
				label: () => _('Synchronisation interval'),
				options: () => {
					return {
						0: _('Disabled'),
						300: _('%d minutes', 5),
						600: _('%d minutes', 10),
						1800: _('%d minutes', 30),
						3600: _('%d hour', 1),
						43200: _('%d hours', 12),
						86400: _('%d hours', 24),
					};
				},
				storage: SettingStorage.File,
				isGlobal: true,
			},
			'sync.mobileWifiOnly': {
				value: false,
				type: SettingItemType.Bool,
				section: 'sync',
				public: true,
				label: () => _('Synchronise only over WiFi connection'),
				storage: SettingStorage.File,
				appTypes: [AppType.Mobile],
				isGlobal: true,
			},
			noteVisiblePanes: { value: ['editor', 'viewer'], type: SettingItemType.Array, storage: SettingStorage.File, isGlobal: true, public: false, appTypes: [AppType.Desktop] },
			tagHeaderIsExpanded: { value: true, type: SettingItemType.Bool, public: false, appTypes: [AppType.Desktop] },
			folderHeaderIsExpanded: { value: true, type: SettingItemType.Bool, public: false, appTypes: [AppType.Desktop] },
			editor: { value: '', type: SettingItemType.String, subType: 'file_path_and_args', storage: SettingStorage.File, isGlobal: true, public: true, appTypes: [AppType.Cli, AppType.Desktop], label: () => _('Text editor command'), description: () => _('The editor command (may include arguments) that will be used to open a note. If none is provided it will try to auto-detect the default editor.') },
			'export.pdfPageSize': { value: 'A4', type: SettingItemType.String, advanced: true, storage: SettingStorage.File, isGlobal: true, isEnum: true, public: true, appTypes: [AppType.Desktop], label: () => _('Page size for PDF export'), options: () => {
				return {
					'A4': _('A4'),
					'Letter': _('Letter'),
					'A3': _('A3'),
					'A5': _('A5'),
					'Tabloid': _('Tabloid'),
					'Legal': _('Legal'),
				};
			} },
			'export.pdfPageOrientation': { value: 'portrait', type: SettingItemType.String, storage: SettingStorage.File, isGlobal: true, advanced: true, isEnum: true, public: true, appTypes: [AppType.Desktop], label: () => _('Page orientation for PDF export'), options: () => {
				return {
					'portrait': _('Portrait'),
					'landscape': _('Landscape'),
				};
			} },

			useCustomPdfViewer: {
				value: false,
				type: SettingItemType.Bool,
				public: false,
				advanced: true,
				appTypes: [AppType.Desktop],
				label: () => 'Use custom PDF viewer (Beta)',
				description: () => 'The custom PDF viewer remembers the last page that was viewed, however it has some technical issues.',
				storage: SettingStorage.File,
				isGlobal: true,
			},

			'editor.keyboardMode': {
				value: '',
				type: SettingItemType.String,
				public: true,
				appTypes: [AppType.Desktop],
				isEnum: true,
				advanced: true,
				label: () => _('Keyboard Mode'),
				options: () => {
					const output: any = {};
					output[''] = _('Default');
					output['emacs'] = _('Emacs');
					output['vim'] = _('Vim');
					return output;
				},
				storage: SettingStorage.File,
				isGlobal: true,
			},

			'editor.spellcheckBeta': {
				value: false,
				type: SettingItemType.Bool,
				public: true,
				appTypes: [AppType.Desktop],
				label: () => 'Enable spell checking in Markdown editor? (WARNING BETA feature)',
				description: () => 'Spell checker in the Markdown editor was previously unstable (cursor location was not stable, sometimes edits would not be saved or reflected in the viewer, etc.) however it appears to be more reliable now. If you notice any issue, please report it on GitHub or the Joplin Forum (Help -> Joplin Forum)',
				storage: SettingStorage.File,
				isGlobal: true,
			},

			'imageeditor.jsdrawToolbar': {
				value: '',
				type: SettingItemType.String,
				public: false,
				appTypes: [AppType.Mobile],
				label: () => '',
				storage: SettingStorage.File,
			},

			'imageeditor.imageTemplate': {
				value: '{ }',
				type: SettingItemType.String,
				public: false,
				appTypes: [AppType.Mobile],
				label: () => 'Template for the image editor',
				storage: SettingStorage.File,
			},

			// 2023-09-07: This setting is now used to track the desktop beta editor. It
			// was used to track the mobile beta editor previously.
			'editor.beta': {
				value: false,
				type: SettingItemType.Bool,
				section: 'general',
				public: true,
				appTypes: [AppType.Desktop],
				label: () => 'Opt-in to the editor beta',
				description: () => 'This beta adds improved accessibility and plugin API compatibility with the mobile editor. If you find bugs, please report them in the Discourse forum.',
				storage: SettingStorage.File,
				isGlobal: true,
			},

			'net.customCertificates': {
				value: '',
				type: SettingItemType.String,
				section: 'sync',
				advanced: true,
				show: (settings: any) => {
					return [
						SyncTargetRegistry.nameToId('amazon_s3'),
						SyncTargetRegistry.nameToId('nextcloud'),
						SyncTargetRegistry.nameToId('webdav'),
						SyncTargetRegistry.nameToId('joplinServer'),
					].indexOf(settings['sync.target']) >= 0;
				},
				public: true,
				appTypes: [AppType.Desktop, AppType.Cli],
				label: () => _('Custom TLS certificates'),
				description: () => _('Comma-separated list of paths to directories to load the certificates from, or path to individual cert files. For example: /my/cert_dir, /other/custom.pem. Note that if you make changes to the TLS settings, you must save your changes before clicking on "Check synchronisation configuration".'),
				storage: SettingStorage.File,
			},
			'net.ignoreTlsErrors': {
				value: false,
				type: SettingItemType.Bool,
				advanced: true,
				section: 'sync',
				show: (settings: any) => {
					return (shim.isNode() || shim.mobilePlatform() === 'android') &&
						[
							SyncTargetRegistry.nameToId('amazon_s3'),
							SyncTargetRegistry.nameToId('nextcloud'),
							SyncTargetRegistry.nameToId('webdav'),
							SyncTargetRegistry.nameToId('joplinServer'),
							// Needs to be enabled for Joplin Cloud too because
							// some companies filter all traffic and swap TLS
							// certificates, which result in error
							// UNABLE_TO_GET_ISSUER_CERT_LOCALLY
							SyncTargetRegistry.nameToId('joplinCloud'),
						].indexOf(settings['sync.target']) >= 0;
				},
				public: true,
				label: () => _('Ignore TLS certificate errors'),
				storage: SettingStorage.File,
			},
			'net.proxyEnabled': {
				value: false,
				type: SettingItemType.Bool,
				advanced: true,
				section: 'sync',
				isGlobal: true,
				public: true,
				label: () => _('Proxy enabled'),
				storage: SettingStorage.File,
			},
			'net.proxyUrl': {
				value: '',
				type: SettingItemType.String,
				advanced: true,
				section: 'sync',
				isGlobal: true,
				public: true,
				label: () => _('Proxy URL'),
				description: () => _('For example "%s"', 'http://my.proxy.com:80'),
				storage: SettingStorage.File,
			},
			'net.proxyTimeout': {
				value: 1,
				type: SettingItemType.Int,
				maximum: 60,
				advanced: true,
				section: 'sync',
				isGlobal: true,
				public: true,
				label: () => _('Proxy timeout (seconds)'),
				storage: SettingStorage.File,
			},
			'sync.wipeOutFailSafe': {
				value: true,
				type: SettingItemType.Bool,
				advanced: true,
				public: true,
				section: 'sync',
				label: () => _('Fail-safe'),
				description: () => _('Fail-safe: Do not wipe out local data when sync target is empty (often the result of a misconfiguration or bug)'),
				storage: SettingStorage.File,
			},

			'api.token': { value: null, type: SettingItemType.String, public: false, storage: SettingStorage.File, isGlobal: true },
			'api.port': { value: null, type: SettingItemType.Int, storage: SettingStorage.File, isGlobal: true, public: true, appTypes: [AppType.Cli], description: () => _('Specify the port that should be used by the API server. If not set, a default will be used.') },

			'resourceService.lastProcessedChangeId': { value: 0, type: SettingItemType.Int, public: false },
			'searchEngine.lastProcessedChangeId': { value: 0, type: SettingItemType.Int, public: false },
			'revisionService.lastProcessedChangeId': { value: 0, type: SettingItemType.Int, public: false },

			'searchEngine.initialIndexingDone': { value: false, type: SettingItemType.Bool, public: false },

			'revisionService.enabled': { section: 'revisionService', storage: SettingStorage.File, value: true, type: SettingItemType.Bool, public: true, label: () => _('Enable note history') },
			'revisionService.ttlDays': {
				section: 'revisionService',
				value: 90,
				type: SettingItemType.Int,
				public: true,
				minimum: 1,
				maximum: 365 * 2,
				step: 1,
				unitLabel: (value: number = null) => {
					return value === null ? _('days') : _('%d days', value);
				},
				label: () => _('Keep note history for'),
				storage: SettingStorage.File,
			},
			'revisionService.intervalBetweenRevisions': { section: 'revisionService', value: 1000 * 60 * 10, type: SettingItemType.Int, public: false },
			'revisionService.oldNoteInterval': { section: 'revisionService', value: 1000 * 60 * 60 * 24 * 7, type: SettingItemType.Int, public: false },

			'welcome.wasBuilt': { value: false, type: SettingItemType.Bool, public: false },
			'welcome.enabled': { value: true, type: SettingItemType.Bool, public: false },

			'camera.type': { value: 0, type: SettingItemType.Int, public: false, appTypes: [AppType.Mobile] },
			'camera.ratio': { value: '4:3', type: SettingItemType.String, public: false, appTypes: [AppType.Mobile] },

			'spellChecker.enabled': { value: true, type: SettingItemType.Bool, isGlobal: true, storage: SettingStorage.File, public: false },
			'spellChecker.language': { value: '', type: SettingItemType.String, isGlobal: true, storage: SettingStorage.File, public: false }, // Depreciated in favour of spellChecker.languages.
			'spellChecker.languages': { value: [], type: SettingItemType.Array, isGlobal: true, storage: SettingStorage.File, public: false },

			windowContentZoomFactor: {
				value: 100,
				type: SettingItemType.Int,
				public: false,
				appTypes: [AppType.Desktop],
				minimum: 30,
				maximum: 300,
				step: 10,
				storage: SettingStorage.File,
				isGlobal: true,
			},

			'layout.folderList.factor': {
				value: 1,
				type: SettingItemType.Int,
				section: 'appearance',
				public: true,
				appTypes: [AppType.Cli],
				label: () => _('Notebook list growth factor'),
				description: () =>
					_('The factor property sets how the item will grow or shrink ' +
				'to fit the available space in its container with respect to the other items. ' +
				'Thus an item with a factor of 2 will take twice as much space as an item with a factor of 1.' +
				'Restart app to see changes.'),
				storage: SettingStorage.File,
				isGlobal: true,
			},
			'layout.noteList.factor': {
				value: 1,
				type: SettingItemType.Int,
				section: 'appearance',
				public: true,
				appTypes: [AppType.Cli],
				label: () => _('Note list growth factor'),
				description: () =>
					_('The factor property sets how the item will grow or shrink ' +
				'to fit the available space in its container with respect to the other items. ' +
				'Thus an item with a factor of 2 will take twice as much space as an item with a factor of 1.' +
				'Restart app to see changes.'),
				storage: SettingStorage.File,
				isGlobal: true,
			},
			'layout.note.factor': {
				value: 2,
				type: SettingItemType.Int,
				section: 'appearance',
				public: true,
				appTypes: [AppType.Cli],
				label: () => _('Note area growth factor'),
				description: () =>
					_('The factor property sets how the item will grow or shrink ' +
				'to fit the available space in its container with respect to the other items. ' +
				'Thus an item with a factor of 2 will take twice as much space as an item with a factor of 1.' +
				'Restart app to see changes.'),
				storage: SettingStorage.File,
				isGlobal: true,
			},

			'syncInfoCache': {
				value: '',
				type: SettingItemType.String,
				public: false,
			},

			isSafeMode: {
				value: false,
				type: SettingItemType.Bool,
				public: false,
				appTypes: [AppType.Desktop],
				storage: SettingStorage.Database,
			},

			lastSettingDefaultMigration: {
				value: -1,
				type: SettingItemType.Int,
				public: false,
			},

			wasClosedSuccessfully: {
				value: true,
				type: SettingItemType.Bool,
				public: false,
			},

			installedDefaultPlugins: {
				value: [],
				type: SettingItemType.Array,
				public: false,
				storage: SettingStorage.Database,
			},

			// The biometrics feature is disabled by default and marked as beta
			// because it seems to cause a freeze or slow down startup on
			// certain devices. May be the reason for:
			//
			// - https://discourse.joplinapp.org/t/on-android-when-joplin-gets-started-offline/29951/1
			// - https://github.com/laurent22/joplin/issues/7956
			'security.biometricsEnabled': {
				value: false,
				type: SettingItemType.Bool,
				label: () => `${_('Use biometrics to secure access to the app')} (Beta)`,
				description: () => 'Important: This is a beta feature and it is not compatible with certain devices. If the app no longer starts after enabling this or is very slow to start, please uninstall and reinstall the app.',
				public: true,
				appTypes: [AppType.Mobile],
			},

			'security.biometricsSupportedSensors': {
				value: '',
				type: SettingItemType.String,
				public: false,
				appTypes: [AppType.Mobile],
			},

			'security.biometricsInitialPromptDone': {
				value: false,
				type: SettingItemType.Bool,
				public: false,
				appTypes: [AppType.Mobile],
			},

			// 'featureFlag.syncAccurateTimestamps': {
			// 	value: false,
			// 	type: SettingItemType.Bool,
			// 	public: false,
			// 	storage: SettingStorage.File,
			// },

			// 'featureFlag.syncMultiPut': {
			// 	value: false,
			// 	type: SettingItemType.Bool,
			// 	public: false,
			// 	storage: SettingStorage.File,
			// },

			'sync.allowUnsupportedProviders': {
				value: -1,
				type: SettingItemType.Int,
				public: false,
			},

			'sync.shareCache': {
				value: null,
				type: SettingItemType.String,
				public: false,
			},

			'voiceTypingBaseUrl': {
				value: '',
				type: SettingItemType.String,
				public: true,
				appTypes: [AppType.Mobile],
				description: () => _('Leave it blank to download the language files from the default website'),
				label: () => _('Voice typing language files (URL)'),
				section: 'note',
			},
		};

		this.metadata_ = { ...this.buildInMetadata_ };

		this.metadata_ = { ...this.metadata_, ...this.customMetadata_ };

		if (this.constants_.env === Env.Dev) this.validateMetadata(this.metadata_);

		return this.metadata_;
	}

	private static validateMetadata(md: SettingItems) {
		for (const [k, v] of Object.entries(md)) {
			if (v.isGlobal && v.storage !== SettingStorage.File) throw new Error(`Setting "${k}" is global but storage is not "file"`);
		}
	}

	public static isBuiltinKey(key: string): boolean {
		return key in this.buildInMetadata_;
	}

	public static customCssFilePath(filename: string): string {
		return `${this.value('rootProfileDir')}/${filename}`;
	}

	public static skipDefaultMigrations() {
		logger.info('Skipping all default migrations...');

		this.setValue('lastSettingDefaultMigration', defaultMigrations.length - 1);
	}

	public static applyDefaultMigrations() {
		logger.info('Applying default migrations...');
		const lastSettingDefaultMigration: number = this.value('lastSettingDefaultMigration');

		for (let i = 0; i < defaultMigrations.length; i++) {
			if (i <= lastSettingDefaultMigration) continue;

			const migration = defaultMigrations[i];

			logger.info(`Applying default migration: ${migration.name}`);

			if (this.isSet(migration.name)) {
				logger.info('Skipping because value is already set');
				continue;
			} else {
				logger.info(`Applying previous default: ${migration.previousDefault}`);
				this.setValue(migration.name, migration.previousDefault);
			}
		}

		this.setValue('lastSettingDefaultMigration', defaultMigrations.length - 1);
	}

	public static applyUserSettingMigration() {
		// Function to translate existing user settings to new setting.
		// eslint-disable-next-line github/array-foreach -- Old code before rule was applied
		userSettingMigration.forEach(userMigration => {
			if (!this.isSet(userMigration.newName) && this.isSet(userMigration.oldName)) {
				this.setValue(userMigration.newName, userMigration.transformValue(this.value(userMigration.oldName)));
				logger.info(`Migrating ${userMigration.oldName} to ${userMigration.newName}`);
			}
		});
	}

	public static featureFlagKeys(appType: AppType): string[] {
		const keys = this.keys(false, appType);
		return keys.filter(k => k.indexOf('featureFlag.') === 0);
	}

	private static validateKey(key: string) {
		if (!key) throw new Error('Cannot register empty key');
		if (key.length > 128) throw new Error(`Key length cannot be longer than 128 characters: ${key}`);
		if (!key.match(/^[a-zA-Z0-9_\-.]+$/)) throw new Error(`Key must only contain characters /a-zA-Z0-9_-./ : ${key}`);
	}

	private static validateType(type: SettingItemType) {
		if (!Number.isInteger(type)) throw new Error(`Setting type is not an integer: ${type}`);
		if (type < 0) throw new Error(`Invalid setting type: ${type}`);
	}

	public static async registerSetting(key: string, metadataItem: SettingItem) {
		try {
			if (metadataItem.isEnum && !metadataItem.options) throw new Error('The `options` property is required for enum types');

			this.validateKey(key);
			this.validateType(metadataItem.type);

			this.customMetadata_[key] = {
				...metadataItem,
				value: this.formatValue(metadataItem.type, metadataItem.value),
			};

			// Clear cache
			this.metadata_ = null;
			this.keys_ = null;

			// Reload the value from the database, if it was already present
			const valueRow = await this.loadOne(key);
			if (valueRow) {
				this.cache_.push({
					key: key,
					value: this.formatValue(key, valueRow.value),
				});
			}

			this.dispatch({
				type: 'SETTING_UPDATE_ONE',
				key: key,
				value: this.value(key),
			});
		} catch (error) {
			error.message = `Could not register setting "${key}": ${error.message}`;
			throw error;
		}
	}

	public static async registerSection(name: string, source: SettingSectionSource, section: SettingSection) {
		this.customSections_[name] = { ...section, name: name, source: source };
	}

	public static settingMetadata(key: string): SettingItem {
		const metadata = this.metadata();
		if (!(key in metadata)) throw new JoplinError(`Unknown key: ${key}`, 'unknown_key');
		const output = { ...metadata[key] };
		output.key = key;
		return output;
	}

	// Resets the key to its default value.
	public static resetKey(key: string) {
		const md = this.settingMetadata(key);
		this.setValue(key, md.value);
	}

	public static keyExists(key: string) {
		return key in this.metadata();
	}

	public static isSet(key: string) {
		return !!this.cache_.find(d => d.key === key);
	}

	public static keyDescription(key: string, appType: AppType = null) {
		const md = this.settingMetadata(key);
		if (!md.description) return null;
		return md.description(appType);
	}

	public static isSecureKey(key: string) {
		return this.metadata()[key] && this.metadata()[key].secure === true;
	}

	public static keys(publicOnly = false, appType: AppType = null, options: KeysOptions = null) {
		options = { secureOnly: false, ...options };

		if (!this.keys_) {
			const metadata = this.metadata();
			this.keys_ = [];
			for (const n in metadata) {
				if (!metadata.hasOwnProperty(n)) continue;
				this.keys_.push(n);
			}
		}

		if (appType || publicOnly || options.secureOnly) {
			const output = [];
			for (let i = 0; i < this.keys_.length; i++) {
				const md = this.settingMetadata(this.keys_[i]);
				if (publicOnly && !md.public) continue;
				if (appType && md.appTypes && md.appTypes.indexOf(appType) < 0) continue;
				if (options.secureOnly && !md.secure) continue;
				output.push(md.key);
			}
			return output;
		} else {
			return this.keys_;
		}
	}

	public static isPublic(key: string) {
		return this.keys(true).indexOf(key) >= 0;
	}

	// Low-level method to load a setting directly from the database. Should not be used in most cases.
	public static async loadOne(key: string): Promise<CacheItem | null> {
		if (this.keyStorage(key) === SettingStorage.File) {
			let fileSettings = await this.fileHandler.load();

			const md = this.settingMetadata(key);
			if (md.isGlobal) {
				const rootFileSettings = await this.rootFileHandler.load();
				fileSettings = mergeGlobalAndLocalSettings(rootFileSettings, fileSettings);
			}

			return {
				key,
				value: fileSettings[key],
			};
		}

		// Always check in the database first, including for secure settings,
		// because that's where they would be if the keychain is not enabled (or
		// if writing to the keychain previously failed).
		//
		// https://github.com/laurent22/joplin/issues/5720
		const row = await this.modelSelectOne('SELECT * FROM settings WHERE key = ?', [key]);
		if (row) return row;

		if (this.settingMetadata(key).secure) {
			return {
				key,
				value: await this.keychainService().password(`setting.${key}`),
			};
		}

		return null;
	}

	public static async load() {
		this.cancelScheduleSave();
		this.cancelScheduleChangeEvent();

		this.cache_ = [];
		const rows: CacheItem[] = await this.modelSelectAll('SELECT * FROM settings');

		this.cache_ = [];

		const pushItemsToCache = (items: CacheItem[]) => {
			for (let i = 0; i < items.length; i++) {
				const c = items[i];

				if (!this.keyExists(c.key)) continue;

				c.value = this.formatValue(c.key, c.value);
				c.value = this.filterValue(c.key, c.value);

				this.cache_.push(c);
			}
		};

		// Keys in the database takes precedence over keys in the keychain because
		// they are more likely to be up to date (saving to keychain can fail, but
		// saving to database shouldn't). When the keychain works, the secure keys
		// are deleted from the database and transferred to the keychain in saveAll().

		const rowKeys = rows.map((r: any) => r.key);
		const secureKeys = this.keys(false, null, { secureOnly: true });
		const secureItems: CacheItem[] = [];
		for (const key of secureKeys) {
			if (rowKeys.includes(key)) continue;

			const password = await this.keychainService().password(`setting.${key}`);
			if (password) {
				secureItems.push({
					key: key,
					value: password,
				});
			}
		}

		const itemsFromFile: CacheItem[] = [];

		if (this.canUseFileStorage()) {
			let fileSettings = await this.fileHandler.load();

			if (this.value('isSubProfile')) {
				const rootFileSettings = await this.rootFileHandler.load();
				fileSettings = mergeGlobalAndLocalSettings(rootFileSettings, fileSettings);
			}

			for (const k of Object.keys(fileSettings)) {
				itemsFromFile.push({
					key: k,
					value: fileSettings[k],
				});
			}
		}

		pushItemsToCache(rows);
		pushItemsToCache(secureItems);
		pushItemsToCache(itemsFromFile);

		this.dispatchUpdateAll();
	}

	private static canUseFileStorage(): boolean {
		return this.allowFileStorage && !shim.mobilePlatform();
	}

	private static keyStorage(key: string): SettingStorage {
		if (!this.canUseFileStorage()) return SettingStorage.Database;
		const md = this.settingMetadata(key);
		return md.storage || SettingStorage.Database;
	}

	public static toPlainObject() {
		const keys = this.keys();
		const keyToValues: any = {};
		for (let i = 0; i < keys.length; i++) {
			keyToValues[keys[i]] = this.value(keys[i]);
		}
		return keyToValues;
	}

	public static dispatchUpdateAll() {
		this.dispatch({
			type: 'SETTING_UPDATE_ALL',
			settings: this.toPlainObject(),
		});
	}

	public static setConstant(key: string, value: any) {
		if (!(key in this.constants_)) throw new Error(`Unknown constant key: ${key}`);
		(this.constants_ as any)[key] = value;
	}

	public static setValue(key: string, value: any) {
		if (!this.cache_) throw new Error('Settings have not been initialized!');

		value = this.formatValue(key, value);
		value = this.filterValue(key, value);

		for (let i = 0; i < this.cache_.length; i++) {
			const c = this.cache_[i];
			if (c.key === key) {
				const md = this.settingMetadata(key);

				if (md.isEnum === true) {
					if (!this.isAllowedEnumOption(key, value)) {
						throw new Error(_('Invalid option value: "%s". Possible values are: %s.', value, this.enumOptionsDoc(key)));
					}
				}

				if (c.value === value) return;

				this.changedKeys_.push(key);

				// Don't log this to prevent sensitive info (passwords, auth tokens...) to end up in logs
				// logger.info('Setting: ' + key + ' = ' + c.value + ' => ' + value);

				if ('minimum' in md && value < md.minimum) value = md.minimum;
				if ('maximum' in md && value > md.maximum) value = md.maximum;

				c.value = value;

				this.dispatch({
					type: 'SETTING_UPDATE_ONE',
					key: key,
					value: c.value,
				});

				this.scheduleSave();
				this.scheduleChangeEvent();
				return;
			}
		}

		this.cache_.push({
			key: key,
			value: this.formatValue(key, value),
		});

		this.dispatch({
			type: 'SETTING_UPDATE_ONE',
			key: key,
			value: this.formatValue(key, value),
		});

		this.changedKeys_.push(key);

		this.scheduleSave();
		this.scheduleChangeEvent();
	}

	public static incValue(key: string, inc: any) {
		return this.setValue(key, this.value(key) + inc);
	}

	public static toggle(key: string) {
		return this.setValue(key, !this.value(key));
	}

	// this method checks if the 'value' passed is present in the Setting "Array"
	// If yes, then it just returns 'true'. If its not present then, it will
	// update it and return 'false'
	public static setArrayValue(settingName: string, value: string): boolean {
		const settingValue: any[] = this.value(settingName);
		if (settingValue.includes(value)) return true;
		settingValue.push(value);
		this.setValue(settingName, settingValue);
		return false;
	}

	public static objectValue(settingKey: string, objectKey: string, defaultValue: any = null) {
		const o = this.value(settingKey);
		if (!o || !(objectKey in o)) return defaultValue;
		return o[objectKey];
	}

	public static setObjectValue(settingKey: string, objectKey: string, value: any) {
		let o = this.value(settingKey);
		if (typeof o !== 'object') o = {};
		o[objectKey] = value;
		this.setValue(settingKey, o);
	}

	public static deleteObjectValue(settingKey: string, objectKey: string) {
		const o = this.value(settingKey);
		if (typeof o !== 'object') return;
		delete o[objectKey];
		this.setValue(settingKey, o);
	}

	public static async deleteKeychainPasswords() {
		const secureKeys = this.keys(false, null, { secureOnly: true });
		for (const key of secureKeys) {
			await this.keychainService().deletePassword(`setting.${key}`);
		}
	}

	public static enumOptionsToValueLabels(enumOptions: Record<string, string>, order: string[], options: OptionsToValueLabelsOptions = null) {
		options = {
			labelKey: 'label',
			valueKey: 'value',
			...options,
		};

		const output = [];

		for (const value of order) {
			output.push({
				[options.valueKey]: value,
				[options.labelKey]: enumOptions[value],
			});
		}

		for (const k in enumOptions) {
			if (!enumOptions.hasOwnProperty(k)) continue;
			if (order.includes(k)) continue;

			output.push({
				[options.valueKey]: k,
				[options.labelKey]: enumOptions[k],
			});
		}

		return output;
	}

	public static valueToString(key: string, value: any) {
		const md = this.settingMetadata(key);
		value = this.formatValue(key, value);
		if (md.type === SettingItemType.Int) return value.toFixed(0);
		if (md.type === SettingItemType.Bool) return value ? '1' : '0';
		if (md.type === SettingItemType.Array) return value ? JSON.stringify(value) : '[]';
		if (md.type === SettingItemType.Object) return value ? JSON.stringify(value) : '{}';
		if (md.type === SettingItemType.String) return value ? `${value}` : '';

		throw new Error(`Unhandled value type: ${md.type}`);
	}

	public static filterValue(key: string, value: any) {
		const md = this.settingMetadata(key);
		return md.filter ? md.filter(value) : value;
	}

	public static formatValue(key: string | SettingItemType, value: any) {
		const type = typeof key === 'string' ? this.settingMetadata(key).type : key;

		if (type === SettingItemType.Int) return !value ? 0 : Math.floor(Number(value));

		if (type === SettingItemType.Bool) {
			if (typeof value === 'string') {
				value = value.toLowerCase();
				if (value === 'true') return true;
				if (value === 'false') return false;
				value = Number(value);
			}
			return !!value;
		}

		if (type === SettingItemType.Array) {
			if (!value) return [];
			if (Array.isArray(value)) return value;
			if (typeof value === 'string') return JSON.parse(value);
			return [];
		}

		if (type === SettingItemType.Object) {
			if (!value) return {};
			if (typeof value === 'object') return value;
			if (typeof value === 'string') return JSON.parse(value);
			return {};
		}

		if (type === SettingItemType.String) {
			if (!value) return '';
			return `${value}`;
		}

		throw new Error(`Unhandled value type: ${type}`);
	}

	public static value(key: string) {
		// Need to copy arrays and objects since in setValue(), the old value and new one is compared
		// with strict equality and the value is updated only if changed. However if the caller acquire
		// and object and change a key, the objects will be detected as equal. By returning a copy
		// we avoid this problem.
		function copyIfNeeded(value: any) {
			if (value === null || value === undefined) return value;
			if (Array.isArray(value)) return value.slice();
			if (typeof value === 'object') return { ...value };
			return value;
		}

		if (key in this.constants_) {
			const v = (this.constants_ as any)[key];
			const output = typeof v === 'function' ? v() : v;
			if (output === 'SET_ME') throw new Error(`SET_ME constant has not been set: ${key}`);
			return output;
		}

		if (!this.cache_) throw new Error('Settings have not been initialized!');

		for (let i = 0; i < this.cache_.length; i++) {
			if (this.cache_[i].key === key) {
				return copyIfNeeded(this.cache_[i].value);
			}
		}

		const md = this.settingMetadata(key);
		return copyIfNeeded(md.value);
	}

	// This function returns the default value if the setting key does not exist.
	public static valueNoThrow(key: string, defaultValue: any) {
		if (!this.keyExists(key)) return defaultValue;
		return this.value(key);
	}

	public static isEnum(key: string) {
		const md = this.settingMetadata(key);
		return md.isEnum === true;
	}

	public static enumOptionValues(key: string) {
		const options = this.enumOptions(key);
		const output = [];
		for (const n in options) {
			if (!options.hasOwnProperty(n)) continue;
			output.push(n);
		}
		return output;
	}

	public static enumOptionLabel(key: string, value: any) {
		const options = this.enumOptions(key);
		for (const n in options) {
			if (n === value) return options[n];
		}
		return '';
	}

	public static enumOptions(key: string) {
		const metadata = this.metadata();
		if (!metadata[key]) throw new JoplinError(`Unknown key: ${key}`, 'unknown_key');
		if (!metadata[key].options) throw new Error(`No options for: ${key}`);
		return metadata[key].options();
	}

	public static enumOptionsDoc(key: string, templateString: string = null) {
		if (templateString === null) templateString = '%s: %s';
		const options = this.enumOptions(key);
		const output = [];
		for (const n in options) {
			if (!options.hasOwnProperty(n)) continue;
			output.push(sprintf(templateString, n, options[n]));
		}
		return output.join(', ');
	}

	public static isAllowedEnumOption(key: string, value: any) {
		const options = this.enumOptions(key);
		return !!options[value];
	}

	// For example, if settings is:
	// { sync.5.path: 'http://example', sync.5.username: 'testing' }
	// and baseKey is 'sync.5', the function will return
	// { path: 'http://example', username: 'testing' }
	public static subValues(baseKey: string, settings: any, options: any = null) {
		const includeBaseKeyInName = !!options && !!options.includeBaseKeyInName;

		const output: any = {};
		for (const key in settings) {
			if (!settings.hasOwnProperty(key)) continue;
			if (key.indexOf(baseKey) === 0) {
				const subKey = includeBaseKeyInName ? key : key.substr(baseKey.length + 1);
				output[subKey] = settings[key];
			}
		}
		return output;
	}

	public static async saveAll() {
		if (Setting.autoSaveEnabled && !this.saveTimeoutId_) return Promise.resolve();

		logger.debug('Saving settings...');
		shim.clearTimeout(this.saveTimeoutId_);
		this.saveTimeoutId_ = null;

		const keys = this.keys();

		const valuesForFile: SettingValues = {};

		const queries = [];
		queries.push(`DELETE FROM settings WHERE key IN ("${keys.join('","')}")`);

		for (let i = 0; i < this.cache_.length; i++) {
			const s = { ...this.cache_[i] };
			const valueAsString = this.valueToString(s.key, s.value);

			if (this.isSecureKey(s.key)) {
				// We need to be careful here because there's a bug in the macOS keychain that can
				// make it fail to save a password. https://github.com/desktop/desktop/issues/3263
				// So we try to set it and if it fails, we set it on the database instead. This is not
				// ideal because they won't be encrypted, but better than losing all the user's passwords.
				// The passwords would be set again on the keychain once it starts working again (probably
				// after the user switch their computer off and on again).
				//
				// Also we don't control what happens on the keychain - the values can be edited or deleted
				// outside the application. For that reason, we rewrite it every time the values are saved,
				// even if, internally, they haven't changed.
				// As an optimisation, we check if the value exists on the keychain before writing it again.
				try {
					const passwordName = `setting.${s.key}`;
					const currentValue = await this.keychainService().password(passwordName);
					if (currentValue !== valueAsString) {
						const wasSet = await this.keychainService().setPassword(passwordName, valueAsString);
						if (wasSet) continue;
					} else {
						// The value is already in the keychain - so nothing to do
						// Make sure to `continue` here otherwise it will save the password
						// in clear text in the database.
						continue;
					}
				} catch (error) {
					logger.error(`Could not set setting on the keychain. Will be saved to database instead: ${s.key}:`, error);
				}
			}

			if (this.keyStorage(s.key) === SettingStorage.File) {
				valuesForFile[s.key] = s.value;
			} else {
				queries.push(Database.insertQuery(this.tableName(), {
					key: s.key,
					value: valueAsString,
				}));
			}
		}

		await BaseModel.db().transactionExecBatch(queries);

		if (this.canUseFileStorage()) {
			if (this.value('isSubProfile')) {
				const { globalSettings, localSettings } = splitGlobalAndLocalSettings(valuesForFile);
				const currentGlobalSettings = await this.rootFileHandler.load();

				// When saving to the root setting file, we preserve the
				// existing settings, which are specific to the root profile,
				// and add the global settings.

				await this.rootFileHandler.save({
					...currentGlobalSettings,
					...globalSettings,
				});

				await this.fileHandler.save(localSettings);
			} else {
				await this.fileHandler.save(valuesForFile);
			}
		}

		logger.debug('Settings have been saved.');
	}

	public static scheduleChangeEvent() {
		if (this.changeEventTimeoutId_) shim.clearTimeout(this.changeEventTimeoutId_);

		this.changeEventTimeoutId_ = shim.setTimeout(() => {
			this.emitScheduledChangeEvent();
		}, 1000);
	}

	public static cancelScheduleChangeEvent() {
		if (this.changeEventTimeoutId_) shim.clearTimeout(this.changeEventTimeoutId_);
		this.changeEventTimeoutId_ = null;
	}

	public static emitScheduledChangeEvent() {
		if (!this.changeEventTimeoutId_) return;

		shim.clearTimeout(this.changeEventTimeoutId_);
		this.changeEventTimeoutId_ = null;

		if (!this.changedKeys_.length) {
			// Sanity check - shouldn't happen
			logger.warn('Trying to dispatch a change event without any changed keys');
			return;
		}

		const keys = this.changedKeys_.slice();
		this.changedKeys_ = [];
		eventManager.emit('settingsChange', { keys });
	}

	public static scheduleSave() {
		if (!Setting.autoSaveEnabled) return;

		if (this.saveTimeoutId_) shim.clearTimeout(this.saveTimeoutId_);

		this.saveTimeoutId_ = shim.setTimeout(async () => {
			try {
				await this.saveAll();
			} catch (error) {
				logger.error('Could not save settings', error);
			}
		}, 500);
	}

	public static cancelScheduleSave() {
		if (this.saveTimeoutId_) shim.clearTimeout(this.saveTimeoutId_);
		this.saveTimeoutId_ = null;
	}

	public static publicSettings(appType: AppType) {
		if (!appType) throw new Error('appType is required');

		const metadata = this.metadata();

		const output: any = {};
		for (const key in metadata) {
			if (!metadata.hasOwnProperty(key)) continue;
			const s = { ...metadata[key] };
			if (!s.public) continue;
			if (s.appTypes && s.appTypes.indexOf(appType) < 0) continue;
			s.value = this.value(key);
			output[key] = s;
		}
		return output;
	}

	public static typeToString(typeId: number) {
		if (typeId === SettingItemType.Int) return 'int';
		if (typeId === SettingItemType.String) return 'string';
		if (typeId === SettingItemType.Bool) return 'bool';
		if (typeId === SettingItemType.Array) return 'array';
		if (typeId === SettingItemType.Object) return 'object';
		throw new Error(`Invalid type ID: ${typeId}`);
	}

	public static sectionOrder() {
		return [
			'general',
			'application',
			'appearance',
			'sync',
			'encryption',
			'joplinCloud',
			'plugins',
			'markdownPlugins',
			'note',
			'revisionService',
			'server',
			'keymap',
		];
	}

	private static sectionSource(sectionName: string): SettingSectionSource {
		if (this.customSections_[sectionName]) return this.customSections_[sectionName].source || SettingSectionSource.Default;
		return SettingSectionSource.Default;
	}

<<<<<<< HEAD
	public static groupMetadatasBySections(metadatas: SettingItem[]): MetadataBySection {
=======
	public static isSubSection(sectionName: string) {
		return ['encryption', 'application', 'appearance', 'joplinCloud'].includes(sectionName);
	}

	public static groupMetadatasBySections(metadatas: SettingItem[]) {
>>>>>>> 154619cc
		const sections = [];
		const generalSection: any = { name: 'general', metadatas: [] };
		const nameToSections: any = {};
		nameToSections['general'] = generalSection;
		sections.push(generalSection);
		for (let i = 0; i < metadatas.length; i++) {
			const md = metadatas[i];
			if (!md.section) {
				generalSection.metadatas.push(md);
			} else {
				if (!nameToSections[md.section]) {
					nameToSections[md.section] = {
						name: md.section,
						metadatas: [],
						source: this.sectionSource(md.section),
					};
					sections.push(nameToSections[md.section]);
				}
				nameToSections[md.section].metadatas.push(md);
			}
		}

		// for (const name in this.customSections_) {
		// 	nameToSections[name] = {
		// 		name: name,
		// 		source: this.customSections_[name].source,
		// 		metadatas: [],
		// 	};
		// }

		return sections;
	}

	public static sectionNameToLabel(name: string) {
		if (name === 'general') return _('General');
		if (name === 'sync') return _('Synchronisation');
		if (name === 'appearance') return _('Appearance');
		if (name === 'note') return _('Note');
		if (name === 'folder') return _('Notebook');
		if (name === 'markdownPlugins') return _('Markdown');
		if (name === 'plugins') return _('Plugins');
		if (name === 'application') return _('Application');
		if (name === 'revisionService') return _('Note History');
		if (name === 'encryption') return _('Encryption');
		if (name === 'server') return _('Web Clipper');
		if (name === 'keymap') return _('Keyboard Shortcuts');
		if (name === 'joplinCloud') return _('Joplin Cloud');
		if (name === 'tools') return _('Tools');
		if (name === 'export') return _('Export');
		if (name === 'moreInfo') return _('More information');

		if (this.customSections_[name] && this.customSections_[name].label) return this.customSections_[name].label;

		return name;
	}

	public static sectionDescription(name: string) {
		if (name === 'markdownPlugins') return _('These plugins enhance the Markdown renderer with additional features. Please note that, while these features might be useful, they are not standard Markdown and thus most of them will only work in Joplin. Additionally, some of them are *incompatible* with the WYSIWYG editor. If you open a note that uses one of these plugins in that editor, you will lose the plugin formatting. It is indicated below which plugins are compatible or not with the WYSIWYG editor.');
		if (name === 'general') return _('Notes and settings are stored in: %s', toSystemSlashes(this.value('profileDir'), process.platform));

		if (this.customSections_[name] && this.customSections_[name].description) return this.customSections_[name].description;

		return '';
	}

	public static sectionNameToIcon(name: string, appType: AppType) {
		const desktopNameToIconMap: Record<string, string> = {
			'general': 'icon-general',
			'sync': 'icon-sync',
			'appearance': 'icon-appearance',
			'note': 'icon-note',
			'folder': 'icon-notebooks',
			'plugins': 'icon-plugins',
			'markdownPlugins': 'fab fa-markdown',
			'application': 'icon-application',
			'revisionService': 'icon-note-history',
			'encryption': 'icon-encryption',
			'server': 'far fa-hand-scissors',
			'keymap': 'fa fa-keyboard',
			'joplinCloud': 'fa fa-cloud',
		};

		// Mobile icons are selected from the FontAwesome5 section of
		// react-native-vector-icons: https://oblador.github.io/react-native-vector-icons/
		const mobileNameToIconMap: Record<string, string> = {
			'general': 'tune',
			'sync': 'sync',
			'appearance': 'ruler',
			'note': 'note',
			'plugins': 'puzzle',
			'markdownPlugins': 'marker',
			'application': 'cog',
			'revisionService': 'history',
			'encryption': 'key',
			'server': 'hand-scissors',
			'keymap': 'keyboard',
			'tools': 'toolbox',
			'export': 'export',
			'moreInfo': 'information-outline',
			'joplinCloud': 'cloud',
		};

		if (appType === AppType.Desktop && name in desktopNameToIconMap) {
			return desktopNameToIconMap[name];
		}

		if (appType === AppType.Mobile && name in mobileNameToIconMap) {
			return mobileNameToIconMap[name];
		}

		if (this.customSections_[name] && this.customSections_[name].iconName) return this.customSections_[name].iconName;

		if (appType === AppType.Desktop) {
			return 'fas fa-cog';
		} else {
			return 'cog';
		}
	}

	public static appTypeToLabel(name: string) {
		// Not translated for now because only used on Welcome notes (which are not translated)
		if (name === 'cli') return 'CLI';
		return name[0].toUpperCase() + name.substr(1).toLowerCase();
	}
}

export default Setting;<|MERGE_RESOLUTION|>--- conflicted
+++ resolved
@@ -2556,15 +2556,11 @@
 		return SettingSectionSource.Default;
 	}
 
-<<<<<<< HEAD
-	public static groupMetadatasBySections(metadatas: SettingItem[]): MetadataBySection {
-=======
 	public static isSubSection(sectionName: string) {
 		return ['encryption', 'application', 'appearance', 'joplinCloud'].includes(sectionName);
 	}
 
-	public static groupMetadatasBySections(metadatas: SettingItem[]) {
->>>>>>> 154619cc
+	public static groupMetadatasBySections(metadatas: SettingItem[]): MetadataBySection {
 		const sections = [];
 		const generalSection: any = { name: 'general', metadatas: [] };
 		const nameToSections: any = {};
