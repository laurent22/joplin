--- conflicted
+++ resolved
@@ -1941,12 +1941,8 @@
 			const valueRow = await this.loadOne(key);
 			if (valueRow) {
 				// Remove any duplicate copies of the setting -- if multiple items in cache_
-<<<<<<< HEAD
-				// have the same key, we may encounter unique key errors while saving.
-=======
 				// have the same key, we may encounter unique key errors while saving to the
 				// database.
->>>>>>> d7401d70
 				this.cache_ = this.cache_.filter(setting => setting.key !== key);
 
 				this.cache_.push({
