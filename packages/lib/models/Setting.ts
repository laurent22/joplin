import shim from '../shim';
import { _, supportedLocalesToLanguages, defaultLocale } from '../locale';
import eventManager from '../eventManager';
import BaseModel from '../BaseModel';
import Database from '../database';
import SyncTargetRegistry from '../SyncTargetRegistry';
import time from '../time';
import FileHandler, { SettingValues } from './settings/FileHandler';
import Logger from '@joplin/utils/Logger';
import mergeGlobalAndLocalSettings from '../services/profileConfig/mergeGlobalAndLocalSettings';
import splitGlobalAndLocalSettings from '../services/profileConfig/splitGlobalAndLocalSettings';
import JoplinError from '../JoplinError';
const { sprintf } = require('sprintf-js');
const ObjectUtils = require('../ObjectUtils');
const { toTitleCase } = require('../string-utils.js');
const { rtrimSlashes, toSystemSlashes } = require('../path-utils');

const logger = Logger.create('models/Setting');

export enum SettingItemType {
	Int = 1,
	String = 2,
	Bool = 3,
	Array = 4,
	Object = 5,
	Button = 6,
}

interface OptionsToValueLabelsOptions {
	valueKey: string;
	labelKey: string;
}

export enum SettingItemSubType {
	FilePathAndArgs = 'file_path_and_args',
	FilePath = 'file_path', // Not supported on mobile!
	DirectoryPath = 'directory_path', // Not supported on mobile!
}

interface KeysOptions {
	secureOnly?: boolean;
}

export enum SettingStorage {
	Database = 1,
	File = 2,
}

// This is the definition of a setting item
export interface SettingItem {
	value: any;
	type: SettingItemType;
	public: boolean;

	subType?: string;
	key?: string;
	isEnum?: boolean;
	section?: string;
	label?(): string;
	// eslint-disable-next-line @typescript-eslint/ban-types -- Old code before rule was applied
	description?: Function;
	options?(): any;
	optionsOrder?(): string[];
	appTypes?: AppType[];
	show?(settings: any): boolean;
	filter?(value: any): any;
	secure?: boolean;
	advanced?: boolean;
	minimum?: number;
	maximum?: number;
	step?: number;
	onClick?(): void;
	// eslint-disable-next-line @typescript-eslint/ban-types -- Old code before rule was applied
	unitLabel?: Function;
	needRestart?: boolean;
	autoSave?: boolean;
	storage?: SettingStorage;
	hideLabel?: boolean;

	// In a multi-profile context, all settings are by default local - they take
	// their value from the current profile. This flag can be set to specify
	// that the setting is global and that its value should come from the root
	// profile. This flag only applies to sub-profiles.
	//
	// At the moment, all global settings must be saved to file (have the
	// storage attribute set to "file") because it's simpler to load the root
	// profile settings.json than load the whole SQLite database. This
	// restriction is not an issue normally since all settings that are
	// considered global are also the user-facing ones.
	isGlobal?: boolean;
}

interface SettingItems {
	[key: string]: SettingItem;
}

// This is where the actual setting values are stored.
// They are saved to database at regular intervals.
interface CacheItem {
	key: string;
	value: any;
}

export enum SettingSectionSource {
	Default = 1,
	Plugin = 2,
}

export interface SettingSection {
	label: string;
	iconName?: string;
	description?: string;
	name?: string;
	source?: SettingSectionSource;
}

export enum SyncStartupOperation {
	None = 0,
	ClearLocalSyncState = 1,
	ClearLocalData = 2,
}

export enum Env {
	Undefined = 'SET_ME',
	Dev = 'dev',
	Prod = 'prod',
}

export enum AppType {
	Desktop = 'desktop',
	Mobile = 'mobile',
	Cli = 'cli',
}

export interface Constants {
	env: Env;
	isDemo: boolean;
	appName: string;
	appId: string;
	appType: AppType;
	resourceDirName: string;
	resourceDir: string;
	profileDir: string;
	rootProfileDir: string;
	tempDir: string;
	pluginDataDir: string;
	cacheDir: string;
	pluginDir: string;
	flagOpenDevTools: boolean;
	syncVersion: number;
	startupDevPlugins: string[];
	isSubProfile: boolean;
}

interface SettingSections {
	[key: string]: SettingSection;
}

// "Default migrations" are used to migrate previous setting defaults to new
// values. If we simply change the default in the metadata, it might cause
// problems if the user has never previously set the value.
//
// It happened for example when changing the "sync.target" from 7 (Dropbox) to 0
// (None). Users who had never explicitly set the sync target and were using
// Dropbox would suddenly have their sync target set to "none".
//
// So the technique is like this:
//
// - If the app has previously been executed, we run the migrations, which do
//   something like this:
//     - If the setting has never been set, set it to the previous default
//       value. For example, for sync.target, it would set it to "7".
//     - If the setting has been explicitly set, keep the current value.
// - If the app runs for the first time, skip all the migrations. So
//   "sync.target" would be set to 0.
//
// A default migration runs only once (or never, if it is skipped).
//
// The handlers to either apply or skip the migrations must be called from the
// application, in the initialization code.

interface DefaultMigration {
	name: string;
	previousDefault: any;
}

// To create a default migration:
//
// - Set the new default value in the setting metadata
// - Add an entry below with the name of the setting and the **previous**
//   default value.
//
// **Never** removes an item from this array, as the array index is essentially
// the migration ID.

const defaultMigrations: DefaultMigration[] = [
	{
		name: 'sync.target',
		previousDefault: 7,
	},
	{
		name: 'style.editor.contentMaxWidth',
		previousDefault: 600,
	},
];

// "UserSettingMigration" are used to migrate existing user setting to a new setting. With a way
// to transform existing value of the old setting to value and type of the new setting.
interface UserSettingMigration {
	oldName: string;
	newName: string;
	// eslint-disable-next-line @typescript-eslint/ban-types -- Old code before rule was applied
	transformValue: Function;
}

const userSettingMigration: UserSettingMigration[] = [
	{
		oldName: 'spellChecker.language',
		newName: 'spellChecker.languages',
		transformValue: (value: string) => { return [value]; },
	},
];

class Setting extends BaseModel {

	public static schemaUrl = 'https://joplinapp.org/schema/settings.json';

	// For backward compatibility
	public static TYPE_INT = SettingItemType.Int;
	public static TYPE_STRING = SettingItemType.String;
	public static TYPE_BOOL = SettingItemType.Bool;
	public static TYPE_ARRAY = SettingItemType.Array;
	public static TYPE_OBJECT = SettingItemType.Object;
	public static TYPE_BUTTON = SettingItemType.Button;

	public static THEME_LIGHT = 1;
	public static THEME_DARK = 2;
	public static THEME_OLED_DARK = 22;
	public static THEME_SOLARIZED_LIGHT = 3;
	public static THEME_SOLARIZED_DARK = 4;
	public static THEME_DRACULA = 5;
	public static THEME_NORD = 6;
	public static THEME_ARITIM_DARK = 7;

	public static FONT_DEFAULT = 0;
	public static FONT_MENLO = 1;
	public static FONT_COURIER_NEW = 2;
	public static FONT_AVENIR = 3;
	public static FONT_MONOSPACE = 4;

	public static LAYOUT_ALL = 0;
	public static LAYOUT_EDITOR_VIEWER = 1;
	public static LAYOUT_EDITOR_SPLIT = 2;
	public static LAYOUT_VIEWER_SPLIT = 3;

	public static DATE_FORMAT_1 = 'DD/MM/YYYY';
	public static DATE_FORMAT_2 = 'DD/MM/YY';
	public static DATE_FORMAT_3 = 'MM/DD/YYYY';
	public static DATE_FORMAT_4 = 'MM/DD/YY';
	public static DATE_FORMAT_5 = 'YYYY-MM-DD';
	public static DATE_FORMAT_6 = 'DD.MM.YYYY';
	public static DATE_FORMAT_7 = 'YYYY.MM.DD';
	public static DATE_FORMAT_8 = 'YYMMDD';
	public static DATE_FORMAT_9 = 'YYYY/MM/DD';

	public static TIME_FORMAT_1 = 'HH:mm';
	public static TIME_FORMAT_2 = 'h:mm A';
	public static TIME_FORMAT_3 = 'HH.mm';

	public static SHOULD_REENCRYPT_NO = 0; // Data doesn't need to be re-encrypted
	public static SHOULD_REENCRYPT_YES = 1; // Data should be re-encrypted
	public static SHOULD_REENCRYPT_NOTIFIED = 2; // Data should be re-encrypted, and user has been notified

	public static SYNC_UPGRADE_STATE_IDLE = 0; // Doesn't need to be upgraded
	public static SYNC_UPGRADE_STATE_SHOULD_DO = 1; // Should be upgraded, but waiting for user to confirm
	public static SYNC_UPGRADE_STATE_MUST_DO = 2; // Must be upgraded - on next restart, the upgrade will start

	public static customCssFilenames = {
		JOPLIN_APP: 'userchrome.css',
		RENDERED_MARKDOWN: 'userstyle.css',
	};

	// Contains constants that are set by the application and
	// cannot be modified by the user:
	public static constants_: Constants = {
		env: Env.Undefined,
		isDemo: false,
		appName: 'joplin',
		appId: 'SET_ME', // Each app should set this identifier
		appType: 'SET_ME' as any, // 'cli' or 'mobile'
		resourceDirName: '',
		resourceDir: '',
		profileDir: '',
		rootProfileDir: '',
		tempDir: '',
		pluginDataDir: '',
		cacheDir: '',
		pluginDir: '',
		flagOpenDevTools: false,
		syncVersion: 3,
		startupDevPlugins: [],
		isSubProfile: false,
	};

	public static autoSaveEnabled = true;

	private static metadata_: SettingItems = null;
	private static keychainService_: any = null;
	private static keys_: string[] = null;
	private static cache_: CacheItem[] = [];
	private static saveTimeoutId_: any = null;
	private static changeEventTimeoutId_: any = null;
	private static customMetadata_: SettingItems = {};
	private static customSections_: SettingSections = {};
	private static changedKeys_: string[] = [];
	private static fileHandler_: FileHandler = null;
	private static rootFileHandler_: FileHandler = null;
	private static settingFilename_ = 'settings.json';
	private static buildInMetadata_: SettingItems = null;

	public static tableName() {
		return 'settings';
	}

	public static modelType() {
		return BaseModel.TYPE_SETTING;
	}

	public static async reset() {
		if (this.saveTimeoutId_) shim.clearTimeout(this.saveTimeoutId_);
		if (this.changeEventTimeoutId_) shim.clearTimeout(this.changeEventTimeoutId_);

		this.saveTimeoutId_ = null;
		this.changeEventTimeoutId_ = null;
		this.metadata_ = null;
		this.keys_ = null;
		this.cache_ = [];
		this.customMetadata_ = {};
		this.fileHandler_ = null;
		this.rootFileHandler_ = null;
	}

	public static get settingFilePath(): string {
		return `${this.value('profileDir')}/${this.settingFilename_}`;
	}

	public static get rootSettingFilePath(): string {
		return `${this.value('rootProfileDir')}/${this.settingFilename_}`;
	}

	public static get settingFilename(): string {
		return this.settingFilename_;
	}

	public static set settingFilename(v: string) {
		this.settingFilename_ = v;
	}

	public static get fileHandler(): FileHandler {
		if (!this.fileHandler_) {
			this.fileHandler_ = new FileHandler(this.settingFilePath);
		}
		return this.fileHandler_;
	}

	public static get rootFileHandler(): FileHandler {
		if (!this.rootFileHandler_) {
			this.rootFileHandler_ = new FileHandler(this.rootSettingFilePath);
		}
		return this.rootFileHandler_;
	}

	public static keychainService() {
		if (!this.keychainService_) throw new Error('keychainService has not been set!!');
		return this.keychainService_;
	}

	public static setKeychainService(s: any) {
		this.keychainService_ = s;
	}

	public static metadata(): SettingItems {
		if (this.metadata_) return this.metadata_;

		const platform = shim.platformName();
		const mobilePlatform = shim.mobilePlatform();

		let wysiwygYes = '';
		let wysiwygNo = '';
		if (shim.isElectron()) {
			wysiwygYes = ` ${_('(wysiwyg: %s)', _('yes'))}`;
			wysiwygNo = ` ${_('(wysiwyg: %s)', _('no'))}`;
		}

		const emptyDirWarning = _('Attention: If you change this location, make sure you copy all your content to it before syncing, otherwise all files will be removed! See the FAQ for more details: %s', 'https://joplinapp.org/faq/');

		// A "public" setting means that it will show up in the various config screens (or config command for the CLI tool), however
		// if if private a setting might still be handled and modified by the app. For instance, the settings related to sorting notes are not
		// public for the mobile and desktop apps because they are handled separately in menus.

		const themeOptions = () => {
			const output: any = {};
			output[Setting.THEME_LIGHT] = _('Light');
			output[Setting.THEME_DARK] = _('Dark');
			output[Setting.THEME_DRACULA] = _('Dracula');
			output[Setting.THEME_SOLARIZED_LIGHT] = _('Solarised Light');
			output[Setting.THEME_SOLARIZED_DARK] = _('Solarised Dark');
			output[Setting.THEME_NORD] = _('Nord');
			output[Setting.THEME_ARITIM_DARK] = _('Aritim Dark');
			output[Setting.THEME_OLED_DARK] = _('OLED Dark');
			return output;
		};

		this.buildInMetadata_ = {
			'clientId': {
				value: '',
				type: SettingItemType.String,
				public: false,
			},
			'editor.codeView': {
				value: true,
				type: SettingItemType.Bool,
				public: false,
				appTypes: [AppType.Desktop],
				storage: SettingStorage.File,
				isGlobal: true,
			},

			'sync.openSyncWizard': {
				value: null,
				type: SettingItemType.Button,
				public: true,
				appTypes: [AppType.Desktop],
				label: () => _('Open Sync Wizard...'),
				hideLabel: true,
				section: 'sync',
			},

			'sync.target': {
				value: 0,
				type: SettingItemType.Int,
				isEnum: true,
				public: true,
				section: 'sync',
				label: () => _('Synchronisation target'),
				description: (appType: AppType) => {
					return appType !== 'cli' ? null : _('The target to synchronise to. Each sync target may have additional parameters which are named as `sync.NUM.NAME` (all documented below).');
				},
				options: () => {
					return SyncTargetRegistry.idAndLabelPlainObject(platform);
				},
				optionsOrder: () => {
					return SyncTargetRegistry.optionsOrder();
				},
				storage: SettingStorage.File,
			},

			'sync.upgradeState': {
				value: Setting.SYNC_UPGRADE_STATE_IDLE,
				type: SettingItemType.Int,
				public: false,
			},

			'sync.startupOperation': {
				value: SyncStartupOperation.None,
				type: SettingItemType.Int,
				public: false,
			},

			'sync.2.path': {
				value: '',
				type: SettingItemType.String,
				section: 'sync',
				show: (settings: any) => {
					try {
						return settings['sync.target'] === SyncTargetRegistry.nameToId('filesystem');
					} catch (error) {
						return false;
					}
				},
				filter: (value: any) => {
					return value ? rtrimSlashes(value) : '';
				},
				public: true,
				label: () => _('Directory to synchronise with (absolute path)'),
				description: () => emptyDirWarning,
				storage: SettingStorage.File,
			},

			'sync.5.path': {
				value: '',
				type: SettingItemType.String,
				section: 'sync',
				show: (settings: any) => {
					return settings['sync.target'] === SyncTargetRegistry.nameToId('nextcloud');
				},
				public: true,
				label: () => _('Nextcloud WebDAV URL'),
				description: () => emptyDirWarning,
				storage: SettingStorage.File,
			},
			'sync.5.username': {
				value: '',
				type: SettingItemType.String,
				section: 'sync',
				show: (settings: any) => {
					return settings['sync.target'] === SyncTargetRegistry.nameToId('nextcloud');
				},
				public: true,
				label: () => _('Nextcloud username'),
				storage: SettingStorage.File,
			},
			'sync.5.password': {
				value: '',
				type: SettingItemType.String,
				section: 'sync',
				show: (settings: any) => {
					return settings['sync.target'] === SyncTargetRegistry.nameToId('nextcloud');
				},
				public: true,
				label: () => _('Nextcloud password'),
				secure: true,
			},

			'sync.6.path': {
				value: '',
				type: SettingItemType.String,
				section: 'sync',
				show: (settings: any) => {
					return settings['sync.target'] === SyncTargetRegistry.nameToId('webdav');
				},
				public: true,
				label: () => _('WebDAV URL'),
				description: () => emptyDirWarning,
				storage: SettingStorage.File,
			},
			'sync.6.username': {
				value: '',
				type: SettingItemType.String,
				section: 'sync',
				show: (settings: any) => {
					return settings['sync.target'] === SyncTargetRegistry.nameToId('webdav');
				},
				public: true,
				label: () => _('WebDAV username'),
				storage: SettingStorage.File,
			},
			'sync.6.password': {
				value: '',
				type: SettingItemType.String,
				section: 'sync',
				show: (settings: any) => {
					return settings['sync.target'] === SyncTargetRegistry.nameToId('webdav');
				},
				public: true,
				label: () => _('WebDAV password'),
				secure: true,
			},

			'sync.8.path': {
				value: '',
				type: SettingItemType.String,
				section: 'sync',
				show: (settings: any) => {
					try {
						return settings['sync.target'] === SyncTargetRegistry.nameToId('amazon_s3');
					} catch (error) {
						return false;
					}
				},
				filter: value => {
					return value ? rtrimSlashes(value) : '';
				},
				public: true,
				label: () => _('S3 bucket'),
				description: () => emptyDirWarning,
				storage: SettingStorage.File,
			},
			'sync.8.url': {
				value: 'https://s3.amazonaws.com/',
				type: SettingItemType.String,
				section: 'sync',
				show: (settings: any) => {
					return settings['sync.target'] === SyncTargetRegistry.nameToId('amazon_s3');
				},
				filter: value => {
					return value ? value.trim() : '';
				},
				public: true,
				label: () => _('S3 URL'),
				storage: SettingStorage.File,
			},
			'sync.8.region': {
				value: '',
				type: SettingItemType.String,
				section: 'sync',
				show: (settings: any) => {
					return settings['sync.target'] === SyncTargetRegistry.nameToId('amazon_s3');
				},
				filter: value => {
					return value ? value.trim() : '';
				},
				public: true,
				label: () => _('S3 region'),
				storage: SettingStorage.File,
			},
			'sync.8.username': {
				value: '',
				type: SettingItemType.String,
				section: 'sync',
				show: (settings: any) => {
					return settings['sync.target'] === SyncTargetRegistry.nameToId('amazon_s3');
				},
				public: true,
				label: () => _('S3 access key'),
				storage: SettingStorage.File,
			},
			'sync.8.password': {
				value: '',
				type: SettingItemType.String,
				section: 'sync',
				show: (settings: any) => {
					return settings['sync.target'] === SyncTargetRegistry.nameToId('amazon_s3');
				},
				public: true,
				label: () => _('S3 secret key'),
				secure: true,
			},
			'sync.8.forcePathStyle': {
				value: false,
				type: SettingItemType.Bool,
				section: 'sync',
				show: (settings: any) => {
					return settings['sync.target'] === SyncTargetRegistry.nameToId('amazon_s3');
				},
				public: true,
				label: () => _('Force path style'),
				storage: SettingStorage.File,
			},
			'sync.9.path': {
				value: '',
				type: SettingItemType.String,
				section: 'sync',
				show: (settings: any) => {
					return settings['sync.target'] === SyncTargetRegistry.nameToId('joplinServer');
				},
				public: true,
				label: () => _('Joplin Server URL'),
				description: () => emptyDirWarning,
				storage: SettingStorage.File,
			},
			'sync.9.userContentPath': {
				value: '',
				type: SettingItemType.String,
				public: false,
				storage: SettingStorage.Database,
			},
			'sync.9.username': {
				value: '',
				type: SettingItemType.String,
				section: 'sync',
				show: (settings: any) => {
					return settings['sync.target'] === SyncTargetRegistry.nameToId('joplinServer');
				},
				public: true,
				label: () => _('Joplin Server email'),
				storage: SettingStorage.File,
			},
			'sync.9.password': {
				value: '',
				type: SettingItemType.String,
				section: 'sync',
				show: (settings: any) => {
					return settings['sync.target'] === SyncTargetRegistry.nameToId('joplinServer');
				},
				public: true,
				label: () => _('Joplin Server password'),
				secure: true,
			},

			// Although sync.10.path is essentially a constant, we still define
			// it here so that both Joplin Server and Joplin Cloud can be
			// handled in the same consistent way. Also having it a setting
			// means it can be set to something else for development.
			'sync.10.path': {
				value: 'https://api.joplincloud.com',
				type: SettingItemType.String,
				public: false,
				storage: SettingStorage.Database,
			},
			'sync.10.userContentPath': {
				value: 'https://joplinusercontent.com',
				type: SettingItemType.String,
				public: false,
				storage: SettingStorage.Database,
			},
			'sync.10.username': {
				value: '',
				type: SettingItemType.String,
				section: 'sync',
				show: (settings: any) => {
					return settings['sync.target'] === SyncTargetRegistry.nameToId('joplinCloud');
				},
				public: true,
				label: () => _('Joplin Cloud email'),
				storage: SettingStorage.File,
			},
			'sync.10.password': {
				value: '',
				type: SettingItemType.String,
				section: 'sync',
				show: (settings: any) => {
					return settings['sync.target'] === SyncTargetRegistry.nameToId('joplinCloud');
				},
				public: true,
				label: () => _('Joplin Cloud password'),
				secure: true,
			},

			'sync.10.inboxEmail': { value: '', type: SettingItemType.String, public: false },

			'sync.10.inboxId': { value: '', type: SettingItemType.String, public: false },

			'sync.10.canUseSharePermissions': { value: false, type: SettingItemType.Bool, public: false },

			'sync.10.accountType': { value: 0, type: SettingItemType.Int, public: false },

			'sync.5.syncTargets': { value: {}, type: SettingItemType.Object, public: false },

			'sync.resourceDownloadMode': {
				value: 'always',
				type: SettingItemType.String,
				section: 'sync',
				public: true,
				advanced: true,
				isEnum: true,
				appTypes: [AppType.Mobile, AppType.Desktop],
				label: () => _('Attachment download behaviour'),
				description: () => _('In "Manual" mode, attachments are downloaded only when you click on them. In "Auto", they are downloaded when you open the note. In "Always", all the attachments are downloaded whether you open the note or not.'),
				options: () => {
					return {
						always: _('Always'),
						manual: _('Manual'),
						auto: _('Auto'),
					};
				},
				storage: SettingStorage.File,
				isGlobal: true,
			},

			'sync.3.auth': { value: '', type: SettingItemType.String, public: false },
			'sync.4.auth': { value: '', type: SettingItemType.String, public: false },
			'sync.7.auth': { value: '', type: SettingItemType.String, public: false },
			'sync.9.auth': { value: '', type: SettingItemType.String, public: false },
			'sync.10.auth': { value: '', type: SettingItemType.String, public: false },
			'sync.1.context': { value: '', type: SettingItemType.String, public: false },
			'sync.2.context': { value: '', type: SettingItemType.String, public: false },
			'sync.3.context': { value: '', type: SettingItemType.String, public: false },
			'sync.4.context': { value: '', type: SettingItemType.String, public: false },
			'sync.5.context': { value: '', type: SettingItemType.String, public: false },
			'sync.6.context': { value: '', type: SettingItemType.String, public: false },
			'sync.7.context': { value: '', type: SettingItemType.String, public: false },
			'sync.8.context': { value: '', type: SettingItemType.String, public: false },
			'sync.9.context': { value: '', type: SettingItemType.String, public: false },
			'sync.10.context': { value: '', type: SettingItemType.String, public: false },

			'sync.maxConcurrentConnections': { value: 5, type: SettingItemType.Int, storage: SettingStorage.File, isGlobal: true, public: true, advanced: true, section: 'sync', label: () => _('Max concurrent connections'), minimum: 1, maximum: 20, step: 1 },

			// The active folder ID is guaranteed to be valid as long as there's at least one
			// existing folder, so it is a good default in contexts where there's no currently
			// selected folder. It corresponds in general to the currently selected folder or
			// to the last folder that was selected.
			activeFolderId: { value: '', type: SettingItemType.String, public: false },

			richTextBannerDismissed: { value: false, type: SettingItemType.Bool, storage: SettingStorage.File, isGlobal: true, public: false },

			firstStart: { value: true, type: SettingItemType.Bool, public: false },
			locale: {
				value: defaultLocale(),
				type: SettingItemType.String,
				isEnum: true,
				public: true,
				label: () => _('Language'),
				options: () => {
					return ObjectUtils.sortByValue(supportedLocalesToLanguages({ includeStats: true }));
				},
				storage: SettingStorage.File,
				isGlobal: true,
			},
			dateFormat: {
				value: Setting.DATE_FORMAT_1,
				type: SettingItemType.String,
				isEnum: true,
				public: true,
				label: () => _('Date format'),
				options: () => {
					const options: any = {};
					const now = new Date('2017-01-30T12:00:00').getTime();
					options[Setting.DATE_FORMAT_1] = time.formatMsToLocal(now, Setting.DATE_FORMAT_1);
					options[Setting.DATE_FORMAT_2] = time.formatMsToLocal(now, Setting.DATE_FORMAT_2);
					options[Setting.DATE_FORMAT_3] = time.formatMsToLocal(now, Setting.DATE_FORMAT_3);
					options[Setting.DATE_FORMAT_4] = time.formatMsToLocal(now, Setting.DATE_FORMAT_4);
					options[Setting.DATE_FORMAT_5] = time.formatMsToLocal(now, Setting.DATE_FORMAT_5);
					options[Setting.DATE_FORMAT_6] = time.formatMsToLocal(now, Setting.DATE_FORMAT_6);
					options[Setting.DATE_FORMAT_7] = time.formatMsToLocal(now, Setting.DATE_FORMAT_7);
					options[Setting.DATE_FORMAT_8] = time.formatMsToLocal(now, Setting.DATE_FORMAT_8);
					options[Setting.DATE_FORMAT_9] = time.formatMsToLocal(now, Setting.DATE_FORMAT_9);
					return options;
				},
				storage: SettingStorage.File,
				isGlobal: true,
			},
			timeFormat: {
				value: Setting.TIME_FORMAT_1,
				type: SettingItemType.String,
				isEnum: true,
				public: true,
				label: () => _('Time format'),
				options: () => {
					const options: any = {};
					const now = new Date('2017-01-30T20:30:00').getTime();
					options[Setting.TIME_FORMAT_1] = time.formatMsToLocal(now, Setting.TIME_FORMAT_1);
					options[Setting.TIME_FORMAT_2] = time.formatMsToLocal(now, Setting.TIME_FORMAT_2);
					options[Setting.TIME_FORMAT_3] = time.formatMsToLocal(now, Setting.TIME_FORMAT_3);
					return options;
				},
				storage: SettingStorage.File,
				isGlobal: true,
			},

			theme: {
				value: Setting.THEME_LIGHT,
				type: SettingItemType.Int,
				public: true,
				appTypes: [AppType.Mobile, AppType.Desktop],
				show: (settings) => {
					return !settings['themeAutoDetect'];
				},
				isEnum: true,
				label: () => _('Theme'),
				section: 'appearance',
				options: () => themeOptions(),
				storage: SettingStorage.File,
				isGlobal: true,
			},

			themeAutoDetect: {
				value: false,
				type: SettingItemType.Bool,
				section: 'appearance',
				appTypes: [AppType.Mobile, AppType.Desktop],
				public: true,
				label: () => _('Automatically switch theme to match system theme'),
				storage: SettingStorage.File,
				isGlobal: true,
			},

			preferredLightTheme: {
				value: Setting.THEME_LIGHT,
				type: SettingItemType.Int,
				public: true,
				show: (settings) => {
					return settings['themeAutoDetect'];
				},
				appTypes: [AppType.Mobile, AppType.Desktop],
				isEnum: true,
				label: () => _('Preferred light theme'),
				section: 'appearance',
				options: () => themeOptions(),
				storage: SettingStorage.File,
				isGlobal: true,
			},

			preferredDarkTheme: {
				value: Setting.THEME_DARK,
				type: SettingItemType.Int,
				public: true,
				show: (settings) => {
					return settings['themeAutoDetect'];
				},
				appTypes: [AppType.Mobile, AppType.Desktop],
				isEnum: true,
				label: () => _('Preferred dark theme'),
				section: 'appearance',
				options: () => themeOptions(),
				storage: SettingStorage.File,
				isGlobal: true,
			},

			notificationPermission: {
				value: '',
				type: SettingItemType.String,
				public: false,
			},

			showNoteCounts: { value: true, type: SettingItemType.Bool, storage: SettingStorage.File, isGlobal: true, public: false, advanced: true, appTypes: [AppType.Desktop, AppType.Cli], label: () => _('Show note counts') },

			layoutButtonSequence: {
				value: Setting.LAYOUT_ALL,
				type: SettingItemType.Int,
				public: false,
				appTypes: [AppType.Desktop],
				isEnum: true,
				options: () => ({
					[Setting.LAYOUT_ALL]: _('%s / %s / %s', _('Editor'), _('Viewer'), _('Split View')),
					[Setting.LAYOUT_EDITOR_VIEWER]: _('%s / %s', _('Editor'), _('Viewer')),
					[Setting.LAYOUT_EDITOR_SPLIT]: _('%s / %s', _('Editor'), _('Split View')),
					[Setting.LAYOUT_VIEWER_SPLIT]: _('%s / %s', _('Viewer'), _('Split View')),
				}),
				storage: SettingStorage.File,
				isGlobal: true,
			},
			uncompletedTodosOnTop: { value: true, type: SettingItemType.Bool, storage: SettingStorage.File, isGlobal: true, section: 'note', public: true, appTypes: [AppType.Cli], label: () => _('Uncompleted to-dos on top') },
			showCompletedTodos: { value: true, type: SettingItemType.Bool, storage: SettingStorage.File, isGlobal: true, section: 'note', public: true, appTypes: [AppType.Cli], label: () => _('Show completed to-dos') },
			'notes.sortOrder.field': {
				value: 'user_updated_time',
				type: SettingItemType.String,
				section: 'note',
				isEnum: true,
				public: true,
				appTypes: [AppType.Cli],
				label: () => _('Sort notes by'),
				options: () => {
					const Note = require('./Note').default;
					const noteSortFields = ['user_updated_time', 'user_created_time', 'title', 'order'];
					const options: any = {};
					for (let i = 0; i < noteSortFields.length; i++) {
						options[noteSortFields[i]] = toTitleCase(Note.fieldToLabel(noteSortFields[i]));
					}
					return options;
				},
				storage: SettingStorage.File,
				isGlobal: true,
			},
			'editor.autoMatchingBraces': {
				value: true,
				type: SettingItemType.Bool,
				public: true,
				section: 'note',
				appTypes: [AppType.Desktop],
				label: () => _('Auto-pair braces, parenthesis, quotations, etc.'),
				storage: SettingStorage.File,
				isGlobal: true,
			},
			'notes.sortOrder.reverse': { value: true, type: SettingItemType.Bool, storage: SettingStorage.File, isGlobal: true, section: 'note', public: true, label: () => _('Reverse sort order'), appTypes: [AppType.Cli] },
			// NOTE: A setting whose name starts with 'notes.sortOrder' is special,
			// which implies changing the setting automatically triggers the refresh of notes.
			// See lib/BaseApplication.ts/generalMiddleware() for details.
			'notes.sortOrder.buttonsVisible': {
				value: true,
				type: SettingItemType.Bool,
				storage: SettingStorage.File,
				section: 'appearance',
				public: true,
				label: () => _('Show sort order buttons'),
				// description: () => _('If true, sort order buttons (field + reverse) for notes are shown at the top of Note List.'),
				appTypes: [AppType.Desktop],
				isGlobal: true,
			},
			'notes.perFieldReversalEnabled': {
				value: true,
				type: SettingItemType.Bool,
				storage: SettingStorage.File,
				section: 'note',
				public: false,
				appTypes: [AppType.Cli, AppType.Desktop],
			},
			'notes.perFieldReverse': {
				value: {
					user_updated_time: true,
					user_created_time: true,
					title: false,
					order: false,
				},
				type: SettingItemType.Object,
				storage: SettingStorage.File,
				section: 'note',
				public: false,
				appTypes: [AppType.Cli, AppType.Desktop],
			},
			'notes.perFolderSortOrderEnabled': {
				value: true,
				type: SettingItemType.Bool,
				storage: SettingStorage.File,
				section: 'folder',
				public: false,
				appTypes: [AppType.Cli, AppType.Desktop],
			},
			'notes.perFolderSortOrders': {
				value: {},
				type: SettingItemType.Object,
				storage: SettingStorage.File,
				section: 'folder',
				public: false,
				appTypes: [AppType.Cli, AppType.Desktop],
			},
			'notes.sharedSortOrder': {
				value: {},
				type: SettingItemType.Object,
				section: 'folder',
				public: false,
				appTypes: [AppType.Cli, AppType.Desktop],
			},
			'folders.sortOrder.field': {
				value: 'title',
				type: SettingItemType.String,
				isEnum: true,
				public: true,
				appTypes: [AppType.Cli],
				label: () => _('Sort notebooks by'),
				options: () => {
					const Folder = require('./Folder').default;
					const folderSortFields = ['title', 'last_note_user_updated_time'];
					const options: any = {};
					for (let i = 0; i < folderSortFields.length; i++) {
						options[folderSortFields[i]] = toTitleCase(Folder.fieldToLabel(folderSortFields[i]));
					}
					return options;
				},
				storage: SettingStorage.File,
			},
			'folders.sortOrder.reverse': { value: false, type: SettingItemType.Bool, storage: SettingStorage.File, isGlobal: true, public: true, label: () => _('Reverse sort order'), appTypes: [AppType.Cli] },
			trackLocation: { value: true, type: SettingItemType.Bool, section: 'note', storage: SettingStorage.File, isGlobal: true, public: true, label: () => _('Save geo-location with notes') },

			'editor.usePlainText': {
				value: false,
				type: SettingItemType.Bool,
				section: 'note',
				public: true,
				appTypes: [AppType.Mobile],
				label: () => 'Use the plain text editor',
				description: () => 'The plain text editor has various issues and is no longer supported. If you are having issues with the new editor however you can revert to the old one using this setting.',
				storage: SettingStorage.File,
				isGlobal: true,
			},

			// Enables/disables spellcheck in the mobile markdown beta editor.
			'editor.mobile.spellcheckEnabled': {
				value: true,
				type: SettingItemType.Bool,
				section: 'note',
				public: true,
				appTypes: [AppType.Mobile],
				label: () => _('Enable spellcheck in the text editor'),
				storage: SettingStorage.File,
				isGlobal: true,
			},

			'editor.mobile.toolbarEnabled': {
				value: true,
				type: SettingItemType.Bool,
				section: 'note',
				public: true,
				appTypes: [AppType.Mobile],
				label: () => _('Enable the Markdown toolbar'),
				storage: SettingStorage.File,
				isGlobal: true,
			},

			// Works around a bug in which additional space is visible beneath the toolbar on some devices.
			// See https://github.com/laurent22/joplin/pull/6823
			'editor.mobile.removeSpaceBelowToolbar': {
				value: false,
				type: SettingItemType.Bool,
				section: 'note',
				public: true,
				appTypes: [AppType.Mobile],
				show: (settings: any) => settings['editor.mobile.removeSpaceBelowToolbar'],
				label: () => 'Remove extra space below the markdown toolbar',
				description: () => 'Works around bug on some devices where the markdown toolbar does not touch the bottom of the screen.',
				storage: SettingStorage.File,
				isGlobal: true,
			},

			newTodoFocus: {
				value: 'title',
				type: SettingItemType.String,
				section: 'note',
				isEnum: true,
				public: true,
				appTypes: [AppType.Desktop],
				label: () => _('When creating a new to-do:'),
				options: () => {
					return {
						title: _('Focus title'),
						body: _('Focus body'),
					};
				},
				storage: SettingStorage.File,
				isGlobal: true,
			},
			newNoteFocus: {
				value: 'body',
				type: SettingItemType.String,
				section: 'note',
				isEnum: true,
				public: true,
				appTypes: [AppType.Desktop],
				label: () => _('When creating a new note:'),
				options: () => {
					return {
						title: _('Focus title'),
						body: _('Focus body'),
					};
				},
				storage: SettingStorage.File,
				isGlobal: true,
			},
			imageResizing: {
				value: 'alwaysAsk',
				type: SettingItemType.String,
				section: 'note',
				isEnum: true,
				public: true,
				appTypes: [AppType.Mobile, AppType.Desktop],
				label: () => _('Resize large images:'),
				description: () => _('Shrink large images before adding them to notes to save storage space.'),
				options: () => {
					return {
						alwaysAsk: _('Always ask'),
						alwaysResize: _('Always resize'),
						neverResize: _('Never resize'),
					};
				},
				storage: SettingStorage.File,
				isGlobal: true,
			},

			'notes.listRendererId': {
				value: 'compact',
				type: SettingItemType.String,
				public: false,
				appTypes: [AppType.Desktop],
				storage: SettingStorage.File,
				isGlobal: true,
			},

			'plugins.states': {
				value: '',
				type: SettingItemType.Object,
				section: 'plugins',
				public: true,
				appTypes: [AppType.Desktop],
				needRestart: true,
				autoSave: true,
			},

			'plugins.devPluginPaths': {
				value: '',
				type: SettingItemType.String,
				section: 'plugins',
				public: true,
				advanced: true,
				appTypes: [AppType.Desktop],
				label: () => 'Development plugins',
				description: () => 'You may add multiple plugin paths, each separated by a comma. You will need to restart the application for the changes to take effect.',
				storage: SettingStorage.File,
			},

			// Deprecated - use markdown.plugin.*
			'markdown.softbreaks': { storage: SettingStorage.File, isGlobal: true, value: false, type: SettingItemType.Bool, public: false, appTypes: [AppType.Mobile, AppType.Desktop] },
			'markdown.typographer': { storage: SettingStorage.File, isGlobal: true, value: false, type: SettingItemType.Bool, public: false, appTypes: [AppType.Mobile, AppType.Desktop] },
			// Deprecated

			'markdown.plugin.softbreaks': { storage: SettingStorage.File, isGlobal: true, value: false, type: SettingItemType.Bool, section: 'markdownPlugins', public: true, appTypes: [AppType.Mobile, AppType.Desktop], label: () => `${_('Enable soft breaks')}${wysiwygYes}` },
			'markdown.plugin.typographer': { storage: SettingStorage.File, isGlobal: true, value: false, type: SettingItemType.Bool, section: 'markdownPlugins', public: true, appTypes: [AppType.Mobile, AppType.Desktop], label: () => `${_('Enable typographer support')}${wysiwygYes}` },
			'markdown.plugin.linkify': { storage: SettingStorage.File, isGlobal: true, value: true, type: SettingItemType.Bool, section: 'markdownPlugins', public: true, appTypes: [AppType.Mobile, AppType.Desktop], label: () => `${_('Enable Linkify')}${wysiwygYes}` },

			'markdown.plugin.katex': { storage: SettingStorage.File, isGlobal: true, value: true, type: SettingItemType.Bool, section: 'markdownPlugins', public: true, appTypes: [AppType.Mobile, AppType.Desktop], label: () => `${_('Enable math expressions')}${wysiwygYes}` },
			'markdown.plugin.fountain': { storage: SettingStorage.File, isGlobal: true, value: false, type: SettingItemType.Bool, section: 'markdownPlugins', public: true, appTypes: [AppType.Mobile, AppType.Desktop], label: () => `${_('Enable Fountain syntax support')}${wysiwygYes}` },
			'markdown.plugin.mermaid': { storage: SettingStorage.File, isGlobal: true, value: true, type: SettingItemType.Bool, section: 'markdownPlugins', public: true, appTypes: [AppType.Mobile, AppType.Desktop], label: () => `${_('Enable Mermaid diagrams support')}${wysiwygYes}` },

			'markdown.plugin.audioPlayer': { storage: SettingStorage.File, isGlobal: true, value: true, type: SettingItemType.Bool, section: 'markdownPlugins', public: true, appTypes: [AppType.Mobile, AppType.Desktop], label: () => `${_('Enable audio player')}${wysiwygNo}` },
			'markdown.plugin.videoPlayer': { storage: SettingStorage.File, isGlobal: true, value: true, type: SettingItemType.Bool, section: 'markdownPlugins', public: true, appTypes: [AppType.Mobile, AppType.Desktop], label: () => `${_('Enable video player')}${wysiwygNo}` },
			'markdown.plugin.pdfViewer': { storage: SettingStorage.File, isGlobal: true, value: !mobilePlatform, type: SettingItemType.Bool, section: 'markdownPlugins', public: true, appTypes: [AppType.Desktop], label: () => `${_('Enable PDF viewer')}${wysiwygNo}` },
			'markdown.plugin.mark': { storage: SettingStorage.File, isGlobal: true, value: true, type: SettingItemType.Bool, section: 'markdownPlugins', public: true, appTypes: [AppType.Mobile, AppType.Desktop], label: () => `${_('Enable ==mark== syntax')}${wysiwygYes}` },
			'markdown.plugin.footnote': { storage: SettingStorage.File, isGlobal: true, value: true, type: SettingItemType.Bool, section: 'markdownPlugins', public: true, appTypes: [AppType.Mobile, AppType.Desktop], label: () => `${_('Enable footnotes')}${wysiwygNo}` },
			'markdown.plugin.toc': { storage: SettingStorage.File, isGlobal: true, value: true, type: SettingItemType.Bool, section: 'markdownPlugins', public: true, appTypes: [AppType.Mobile, AppType.Desktop], label: () => `${_('Enable table of contents extension')}${wysiwygNo}` },
			'markdown.plugin.sub': { storage: SettingStorage.File, isGlobal: true, value: false, type: SettingItemType.Bool, section: 'markdownPlugins', public: true, appTypes: [AppType.Mobile, AppType.Desktop], label: () => `${_('Enable ~sub~ syntax')}${wysiwygYes}` },
			'markdown.plugin.sup': { storage: SettingStorage.File, isGlobal: true, value: false, type: SettingItemType.Bool, section: 'markdownPlugins', public: true, appTypes: [AppType.Mobile, AppType.Desktop], label: () => `${_('Enable ^sup^ syntax')}${wysiwygYes}` },
			'markdown.plugin.deflist': { storage: SettingStorage.File, isGlobal: true, value: false, type: SettingItemType.Bool, section: 'markdownPlugins', public: true, appTypes: [AppType.Mobile, AppType.Desktop], label: () => `${_('Enable deflist syntax')}${wysiwygNo}` },
			'markdown.plugin.abbr': { storage: SettingStorage.File, isGlobal: true, value: false, type: SettingItemType.Bool, section: 'markdownPlugins', public: true, appTypes: [AppType.Mobile, AppType.Desktop], label: () => `${_('Enable abbreviation syntax')}${wysiwygNo}` },
			'markdown.plugin.emoji': { storage: SettingStorage.File, isGlobal: true, value: false, type: SettingItemType.Bool, section: 'markdownPlugins', public: true, appTypes: [AppType.Mobile, AppType.Desktop], label: () => `${_('Enable markdown emoji')}${wysiwygNo}` },
			'markdown.plugin.insert': { storage: SettingStorage.File, isGlobal: true, value: false, type: SettingItemType.Bool, section: 'markdownPlugins', public: true, appTypes: [AppType.Mobile, AppType.Desktop], label: () => `${_('Enable ++insert++ syntax')}${wysiwygYes}` },
			'markdown.plugin.multitable': { storage: SettingStorage.File, isGlobal: true, value: false, type: SettingItemType.Bool, section: 'markdownPlugins', public: true, appTypes: [AppType.Mobile, AppType.Desktop], label: () => `${_('Enable multimarkdown table extension')}${wysiwygNo}` },

			// Tray icon (called AppIndicator) doesn't work in Ubuntu
			// http://www.webupd8.org/2017/04/fix-appindicator-not-working-for.html
			// Might be fixed in Electron 18.x but no non-beta release yet. So for now
			// by default we disable it on Linux.
			showTrayIcon: {
				value: platform !== 'linux',
				type: SettingItemType.Bool,
				section: 'application',
				public: true,
				appTypes: [AppType.Desktop],
				label: () => _('Show tray icon'),
				description: () => {
					return platform === 'linux' ? _('Note: Does not work in all desktop environments.') : _('This will allow Joplin to run in the background. It is recommended to enable this setting so that your notes are constantly being synchronised, thus reducing the number of conflicts.');
				},
				storage: SettingStorage.File,
				isGlobal: true,
			},

			startMinimized: { value: false, type: SettingItemType.Bool, storage: SettingStorage.File, isGlobal: true, section: 'application', public: true, appTypes: [AppType.Desktop], label: () => _('Start application minimised in the tray icon') },

			collapsedFolderIds: { value: [], type: SettingItemType.Array, public: false },

			'keychain.supported': { value: -1, type: SettingItemType.Int, public: false },
			'db.ftsEnabled': { value: -1, type: SettingItemType.Int, public: false },
			'db.fuzzySearchEnabled': { value: -1, type: SettingItemType.Int, public: false },
			'encryption.enabled': { value: false, type: SettingItemType.Bool, public: false },
			'encryption.activeMasterKeyId': { value: '', type: SettingItemType.String, public: false },
			'encryption.passwordCache': { value: {}, type: SettingItemType.Object, public: false, secure: true },
			'encryption.masterPassword': { value: '', type: SettingItemType.String, public: false, secure: true },
			'encryption.shouldReencrypt': {
				value: -1, // will be set on app startup
				type: SettingItemType.Int,
				public: false,
			},

			'sync.userId': {
				value: '',
				type: SettingItemType.String,
				public: false,
			},

			// Deprecated in favour of windowContentZoomFactor
			'style.zoom': { value: 100, type: SettingItemType.Int, public: false, storage: SettingStorage.File, isGlobal: true, appTypes: [AppType.Desktop], section: 'appearance', label: () => '', minimum: 50, maximum: 500, step: 10 },

			'style.editor.fontSize': {
				value: 15,
				type: SettingItemType.Int,
				public: true,
				storage: SettingStorage.File,
				isGlobal: true,
				appTypes: [AppType.Desktop, AppType.Mobile],
				section: 'appearance',
				label: () => _('Editor font size'),
				minimum: 4,
				maximum: 50,
				step: 1,
			},
			'style.editor.fontFamily':
				(mobilePlatform) ?
					({
						value: Setting.FONT_DEFAULT,
						type: SettingItemType.String,
						isEnum: true,
						public: true,
						label: () => _('Editor font'),
						appTypes: [AppType.Mobile],
						section: 'appearance',
						options: () => {
							// IMPORTANT: The font mapping must match the one in global-styles.js::editorFont()
							if (mobilePlatform === 'ios') {
								return {
									[Setting.FONT_DEFAULT]: _('Default'),
									[Setting.FONT_MENLO]: 'Menlo',
									[Setting.FONT_COURIER_NEW]: 'Courier New',
									[Setting.FONT_AVENIR]: 'Avenir',
								};
							}
							return {
								[Setting.FONT_DEFAULT]: _('Default'),
								[Setting.FONT_MONOSPACE]: 'Monospace',
							};
						},
						storage: SettingStorage.File,
						isGlobal: true,
					}) : {
						value: '',
						type: SettingItemType.String,
						public: true,
						appTypes: [AppType.Desktop],
						section: 'appearance',
						label: () => _('Editor font family'),
						description: () =>
							_('Used for most text in the markdown editor. If not found, a generic proportional (variable width) font is used.'),
						storage: SettingStorage.File,
						isGlobal: true,
					},
			'style.editor.monospaceFontFamily': {
				value: '',
				type: SettingItemType.String,
				public: true,
				appTypes: [AppType.Desktop],
				section: 'appearance',
				label: () => _('Editor monospace font family'),
				description: () =>
					_('Used where a fixed width font is needed to lay out text legibly (e.g. tables, checkboxes, code). If not found, a generic monospace (fixed width) font is used.'),
				storage: SettingStorage.File,
				isGlobal: true,
			},

			'style.editor.contentMaxWidth': { value: 0, type: SettingItemType.Int, public: true, storage: SettingStorage.File, isGlobal: true, appTypes: [AppType.Desktop], section: 'appearance', label: () => _('Editor maximum width'), description: () => _('Set it to 0 to make it take the complete available space. Recommended width is 600.') },

			'ui.layout': { value: {}, type: SettingItemType.Object, storage: SettingStorage.File, isGlobal: true, public: false, appTypes: [AppType.Desktop] },

			// TODO: Is there a better way to do this? The goal here is to simply have
			// a way to display a link to the customizable stylesheets, not for it to
			// serve as a customizable Setting. But because the Setting page is auto-
			// generated from this list of settings, there wasn't a really elegant way
			// to do that directly in the React markup.
			'style.customCss.renderedMarkdown': {
				value: null,
				onClick: () => {
					shim.openOrCreateFile(
						this.customCssFilePath(Setting.customCssFilenames.RENDERED_MARKDOWN),
						'/* For styling the rendered Markdown */',
					);
				},
				type: SettingItemType.Button,
				public: true,
				appTypes: [AppType.Desktop],
				label: () => _('Custom stylesheet for rendered Markdown'),
				section: 'appearance',
				advanced: true,
				storage: SettingStorage.File,
				isGlobal: true,
			},
			'style.customCss.joplinApp': {
				value: null,
				onClick: () => {
					shim.openOrCreateFile(
						this.customCssFilePath(Setting.customCssFilenames.JOPLIN_APP),
						`/* For styling the entire Joplin app (except the rendered Markdown, which is defined in \`${Setting.customCssFilenames.RENDERED_MARKDOWN}\`) */`,
					);
				},
				type: SettingItemType.Button,
				public: true,
				appTypes: [AppType.Desktop],
				label: () => _('Custom stylesheet for Joplin-wide app styles'),
				section: 'appearance',
				advanced: true,
				description: () => 'CSS file support is provided for your convenience, but they are advanced settings, and styles you define may break from one version to the next. If you want to use them, please know that it might require regular development work from you to keep them working. The Joplin team cannot make a commitment to keep the application HTML structure stable.',
				storage: SettingStorage.File,
				isGlobal: true,
			},

			'sync.clearLocalSyncStateButton': {
				value: null,
				type: SettingItemType.Button,
				public: true,
				appTypes: [AppType.Desktop],
				label: () => _('Re-upload local data to sync target'),
				section: 'sync',
				advanced: true,
				description: () => 'If the data on the sync target is incorrect or empty, you can use this button to force a re-upload of your data to the sync target. Application will have to be restarted',
			},

			'sync.clearLocalDataButton': {
				value: null,
				type: SettingItemType.Button,
				public: true,
				appTypes: [AppType.Desktop],
				label: () => _('Delete local data and re-download from sync target'),
				section: 'sync',
				advanced: true,
				description: () => 'If the data on the sync target is correct but your local data is not, you can use this button to clear your local data and force re-downloading everything from the sync target. As your local data will be deleted first, it is recommended to export your data as JEX first. Application will have to be restarted',
			},


			autoUpdateEnabled: { value: true, type: SettingItemType.Bool, storage: SettingStorage.File, isGlobal: true, section: 'application', public: platform !== 'linux', appTypes: [AppType.Desktop], label: () => _('Automatically check for updates') },
			'autoUpdate.includePreReleases': { value: false, type: SettingItemType.Bool, section: 'application', storage: SettingStorage.File, isGlobal: true, public: true, appTypes: [AppType.Desktop], label: () => _('Get pre-releases when checking for updates'), description: () => _('See the pre-release page for more details: %s', 'https://joplinapp.org/prereleases') },
			'clipperServer.autoStart': { value: false, type: SettingItemType.Bool, storage: SettingStorage.File, isGlobal: true, public: false },
			'sync.interval': {
				value: 300,
				type: SettingItemType.Int,
				section: 'sync',
				isEnum: true,
				public: true,
				label: () => _('Synchronisation interval'),
				options: () => {
					return {
						0: _('Disabled'),
						300: _('%d minutes', 5),
						600: _('%d minutes', 10),
						1800: _('%d minutes', 30),
						3600: _('%d hour', 1),
						43200: _('%d hours', 12),
						86400: _('%d hours', 24),
					};
				},
				storage: SettingStorage.File,
				isGlobal: true,
			},
			'sync.mobileWifiOnly': {
				value: false,
				type: SettingItemType.Bool,
				section: 'sync',
				public: true,
				label: () => _('Synchronise only over WiFi connection'),
				storage: SettingStorage.File,
				appTypes: [AppType.Mobile],
				isGlobal: true,
			},
			noteVisiblePanes: { value: ['editor', 'viewer'], type: SettingItemType.Array, storage: SettingStorage.File, isGlobal: true, public: false, appTypes: [AppType.Desktop] },
			tagHeaderIsExpanded: { value: true, type: SettingItemType.Bool, public: false, appTypes: [AppType.Desktop] },
			folderHeaderIsExpanded: { value: true, type: SettingItemType.Bool, public: false, appTypes: [AppType.Desktop] },
			editor: { value: '', type: SettingItemType.String, subType: 'file_path_and_args', storage: SettingStorage.File, isGlobal: true, public: true, appTypes: [AppType.Cli, AppType.Desktop], label: () => _('Text editor command'), description: () => _('The editor command (may include arguments) that will be used to open a note. If none is provided it will try to auto-detect the default editor.') },
			'export.pdfPageSize': { value: 'A4', type: SettingItemType.String, advanced: true, storage: SettingStorage.File, isGlobal: true, isEnum: true, public: true, appTypes: [AppType.Desktop], label: () => _('Page size for PDF export'), options: () => {
				return {
					'A4': _('A4'),
					'Letter': _('Letter'),
					'A3': _('A3'),
					'A5': _('A5'),
					'Tabloid': _('Tabloid'),
					'Legal': _('Legal'),
				};
			} },
			'export.pdfPageOrientation': { value: 'portrait', type: SettingItemType.String, storage: SettingStorage.File, isGlobal: true, advanced: true, isEnum: true, public: true, appTypes: [AppType.Desktop], label: () => _('Page orientation for PDF export'), options: () => {
				return {
					'portrait': _('Portrait'),
					'landscape': _('Landscape'),
				};
			} },

			useCustomPdfViewer: {
				value: false,
				type: SettingItemType.Bool,
				public: false,
				advanced: true,
				appTypes: [AppType.Desktop],
				label: () => 'Use custom PDF viewer (Beta)',
				description: () => 'The custom PDF viewer remembers the last page that was viewed, however it has some technical issues.',
				storage: SettingStorage.File,
				isGlobal: true,
			},

			'editor.keyboardMode': {
				value: '',
				type: SettingItemType.String,
				public: true,
				appTypes: [AppType.Desktop],
				isEnum: true,
				advanced: true,
				label: () => _('Keyboard Mode'),
				options: () => {
					const output: any = {};
					output[''] = _('Default');
					output['emacs'] = _('Emacs');
					output['vim'] = _('Vim');
					return output;
				},
				storage: SettingStorage.File,
				isGlobal: true,
			},

			'editor.spellcheckBeta': {
				value: false,
				type: SettingItemType.Bool,
				public: true,
				appTypes: [AppType.Desktop],
				label: () => 'Enable spell checking in Markdown editor? (WARNING BETA feature)',
				description: () => 'Spell checker in the Markdown editor was previously unstable (cursor location was not stable, sometimes edits would not be saved or reflected in the viewer, etc.) however it appears to be more reliable now. If you notice any issue, please report it on GitHub or the Joplin Forum (Help -> Joplin Forum)',
				storage: SettingStorage.File,
				isGlobal: true,
			},

<<<<<<< HEAD
			'imageeditor.jsdrawToolbar': {
				value: '',
				type: SettingItemType.String,
				public: false,
				appTypes: [AppType.Mobile],
				label: () => '',
				storage: SettingStorage.File,
			},

			'imageeditor.imageTemplate': {
				value: '{ }',
				type: SettingItemType.String,
				public: false,
				appTypes: [AppType.Mobile],
				label: () => 'Template for the image editor',
				storage: SettingStorage.File,
=======
			// 2023-09-07: This setting is now used to track the desktop beta editor. It
			// was used to track the mobile beta editor previously.
			'editor.beta': {
				value: false,
				type: SettingItemType.Bool,
				section: 'general',
				public: true,
				appTypes: [AppType.Desktop],
				label: () => 'Opt-in to the editor beta',
				description: () => 'This beta adds improved accessibility and plugin API compatibility with the mobile editor. If you find bugs, please report them in the Discourse forum.',
				storage: SettingStorage.File,
				isGlobal: true,
>>>>>>> fc515313
			},

			'net.customCertificates': {
				value: '',
				type: SettingItemType.String,
				section: 'sync',
				advanced: true,
				show: (settings: any) => {
					return [
						SyncTargetRegistry.nameToId('nextcloud'),
						SyncTargetRegistry.nameToId('webdav'),
						SyncTargetRegistry.nameToId('joplinServer'),
					].indexOf(settings['sync.target']) >= 0;
				},
				public: true,
				appTypes: [AppType.Desktop, AppType.Cli],
				label: () => _('Custom TLS certificates'),
				description: () => _('Comma-separated list of paths to directories to load the certificates from, or path to individual cert files. For example: /my/cert_dir, /other/custom.pem. Note that if you make changes to the TLS settings, you must save your changes before clicking on "Check synchronisation configuration".'),
				storage: SettingStorage.File,
			},
			'net.ignoreTlsErrors': {
				value: false,
				type: SettingItemType.Bool,
				advanced: true,
				section: 'sync',
				show: (settings: any) => {
					return (shim.isNode() || shim.mobilePlatform() === 'android') &&
						[
							SyncTargetRegistry.nameToId('nextcloud'),
							SyncTargetRegistry.nameToId('webdav'),
							SyncTargetRegistry.nameToId('joplinServer'),
							// Needs to be enabled for Joplin Cloud too because
							// some companies filter all traffic and swap TLS
							// certificates, which result in error
							// UNABLE_TO_GET_ISSUER_CERT_LOCALLY
							SyncTargetRegistry.nameToId('joplinCloud'),
						].indexOf(settings['sync.target']) >= 0;
				},
				public: true,
				label: () => _('Ignore TLS certificate errors'),
				storage: SettingStorage.File,
			},
			'net.proxyEnabled': {
				value: false,
				type: SettingItemType.Bool,
				advanced: true,
				section: 'sync',
				isGlobal: true,
				public: true,
				label: () => _('Proxy enabled'),
				storage: SettingStorage.File,
			},
			'net.proxyUrl': {
				value: '',
				type: SettingItemType.String,
				advanced: true,
				section: 'sync',
				isGlobal: true,
				public: true,
				label: () => _('Proxy URL'),
				description: () => _('For example "%s"', 'http://my.proxy.com:80'),
				storage: SettingStorage.File,
			},
			'net.proxyTimeout': {
				value: 1,
				type: SettingItemType.Int,
				maximum: 60,
				advanced: true,
				section: 'sync',
				isGlobal: true,
				public: true,
				label: () => _('Proxy timeout (seconds)'),
				storage: SettingStorage.File,
			},
			'sync.wipeOutFailSafe': {
				value: true,
				type: SettingItemType.Bool,
				advanced: true,
				public: true,
				section: 'sync',
				label: () => _('Fail-safe'),
				description: () => _('Fail-safe: Do not wipe out local data when sync target is empty (often the result of a misconfiguration or bug)'),
				storage: SettingStorage.File,
			},

			'api.token': { value: null, type: SettingItemType.String, public: false, storage: SettingStorage.File, isGlobal: true },
			'api.port': { value: null, type: SettingItemType.Int, storage: SettingStorage.File, isGlobal: true, public: true, appTypes: [AppType.Cli], description: () => _('Specify the port that should be used by the API server. If not set, a default will be used.') },

			'resourceService.lastProcessedChangeId': { value: 0, type: SettingItemType.Int, public: false },
			'searchEngine.lastProcessedChangeId': { value: 0, type: SettingItemType.Int, public: false },
			'revisionService.lastProcessedChangeId': { value: 0, type: SettingItemType.Int, public: false },

			'searchEngine.initialIndexingDone': { value: false, type: SettingItemType.Bool, public: false },

			'revisionService.enabled': { section: 'revisionService', storage: SettingStorage.File, value: true, type: SettingItemType.Bool, public: true, label: () => _('Enable note history') },
			'revisionService.ttlDays': {
				section: 'revisionService',
				value: 90,
				type: SettingItemType.Int,
				public: true,
				minimum: 1,
				maximum: 365 * 2,
				step: 1,
				unitLabel: (value: number = null) => {
					return value === null ? _('days') : _('%d days', value);
				},
				label: () => _('Keep note history for'),
				storage: SettingStorage.File,
			},
			'revisionService.intervalBetweenRevisions': { section: 'revisionService', value: 1000 * 60 * 10, type: SettingItemType.Int, public: false },
			'revisionService.oldNoteInterval': { section: 'revisionService', value: 1000 * 60 * 60 * 24 * 7, type: SettingItemType.Int, public: false },

			'welcome.wasBuilt': { value: false, type: SettingItemType.Bool, public: false },
			'welcome.enabled': { value: true, type: SettingItemType.Bool, public: false },

			'camera.type': { value: 0, type: SettingItemType.Int, public: false, appTypes: [AppType.Mobile] },
			'camera.ratio': { value: '4:3', type: SettingItemType.String, public: false, appTypes: [AppType.Mobile] },

			'spellChecker.enabled': { value: true, type: SettingItemType.Bool, isGlobal: true, storage: SettingStorage.File, public: false },
			'spellChecker.language': { value: '', type: SettingItemType.String, isGlobal: true, storage: SettingStorage.File, public: false }, // Depreciated in favour of spellChecker.languages.
			'spellChecker.languages': { value: [], type: SettingItemType.Array, isGlobal: true, storage: SettingStorage.File, public: false },

			windowContentZoomFactor: {
				value: 100,
				type: SettingItemType.Int,
				public: false,
				appTypes: [AppType.Desktop],
				minimum: 30,
				maximum: 300,
				step: 10,
				storage: SettingStorage.File,
				isGlobal: true,
			},

			'layout.folderList.factor': {
				value: 1,
				type: SettingItemType.Int,
				section: 'appearance',
				public: true,
				appTypes: [AppType.Cli],
				label: () => _('Notebook list growth factor'),
				description: () =>
					_('The factor property sets how the item will grow or shrink ' +
				'to fit the available space in its container with respect to the other items. ' +
				'Thus an item with a factor of 2 will take twice as much space as an item with a factor of 1.' +
				'Restart app to see changes.'),
				storage: SettingStorage.File,
				isGlobal: true,
			},
			'layout.noteList.factor': {
				value: 1,
				type: SettingItemType.Int,
				section: 'appearance',
				public: true,
				appTypes: [AppType.Cli],
				label: () => _('Note list growth factor'),
				description: () =>
					_('The factor property sets how the item will grow or shrink ' +
				'to fit the available space in its container with respect to the other items. ' +
				'Thus an item with a factor of 2 will take twice as much space as an item with a factor of 1.' +
				'Restart app to see changes.'),
				storage: SettingStorage.File,
				isGlobal: true,
			},
			'layout.note.factor': {
				value: 2,
				type: SettingItemType.Int,
				section: 'appearance',
				public: true,
				appTypes: [AppType.Cli],
				label: () => _('Note area growth factor'),
				description: () =>
					_('The factor property sets how the item will grow or shrink ' +
				'to fit the available space in its container with respect to the other items. ' +
				'Thus an item with a factor of 2 will take twice as much space as an item with a factor of 1.' +
				'Restart app to see changes.'),
				storage: SettingStorage.File,
				isGlobal: true,
			},

			'syncInfoCache': {
				value: '',
				type: SettingItemType.String,
				public: false,
			},

			isSafeMode: {
				value: false,
				type: SettingItemType.Bool,
				public: false,
				appTypes: [AppType.Desktop],
				storage: SettingStorage.Database,
			},

			lastSettingDefaultMigration: {
				value: -1,
				type: SettingItemType.Int,
				public: false,
			},

			wasClosedSuccessfully: {
				value: true,
				type: SettingItemType.Bool,
				public: false,
			},

			installedDefaultPlugins: {
				value: [],
				type: SettingItemType.Array,
				public: false,
				storage: SettingStorage.Database,
			},

			// The biometrics feature is disabled by default and marked as beta
			// because it seems to cause a freeze or slow down startup on
			// certain devices. May be the reason for:
			//
			// - https://discourse.joplinapp.org/t/on-android-when-joplin-gets-started-offline/29951/1
			// - https://github.com/laurent22/joplin/issues/7956
			'security.biometricsEnabled': {
				value: false,
				type: SettingItemType.Bool,
				label: () => `${_('Use biometrics to secure access to the app')} (Beta)`,
				description: () => 'Important: This is a beta feature and it is not compatible with certain devices. If the app no longer starts after enabling this or is very slow to start, please uninstall and reinstall the app.',
				public: true,
				appTypes: [AppType.Mobile],
			},

			'security.biometricsSupportedSensors': {
				value: '',
				type: SettingItemType.String,
				public: false,
				appTypes: [AppType.Mobile],
			},

			'security.biometricsInitialPromptDone': {
				value: false,
				type: SettingItemType.Bool,
				public: false,
				appTypes: [AppType.Mobile],
			},

			// 'featureFlag.syncAccurateTimestamps': {
			// 	value: false,
			// 	type: SettingItemType.Bool,
			// 	public: false,
			// 	storage: SettingStorage.File,
			// },

			// 'featureFlag.syncMultiPut': {
			// 	value: false,
			// 	type: SettingItemType.Bool,
			// 	public: false,
			// 	storage: SettingStorage.File,
			// },

			'sync.allowUnsupportedProviders': {
				value: -1,
				type: SettingItemType.Int,
				public: false,
			},

			'sync.shareCache': {
				value: null,
				type: SettingItemType.String,
				public: false,
			},

			'voiceTypingBaseUrl': {
				value: '',
				type: SettingItemType.String,
				public: true,
				appTypes: [AppType.Mobile],
				description: () => _('Leave it blank to download the language files from the default website'),
				label: () => _('Voice typing language files (URL)'),
				section: 'note',
			},
		};

		this.metadata_ = { ...this.buildInMetadata_ };

		this.metadata_ = { ...this.metadata_, ...this.customMetadata_ };

		if (this.constants_.env === Env.Dev) this.validateMetadata(this.metadata_);

		return this.metadata_;
	}

	private static validateMetadata(md: SettingItems) {
		for (const [k, v] of Object.entries(md)) {
			if (v.isGlobal && v.storage !== SettingStorage.File) throw new Error(`Setting "${k}" is global but storage is not "file"`);
		}
	}

	public static isBuiltinKey(key: string): boolean {
		return key in this.buildInMetadata_;
	}

	public static customCssFilePath(filename: string): string {
		return `${this.value('rootProfileDir')}/${filename}`;
	}

	public static skipDefaultMigrations() {
		logger.info('Skipping all default migrations...');

		this.setValue('lastSettingDefaultMigration', defaultMigrations.length - 1);
	}

	public static applyDefaultMigrations() {
		logger.info('Applying default migrations...');
		const lastSettingDefaultMigration: number = this.value('lastSettingDefaultMigration');

		for (let i = 0; i < defaultMigrations.length; i++) {
			if (i <= lastSettingDefaultMigration) continue;

			const migration = defaultMigrations[i];

			logger.info(`Applying default migration: ${migration.name}`);

			if (this.isSet(migration.name)) {
				logger.info('Skipping because value is already set');
				continue;
			} else {
				logger.info(`Applying previous default: ${migration.previousDefault}`);
				this.setValue(migration.name, migration.previousDefault);
			}
		}

		this.setValue('lastSettingDefaultMigration', defaultMigrations.length - 1);
	}

	public static applyUserSettingMigration() {
		// Function to translate existing user settings to new setting.
		// eslint-disable-next-line github/array-foreach -- Old code before rule was applied
		userSettingMigration.forEach(userMigration => {
			if (!this.isSet(userMigration.newName) && this.isSet(userMigration.oldName)) {
				this.setValue(userMigration.newName, userMigration.transformValue(this.value(userMigration.oldName)));
				logger.info(`Migrating ${userMigration.oldName} to ${userMigration.newName}`);
			}
		});
	}

	public static featureFlagKeys(appType: AppType): string[] {
		const keys = this.keys(false, appType);
		return keys.filter(k => k.indexOf('featureFlag.') === 0);
	}

	private static validateKey(key: string) {
		if (!key) throw new Error('Cannot register empty key');
		if (key.length > 128) throw new Error(`Key length cannot be longer than 128 characters: ${key}`);
		if (!key.match(/^[a-zA-Z0-9_\-.]+$/)) throw new Error(`Key must only contain characters /a-zA-Z0-9_-./ : ${key}`);
	}

	private static validateType(type: SettingItemType) {
		if (!Number.isInteger(type)) throw new Error(`Setting type is not an integer: ${type}`);
		if (type < 0) throw new Error(`Invalid setting type: ${type}`);
	}

	public static async registerSetting(key: string, metadataItem: SettingItem) {
		try {
			if (metadataItem.isEnum && !metadataItem.options) throw new Error('The `options` property is required for enum types');

			this.validateKey(key);
			this.validateType(metadataItem.type);

			this.customMetadata_[key] = {
				...metadataItem,
				value: this.formatValue(metadataItem.type, metadataItem.value),
			};

			// Clear cache
			this.metadata_ = null;
			this.keys_ = null;

			// Reload the value from the database, if it was already present
			const valueRow = await this.loadOne(key);
			if (valueRow) {
				this.cache_.push({
					key: key,
					value: this.formatValue(key, valueRow.value),
				});
			}

			this.dispatch({
				type: 'SETTING_UPDATE_ONE',
				key: key,
				value: this.value(key),
			});
		} catch (error) {
			error.message = `Could not register setting "${key}": ${error.message}`;
			throw error;
		}
	}

	public static async registerSection(name: string, source: SettingSectionSource, section: SettingSection) {
		this.customSections_[name] = { ...section, name: name, source: source };
	}

	public static settingMetadata(key: string): SettingItem {
		const metadata = this.metadata();
		if (!(key in metadata)) throw new JoplinError(`Unknown key: ${key}`, 'unknown_key');
		const output = { ...metadata[key] };
		output.key = key;
		return output;
	}

	// Resets the key to its default value.
	public static resetKey(key: string) {
		const md = this.settingMetadata(key);
		this.setValue(key, md.value);
	}

	public static keyExists(key: string) {
		return key in this.metadata();
	}

	public static isSet(key: string) {
		return !!this.cache_.find(d => d.key === key);
	}

	public static keyDescription(key: string, appType: AppType = null) {
		const md = this.settingMetadata(key);
		if (!md.description) return null;
		return md.description(appType);
	}

	public static isSecureKey(key: string) {
		return this.metadata()[key] && this.metadata()[key].secure === true;
	}

	public static keys(publicOnly = false, appType: AppType = null, options: KeysOptions = null) {
		options = { secureOnly: false, ...options };

		if (!this.keys_) {
			const metadata = this.metadata();
			this.keys_ = [];
			for (const n in metadata) {
				if (!metadata.hasOwnProperty(n)) continue;
				this.keys_.push(n);
			}
		}

		if (appType || publicOnly || options.secureOnly) {
			const output = [];
			for (let i = 0; i < this.keys_.length; i++) {
				const md = this.settingMetadata(this.keys_[i]);
				if (publicOnly && !md.public) continue;
				if (appType && md.appTypes && md.appTypes.indexOf(appType) < 0) continue;
				if (options.secureOnly && !md.secure) continue;
				output.push(md.key);
			}
			return output;
		} else {
			return this.keys_;
		}
	}

	public static isPublic(key: string) {
		return this.keys(true).indexOf(key) >= 0;
	}

	// Low-level method to load a setting directly from the database. Should not be used in most cases.
	public static async loadOne(key: string): Promise<CacheItem | null> {
		if (this.keyStorage(key) === SettingStorage.File) {
			let fileSettings = await this.fileHandler.load();

			const md = this.settingMetadata(key);
			if (md.isGlobal) {
				const rootFileSettings = await this.rootFileHandler.load();
				fileSettings = mergeGlobalAndLocalSettings(rootFileSettings, fileSettings);
			}

			return {
				key,
				value: fileSettings[key],
			};
		}

		// Always check in the database first, including for secure settings,
		// because that's where they would be if the keychain is not enabled (or
		// if writing to the keychain previously failed).
		//
		// https://github.com/laurent22/joplin/issues/5720
		const row = await this.modelSelectOne('SELECT * FROM settings WHERE key = ?', [key]);
		if (row) return row;

		if (this.settingMetadata(key).secure) {
			return {
				key,
				value: await this.keychainService().password(`setting.${key}`),
			};
		}

		return null;
	}

	public static async load() {
		this.cancelScheduleSave();
		this.cancelScheduleChangeEvent();

		this.cache_ = [];
		const rows: CacheItem[] = await this.modelSelectAll('SELECT * FROM settings');

		this.cache_ = [];

		const pushItemsToCache = (items: CacheItem[]) => {
			for (let i = 0; i < items.length; i++) {
				const c = items[i];

				if (!this.keyExists(c.key)) continue;

				c.value = this.formatValue(c.key, c.value);
				c.value = this.filterValue(c.key, c.value);

				this.cache_.push(c);
			}
		};

		// Keys in the database takes precedence over keys in the keychain because
		// they are more likely to be up to date (saving to keychain can fail, but
		// saving to database shouldn't). When the keychain works, the secure keys
		// are deleted from the database and transferred to the keychain in saveAll().

		const rowKeys = rows.map((r: any) => r.key);
		const secureKeys = this.keys(false, null, { secureOnly: true });
		const secureItems: CacheItem[] = [];
		for (const key of secureKeys) {
			if (rowKeys.includes(key)) continue;

			const password = await this.keychainService().password(`setting.${key}`);
			if (password) {
				secureItems.push({
					key: key,
					value: password,
				});
			}
		}

		const itemsFromFile: CacheItem[] = [];

		if (this.canUseFileStorage()) {
			let fileSettings = await this.fileHandler.load();

			if (this.value('isSubProfile')) {
				const rootFileSettings = await this.rootFileHandler.load();
				fileSettings = mergeGlobalAndLocalSettings(rootFileSettings, fileSettings);
			}

			for (const k of Object.keys(fileSettings)) {
				itemsFromFile.push({
					key: k,
					value: fileSettings[k],
				});
			}
		}

		pushItemsToCache(rows);
		pushItemsToCache(secureItems);
		pushItemsToCache(itemsFromFile);

		this.dispatchUpdateAll();
	}

	private static canUseFileStorage(): boolean {
		return !shim.mobilePlatform();
	}

	private static keyStorage(key: string): SettingStorage {
		if (!this.canUseFileStorage()) return SettingStorage.Database;
		const md = this.settingMetadata(key);
		return md.storage || SettingStorage.Database;
	}

	public static toPlainObject() {
		const keys = this.keys();
		const keyToValues: any = {};
		for (let i = 0; i < keys.length; i++) {
			keyToValues[keys[i]] = this.value(keys[i]);
		}
		return keyToValues;
	}

	public static dispatchUpdateAll() {
		this.dispatch({
			type: 'SETTING_UPDATE_ALL',
			settings: this.toPlainObject(),
		});
	}

	public static setConstant(key: string, value: any) {
		if (!(key in this.constants_)) throw new Error(`Unknown constant key: ${key}`);
		(this.constants_ as any)[key] = value;
	}

	public static setValue(key: string, value: any) {
		if (!this.cache_) throw new Error('Settings have not been initialized!');

		value = this.formatValue(key, value);
		value = this.filterValue(key, value);

		for (let i = 0; i < this.cache_.length; i++) {
			const c = this.cache_[i];
			if (c.key === key) {
				const md = this.settingMetadata(key);

				if (md.isEnum === true) {
					if (!this.isAllowedEnumOption(key, value)) {
						throw new Error(_('Invalid option value: "%s". Possible values are: %s.', value, this.enumOptionsDoc(key)));
					}
				}

				if (c.value === value) return;

				this.changedKeys_.push(key);

				// Don't log this to prevent sensitive info (passwords, auth tokens...) to end up in logs
				// logger.info('Setting: ' + key + ' = ' + c.value + ' => ' + value);

				if ('minimum' in md && value < md.minimum) value = md.minimum;
				if ('maximum' in md && value > md.maximum) value = md.maximum;

				c.value = value;

				this.dispatch({
					type: 'SETTING_UPDATE_ONE',
					key: key,
					value: c.value,
				});

				this.scheduleSave();
				this.scheduleChangeEvent();
				return;
			}
		}

		this.cache_.push({
			key: key,
			value: this.formatValue(key, value),
		});

		this.dispatch({
			type: 'SETTING_UPDATE_ONE',
			key: key,
			value: this.formatValue(key, value),
		});

		this.changedKeys_.push(key);

		this.scheduleSave();
		this.scheduleChangeEvent();
	}

	public static incValue(key: string, inc: any) {
		return this.setValue(key, this.value(key) + inc);
	}

	public static toggle(key: string) {
		return this.setValue(key, !this.value(key));
	}

	// this method checks if the 'value' passed is present in the Setting "Array"
	// If yes, then it just returns 'true'. If its not present then, it will
	// update it and return 'false'
	public static setArrayValue(settingName: string, value: string): boolean {
		const settingValue: any[] = this.value(settingName);
		if (settingValue.includes(value)) return true;
		settingValue.push(value);
		this.setValue(settingName, settingValue);
		return false;
	}

	public static objectValue(settingKey: string, objectKey: string, defaultValue: any = null) {
		const o = this.value(settingKey);
		if (!o || !(objectKey in o)) return defaultValue;
		return o[objectKey];
	}

	public static setObjectValue(settingKey: string, objectKey: string, value: any) {
		let o = this.value(settingKey);
		if (typeof o !== 'object') o = {};
		o[objectKey] = value;
		this.setValue(settingKey, o);
	}

	public static deleteObjectValue(settingKey: string, objectKey: string) {
		const o = this.value(settingKey);
		if (typeof o !== 'object') return;
		delete o[objectKey];
		this.setValue(settingKey, o);
	}

	public static async deleteKeychainPasswords() {
		const secureKeys = this.keys(false, null, { secureOnly: true });
		for (const key of secureKeys) {
			await this.keychainService().deletePassword(`setting.${key}`);
		}
	}

	public static enumOptionsToValueLabels(enumOptions: Record<string, string>, order: string[], options: OptionsToValueLabelsOptions = null) {
		options = {
			labelKey: 'label',
			valueKey: 'value',
			...options,
		};

		const output = [];

		for (const value of order) {
			output.push({
				[options.valueKey]: value,
				[options.labelKey]: enumOptions[value],
			});
		}

		for (const k in enumOptions) {
			if (!enumOptions.hasOwnProperty(k)) continue;
			if (order.includes(k)) continue;

			output.push({
				[options.valueKey]: k,
				[options.labelKey]: enumOptions[k],
			});
		}

		return output;
	}

	public static valueToString(key: string, value: any) {
		const md = this.settingMetadata(key);
		value = this.formatValue(key, value);
		if (md.type === SettingItemType.Int) return value.toFixed(0);
		if (md.type === SettingItemType.Bool) return value ? '1' : '0';
		if (md.type === SettingItemType.Array) return value ? JSON.stringify(value) : '[]';
		if (md.type === SettingItemType.Object) return value ? JSON.stringify(value) : '{}';
		if (md.type === SettingItemType.String) return value ? `${value}` : '';

		throw new Error(`Unhandled value type: ${md.type}`);
	}

	public static filterValue(key: string, value: any) {
		const md = this.settingMetadata(key);
		return md.filter ? md.filter(value) : value;
	}

	public static formatValue(key: string | SettingItemType, value: any) {
		const type = typeof key === 'string' ? this.settingMetadata(key).type : key;

		if (type === SettingItemType.Int) return !value ? 0 : Math.floor(Number(value));

		if (type === SettingItemType.Bool) {
			if (typeof value === 'string') {
				value = value.toLowerCase();
				if (value === 'true') return true;
				if (value === 'false') return false;
				value = Number(value);
			}
			return !!value;
		}

		if (type === SettingItemType.Array) {
			if (!value) return [];
			if (Array.isArray(value)) return value;
			if (typeof value === 'string') return JSON.parse(value);
			return [];
		}

		if (type === SettingItemType.Object) {
			if (!value) return {};
			if (typeof value === 'object') return value;
			if (typeof value === 'string') return JSON.parse(value);
			return {};
		}

		if (type === SettingItemType.String) {
			if (!value) return '';
			return `${value}`;
		}

		throw new Error(`Unhandled value type: ${type}`);
	}

	public static value(key: string) {
		// Need to copy arrays and objects since in setValue(), the old value and new one is compared
		// with strict equality and the value is updated only if changed. However if the caller acquire
		// and object and change a key, the objects will be detected as equal. By returning a copy
		// we avoid this problem.
		function copyIfNeeded(value: any) {
			if (value === null || value === undefined) return value;
			if (Array.isArray(value)) return value.slice();
			if (typeof value === 'object') return { ...value };
			return value;
		}

		if (key in this.constants_) {
			const v = (this.constants_ as any)[key];
			const output = typeof v === 'function' ? v() : v;
			if (output === 'SET_ME') throw new Error(`SET_ME constant has not been set: ${key}`);
			return output;
		}

		if (!this.cache_) throw new Error('Settings have not been initialized!');

		for (let i = 0; i < this.cache_.length; i++) {
			if (this.cache_[i].key === key) {
				return copyIfNeeded(this.cache_[i].value);
			}
		}

		const md = this.settingMetadata(key);
		return copyIfNeeded(md.value);
	}

	// This function returns the default value if the setting key does not exist.
	public static valueNoThrow(key: string, defaultValue: any) {
		if (!this.keyExists(key)) return defaultValue;
		return this.value(key);
	}

	public static isEnum(key: string) {
		const md = this.settingMetadata(key);
		return md.isEnum === true;
	}

	public static enumOptionValues(key: string) {
		const options = this.enumOptions(key);
		const output = [];
		for (const n in options) {
			if (!options.hasOwnProperty(n)) continue;
			output.push(n);
		}
		return output;
	}

	public static enumOptionLabel(key: string, value: any) {
		const options = this.enumOptions(key);
		for (const n in options) {
			if (n === value) return options[n];
		}
		return '';
	}

	public static enumOptions(key: string) {
		const metadata = this.metadata();
		if (!metadata[key]) throw new JoplinError(`Unknown key: ${key}`, 'unknown_key');
		if (!metadata[key].options) throw new Error(`No options for: ${key}`);
		return metadata[key].options();
	}

	public static enumOptionsDoc(key: string, templateString: string = null) {
		if (templateString === null) templateString = '%s: %s';
		const options = this.enumOptions(key);
		const output = [];
		for (const n in options) {
			if (!options.hasOwnProperty(n)) continue;
			output.push(sprintf(templateString, n, options[n]));
		}
		return output.join(', ');
	}

	public static isAllowedEnumOption(key: string, value: any) {
		const options = this.enumOptions(key);
		return !!options[value];
	}

	// For example, if settings is:
	// { sync.5.path: 'http://example', sync.5.username: 'testing' }
	// and baseKey is 'sync.5', the function will return
	// { path: 'http://example', username: 'testing' }
	public static subValues(baseKey: string, settings: any, options: any = null) {
		const includeBaseKeyInName = !!options && !!options.includeBaseKeyInName;

		const output: any = {};
		for (const key in settings) {
			if (!settings.hasOwnProperty(key)) continue;
			if (key.indexOf(baseKey) === 0) {
				const subKey = includeBaseKeyInName ? key : key.substr(baseKey.length + 1);
				output[subKey] = settings[key];
			}
		}
		return output;
	}

	public static async saveAll() {
		if (Setting.autoSaveEnabled && !this.saveTimeoutId_) return Promise.resolve();

		logger.debug('Saving settings...');
		shim.clearTimeout(this.saveTimeoutId_);
		this.saveTimeoutId_ = null;

		const keys = this.keys();

		const valuesForFile: SettingValues = {};

		const queries = [];
		queries.push(`DELETE FROM settings WHERE key IN ("${keys.join('","')}")`);

		for (let i = 0; i < this.cache_.length; i++) {
			const s = { ...this.cache_[i] };
			const valueAsString = this.valueToString(s.key, s.value);

			if (this.isSecureKey(s.key)) {
				// We need to be careful here because there's a bug in the macOS keychain that can
				// make it fail to save a password. https://github.com/desktop/desktop/issues/3263
				// So we try to set it and if it fails, we set it on the database instead. This is not
				// ideal because they won't be encrypted, but better than losing all the user's passwords.
				// The passwords would be set again on the keychain once it starts working again (probably
				// after the user switch their computer off and on again).
				//
				// Also we don't control what happens on the keychain - the values can be edited or deleted
				// outside the application. For that reason, we rewrite it every time the values are saved,
				// even if, internally, they haven't changed.
				// As an optimisation, we check if the value exists on the keychain before writing it again.
				try {
					const passwordName = `setting.${s.key}`;
					const currentValue = await this.keychainService().password(passwordName);
					if (currentValue !== valueAsString) {
						const wasSet = await this.keychainService().setPassword(passwordName, valueAsString);
						if (wasSet) continue;
					} else {
						// The value is already in the keychain - so nothing to do
						// Make sure to `continue` here otherwise it will save the password
						// in clear text in the database.
						continue;
					}
				} catch (error) {
					logger.error(`Could not set setting on the keychain. Will be saved to database instead: ${s.key}:`, error);
				}
			}

			if (this.keyStorage(s.key) === SettingStorage.File) {
				valuesForFile[s.key] = s.value;
			} else {
				queries.push(Database.insertQuery(this.tableName(), {
					key: s.key,
					value: valueAsString,
				}));
			}
		}

		await BaseModel.db().transactionExecBatch(queries);

		if (this.canUseFileStorage()) {
			if (this.value('isSubProfile')) {
				const { globalSettings, localSettings } = splitGlobalAndLocalSettings(valuesForFile);
				const currentGlobalSettings = await this.rootFileHandler.load();

				// When saving to the root setting file, we preserve the
				// existing settings, which are specific to the root profile,
				// and add the global settings.

				await this.rootFileHandler.save({
					...currentGlobalSettings,
					...globalSettings,
				});

				await this.fileHandler.save(localSettings);
			} else {
				await this.fileHandler.save(valuesForFile);
			}
		}

		logger.debug('Settings have been saved.');
	}

	public static scheduleChangeEvent() {
		if (this.changeEventTimeoutId_) shim.clearTimeout(this.changeEventTimeoutId_);

		this.changeEventTimeoutId_ = shim.setTimeout(() => {
			this.emitScheduledChangeEvent();
		}, 1000);
	}

	public static cancelScheduleChangeEvent() {
		if (this.changeEventTimeoutId_) shim.clearTimeout(this.changeEventTimeoutId_);
		this.changeEventTimeoutId_ = null;
	}

	public static emitScheduledChangeEvent() {
		if (!this.changeEventTimeoutId_) return;

		shim.clearTimeout(this.changeEventTimeoutId_);
		this.changeEventTimeoutId_ = null;

		if (!this.changedKeys_.length) {
			// Sanity check - shouldn't happen
			logger.warn('Trying to dispatch a change event without any changed keys');
			return;
		}

		const keys = this.changedKeys_.slice();
		this.changedKeys_ = [];
		eventManager.emit('settingsChange', { keys });
	}

	public static scheduleSave() {
		if (!Setting.autoSaveEnabled) return;

		if (this.saveTimeoutId_) shim.clearTimeout(this.saveTimeoutId_);

		this.saveTimeoutId_ = shim.setTimeout(async () => {
			try {
				await this.saveAll();
			} catch (error) {
				logger.error('Could not save settings', error);
			}
		}, 500);
	}

	public static cancelScheduleSave() {
		if (this.saveTimeoutId_) shim.clearTimeout(this.saveTimeoutId_);
		this.saveTimeoutId_ = null;
	}

	public static publicSettings(appType: AppType) {
		if (!appType) throw new Error('appType is required');

		const metadata = this.metadata();

		const output: any = {};
		for (const key in metadata) {
			if (!metadata.hasOwnProperty(key)) continue;
			const s = { ...metadata[key] };
			if (!s.public) continue;
			if (s.appTypes && s.appTypes.indexOf(appType) < 0) continue;
			s.value = this.value(key);
			output[key] = s;
		}
		return output;
	}

	public static typeToString(typeId: number) {
		if (typeId === SettingItemType.Int) return 'int';
		if (typeId === SettingItemType.String) return 'string';
		if (typeId === SettingItemType.Bool) return 'bool';
		if (typeId === SettingItemType.Array) return 'array';
		if (typeId === SettingItemType.Object) return 'object';
		throw new Error(`Invalid type ID: ${typeId}`);
	}

	public static sectionOrder() {
		return [
			'general',
			'application',
			'appearance',
			'sync',
			'encryption',
			'joplinCloud',
			'plugins',
			'markdownPlugins',
			'note',
			'revisionService',
			'server',
			'keymap',
		];
	}

	private static sectionSource(sectionName: string): SettingSectionSource {
		if (this.customSections_[sectionName]) return this.customSections_[sectionName].source || SettingSectionSource.Default;
		return SettingSectionSource.Default;
	}

	public static isSubSection(sectionName: string) {
		return ['encryption', 'application', 'appearance', 'joplinCloud'].includes(sectionName);
	}

	public static groupMetadatasBySections(metadatas: SettingItem[]) {
		const sections = [];
		const generalSection: any = { name: 'general', metadatas: [] };
		const nameToSections: any = {};
		nameToSections['general'] = generalSection;
		sections.push(generalSection);
		for (let i = 0; i < metadatas.length; i++) {
			const md = metadatas[i];
			if (!md.section) {
				generalSection.metadatas.push(md);
			} else {
				if (!nameToSections[md.section]) {
					nameToSections[md.section] = {
						name: md.section,
						metadatas: [],
						source: this.sectionSource(md.section),
					};
					sections.push(nameToSections[md.section]);
				}
				nameToSections[md.section].metadatas.push(md);
			}
		}

		// for (const name in this.customSections_) {
		// 	nameToSections[name] = {
		// 		name: name,
		// 		source: this.customSections_[name].source,
		// 		metadatas: [],
		// 	};
		// }

		return sections;
	}

	public static sectionNameToLabel(name: string) {
		if (name === 'general') return _('General');
		if (name === 'sync') return _('Synchronisation');
		if (name === 'appearance') return _('Appearance');
		if (name === 'note') return _('Note');
		if (name === 'folder') return _('Notebook');
		if (name === 'markdownPlugins') return _('Markdown');
		if (name === 'plugins') return _('Plugins');
		if (name === 'application') return _('Application');
		if (name === 'revisionService') return _('Note History');
		if (name === 'encryption') return _('Encryption');
		if (name === 'server') return _('Web Clipper');
		if (name === 'keymap') return _('Keyboard Shortcuts');
		if (name === 'joplinCloud') return _('Joplin Cloud');

		if (this.customSections_[name] && this.customSections_[name].label) return this.customSections_[name].label;

		return name;
	}

	public static sectionDescription(name: string) {
		if (name === 'markdownPlugins') return _('These plugins enhance the Markdown renderer with additional features. Please note that, while these features might be useful, they are not standard Markdown and thus most of them will only work in Joplin. Additionally, some of them are *incompatible* with the WYSIWYG editor. If you open a note that uses one of these plugins in that editor, you will lose the plugin formatting. It is indicated below which plugins are compatible or not with the WYSIWYG editor.');
		if (name === 'general') return _('Notes and settings are stored in: %s', toSystemSlashes(this.value('profileDir'), process.platform));

		if (this.customSections_[name] && this.customSections_[name].description) return this.customSections_[name].description;

		return '';
	}

	public static sectionNameToIcon(name: string) {
		if (name === 'general') return 'icon-general';
		if (name === 'sync') return 'icon-sync';
		if (name === 'appearance') return 'icon-appearance';
		if (name === 'note') return 'icon-note';
		if (name === 'folder') return 'icon-notebooks';
		if (name === 'plugins') return 'icon-plugins';
		if (name === 'markdownPlugins') return 'fab fa-markdown';
		if (name === 'application') return 'icon-application';
		if (name === 'revisionService') return 'icon-note-history';
		if (name === 'encryption') return 'icon-encryption';
		if (name === 'server') return 'far fa-hand-scissors';
		if (name === 'keymap') return 'fa fa-keyboard';
		if (name === 'joplinCloud') return 'fa fa-cloud';

		if (this.customSections_[name] && this.customSections_[name].iconName) return this.customSections_[name].iconName;

		return 'fas fa-cog';
	}

	public static appTypeToLabel(name: string) {
		// Not translated for now because only used on Welcome notes (which are not translated)
		if (name === 'cli') return 'CLI';
		return name[0].toUpperCase() + name.substr(1).toLowerCase();
	}
}

export default Setting;<|MERGE_RESOLUTION|>--- conflicted
+++ resolved
@@ -1458,7 +1458,6 @@
 				isGlobal: true,
 			},
 
-<<<<<<< HEAD
 			'imageeditor.jsdrawToolbar': {
 				value: '',
 				type: SettingItemType.String,
@@ -1475,7 +1474,8 @@
 				appTypes: [AppType.Mobile],
 				label: () => 'Template for the image editor',
 				storage: SettingStorage.File,
-=======
+			},
+
 			// 2023-09-07: This setting is now used to track the desktop beta editor. It
 			// was used to track the mobile beta editor previously.
 			'editor.beta': {
@@ -1488,7 +1488,6 @@
 				description: () => 'This beta adds improved accessibility and plugin API compatibility with the mobile editor. If you find bugs, please report them in the Discourse forum.',
 				storage: SettingStorage.File,
 				isGlobal: true,
->>>>>>> fc515313
 			},
 
 			'net.customCertificates': {
