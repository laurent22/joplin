--- conflicted
+++ resolved
@@ -1714,13 +1714,10 @@
 				label: () => _('Voice typing language files (URL)'),
 				section: 'note',
 			},
-<<<<<<< HEAD
 
 			'emailToNote.inboxEmail': { value: '', type: SettingItemType.String, public: false },
 
 			'emailToNote.inboxJopId': { value: '', type: SettingItemType.String, public: false },
-=======
->>>>>>> 9a324725
 		};
 
 		this.metadata_ = { ...this.buildInMetadata_ };
