import BaseModel from '../BaseModel';
import BaseItem from './BaseItem';
import ItemChange from './ItemChange';
import NoteResource from './NoteResource';
import Setting from './Setting';
import markdownUtils from '../markdownUtils';
import { _ } from '../locale';
import { ResourceEntity, ResourceLocalStateEntity, ResourceOcrStatus } from '../services/database/types';
import ResourceLocalState from './ResourceLocalState';
const pathUtils = require('../path-utils');
const { mime } = require('../mime-utils.js');
const { filename, safeFilename } = require('../path-utils');
const { FsDriverDummy } = require('../fs-driver-dummy.js');
import JoplinError from '../JoplinError';
import itemCanBeEncrypted from './utils/itemCanBeEncrypted';
import { getEncryptionEnabled } from '../services/synchronizer/syncInfoUtils';
import ShareService from '../services/share/ShareService';
<<<<<<< HEAD
import { LoadOptions } from './utils/types';
=======
import { SaveOptions } from './utils/types';
import { MarkupLanguage } from '@joplin/renderer';
import { htmlentities } from '@joplin/utils/html';
>>>>>>> 2b9d519f

export default class Resource extends BaseItem {

	public static IMAGE_MAX_DIMENSION = 1920;

	public static FETCH_STATUS_IDLE = 0;
	public static FETCH_STATUS_STARTED = 1;
	public static FETCH_STATUS_DONE = 2;
	public static FETCH_STATUS_ERROR = 3;

	public static shareService_: ShareService = null;

	public static fsDriver_: any;

	public static tableName() {
		return 'resources';
	}

	public static modelType() {
		return BaseModel.TYPE_RESOURCE;
	}

	public static encryptionService() {
		if (!this.encryptionService_) throw new Error('Resource.encryptionService_ is not set!!');
		return this.encryptionService_;
	}

	protected static shareService() {
		if (!this.shareService_) throw new Error('Resource.shareService_ is not set!!');
		return this.shareService_;
	}

	public static isSupportedImageMimeType(type: string) {
		const imageMimeTypes = ['image/jpg', 'image/jpeg', 'image/png', 'image/gif', 'image/svg+xml', 'image/webp', 'image/avif'];
		return imageMimeTypes.indexOf(type.toLowerCase()) >= 0;
	}

	public static fetchStatuses(resourceIds: string[]): Promise<any[]> {
		if (!resourceIds.length) return Promise.resolve([]);
		return this.db().selectAll(`SELECT resource_id, fetch_status FROM resource_local_states WHERE resource_id IN ("${resourceIds.join('","')}")`);
	}

	public static sharedResourceIds(): Promise<string[]> {
		return this.db().selectAllFields('SELECT id FROM resources WHERE is_shared = 1', [], 'id');
	}

	public static errorFetchStatuses() {
		return this.db().selectAll(`
			SELECT title AS resource_title, resource_id, fetch_error
			FROM resource_local_states
			LEFT JOIN resources ON resources.id = resource_local_states.resource_id
			WHERE fetch_status = ?
		`, [Resource.FETCH_STATUS_ERROR]);
	}

	public static needToBeFetched(resourceDownloadMode: string = null, limit: number = null) {
		const sql = ['SELECT * FROM resources WHERE encryption_applied = 0 AND id IN (SELECT resource_id FROM resource_local_states WHERE fetch_status = ?)'];
		if (resourceDownloadMode !== 'always') {
			sql.push('AND resources.id IN (SELECT resource_id FROM resources_to_download)');
		}
		sql.push('ORDER BY updated_time DESC');
		if (limit !== null) sql.push(`LIMIT ${limit}`);
		return this.modelSelectAll(sql.join(' '), [Resource.FETCH_STATUS_IDLE]);
	}

	public static async resetStartedFetchStatus() {
		return await this.db().exec('UPDATE resource_local_states SET fetch_status = ? WHERE fetch_status = ?', [Resource.FETCH_STATUS_IDLE, Resource.FETCH_STATUS_STARTED]);
	}

	public static resetErrorStatus(resourceId: string) {
		return this.db().exec('UPDATE resource_local_states SET fetch_status = ?, fetch_error = "" WHERE resource_id = ?', [Resource.FETCH_STATUS_IDLE, resourceId]);
	}

	public static fsDriver() {
		if (!Resource.fsDriver_) Resource.fsDriver_ = new FsDriverDummy();
		return Resource.fsDriver_;
	}

	// DEPRECATED IN FAVOUR OF friendlySafeFilename()
	public static friendlyFilename(resource: ResourceEntity) {
		let output = safeFilename(resource.title); // Make sure not to allow spaces or any special characters as it's not supported in HTTP headers
		if (!output) output = resource.id;
		let extension = resource.file_extension;
		if (!extension) extension = resource.mime ? mime.toFileExtension(resource.mime) : '';
		extension = extension ? `.${extension}` : '';
		return output + extension;
	}

	public static baseDirectoryPath() {
		return Setting.value('resourceDir');
	}

	public static baseRelativeDirectoryPath() {
		return Setting.value('resourceDirName');
	}

	public static filename(resource: ResourceEntity, encryptedBlob = false) {
		let extension = encryptedBlob ? 'crypted' : resource.file_extension;
		if (!extension) extension = resource.mime ? mime.toFileExtension(resource.mime) : '';
		extension = extension ? `.${extension}` : '';
		return resource.id + extension;
	}

	public static friendlySafeFilename(resource: ResourceEntity) {
		let ext = resource.file_extension;
		if (!ext) ext = resource.mime ? mime.toFileExtension(resource.mime) : '';
		const safeExt = ext ? pathUtils.safeFileExtension(ext).toLowerCase() : '';
		let title = resource.title ? resource.title : resource.id;
		if (safeExt && pathUtils.fileExtension(title).toLowerCase() === safeExt) title = pathUtils.filename(title);
		return pathUtils.friendlySafeFilename(title) + (safeExt ? `.${safeExt}` : '');
	}

	public static relativePath(resource: ResourceEntity, encryptedBlob = false) {
		return `${Setting.value('resourceDirName')}/${this.filename(resource, encryptedBlob)}`;
	}

	public static fullPath(resource: ResourceEntity, encryptedBlob = false) {
		return `${Setting.value('resourceDir')}/${this.filename(resource, encryptedBlob)}`;
	}

	public static async isReady(resource: ResourceEntity) {
		const r = await this.readyStatus(resource);
		return r === 'ok';
	}

	public static async readyStatus(resource: ResourceEntity) {
		const ls = await this.localState(resource);
		if (!resource) return 'notFound';
		if (ls.fetch_status !== Resource.FETCH_STATUS_DONE) return 'notDownloaded';
		if (resource.encryption_blob_encrypted) return 'encrypted';
		return 'ok';
	}

	public static async requireIsReady(resource: ResourceEntity) {
		const readyStatus = await Resource.readyStatus(resource);
		if (readyStatus !== 'ok') throw new Error(`Resource is not ready. Status: ${readyStatus}`);
	}

	// For resources, we need to decrypt the item (metadata) and the resource binary blob.
	public static async decrypt(item: ResourceEntity) {
		// The item might already be decrypted but not the blob (for instance if it crashes while
		// decrypting the blob or was otherwise interrupted).
		const decryptedItem = item.encryption_cipher_text ? await super.decrypt(item) : { ...item };
		if (!decryptedItem.encryption_blob_encrypted) return decryptedItem;

		const localState = await this.localState(item);
		if (localState.fetch_status !== Resource.FETCH_STATUS_DONE) {
			// Not an error - it means the blob has not been downloaded yet.
			// It will be decrypted later on, once downloaded.
			return decryptedItem;
		}

		const plainTextPath = this.fullPath(decryptedItem);
		const encryptedPath = this.fullPath(decryptedItem, true);
		const noExtPath = `${pathUtils.dirname(encryptedPath)}/${pathUtils.filename(encryptedPath)}`;

		// When the resource blob is downloaded by the synchroniser, it's initially a file with no
		// extension (since it's encrypted, so we don't know its extension). So here rename it
		// to a file with a ".crypted" extension so that it's better identified, and then decrypt it.
		// Potentially plainTextPath is also a path with no extension if it's an unknown mime type.
		if (await this.fsDriver().exists(noExtPath)) {
			await this.fsDriver().move(noExtPath, encryptedPath);
		}

		try {
			await this.encryptionService().decryptFile(encryptedPath, plainTextPath);
		} catch (error) {
			if (error.code === 'invalidIdentifier') {
				// As the identifier is invalid it most likely means that this is not encrypted data
				// at all. It can happen for example when there's a crash between the moment the data
				// is decrypted and the resource item is updated.
				this.logger().warn(`Found a resource that was most likely already decrypted but was marked as encrypted. Marked it as decrypted: ${item.id}`);
				this.fsDriver().move(encryptedPath, plainTextPath);
			} else {
				throw error;
			}
		}

		decryptedItem.encryption_blob_encrypted = 0;
		return super.save(decryptedItem, { autoTimestamp: false });
	}

	// Prepare the resource by encrypting it if needed.
	// The call returns the path to the physical file AND a representation of the resource object
	// as it should be uploaded to the sync target. Note that this may be different from what is stored
	// in the database. In particular, the flag encryption_blob_encrypted might be 1 on the sync target
	// if the resource is encrypted, but will be 0 locally because the device has the decrypted resource.
	public static async fullPathForSyncUpload(resource: ResourceEntity) {
		const plainTextPath = this.fullPath(resource);

		const share = resource.share_id ? await this.shareService().shareById(resource.share_id) : null;

		if (!getEncryptionEnabled() || !itemCanBeEncrypted(resource as any, share)) {
			// Normally not possible since itemsThatNeedSync should only return decrypted items
			if (resource.encryption_blob_encrypted) throw new Error('Trying to access encrypted resource but encryption is currently disabled');
			return { path: plainTextPath, resource: resource };
		}

		const encryptedPath = this.fullPath(resource, true);
		if (resource.encryption_blob_encrypted) return { path: encryptedPath, resource: resource };

		try {
			await this.encryptionService().encryptFile(plainTextPath, encryptedPath, {
				masterKeyId: share && share.master_key_id ? share.master_key_id : '',
			});
		} catch (error) {
			if (error.code === 'ENOENT') throw new JoplinError(`File not found:${error.toString()}`, 'fileNotFound');
			throw error;
		}

		const resourceCopy = { ...resource };
		resourceCopy.encryption_blob_encrypted = 1;
		return { path: encryptedPath, resource: resourceCopy };
	}

	public static markupTag(resource: any, markupLanguage: MarkupLanguage = MarkupLanguage.Markdown) {
		let tagAlt = resource.alt ? resource.alt : resource.title;
		if (!tagAlt) tagAlt = '';
		const lines = [];
		if (Resource.isSupportedImageMimeType(resource.mime)) {
			if (markupLanguage === MarkupLanguage.Markdown) {
				lines.push('![');
				lines.push(markdownUtils.escapeTitleText(tagAlt));
				lines.push(`](:/${resource.id})`);
			} else {
				const altHtml = tagAlt ? `alt="${htmlentities(tagAlt)}"` : '';
				lines.push(`<img src=":/${resource.id}" ${altHtml}/>`);
			}
		} else {
			if (markupLanguage === MarkupLanguage.Markdown) {
				lines.push('[');
				lines.push(markdownUtils.escapeTitleText(tagAlt));
				lines.push(`](:/${resource.id})`);
			} else {
				const altHtml = tagAlt ? `alt="${htmlentities(tagAlt)}"` : '';
				lines.push(`<a href=":/${resource.id}" ${altHtml}>${htmlentities(tagAlt ? tagAlt : resource.id)}</a>`);
			}
		}
		return lines.join('');
	}

	public static internalUrl(resource: ResourceEntity) {
		return `:/${resource.id}`;
	}

	public static pathToId(path: string) {
		return filename(path);
	}

	public static async content(resource: ResourceEntity) {
		return this.fsDriver().readFile(this.fullPath(resource), 'Buffer');
	}

	public static isResourceUrl(url: string) {
		return url && url.length === 34 && url[0] === ':' && url[1] === '/';
	}

	public static urlToId(url: string) {
		if (!this.isResourceUrl(url)) throw new Error(`Not a valid resource URL: ${url}`);
		return url.substr(2);
	}

	public static async localState(resourceOrId: any) {
		return ResourceLocalState.byResourceId(typeof resourceOrId === 'object' ? resourceOrId.id : resourceOrId);
	}

	public static setLocalStateQueries(resourceOrId: any, state: ResourceLocalStateEntity) {
		const id = typeof resourceOrId === 'object' ? resourceOrId.id : resourceOrId;
		return ResourceLocalState.saveQueries({ ...state, resource_id: id });
	}

	public static async setLocalState(resourceOrId: any, state: ResourceLocalStateEntity) {
		const id = typeof resourceOrId === 'object' ? resourceOrId.id : resourceOrId;
		await ResourceLocalState.save({ ...state, resource_id: id });
	}

	public static async needFileSizeSet() {
		return this.modelSelectAll('SELECT * FROM resources WHERE `size` < 0 AND encryption_blob_encrypted = 0');
	}

	// Only set the `size` field and nothing else, not even the update_time
	// This is because it's only necessary to do it once after migration 20
	// and each client does it so there's no need to sync the resource.
	public static async setFileSizeOnly(resourceId: string, fileSize: number) {
		return this.db().exec('UPDATE resources set `size` = ? WHERE id = ?', [fileSize, resourceId]);
	}

	public static async batchDelete(ids: string[], options: any = null) {
		// For resources, there's not really batch deletion since there's the
		// file data to delete too, so each is processed one by one with the
		// file data being deleted last since the metadata deletion call may
		// throw (for example if trying to delete a read-only item).
		for (let i = 0; i < ids.length; i++) {
			const id = ids[i];
			const resource = await Resource.load(id);
			if (!resource) continue;

			const path = Resource.fullPath(resource);
			await super.batchDelete([id], options);
			await this.fsDriver().remove(path);
			await NoteResource.deleteByResource(id); // Clean up note/resource relationships
			await this.db().exec('DELETE FROM items_normalized WHERE item_id = ?', [id]);
		}

		await ResourceLocalState.batchDelete(ids);
	}

	public static async markForDownload(resourceId: string) {
		// Insert the row only if it's not already there
		const t = Date.now();
		await this.db().exec('INSERT INTO resources_to_download (resource_id, updated_time, created_time) SELECT ?, ?, ? WHERE NOT EXISTS (SELECT 1 FROM resources_to_download WHERE resource_id = ?)', [resourceId, t, t, resourceId]);
	}

	public static async downloadedButEncryptedBlobCount(excludedIds: string[] = null) {
		let excludedSql = '';
		if (excludedIds && excludedIds.length) {
			excludedSql = `AND resource_id NOT IN ("${excludedIds.join('","')}")`;
		}

		const r = await this.db().selectOne(`
			SELECT count(*) as total
			FROM resource_local_states
			WHERE fetch_status = ?
			AND resource_id IN (SELECT id FROM resources WHERE encryption_blob_encrypted = 1)
			${excludedSql}
		`, [Resource.FETCH_STATUS_DONE]);

		return r ? r.total : 0;
	}

	public static async downloadStatusCounts(status: number) {
		const r = await this.db().selectOne(`
			SELECT count(*) as total
			FROM resource_local_states
			WHERE fetch_status = ?
		`, [status]);

		return r ? r.total : 0;
	}

	public static async createdLocallyCount() {
		const r = await this.db().selectOne(`
			SELECT count(*) as total
			FROM resources
			WHERE id NOT IN
			(SELECT resource_id FROM resource_local_states)
		`);

		return r ? r.total : 0;
	}

	public static fetchStatusToLabel(status: number) {
		if (status === Resource.FETCH_STATUS_IDLE) return _('Not downloaded');
		if (status === Resource.FETCH_STATUS_STARTED) return _('Downloading');
		if (status === Resource.FETCH_STATUS_DONE) return _('Downloaded');
		if (status === Resource.FETCH_STATUS_ERROR) return _('Error');
		throw new Error(`Invalid status: ${status}`);
	}

	public static async updateResourceBlobContent(resourceId: string, newBlobFilePath: string) {
		const resource = await Resource.load(resourceId);
		await this.requireIsReady(resource);

		const fileStat = await this.fsDriver().stat(newBlobFilePath);

		// We first save the resource metadata because this can throw, for
		// example if modifying a resource that is read-only

		const now = Date.now();

		const result = await Resource.save({
			id: resource.id,
			size: fileStat.size,
			updated_time: now,
			blob_updated_time: now,
		}, {
			autoTimestamp: false,
		});

		// If the above call has succeeded, we save the data blob

		await this.fsDriver().copy(newBlobFilePath, Resource.fullPath(resource));

		return result;
	}

	public static async resourceBlobContent(resourceId: string, encoding = 'Buffer') {
		const resource = await Resource.load(resourceId);
		await this.requireIsReady(resource);
		return await this.fsDriver().readFile(Resource.fullPath(resource), encoding);
	}

	public static async duplicateResource(resourceId: string): Promise<ResourceEntity> {
		const resource = await Resource.load(resourceId);
		const localState = await Resource.localState(resource);

		let newResource: ResourceEntity = { ...resource };
		delete newResource.id;
		delete newResource.is_shared;
		delete newResource.share_id;
		newResource = await Resource.save(newResource);

		const newLocalState = { ...localState };
		newLocalState.resource_id = newResource.id;
		delete newLocalState.id;

		await Resource.setLocalState(newResource, newLocalState);

		const sourcePath = Resource.fullPath(resource);
		if (await this.fsDriver().exists(sourcePath)) {
			await this.fsDriver().copy(sourcePath, Resource.fullPath(newResource));
		}

		return newResource;
	}

	public static async resourceConflictFolderId(): Promise<string> {
		const folder = await this.resourceConflictFolder();
		return folder.id;
	}

	private static async resourceConflictFolder(): Promise<any> {
		const conflictFolderTitle = _('Conflicts (attachments)');
		const Folder = this.getClass('Folder');

		const folder = await Folder.loadByTitle(conflictFolderTitle);
		if (!folder || folder.parent_id) {
			return Folder.save({ title: conflictFolderTitle });
		}

		return folder;
	}

	public static async createConflictResourceNote(resource: ResourceEntity) {
		const Note = this.getClass('Note');
		const conflictResource = await Resource.duplicateResource(resource.id);

		await Note.save({
			title: _('Attachment conflict: "%s"', resource.title),
			body: _('There was a [conflict](%s) on the attachment below.\n\n%s', 'https://joplinapp.org/help/apps/conflict', Resource.markupTag(conflictResource)),
			parent_id: await this.resourceConflictFolderId(),
		}, { changeSource: ItemChange.SOURCE_SYNC });
	}

<<<<<<< HEAD
	public static async needOcrCount(supportedMimeTypes: string[]): Promise<number> {
		const r = await this.db().selectOne(`
			SELECT count(*) as total
			FROM resources
			WHERE
				ocr_status = ? AND
				encryption_applied = 0 AND
				mime IN ("${supportedMimeTypes.join('","')}")
		`, [ResourceOcrStatus.Todo]);

		return r ? r['total'] : 0;
	}

	public static async needOcr(supportedMimeTypes: string[], options: LoadOptions): Promise<ResourceEntity[]> {
		return await this.db().selectAll(`
			SELECT ${this.selectFields(options)}
			FROM resources
			WHERE
				ocr_status = ? AND
				encryption_applied = 0 AND
				mime IN ("${supportedMimeTypes.join('","')}")
			ORDER BY updated_time DESC
			LIMIT 100
		`, [ResourceOcrStatus.Todo]);
	}

	public static allForNormalization(updatedTime: number, id: string, limit = 100, options: LoadOptions = null) {
		return this.modelSelectAll<ResourceEntity>(`
			SELECT ${this.selectFields(options)} FROM resources
			WHERE (updated_time, id) > (?, ?)
			AND ocr_text != ""
			AND ocr_status = ?
			ORDER BY updated_time ASC, id ASC
			LIMIT ?
		`, [updatedTime, id, ResourceOcrStatus.Done, limit]);
=======
	public static async save(o: ResourceEntity, options: SaveOptions = null): Promise<ResourceEntity> {
		const resource = { ...o };

		if (this.isNew(o, options)) {
			const now = Date.now();
			options = { ...options, autoTimestamp: false };
			if (!resource.created_time) resource.created_time = now;
			if (!resource.updated_time) resource.updated_time = now;
			if (!resource.blob_updated_time) resource.blob_updated_time = now;
		}

		return await super.save(resource, options);
>>>>>>> 2b9d519f
	}

}<|MERGE_RESOLUTION|>--- conflicted
+++ resolved
@@ -15,13 +15,10 @@
 import itemCanBeEncrypted from './utils/itemCanBeEncrypted';
 import { getEncryptionEnabled } from '../services/synchronizer/syncInfoUtils';
 import ShareService from '../services/share/ShareService';
-<<<<<<< HEAD
 import { LoadOptions } from './utils/types';
-=======
 import { SaveOptions } from './utils/types';
 import { MarkupLanguage } from '@joplin/renderer';
 import { htmlentities } from '@joplin/utils/html';
->>>>>>> 2b9d519f
 
 export default class Resource extends BaseItem {
 
@@ -466,7 +463,6 @@
 		}, { changeSource: ItemChange.SOURCE_SYNC });
 	}
 
-<<<<<<< HEAD
 	public static async needOcrCount(supportedMimeTypes: string[]): Promise<number> {
 		const r = await this.db().selectOne(`
 			SELECT count(*) as total
@@ -502,7 +498,8 @@
 			ORDER BY updated_time ASC, id ASC
 			LIMIT ?
 		`, [updatedTime, id, ResourceOcrStatus.Done, limit]);
-=======
+	}
+
 	public static async save(o: ResourceEntity, options: SaveOptions = null): Promise<ResourceEntity> {
 		const resource = { ...o };
 
@@ -515,7 +512,6 @@
 		}
 
 		return await super.save(resource, options);
->>>>>>> 2b9d519f
 	}
 
 }