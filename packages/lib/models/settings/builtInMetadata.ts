import { rtrimSlashes } from '@joplin/utils/path';
import SyncTargetRegistry from '../../SyncTargetRegistry';
import { _, defaultLocale, supportedLocalesToLanguages } from '../../locale';
import shim from '../../shim';
import time from '../../time';
import type SettingType from '../Setting';
import { AppType, SettingItemSubType, SettingItemType, SettingStorage, SyncStartupOperation, SettingItem } from './types';
import { defaultListColumns } from '../../services/plugins/api/noteListType';
import type { PluginSettings } from '../../services/plugins/PluginService';
const ObjectUtils = require('../../ObjectUtils');
const { toTitleCase } = require('../../string-utils.js');

const customCssFilePath = (Setting: typeof SettingType, filename: string): string => {
	return `${Setting.value('rootProfileDir')}/${filename}`;
};

const builtInMetadata = (Setting: typeof SettingType) => {
	const platform = shim.platformName();
	const mobilePlatform = shim.mobilePlatform();

	let wysiwygYes = '';
	let wysiwygNo = '';
	if (shim.isElectron()) {
		wysiwygYes = ` ${_('(wysiwyg: %s)', _('yes'))}`;
		wysiwygNo = ` ${_('(wysiwyg: %s)', _('no'))}`;
	}

	const emptyDirWarning = _('Attention: If you change this location, make sure you copy all your content to it before syncing, otherwise all files will be removed! See the FAQ for more details: %s', 'https://joplinapp.org/help/faq');

	// A "public" setting means that it will show up in the various config screens (or config command for the CLI tool), however
	// if if private a setting might still be handled and modified by the app. For instance, the settings related to sorting notes are not
	// public for the mobile and desktop apps because they are handled separately in menus.

	const themeOptions = () => {
		// eslint-disable-next-line @typescript-eslint/no-explicit-any -- Old code before rule was applied
		const output: any = {};
		output[Setting.THEME_LIGHT] = _('Light');
		output[Setting.THEME_DARK] = _('Dark');
		output[Setting.THEME_DRACULA] = _('Dracula');
		output[Setting.THEME_SOLARIZED_LIGHT] = _('Solarised Light');
		output[Setting.THEME_SOLARIZED_DARK] = _('Solarised Dark');
		output[Setting.THEME_NORD] = _('Nord');
		output[Setting.THEME_ARITIM_DARK] = _('Aritim Dark');
		output[Setting.THEME_OLED_DARK] = _('OLED Dark');
		return output;
	};

	return {
		'clientId': {
			value: '',
			type: SettingItemType.String,
			public: false,
		},
		'editor.codeView': {
			value: true,
			type: SettingItemType.Bool,
			public: false,
			appTypes: [AppType.Desktop],
			storage: SettingStorage.File,
			isGlobal: true,
		},

		'sync.openSyncWizard': {
			value: null as boolean,
			type: SettingItemType.Button,
			public: true,
			appTypes: [AppType.Desktop],
			label: () => _('Open Sync Wizard...'),
			hideLabel: true,
			section: 'sync',
		},

		'sync.target': {
			value: 0,
			type: SettingItemType.Int,
			isEnum: true,
			public: true,
			section: 'sync',
			label: () => _('Synchronisation target'),
			description: (appType: AppType) => {
				return appType !== 'cli' ? null : _('The target to synchronise to. Each sync target may have additional parameters which are named as `sync.NUM.NAME` (all documented below).');
			},
			options: () => {
				return SyncTargetRegistry.idAndLabelPlainObject(platform);
			},
			optionsOrder: () => {
				return SyncTargetRegistry.optionsOrder();
			},
			storage: SettingStorage.File,
		},

		'sync.upgradeState': {
			value: Setting.SYNC_UPGRADE_STATE_IDLE,
			type: SettingItemType.Int,
			public: false,
		},

		'sync.startupOperation': {
			value: SyncStartupOperation.None,
			type: SettingItemType.Int,
			public: false,
		},

		'sync.2.path': {
			value: '',
			type: SettingItemType.String,
			section: 'sync',
			// eslint-disable-next-line @typescript-eslint/no-explicit-any -- Old code before rule was applied
			show: (settings: any) => {
				try {
					return settings['sync.target'] === SyncTargetRegistry.nameToId('filesystem');
				} catch (error) {
					return false;
				}
			},
			// eslint-disable-next-line @typescript-eslint/no-explicit-any -- Old code before rule was applied
			filter: (value: any) => {
				return value ? rtrimSlashes(value) : '';
			},
			public: true,
			label: () => _('Directory to synchronise with (absolute path)'),
			description: () => emptyDirWarning,
			storage: SettingStorage.File,
		},

		'sync.5.path': {
			value: '',
			type: SettingItemType.String,
			section: 'sync',
			// eslint-disable-next-line @typescript-eslint/no-explicit-any -- Old code before rule was applied
			show: (settings: any) => {
				return settings['sync.target'] === SyncTargetRegistry.nameToId('nextcloud');
			},
			public: true,
			label: () => _('Nextcloud WebDAV URL'),
			description: () => emptyDirWarning,
			storage: SettingStorage.File,
		},
		'sync.5.username': {
			value: '',
			type: SettingItemType.String,
			section: 'sync',
			// eslint-disable-next-line @typescript-eslint/no-explicit-any -- Old code before rule was applied
			show: (settings: any) => {
				return settings['sync.target'] === SyncTargetRegistry.nameToId('nextcloud');
			},
			public: true,
			label: () => _('Nextcloud username'),
			storage: SettingStorage.File,
		},
		'sync.5.password': {
			value: '',
			type: SettingItemType.String,
			section: 'sync',
			// eslint-disable-next-line @typescript-eslint/no-explicit-any -- Old code before rule was applied
			show: (settings: any) => {
				return settings['sync.target'] === SyncTargetRegistry.nameToId('nextcloud');
			},
			public: true,
			label: () => _('Nextcloud password'),
			secure: true,
		},

		'sync.6.path': {
			value: '',
			type: SettingItemType.String,
			section: 'sync',
			// eslint-disable-next-line @typescript-eslint/no-explicit-any -- Old code before rule was applied
			show: (settings: any) => {
				return settings['sync.target'] === SyncTargetRegistry.nameToId('webdav');
			},
			public: true,
			label: () => _('WebDAV URL'),
			description: () => emptyDirWarning,
			storage: SettingStorage.File,
		},
		'sync.6.username': {
			value: '',
			type: SettingItemType.String,
			section: 'sync',
			// eslint-disable-next-line @typescript-eslint/no-explicit-any -- Old code before rule was applied
			show: (settings: any) => {
				return settings['sync.target'] === SyncTargetRegistry.nameToId('webdav');
			},
			public: true,
			label: () => _('WebDAV username'),
			storage: SettingStorage.File,
		},
		'sync.6.password': {
			value: '',
			type: SettingItemType.String,
			section: 'sync',
			// eslint-disable-next-line @typescript-eslint/no-explicit-any -- Old code before rule was applied
			show: (settings: any) => {
				return settings['sync.target'] === SyncTargetRegistry.nameToId('webdav');
			},
			public: true,
			label: () => _('WebDAV password'),
			secure: true,
		},

		'sync.8.path': {
			value: '',
			type: SettingItemType.String,
			section: 'sync',
			// eslint-disable-next-line @typescript-eslint/no-explicit-any -- Old code before rule was applied
			show: (settings: any) => {
				try {
					return settings['sync.target'] === SyncTargetRegistry.nameToId('amazon_s3');
				} catch (error) {
					return false;
				}
			},
			filter: value => {
				return value ? rtrimSlashes(value) : '';
			},
			public: true,
			label: () => _('S3 bucket'),
			description: () => emptyDirWarning,
			storage: SettingStorage.File,
		},
		'sync.8.url': {
			value: 'https://s3.amazonaws.com/',
			type: SettingItemType.String,
			section: 'sync',
			// eslint-disable-next-line @typescript-eslint/no-explicit-any -- Old code before rule was applied
			show: (settings: any) => {
				return settings['sync.target'] === SyncTargetRegistry.nameToId('amazon_s3');
			},
			filter: value => {
				return value ? value.trim() : '';
			},
			public: true,
			label: () => _('S3 URL'),
			storage: SettingStorage.File,
		},
		'sync.8.region': {
			value: '',
			type: SettingItemType.String,
			section: 'sync',
			// eslint-disable-next-line @typescript-eslint/no-explicit-any -- Old code before rule was applied
			show: (settings: any) => {
				return settings['sync.target'] === SyncTargetRegistry.nameToId('amazon_s3');
			},
			filter: value => {
				return value ? value.trim() : '';
			},
			public: true,
			label: () => _('S3 region'),
			storage: SettingStorage.File,
		},
		'sync.8.username': {
			value: '',
			type: SettingItemType.String,
			section: 'sync',
			// eslint-disable-next-line @typescript-eslint/no-explicit-any -- Old code before rule was applied
			show: (settings: any) => {
				return settings['sync.target'] === SyncTargetRegistry.nameToId('amazon_s3');
			},
			public: true,
			label: () => _('S3 access key'),
			storage: SettingStorage.File,
		},
		'sync.8.password': {
			value: '',
			type: SettingItemType.String,
			section: 'sync',
			// eslint-disable-next-line @typescript-eslint/no-explicit-any -- Old code before rule was applied
			show: (settings: any) => {
				return settings['sync.target'] === SyncTargetRegistry.nameToId('amazon_s3');
			},
			public: true,
			label: () => _('S3 secret key'),
			secure: true,
		},
		'sync.8.forcePathStyle': {
			value: false,
			type: SettingItemType.Bool,
			section: 'sync',
			// eslint-disable-next-line @typescript-eslint/no-explicit-any -- Old code before rule was applied
			show: (settings: any) => {
				return settings['sync.target'] === SyncTargetRegistry.nameToId('amazon_s3');
			},
			public: true,
			label: () => _('Force path style'),
			storage: SettingStorage.File,
		},
		'sync.9.path': {
			value: '',
			type: SettingItemType.String,
			section: 'sync',
			// eslint-disable-next-line @typescript-eslint/no-explicit-any -- Old code before rule was applied
			show: (settings: any) => {
				return settings['sync.target'] === SyncTargetRegistry.nameToId('joplinServer');
			},
			public: true,
			label: () => _('Joplin Server URL'),
			description: () => emptyDirWarning,
			storage: SettingStorage.File,
		},
		'sync.9.userContentPath': {
			value: '',
			type: SettingItemType.String,
			public: false,
			storage: SettingStorage.Database,
		},
		'sync.9.username': {
			value: '',
			type: SettingItemType.String,
			section: 'sync',
			// eslint-disable-next-line @typescript-eslint/no-explicit-any -- Old code before rule was applied
			show: (settings: any) => {
				return settings['sync.target'] === SyncTargetRegistry.nameToId('joplinServer');
			},
			public: true,
			label: () => _('Joplin Server email'),
			storage: SettingStorage.File,
		},
		'sync.9.password': {
			value: '',
			type: SettingItemType.String,
			section: 'sync',
			// eslint-disable-next-line @typescript-eslint/no-explicit-any -- Old code before rule was applied
			show: (settings: any) => {
				return settings['sync.target'] === SyncTargetRegistry.nameToId('joplinServer');
			},
			public: true,
			label: () => _('Joplin Server password'),
			secure: true,
		},

		// Although sync.10.path is essentially a constant, we still define
		// it here so that both Joplin Server and Joplin Cloud can be
		// handled in the same consistent way. Also having it a setting
		// means it can be set to something else for development.
		'sync.10.path': {
			value: 'https://api.joplincloud.com',
			type: SettingItemType.String,
			public: false,
			storage: SettingStorage.Database,
		},
		'sync.10.userContentPath': {
			value: 'https://joplinusercontent.com',
			type: SettingItemType.String,
			public: false,
			storage: SettingStorage.Database,
		},
		'sync.10.website': {
			value: 'https://joplincloud.com',
			type: SettingItemType.String,
			public: false,
			storage: SettingStorage.Database,
		},
		'sync.10.username': {
			value: '',
			type: SettingItemType.String,
			public: false,
			storage: SettingStorage.File,
		},
		'sync.10.password': {
			value: '',
			type: SettingItemType.String,
			public: false,
			secure: true,
		},

		'sync.10.inboxEmail': { value: '', type: SettingItemType.String, public: false },

		'sync.10.inboxId': { value: '', type: SettingItemType.String, public: false },

		'sync.10.canUseSharePermissions': { value: false, type: SettingItemType.Bool, public: false },

		'sync.10.accountType': { value: 0, type: SettingItemType.Int, public: false },

		'sync.10.userEmail': { value: '', type: SettingItemType.String, public: false },

		'sync.5.syncTargets': { value: {}, type: SettingItemType.Object, public: false },

		'sync.resourceDownloadMode': {
			value: 'always',
			type: SettingItemType.String,
			section: 'sync',
			public: true,
			advanced: true,
			isEnum: true,
			appTypes: [AppType.Mobile, AppType.Desktop],
			label: () => _('Attachment download behaviour'),
			description: () => _('In "Manual" mode, attachments are downloaded only when you click on them. In "Auto", they are downloaded when you open the note. In "Always", all the attachments are downloaded whether you open the note or not.'),
			options: () => {
				return {
					always: _('Always'),
					manual: _('Manual'),
					auto: _('Auto'),
				};
			},
			storage: SettingStorage.File,
			isGlobal: true,
		},

		'sync.3.auth': { value: '', type: SettingItemType.String, public: false },
		'sync.4.auth': { value: '', type: SettingItemType.String, public: false },
		'sync.7.auth': { value: '', type: SettingItemType.String, public: false },
		'sync.9.auth': { value: '', type: SettingItemType.String, public: false },
		'sync.10.auth': { value: '', type: SettingItemType.String, public: false },
		'sync.1.context': { value: '', type: SettingItemType.String, public: false },
		'sync.2.context': { value: '', type: SettingItemType.String, public: false },
		'sync.3.context': { value: '', type: SettingItemType.String, public: false },
		'sync.4.context': { value: '', type: SettingItemType.String, public: false },
		'sync.5.context': { value: '', type: SettingItemType.String, public: false },
		'sync.6.context': { value: '', type: SettingItemType.String, public: false },
		'sync.7.context': { value: '', type: SettingItemType.String, public: false },
		'sync.8.context': { value: '', type: SettingItemType.String, public: false },
		'sync.9.context': { value: '', type: SettingItemType.String, public: false },
		'sync.10.context': { value: '', type: SettingItemType.String, public: false },

		'sync.maxConcurrentConnections': { value: 5, type: SettingItemType.Int, storage: SettingStorage.File, isGlobal: true, public: true, advanced: true, section: 'sync', label: () => _('Max concurrent connections'), minimum: 1, maximum: 20, step: 1 },

		// The active folder ID is guaranteed to be valid as long as there's at least one
		// existing folder, so it is a good default in contexts where there's no currently
		// selected folder. It corresponds in general to the currently selected folder or
		// to the last folder that was selected.
		activeFolderId: { value: '', type: SettingItemType.String, public: false },
		notesParent: { value: '', type: SettingItemType.String, public: false },

		richTextBannerDismissed: { value: false, type: SettingItemType.Bool, storage: SettingStorage.File, isGlobal: true, public: false },

		firstStart: { value: true, type: SettingItemType.Bool, public: false },
		locale: {
			value: defaultLocale(),
			type: SettingItemType.String,
			isEnum: true,
			public: true,
			label: () => _('Language'),
			options: () => {
				return ObjectUtils.sortByValue(supportedLocalesToLanguages({ includeStats: true }));
			},
			storage: SettingStorage.File,
			isGlobal: true,
		},
		dateFormat: {
			value: Setting.DATE_FORMAT_1,
			type: SettingItemType.String,
			isEnum: true,
			public: true,
			label: () => _('Date format'),
			options: () => {
				// eslint-disable-next-line @typescript-eslint/no-explicit-any -- Old code before rule was applied
				const options: any = {};
				const now = new Date('2017-01-30T12:00:00').getTime();
				options[Setting.DATE_FORMAT_1] = time.formatMsToLocal(now, Setting.DATE_FORMAT_1);
				options[Setting.DATE_FORMAT_2] = time.formatMsToLocal(now, Setting.DATE_FORMAT_2);
				options[Setting.DATE_FORMAT_3] = time.formatMsToLocal(now, Setting.DATE_FORMAT_3);
				options[Setting.DATE_FORMAT_4] = time.formatMsToLocal(now, Setting.DATE_FORMAT_4);
				options[Setting.DATE_FORMAT_5] = time.formatMsToLocal(now, Setting.DATE_FORMAT_5);
				options[Setting.DATE_FORMAT_6] = time.formatMsToLocal(now, Setting.DATE_FORMAT_6);
				options[Setting.DATE_FORMAT_7] = time.formatMsToLocal(now, Setting.DATE_FORMAT_7);
				options[Setting.DATE_FORMAT_8] = time.formatMsToLocal(now, Setting.DATE_FORMAT_8);
				options[Setting.DATE_FORMAT_9] = time.formatMsToLocal(now, Setting.DATE_FORMAT_9);
				return options;
			},
			storage: SettingStorage.File,
			isGlobal: true,
		},
		timeFormat: {
			value: Setting.TIME_FORMAT_1,
			type: SettingItemType.String,
			isEnum: true,
			public: true,
			label: () => _('Time format'),
			options: () => {
				// eslint-disable-next-line @typescript-eslint/no-explicit-any -- Old code before rule was applied
				const options: any = {};
				const now = new Date('2017-01-30T20:30:00').getTime();
				options[Setting.TIME_FORMAT_1] = time.formatMsToLocal(now, Setting.TIME_FORMAT_1);
				options[Setting.TIME_FORMAT_2] = time.formatMsToLocal(now, Setting.TIME_FORMAT_2);
				options[Setting.TIME_FORMAT_3] = time.formatMsToLocal(now, Setting.TIME_FORMAT_3);
				return options;
			},
			storage: SettingStorage.File,
			isGlobal: true,
		},

		'ocr.enabled': {
			value: false,
			type: SettingItemType.Bool,
			public: true,
			appTypes: [AppType.Desktop],
			label: () => _('Enable optical character recognition (OCR)'),
			description: () => _('When enabled, the application will scan your attachments and extract the text from it. This will allow you to search for text in these attachments.'),
			storage: SettingStorage.File,
			isGlobal: true,
		},

		theme: {
			value: Setting.THEME_LIGHT,
			type: SettingItemType.Int,
			public: true,
			appTypes: [AppType.Mobile, AppType.Desktop],
			show: (settings) => {
				return !settings['themeAutoDetect'];
			},
			isEnum: true,
			label: () => _('Theme'),
			section: 'appearance',
			options: () => themeOptions(),
			storage: SettingStorage.File,
			isGlobal: true,
		},

		themeAutoDetect: {
			value: false,
			type: SettingItemType.Bool,
			section: 'appearance',
			appTypes: [AppType.Mobile, AppType.Desktop],
			public: true,
			label: () => _('Automatically switch theme to match system theme'),
			storage: SettingStorage.File,
			isGlobal: true,
		},

		preferredLightTheme: {
			value: Setting.THEME_LIGHT,
			type: SettingItemType.Int,
			public: true,
			show: (settings) => {
				return settings['themeAutoDetect'];
			},
			appTypes: [AppType.Mobile, AppType.Desktop],
			isEnum: true,
			label: () => _('Preferred light theme'),
			section: 'appearance',
			options: () => themeOptions(),
			storage: SettingStorage.File,
			isGlobal: true,
		},

		preferredDarkTheme: {
			value: Setting.THEME_DARK,
			type: SettingItemType.Int,
			public: true,
			show: (settings) => {
				return settings['themeAutoDetect'];
			},
			appTypes: [AppType.Mobile, AppType.Desktop],
			isEnum: true,
			label: () => _('Preferred dark theme'),
			section: 'appearance',
			options: () => themeOptions(),
			storage: SettingStorage.File,
			isGlobal: true,
		},

		notificationPermission: {
			value: '',
			type: SettingItemType.String,
			public: false,
		},

		showNoteCounts: { value: true, type: SettingItemType.Bool, storage: SettingStorage.File, isGlobal: true, public: false, advanced: true, appTypes: [AppType.Desktop, AppType.Cli], label: () => _('Show note counts') },

		layoutButtonSequence: {
			value: Setting.LAYOUT_ALL,
			type: SettingItemType.Int,
			public: false,
			appTypes: [AppType.Desktop],
			isEnum: true,
			options: () => ({
				[Setting.LAYOUT_ALL]: _('%s / %s / %s', _('Editor'), _('Viewer'), _('Split View')),
				[Setting.LAYOUT_EDITOR_VIEWER]: _('%s / %s', _('Editor'), _('Viewer')),
				[Setting.LAYOUT_EDITOR_SPLIT]: _('%s / %s', _('Editor'), _('Split View')),
				[Setting.LAYOUT_VIEWER_SPLIT]: _('%s / %s', _('Viewer'), _('Split View')),
			}),
			storage: SettingStorage.File,
			isGlobal: true,
		},
		uncompletedTodosOnTop: { value: true, type: SettingItemType.Bool, storage: SettingStorage.File, isGlobal: true, section: 'note', public: true, appTypes: [AppType.Cli], label: () => _('Uncompleted to-dos on top') },
		showCompletedTodos: { value: true, type: SettingItemType.Bool, storage: SettingStorage.File, isGlobal: true, section: 'note', public: true, appTypes: [AppType.Cli], label: () => _('Show completed to-dos') },
		'notes.sortOrder.field': {
			value: 'user_updated_time',
			type: SettingItemType.String,
			section: 'note',
			isEnum: true,
			public: true,
			appTypes: [AppType.Cli],
			label: () => _('Sort notes by'),
			options: () => {
				const Note = require('../Note').default;
				const noteSortFields = ['user_updated_time', 'user_created_time', 'title', 'order', 'todo_due', 'todo_completed'];
				// eslint-disable-next-line @typescript-eslint/no-explicit-any -- Old code before rule was applied
				const options: any = {};
				for (let i = 0; i < noteSortFields.length; i++) {
					options[noteSortFields[i]] = toTitleCase(Note.fieldToLabel(noteSortFields[i]));
				}
				return options;
			},
			storage: SettingStorage.File,
			isGlobal: true,
		},
		'editor.autoMatchingBraces': {
			value: true,
			type: SettingItemType.Bool,
			public: true,
			section: 'note',
			appTypes: [AppType.Desktop],
			label: () => _('Auto-pair braces, parentheses, quotations, etc.'),
			storage: SettingStorage.File,
			isGlobal: true,
		},
		'notes.columns': {
			value: defaultListColumns(),
			public: false,
			type: SettingItemType.Array,
			storage: SettingStorage.File,
			isGlobal: false,
		},

		'notes.sortOrder.reverse': { value: true, type: SettingItemType.Bool, storage: SettingStorage.File, isGlobal: true, section: 'note', public: true, label: () => _('Reverse sort order'), appTypes: [AppType.Cli] },
		// NOTE: A setting whose name starts with 'notes.sortOrder' is special,
		// which implies changing the setting automatically triggers the refresh of notes.
		// See lib/BaseApplication.ts/generalMiddleware() for details.
		'notes.sortOrder.buttonsVisible': {
			value: true,
			type: SettingItemType.Bool,
			storage: SettingStorage.File,
			section: 'appearance',
			public: true,
			label: () => _('Show sort order buttons'),
			// description: () => _('If true, sort order buttons (field + reverse) for notes are shown at the top of Note List.'),
			appTypes: [AppType.Desktop],
			isGlobal: true,
		},
		'notes.perFieldReversalEnabled': {
			value: true,
			type: SettingItemType.Bool,
			storage: SettingStorage.File,
			section: 'note',
			public: false,
			appTypes: [AppType.Cli, AppType.Desktop],
		},
		'notes.perFieldReverse': {
			value: {
				user_updated_time: true,
				user_created_time: true,
				title: false,
				order: false,
			},
			type: SettingItemType.Object,
			storage: SettingStorage.File,
			section: 'note',
			public: false,
			appTypes: [AppType.Cli, AppType.Desktop],
		},
		'notes.perFolderSortOrderEnabled': {
			value: true,
			type: SettingItemType.Bool,
			storage: SettingStorage.File,
			section: 'folder',
			public: false,
			appTypes: [AppType.Cli, AppType.Desktop],
		},
		'notes.perFolderSortOrders': {
			value: {} as Record<string, string | boolean>,
			type: SettingItemType.Object,
			storage: SettingStorage.File,
			section: 'folder',
			public: false,
			appTypes: [AppType.Cli, AppType.Desktop],
		},
		'notes.sharedSortOrder': {
			// eslint-disable-next-line @typescript-eslint/no-explicit-any -- Partially refactored old code from before rule was applied.
			value: {} as Record<string, any>,
			type: SettingItemType.Object,
			section: 'folder',
			public: false,
			appTypes: [AppType.Cli, AppType.Desktop],
		},
		'folders.sortOrder.field': {
			value: 'title',
			type: SettingItemType.String,
			isEnum: true,
			public: true,
			appTypes: [AppType.Cli],
			label: () => _('Sort notebooks by'),
			options: () => {
				const Folder = require('../Folder').default;
				const folderSortFields = ['title', 'last_note_user_updated_time'];
				// eslint-disable-next-line @typescript-eslint/no-explicit-any -- Old code before rule was applied
				const options: any = {};
				for (let i = 0; i < folderSortFields.length; i++) {
					options[folderSortFields[i]] = toTitleCase(Folder.fieldToLabel(folderSortFields[i]));
				}
				return options;
			},
			storage: SettingStorage.File,
		},
		'folders.sortOrder.reverse': { value: false, type: SettingItemType.Bool, storage: SettingStorage.File, isGlobal: true, public: true, label: () => _('Reverse sort order'), appTypes: [AppType.Cli] },
		trackLocation: { value: true, type: SettingItemType.Bool, section: 'note', storage: SettingStorage.File, isGlobal: true, public: true, label: () => _('Save geo-location with notes') },

		'editor.usePlainText': {
			value: false,
			type: SettingItemType.Bool,
			section: 'note',
			public: true,
			appTypes: [AppType.Mobile],
			label: () => 'Use the plain text editor',
			description: () => 'The plain text editor has various issues and is no longer supported. If you are having issues with the new editor however you can revert to the old one using this setting.',
			storage: SettingStorage.File,
			isGlobal: true,
		},

		// Enables/disables spellcheck in the mobile markdown beta editor.
		'editor.mobile.spellcheckEnabled': {
			value: true,
			type: SettingItemType.Bool,
			section: 'note',
			public: true,
			appTypes: [AppType.Mobile],
			label: () => _('Enable spellcheck in the text editor'),
			storage: SettingStorage.File,
			isGlobal: true,
		},

		'editor.mobile.toolbarEnabled': {
			value: true,
			type: SettingItemType.Bool,
			section: 'note',
			public: true,
			appTypes: [AppType.Mobile],
			label: () => _('Enable the Markdown toolbar'),
			storage: SettingStorage.File,
			isGlobal: true,
		},

		// Works around a bug in which additional space is visible beneath the toolbar on some devices.
		// See https://github.com/laurent22/joplin/pull/6823
		'editor.mobile.removeSpaceBelowToolbar': {
			value: false,
			type: SettingItemType.Bool,
			section: 'note',
			public: true,
			appTypes: [AppType.Mobile],
			// eslint-disable-next-line @typescript-eslint/no-explicit-any -- Old code before rule was applied
			show: (settings: any) => settings['editor.mobile.removeSpaceBelowToolbar'],
			label: () => 'Remove extra space below the markdown toolbar',
			description: () => 'Works around bug on some devices where the markdown toolbar does not touch the bottom of the screen.',
			storage: SettingStorage.File,
			isGlobal: true,
		},

		newTodoFocus: {
			value: 'title',
			type: SettingItemType.String,
			section: 'note',
			isEnum: true,
			public: true,
			appTypes: [AppType.Desktop],
			label: () => _('When creating a new to-do:'),
			options: () => {
				return {
					title: _('Focus title'),
					body: _('Focus body'),
				};
			},
			storage: SettingStorage.File,
			isGlobal: true,
		},
		newNoteFocus: {
			value: 'body',
			type: SettingItemType.String,
			section: 'note',
			isEnum: true,
			public: true,
			appTypes: [AppType.Desktop],
			label: () => _('When creating a new note:'),
			options: () => {
				return {
					title: _('Focus title'),
					body: _('Focus body'),
				};
			},
			storage: SettingStorage.File,
			isGlobal: true,
		},
		imageResizing: {
			value: 'alwaysAsk',
			type: SettingItemType.String,
			section: 'note',
			isEnum: true,
			public: true,
			appTypes: [AppType.Mobile, AppType.Desktop],
			label: () => _('Resize large images:'),
			description: () => _('Shrink large images before adding them to notes.'),
			options: () => {
				return {
					alwaysAsk: _('Always ask'),
					alwaysResize: _('Always resize'),
					neverResize: _('Never resize'),
				};
			},
			storage: SettingStorage.File,
			isGlobal: true,
		},

		'notes.listRendererId': {
			value: 'compact',
			type: SettingItemType.String,
			public: false,
			appTypes: [AppType.Desktop],
			storage: SettingStorage.File,
			isGlobal: true,
		},

		'plugins.states': {
			value: {} as PluginSettings,
			type: SettingItemType.Object,
			section: 'plugins',
			public: true,
			appTypes: [AppType.Desktop, AppType.Mobile],
			needRestart: true,
			autoSave: true,
		},

		'plugins.enableWebviewDebugging': {
			value: false,
			type: SettingItemType.Bool,
			section: 'plugins',
			public: true,
			appTypes: [AppType.Mobile],
			show: (settings) => {
				// Hide on iOS due to App Store guidelines. See
				// https://github.com/laurent22/joplin/pull/10086 for details.
				return shim.mobilePlatform() !== 'ios' && settings['plugins.pluginSupportEnabled'];
			},
			needRestart: true,
			advanced: true,

			label: () => _('Plugin WebView debugging'),
			description: () => _('Allows debugging mobile plugins. See %s for details.', 'https://https://joplinapp.org/help/api/references/mobile_plugin_debugging/'),
		},

		'plugins.pluginSupportEnabled': {
			value: false,
			public: true,
			autoSave: true,
			section: 'plugins',
			advanced: true,
			type: SettingItemType.Bool,
			appTypes: [AppType.Mobile],
			label: () => _('Enable plugin support'),
			// On mobile, we have a screen that manages this setting when it's disabled.
			show: (settings) => settings['plugins.pluginSupportEnabled'],
		},

		'plugins.devPluginPaths': {
			value: '',
			type: SettingItemType.String,
			section: 'plugins',
			public: true,
			advanced: true,
			appTypes: [AppType.Desktop],
			label: () => 'Development plugins',
			description: () => 'You may add multiple plugin paths, each separated by a comma. You will need to restart the application for the changes to take effect.',
			storage: SettingStorage.File,
		},

		// Deprecated - use markdown.plugin.*
		'markdown.softbreaks': { storage: SettingStorage.File, isGlobal: true, value: false, type: SettingItemType.Bool, public: false, appTypes: [AppType.Mobile, AppType.Desktop] },
		'markdown.typographer': { storage: SettingStorage.File, isGlobal: true, value: false, type: SettingItemType.Bool, public: false, appTypes: [AppType.Mobile, AppType.Desktop] },
		// Deprecated

		'markdown.plugin.softbreaks': { storage: SettingStorage.File, isGlobal: true, value: false, type: SettingItemType.Bool, section: 'markdownPlugins', public: true, appTypes: [AppType.Mobile, AppType.Desktop], label: () => `${_('Enable soft breaks')}${wysiwygYes}` },
		'markdown.plugin.typographer': { storage: SettingStorage.File, isGlobal: true, value: false, type: SettingItemType.Bool, section: 'markdownPlugins', public: true, appTypes: [AppType.Mobile, AppType.Desktop], label: () => `${_('Enable typographer support')}${wysiwygYes}` },
		'markdown.plugin.linkify': { storage: SettingStorage.File, isGlobal: true, value: true, type: SettingItemType.Bool, section: 'markdownPlugins', public: true, appTypes: [AppType.Mobile, AppType.Desktop], label: () => `${_('Enable Linkify')}${wysiwygYes}` },

		'markdown.plugin.katex': { storage: SettingStorage.File, isGlobal: true, value: true, type: SettingItemType.Bool, section: 'markdownPlugins', public: true, appTypes: [AppType.Mobile, AppType.Desktop], label: () => `${_('Enable math expressions')}${wysiwygYes}` },
		'markdown.plugin.fountain': { storage: SettingStorage.File, isGlobal: true, value: false, type: SettingItemType.Bool, section: 'markdownPlugins', public: true, appTypes: [AppType.Mobile, AppType.Desktop], label: () => `${_('Enable Fountain syntax support')}${wysiwygYes}` },
		'markdown.plugin.mermaid': { storage: SettingStorage.File, isGlobal: true, value: true, type: SettingItemType.Bool, section: 'markdownPlugins', public: true, appTypes: [AppType.Mobile, AppType.Desktop], label: () => `${_('Enable Mermaid diagrams support')}${wysiwygYes}` },

		'markdown.plugin.audioPlayer': { storage: SettingStorage.File, isGlobal: true, value: true, type: SettingItemType.Bool, section: 'markdownPlugins', public: true, appTypes: [AppType.Mobile, AppType.Desktop], label: () => `${_('Enable audio player')}${wysiwygNo}` },
		'markdown.plugin.videoPlayer': { storage: SettingStorage.File, isGlobal: true, value: true, type: SettingItemType.Bool, section: 'markdownPlugins', public: true, appTypes: [AppType.Mobile, AppType.Desktop], label: () => `${_('Enable video player')}${wysiwygNo}` },
		'markdown.plugin.pdfViewer': { storage: SettingStorage.File, isGlobal: true, value: !mobilePlatform, type: SettingItemType.Bool, section: 'markdownPlugins', public: true, appTypes: [AppType.Desktop], label: () => `${_('Enable PDF viewer')}${wysiwygNo}` },
		'markdown.plugin.mark': { storage: SettingStorage.File, isGlobal: true, value: true, type: SettingItemType.Bool, section: 'markdownPlugins', public: true, appTypes: [AppType.Mobile, AppType.Desktop], label: () => `${_('Enable ==mark== syntax')}${wysiwygYes}` },
		'markdown.plugin.footnote': { storage: SettingStorage.File, isGlobal: true, value: true, type: SettingItemType.Bool, section: 'markdownPlugins', public: true, appTypes: [AppType.Mobile, AppType.Desktop], label: () => `${_('Enable footnotes')}${wysiwygNo}` },
		'markdown.plugin.toc': { storage: SettingStorage.File, isGlobal: true, value: true, type: SettingItemType.Bool, section: 'markdownPlugins', public: true, appTypes: [AppType.Mobile, AppType.Desktop], label: () => `${_('Enable table of contents extension')}${wysiwygNo}` },
		'markdown.plugin.sub': { storage: SettingStorage.File, isGlobal: true, value: false, type: SettingItemType.Bool, section: 'markdownPlugins', public: true, appTypes: [AppType.Mobile, AppType.Desktop], label: () => `${_('Enable ~sub~ syntax')}${wysiwygYes}` },
		'markdown.plugin.sup': { storage: SettingStorage.File, isGlobal: true, value: false, type: SettingItemType.Bool, section: 'markdownPlugins', public: true, appTypes: [AppType.Mobile, AppType.Desktop], label: () => `${_('Enable ^sup^ syntax')}${wysiwygYes}` },
		'markdown.plugin.deflist': { storage: SettingStorage.File, isGlobal: true, value: false, type: SettingItemType.Bool, section: 'markdownPlugins', public: true, appTypes: [AppType.Mobile, AppType.Desktop], label: () => `${_('Enable deflist syntax')}${wysiwygNo}` },
		'markdown.plugin.abbr': { storage: SettingStorage.File, isGlobal: true, value: false, type: SettingItemType.Bool, section: 'markdownPlugins', public: true, appTypes: [AppType.Mobile, AppType.Desktop], label: () => `${_('Enable abbreviation syntax')}${wysiwygNo}` },
		'markdown.plugin.emoji': { storage: SettingStorage.File, isGlobal: true, value: false, type: SettingItemType.Bool, section: 'markdownPlugins', public: true, appTypes: [AppType.Mobile, AppType.Desktop], label: () => `${_('Enable markdown emoji')}${wysiwygNo}` },
		'markdown.plugin.insert': { storage: SettingStorage.File, isGlobal: true, value: false, type: SettingItemType.Bool, section: 'markdownPlugins', public: true, appTypes: [AppType.Mobile, AppType.Desktop], label: () => `${_('Enable ++insert++ syntax')}${wysiwygYes}` },
		'markdown.plugin.multitable': { storage: SettingStorage.File, isGlobal: true, value: false, type: SettingItemType.Bool, section: 'markdownPlugins', public: true, appTypes: [AppType.Mobile, AppType.Desktop], label: () => `${_('Enable multimarkdown table extension')}${wysiwygNo}` },

		// Tray icon (called AppIndicator) doesn't work in Ubuntu
		// http://www.webupd8.org/2017/04/fix-appindicator-not-working-for.html
		// Might be fixed in Electron 18.x but no non-beta release yet. So for now
		// by default we disable it on Linux.
		showTrayIcon: {
			value: platform !== 'linux',
			type: SettingItemType.Bool,
			section: 'application',
			public: true,
			appTypes: [AppType.Desktop],
			label: () => _('Show tray icon'),
			description: () => {
				return platform === 'linux' ? _('Note: Does not work in all desktop environments.') : _('This will allow Joplin to run in the background. It is recommended to enable this setting so that your notes are constantly being synchronised, thus reducing the number of conflicts.');
			},
			storage: SettingStorage.File,
			isGlobal: true,
		},

		showMenuBar: {
			value: true, // Show the menu bar by default
			type: SettingItemType.Bool,
			public: false,
			appTypes: [AppType.Desktop],
		},

		startMinimized: { value: false, type: SettingItemType.Bool, storage: SettingStorage.File, isGlobal: true, section: 'application', public: true, appTypes: [AppType.Desktop], label: () => _('Start application minimised in the tray icon') },

		collapsedFolderIds: { value: [] as string[], type: SettingItemType.Array, public: false },

		'keychain.supported': { value: -1, type: SettingItemType.Int, public: false },
		'db.ftsEnabled': { value: -1, type: SettingItemType.Int, public: false },
		'db.fuzzySearchEnabled': { value: -1, type: SettingItemType.Int, public: false },
		'encryption.enabled': { value: false, type: SettingItemType.Bool, public: false },
		'encryption.activeMasterKeyId': { value: '', type: SettingItemType.String, public: false },
		'encryption.passwordCache': {
			value: {} as Record<string, string>,
			type: SettingItemType.Object,
			public: false,
			secure: true,
		},
		'encryption.masterPassword': { value: '', type: SettingItemType.String, public: false, secure: true },
		'encryption.shouldReencrypt': {
			value: -1, // will be set on app startup
			type: SettingItemType.Int,
			public: false,
		},

		'sync.userId': {
			value: '',
			type: SettingItemType.String,
			public: false,
		},

		// Deprecated in favour of windowContentZoomFactor
		'style.zoom': { value: 100, type: SettingItemType.Int, public: false, storage: SettingStorage.File, isGlobal: true, appTypes: [AppType.Desktop], section: 'appearance', label: () => '', minimum: 50, maximum: 500, step: 10 },

		'style.editor.fontSize': {
			value: 15,
			type: SettingItemType.Int,
			public: true,
			storage: SettingStorage.File,
			isGlobal: true,
			appTypes: [AppType.Desktop, AppType.Mobile],
			section: 'appearance',
			label: () => _('Editor font size'),
			minimum: 4,
			maximum: 50,
			step: 1,
		},
		'style.editor.fontFamily':
			(mobilePlatform) ?
				({
					value: Setting.FONT_DEFAULT,
					type: SettingItemType.String,
					isEnum: true,
					public: true,
					label: () => _('Editor font'),
					appTypes: [AppType.Mobile],
					section: 'appearance',
					options: () => {
						// IMPORTANT: The font mapping must match the one in global-styles.js::editorFont()
						if (mobilePlatform === 'ios') {
							return {
								[Setting.FONT_DEFAULT]: _('Default'),
								[Setting.FONT_MENLO]: 'Menlo',
								[Setting.FONT_COURIER_NEW]: 'Courier New',
								[Setting.FONT_AVENIR]: 'Avenir',
							};
						}
						return {
							[Setting.FONT_DEFAULT]: _('Default'),
							[Setting.FONT_MONOSPACE]: 'Monospace',
						};
					},
					storage: SettingStorage.File,
					isGlobal: true,
				}) : {
					value: '',
					type: SettingItemType.String,
					public: true,
					appTypes: [AppType.Desktop],
					section: 'appearance',
					label: () => _('Editor font family'),
					description: () =>
						_('Used for most text in the markdown editor. If not found, a generic proportional (variable width) font is used.'),
					storage: SettingStorage.File,
					isGlobal: true,
					subType: SettingItemSubType.FontFamily,
				},
		'style.editor.monospaceFontFamily': {
			value: '',
			type: SettingItemType.String,
			public: true,
			appTypes: [AppType.Desktop],
			section: 'appearance',
			label: () => _('Editor monospace font family'),
			description: () =>
				_('Used where a fixed width font is needed to lay out text legibly (e.g. tables, checkboxes, code). If not found, a generic monospace (fixed width) font is used.'),
			storage: SettingStorage.File,
			isGlobal: true,
			subType: SettingItemSubType.MonospaceFontFamily,
		},

		'style.editor.contentMaxWidth': { value: 0, type: SettingItemType.Int, public: true, storage: SettingStorage.File, isGlobal: true, appTypes: [AppType.Desktop], section: 'appearance', label: () => _('Editor maximum width'), description: () => _('Set it to 0 to make it take the complete available space. Recommended width is 600.') },

		'ui.layout': { value: {}, type: SettingItemType.Object, storage: SettingStorage.File, isGlobal: true, public: false, appTypes: [AppType.Desktop] },

		'ui.lastSelectedPluginPanel': {
			value: '',
			type: SettingItemType.String,
			public: false,
			description: () => 'The last selected plugin panel ID in pop-up mode (mobile).',
			storage: SettingStorage.Database,
			appTypes: [AppType.Mobile],
		},

		// TODO: Is there a better way to do this? The goal here is to simply have
		// a way to display a link to the customizable stylesheets, not for it to
		// serve as a customizable Setting. But because the Setting page is auto-
		// generated from this list of settings, there wasn't a really elegant way
		// to do that directly in the React markup.
		'style.customCss.renderedMarkdown': {
			value: null as string|null,
			onClick: () => {
				shim.openOrCreateFile(
					customCssFilePath(Setting, Setting.customCssFilenames.RENDERED_MARKDOWN),
					'/* For styling the rendered Markdown */',
				);
			},
			type: SettingItemType.Button,
			public: true,
			appTypes: [AppType.Desktop],
			label: () => _('Custom stylesheet for rendered Markdown'),
			section: 'appearance',
			advanced: true,
			storage: SettingStorage.File,
			isGlobal: true,
		},
		'style.customCss.joplinApp': {
			value: null as string,
			onClick: () => {
				shim.openOrCreateFile(
					customCssFilePath(Setting, Setting.customCssFilenames.JOPLIN_APP),
					`/* For styling the entire Joplin app (except the rendered Markdown, which is defined in \`${Setting.customCssFilenames.RENDERED_MARKDOWN}\`) */`,
				);
			},
			type: SettingItemType.Button,
			public: true,
			appTypes: [AppType.Desktop],
			label: () => _('Custom stylesheet for Joplin-wide app styles'),
			section: 'appearance',
			advanced: true,
			description: () => 'CSS file support is provided for your convenience, but they are advanced settings, and styles you define may break from one version to the next. If you want to use them, please know that it might require regular development work from you to keep them working. The Joplin team cannot make a commitment to keep the application HTML structure stable.',
			storage: SettingStorage.File,
			isGlobal: true,
		},

		'sync.clearLocalSyncStateButton': {
			value: null as null,
			type: SettingItemType.Button,
			public: true,
			appTypes: [AppType.Desktop],
			label: () => _('Re-upload local data to sync target'),
			section: 'sync',
			advanced: true,
			description: () => 'If the data on the sync target is incorrect or empty, you can use this button to force a re-upload of your data to the sync target. Application will have to be restarted',
		},

		'sync.clearLocalDataButton': {
			value: null as null,
			type: SettingItemType.Button,
			public: true,
			appTypes: [AppType.Desktop],
			label: () => _('Delete local data and re-download from sync target'),
			section: 'sync',
			advanced: true,
			description: () => 'If the data on the sync target is correct but your local data is not, you can use this button to clear your local data and force re-downloading everything from the sync target. As your local data will be deleted first, it is recommended to export your data as JEX first. Application will have to be restarted',
		},


		autoUpdateEnabled: { value: true, type: SettingItemType.Bool, storage: SettingStorage.File, isGlobal: true, section: 'application', public: platform !== 'linux', appTypes: [AppType.Desktop], label: () => _('Automatically check for updates') },
		'autoUpdate.includePreReleases': { value: false, type: SettingItemType.Bool, section: 'application', storage: SettingStorage.File, isGlobal: true, public: true, appTypes: [AppType.Desktop], label: () => _('Get pre-releases when checking for updates'), description: () => _('See the pre-release page for more details: %s', 'https://joplinapp.org/help/about/prereleases') },

		'autoUploadCrashDumps': {
			value: false,
			section: 'application',
			type: SettingItemType.Bool,
			public: true,
			appTypes: [AppType.Desktop],
			label: () => 'Automatically upload crash reports',
			description: () => 'If you experience a crash, please enable this option to automatically send crash reports. You will need to restart the application for this change to take effect.',
			isGlobal: true,
			storage: SettingStorage.File,
		},

		'clipperServer.autoStart': { value: false, type: SettingItemType.Bool, storage: SettingStorage.File, isGlobal: true, public: false },
		'sync.interval': {
			value: 300,
			type: SettingItemType.Int,
			section: 'sync',
			isEnum: true,
			public: true,
			label: () => _('Synchronisation interval'),
			options: () => {
				return {
					0: _('Disabled'),
					300: _('%d minutes', 5),
					600: _('%d minutes', 10),
					1800: _('%d minutes', 30),
					3600: _('%d hour', 1),
					43200: _('%d hours', 12),
					86400: _('%d hours', 24),
				};
			},
			storage: SettingStorage.File,
			isGlobal: true,
		},
		'sync.mobileWifiOnly': {
			value: false,
			type: SettingItemType.Bool,
			section: 'sync',
			public: true,
			label: () => _('Synchronise only over WiFi connection'),
			storage: SettingStorage.File,
			appTypes: [AppType.Mobile],
			isGlobal: true,
		},
		noteVisiblePanes: { value: ['editor', 'viewer'], type: SettingItemType.Array, storage: SettingStorage.File, isGlobal: true, public: false, appTypes: [AppType.Desktop] },
		tagHeaderIsExpanded: { value: true, type: SettingItemType.Bool, public: false, appTypes: [AppType.Desktop] },
		folderHeaderIsExpanded: { value: true, type: SettingItemType.Bool, public: false, appTypes: [AppType.Desktop] },
		editor: { value: '', type: SettingItemType.String, subType: 'file_path_and_args', storage: SettingStorage.File, isGlobal: true, public: true, appTypes: [AppType.Cli, AppType.Desktop], label: () => _('Text editor command'), description: () => _('The editor command (may include arguments) that will be used to open a note. If none is provided it will try to auto-detect the default editor.') },
		'export.pdfPageSize': { value: 'A4', type: SettingItemType.String, advanced: true, storage: SettingStorage.File, isGlobal: true, isEnum: true, public: true, appTypes: [AppType.Desktop], label: () => _('Page size for PDF export'), options: () => {
			return {
				'A4': _('A4'),
				'Letter': _('Letter'),
				'A3': _('A3'),
				'A5': _('A5'),
				'Tabloid': _('Tabloid'),
				'Legal': _('Legal'),
			};
		} },
		'export.pdfPageOrientation': { value: 'portrait', type: SettingItemType.String, storage: SettingStorage.File, isGlobal: true, advanced: true, isEnum: true, public: true, appTypes: [AppType.Desktop], label: () => _('Page orientation for PDF export'), options: () => {
			return {
				'portrait': _('Portrait'),
				'landscape': _('Landscape'),
			};
		} },

		useCustomPdfViewer: {
			value: false,
			type: SettingItemType.Bool,
			public: false,
			advanced: true,
			appTypes: [AppType.Desktop],
			label: () => 'Use custom PDF viewer (Beta)',
			description: () => 'The custom PDF viewer remembers the last page that was viewed, however it has some technical issues.',
			storage: SettingStorage.File,
			isGlobal: true,
		},

		'editor.keyboardMode': {
			value: '',
			type: SettingItemType.String,
			public: true,
			appTypes: [AppType.Desktop],
			isEnum: true,
			advanced: true,
			label: () => _('Keyboard Mode'),
			options: () => {
				// eslint-disable-next-line @typescript-eslint/no-explicit-any -- Old code before rule was applied
				const output: any = {};
				output[''] = _('Default');
				output['emacs'] = _('Emacs');
				output['vim'] = _('Vim');
				return output;
			},
			storage: SettingStorage.File,
			isGlobal: true,
		},

		'editor.spellcheckBeta': {
			value: false,
			type: SettingItemType.Bool,
			public: true,
			appTypes: [AppType.Desktop],
			label: () => 'Enable spell checking in Markdown editor? (WARNING BETA feature)',
			description: () => 'Spell checker in the Markdown editor was previously unstable (cursor location was not stable, sometimes edits would not be saved or reflected in the viewer, etc.) however it appears to be more reliable now. If you notice any issue, please report it on GitHub or the Joplin Forum (Help -> Joplin Forum)',
			storage: SettingStorage.File,
			isGlobal: true,
		},

		'imageeditor.jsdrawToolbar': {
			value: '',
			type: SettingItemType.String,
			public: false,
			appTypes: [AppType.Mobile],
			label: () => '',
			storage: SettingStorage.File,
		},

		'imageeditor.imageTemplate': {
			value: '{ }',
			type: SettingItemType.String,
			public: false,
			appTypes: [AppType.Mobile],
			label: () => 'Template for the image editor',
			storage: SettingStorage.File,
		},

		// 2023-09-07: This setting is now used to track the desktop beta editor. It
		// was used to track the mobile beta editor previously.
		'editor.beta': {
			value: false,
			type: SettingItemType.Bool,
			section: 'general',
			public: true,
			appTypes: [AppType.Desktop],
			label: () => 'Opt-in to the editor beta',
			description: () => 'This beta adds improved accessibility and plugin API compatibility with the mobile editor. If you find bugs, please report them in the Discourse forum.',
			storage: SettingStorage.File,
			isGlobal: true,
		},

		'linking.extraAllowedExtensions': {
			value: [] as string[],
			type: SettingItemType.Array,
			public: false,
			appTypes: [AppType.Desktop],
			label: () => 'Additional file types that can be opened without confirmation.',
			storage: SettingStorage.File,
		},

		'net.customCertificates': {
			value: '',
			type: SettingItemType.String,
			section: 'sync',
			advanced: true,
			// eslint-disable-next-line @typescript-eslint/no-explicit-any -- Old code before rule was applied
			show: (settings: any) => {
				return [
					SyncTargetRegistry.nameToId('amazon_s3'),
					SyncTargetRegistry.nameToId('nextcloud'),
					SyncTargetRegistry.nameToId('webdav'),
					SyncTargetRegistry.nameToId('joplinServer'),
				].indexOf(settings['sync.target']) >= 0;
			},
			public: true,
			appTypes: [AppType.Desktop, AppType.Cli],
			label: () => _('Custom TLS certificates'),
			description: () => _('Comma-separated list of paths to directories to load the certificates from, or path to individual cert files. For example: /my/cert_dir, /other/custom.pem. Note that if you make changes to the TLS settings, you must save your changes before clicking on "Check synchronisation configuration".'),
			storage: SettingStorage.File,
		},
		'net.ignoreTlsErrors': {
			value: false,
			type: SettingItemType.Bool,
			advanced: true,
			section: 'sync',
			// eslint-disable-next-line @typescript-eslint/no-explicit-any -- Old code before rule was applied
			show: (settings: any) => {
				return (shim.isNode() || shim.mobilePlatform() === 'android') &&
					[
						SyncTargetRegistry.nameToId('amazon_s3'),
						SyncTargetRegistry.nameToId('nextcloud'),
						SyncTargetRegistry.nameToId('webdav'),
						SyncTargetRegistry.nameToId('joplinServer'),
						// Needs to be enabled for Joplin Cloud too because
						// some companies filter all traffic and swap TLS
						// certificates, which result in error
						// UNABLE_TO_GET_ISSUER_CERT_LOCALLY
						SyncTargetRegistry.nameToId('joplinCloud'),
					].indexOf(settings['sync.target']) >= 0;
			},
			public: true,
			label: () => _('Ignore TLS certificate errors'),
			storage: SettingStorage.File,
		},
		'net.proxyEnabled': {
			value: false,
			type: SettingItemType.Bool,
			advanced: true,
			section: 'sync',
			isGlobal: true,
			public: true,
			label: () => _('Proxy enabled'),
			storage: SettingStorage.File,
		},
		'net.proxyUrl': {
			value: '',
			type: SettingItemType.String,
			advanced: true,
			section: 'sync',
			isGlobal: true,
			public: true,
			label: () => _('Proxy URL'),
			description: () => _('For example "%s"', 'http://my.proxy.com:80'),
			storage: SettingStorage.File,
		},
		'net.proxyTimeout': {
			value: 1,
			type: SettingItemType.Int,
			maximum: 60,
			advanced: true,
			section: 'sync',
			isGlobal: true,
			public: true,
			label: () => _('Proxy timeout (seconds)'),
			storage: SettingStorage.File,
		},
		'sync.wipeOutFailSafe': {
			value: true,
			type: SettingItemType.Bool,
			advanced: true,
			public: true,
			section: 'sync',
			label: () => _('Fail-safe'),
			description: () => _('Fail-safe: Do not wipe out local data when sync target is empty (often the result of a misconfiguration or bug)'),
			storage: SettingStorage.File,
		},

		'api.token': {
			value: null as string|null,
			type: SettingItemType.String,
			public: false,
			storage: SettingStorage.File,
			isGlobal: true,
		},
		'api.port': {
			value: null as number|null,
			type: SettingItemType.Int,
			storage: SettingStorage.File,
			isGlobal: true,
			public: true,
			appTypes: [AppType.Cli],
			description: () => _('Specify the port that should be used by the API server. If not set, a default will be used.'),
		},

		'resourceService.lastProcessedChangeId': { value: 0, type: SettingItemType.Int, public: false },
		'searchEngine.lastProcessedChangeId': { value: 0, type: SettingItemType.Int, public: false },
		'revisionService.lastProcessedChangeId': { value: 0, type: SettingItemType.Int, public: false },

		'searchEngine.initialIndexingDone': { value: false, type: SettingItemType.Bool, public: false },
		'searchEngine.lastProcessedResource': { value: '', type: SettingItemType.String, public: false },

		'revisionService.enabled': { section: 'revisionService', storage: SettingStorage.File, value: true, type: SettingItemType.Bool, public: true, label: () => _('Enable note history') },
		'revisionService.ttlDays': {
			section: 'revisionService',
			value: 90,
			type: SettingItemType.Int,
			public: true,
			minimum: 1,
			maximum: 365 * 2,
			step: 1,
			unitLabel: (value: number = null) => {
				return value === null ? _('days') : _('%d days', value);
			},
			label: () => _('Keep note history for'),
			storage: SettingStorage.File,
		},
		'revisionService.intervalBetweenRevisions': { section: 'revisionService', value: 1000 * 60 * 10, type: SettingItemType.Int, public: false },
		'revisionService.oldNoteInterval': { section: 'revisionService', value: 1000 * 60 * 60 * 24 * 7, type: SettingItemType.Int, public: false },

		'welcome.wasBuilt': { value: false, type: SettingItemType.Bool, public: false },
		'welcome.enabled': { value: true, type: SettingItemType.Bool, public: false },

		'camera.type': { value: 0, type: SettingItemType.Int, public: false, appTypes: [AppType.Mobile] },
		'camera.ratio': { value: '4:3', type: SettingItemType.String, public: false, appTypes: [AppType.Mobile] },

		'spellChecker.enabled': { value: true, type: SettingItemType.Bool, isGlobal: true, storage: SettingStorage.File, public: false },
		'spellChecker.language': { value: '', type: SettingItemType.String, isGlobal: true, storage: SettingStorage.File, public: false }, // Depreciated in favour of spellChecker.languages.
		'spellChecker.languages': { value: [] as string[], type: SettingItemType.Array, isGlobal: true, storage: SettingStorage.File, public: false },

		windowContentZoomFactor: {
			value: 100,
			type: SettingItemType.Int,
			public: false,
			appTypes: [AppType.Desktop],
			minimum: 30,
			maximum: 300,
			step: 10,
			storage: SettingStorage.File,
			isGlobal: true,
		},

		'layout.folderList.factor': {
			value: 1,
			type: SettingItemType.Int,
			section: 'appearance',
			public: true,
			appTypes: [AppType.Cli],
			label: () => _('Notebook list growth factor'),
			description: () =>
				_('The factor property sets how the item will grow or shrink ' +
			'to fit the available space in its container with respect to the other items. ' +
			'Thus an item with a factor of 2 will take twice as much space as an item with a factor of 1.' +
			'Restart app to see changes.'),
			storage: SettingStorage.File,
			isGlobal: true,
		},
		'layout.noteList.factor': {
			value: 1,
			type: SettingItemType.Int,
			section: 'appearance',
			public: true,
			appTypes: [AppType.Cli],
			label: () => _('Note list growth factor'),
			description: () =>
				_('The factor property sets how the item will grow or shrink ' +
			'to fit the available space in its container with respect to the other items. ' +
			'Thus an item with a factor of 2 will take twice as much space as an item with a factor of 1.' +
			'Restart app to see changes.'),
			storage: SettingStorage.File,
			isGlobal: true,
		},
		'layout.note.factor': {
			value: 2,
			type: SettingItemType.Int,
			section: 'appearance',
			public: true,
			appTypes: [AppType.Cli],
			label: () => _('Note area growth factor'),
			description: () =>
				_('The factor property sets how the item will grow or shrink ' +
			'to fit the available space in its container with respect to the other items. ' +
			'Thus an item with a factor of 2 will take twice as much space as an item with a factor of 1.' +
			'Restart app to see changes.'),
			storage: SettingStorage.File,
			isGlobal: true,
		},

		'syncInfoCache': {
			value: '',
			type: SettingItemType.String,
			public: false,
		},

		isSafeMode: {
			value: false,
			type: SettingItemType.Bool,
			public: false,
			appTypes: [AppType.Desktop],
			storage: SettingStorage.Database,
		},

		lastSettingDefaultMigration: {
			value: -1,
			type: SettingItemType.Int,
			public: false,
		},

		wasClosedSuccessfully: {
			value: true,
			type: SettingItemType.Bool,
			public: false,
		},

		installedDefaultPlugins: {
			value: [] as string[],
			type: SettingItemType.Array,
			public: false,
			storage: SettingStorage.Database,
		},

		// The biometrics feature is disabled by default and marked as beta
		// because it seems to cause a freeze or slow down startup on
		// certain devices. May be the reason for:
		//
		// - https://discourse.joplinapp.org/t/on-android-when-joplin-gets-started-offline/29951/1
		// - https://github.com/laurent22/joplin/issues/7956
		'security.biometricsEnabled': {
			value: false,
			type: SettingItemType.Bool,
			label: () => `${_('Use biometrics to secure access to the app')} (Beta)`,
			description: () => 'Important: This is a beta feature and it is not compatible with certain devices. If the app no longer starts after enabling this or is very slow to start, please uninstall and reinstall the app.',
			show: () => shim.mobilePlatform() !== 'web',
			public: true,
			appTypes: [AppType.Mobile],
		},

		'security.biometricsSupportedSensors': {
			value: '',
			type: SettingItemType.String,
			public: false,
			appTypes: [AppType.Mobile],
		},

		'security.biometricsInitialPromptDone': {
			value: false,
			type: SettingItemType.Bool,
			public: false,
			appTypes: [AppType.Mobile],
		},

		// 'featureFlag.syncAccurateTimestamps': {
		// 	value: false,
		// 	type: SettingItemType.Bool,
		// 	public: false,
		// 	storage: SettingStorage.File,
		// },

		// 'featureFlag.syncMultiPut': {
		// 	value: false,
		// 	type: SettingItemType.Bool,
		// 	public: false,
		// 	storage: SettingStorage.File,
		// },

		'sync.allowUnsupportedProviders': {
			value: -1,
			type: SettingItemType.Int,
			public: false,
		},

		'sync.shareCache': {
			value: null as string|null,
			type: SettingItemType.String,
			public: false,
		},

		'voiceTypingBaseUrl': {
			value: '',
			type: SettingItemType.String,
			public: true,
			appTypes: [AppType.Mobile],
			description: () => _('Leave it blank to download the language files from the default website'),
			label: () => _('Voice typing language files (URL)'),
<<<<<<< HEAD
			show: () => shim.mobilePlatform() === 'android',
=======
			// For now, iOS doesn't support voice typing.
			show: () => shim.mobilePlatform() !== 'ios',
>>>>>>> dfdc2fda
			section: 'note',
		},

		'trash.autoDeletionEnabled': {
			value: true,
			type: SettingItemType.Bool,
			public: true,
			label: () => _('Automatically delete notes in the trash after a number of days'),
			storage: SettingStorage.File,
			isGlobal: false,
		},

		'trash.ttlDays': {
			value: 90,
			type: SettingItemType.Int,
			public: true,
			minimum: 1,
			maximum: 300,
			step: 1,
			unitLabel: (value: number = null) => {
				return value === null ? _('days') : _('%d days', value);
			},
			// eslint-disable-next-line @typescript-eslint/no-explicit-any -- Old code before rule was applied
			show: (settings: any) => settings['trash.autoDeletionEnabled'],
			label: () => _('Keep notes in the trash for'),
			storage: SettingStorage.File,
			isGlobal: false,
		},
	} satisfies Record<string, SettingItem>;
};

export type BuiltInMetadataKeys = keyof ReturnType<typeof builtInMetadata>;
export type BuiltInMetadataValues = {
	[key in BuiltInMetadataKeys]: ReturnType<typeof builtInMetadata>[key]['value'];
};

export default builtInMetadata;<|MERGE_RESOLUTION|>--- conflicted
+++ resolved
@@ -1535,12 +1535,8 @@
 			appTypes: [AppType.Mobile],
 			description: () => _('Leave it blank to download the language files from the default website'),
 			label: () => _('Voice typing language files (URL)'),
-<<<<<<< HEAD
+			// For now, iOS and web don't support voice typing.
 			show: () => shim.mobilePlatform() === 'android',
-=======
-			// For now, iOS doesn't support voice typing.
-			show: () => shim.mobilePlatform() !== 'ios',
->>>>>>> dfdc2fda
 			section: 'note',
 		},
 
