--- conflicted
+++ resolved
@@ -59,13 +59,10 @@
 import initProfile from './services/profileConfig/initProfile';
 import { parseShareCache } from './services/share/reducer';
 import RotatingLogs from './RotatingLogs';
-<<<<<<< HEAD
 import { NoteEntity } from './services/database/types';
 import { SearchResult } from './services/searchengine/types';
-=======
 import { join } from 'path';
 import processStartFlags, { MatchedStartFlags } from './utils/processStartFlags';
->>>>>>> 2b9d519f
 
 const appLogger: LoggerWrapper = Logger.create('App');
 
