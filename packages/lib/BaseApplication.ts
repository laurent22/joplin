--- conflicted
+++ resolved
@@ -239,13 +239,9 @@
 				notes = await Tag.notes(parentId, options);
 			} else if (parentType === BaseModel.TYPE_SEARCH) {
 				const search = BaseModel.byId(state.searches, parentId);
-<<<<<<< HEAD
-				const response = await SearchEngineUtils.notesForQuery(search.query_pattern, true);
+				const response = await SearchEngineUtils.notesForQuery(search.query_pattern, true, { appendWildCards: true });
 				notes = response.notes;
 				searchResults = response.results;
-=======
-				notes = await SearchEngineUtils.notesForQuery(search.query_pattern, true, { appendWildCards: true });
->>>>>>> 3c40854a
 				const parsedQuery = await SearchEngine.instance().parseQuery(search.query_pattern);
 				highlightedWords = SearchEngine.instance().allParsedQueryTerms(parsedQuery);
 			} else if (parentType === BaseModel.TYPE_SMART_FILTER) {
