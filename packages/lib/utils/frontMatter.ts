--- conflicted
+++ resolved
@@ -238,11 +238,7 @@
 	if (metadata.is_todo) {
 		if (isTruthy(md['completed?'])) {
 			// Completed time isn't preserved, so we use a sane choice here
-<<<<<<< HEAD
-			metadata['todo_completed'] = metadata['user_updated_time'] || Date.now();
-=======
 			metadata['todo_completed'] = metadata['user_updated_time'] ?? Date.now();
->>>>>>> 74c3d2c9
 		}
 		if ('due' in md) {
 			const due_date = time.anythingToMs(md['due'], null);
