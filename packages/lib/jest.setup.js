const { afterEachCleanUp } = require('./testing/test-utils.js');
const { shimInit } = require('./shim-init-node.js');
const sharp = require('sharp');
const nodeSqlite = require('sqlite3');
const pdfJs = require('pdfjs-dist');
const packageInfo = require('./package.json');

// Used for testing some shared components
const React = require('react');

require('../../jest.base-setup.js')();

<<<<<<< HEAD
shimInit({ sharp, nodeSqlite, pdfJs, React });
=======
shimInit({ sharp, nodeSqlite, pdfJs, appVersion: () => packageInfo.version });
>>>>>>> 9f5109ae

global.afterEach(async () => {
	await afterEachCleanUp();
});<|MERGE_RESOLUTION|>--- conflicted
+++ resolved
@@ -10,11 +10,7 @@
 
 require('../../jest.base-setup.js')();
 
-<<<<<<< HEAD
-shimInit({ sharp, nodeSqlite, pdfJs, React });
-=======
-shimInit({ sharp, nodeSqlite, pdfJs, appVersion: () => packageInfo.version });
->>>>>>> 9f5109ae
+shimInit({ sharp, nodeSqlite, pdfJs, React, appVersion: () => packageInfo.version });
 
 global.afterEach(async () => {
 	await afterEachCleanUp();
