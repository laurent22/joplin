--- conflicted
+++ resolved
@@ -1,15 +1,10 @@
 const { afterEachCleanUp } = require('./testing/test-utils.js');
 const { shimInit } = require('./shim-init-node.js');
 const sharp = require('sharp');
-<<<<<<< HEAD
 const NodeRSA = require('node-rsa');
-
-shimInit(sharp, null, null, NodeRSA);
-=======
 const nodeSqlite = require('sqlite3');
 
-shimInit({ sharp, nodeSqlite });
->>>>>>> e5e13822
+shimInit({ sharp, RSA: NodeRSA, nodeSqlite });
 
 global.afterEach(async () => {
 	await afterEachCleanUp();
