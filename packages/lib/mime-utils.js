--- conflicted
+++ resolved
@@ -36,7 +36,7 @@
 		// Return the first file extension that is 3 characters long
 		// If none exist return the first one in the list.
 		for (let j = 0; j < extensions.length; j++) {
-			if (extensions[j].length == 3) return extensions[j];
+			if (extensions[j].length === 3) return extensions[j];
 		}
 
 		return extensions.length ? extensions[0] : null;
@@ -46,18 +46,8 @@
 		mimeType = mimeType.toLowerCase();
 		for (let i = 0; i < mimeTypes.length; i++) {
 			const t = mimeTypes[i];
-<<<<<<< HEAD
-			if (mimeType == t.t) {
+			if (mimeType === t.t) {
 				return t.e;
-=======
-			if (mimeType === t.t) {
-				// Return the first file extension that is 3 characters long
-				// If none exist return the first one in the list.
-				for (let j = 0; j < t.e.length; j++) {
-					if (t.e[j].length === 3) return t.e[j];
-				}
-				return t.e[0];
->>>>>>> 25bd91be
 			}
 		}
 		return [];
