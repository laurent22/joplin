import { validateLinks, LinkType } from '@joplin/renderer';
import { anchorRegex, imageRegex } from './htmlUtils';
const stringPadding = require('string-padding');
const urlUtils = require('./urlUtils');
const MarkdownIt = require('markdown-it');

// Taken from codemirror/addon/edit/continuelist.js
const listRegex = /^(\s*)([*+-] \[[x ]\]\s|[*+-]\s|(\d+)([.)]\s))(\s*)/;
const emptyListRegex = /^(\s*)([*+-] \[[x ]\]|[*+-]|(\d+)[.)])(\s+)$/;

export enum MarkdownTableJustify {
	Left = 'left',
	Center = 'center',
	Right = 'right,',
}

export interface MarkdownTableHeader {
	name: string;
	label: string;
	filter?: Function;
	disableEscape?: boolean;
	justify?: MarkdownTableJustify;
}

export interface MarkdownTableRow {
	[key: string]: string;
}

export interface ExtractFileUrlsOptions {
	includeImages?: boolean;
	includeAnchors?: boolean;
	detailedResults?: boolean;
	html?: boolean;
}

export interface ExtractFileUrlsResult {
	url: string;
	type: LinkType;
}

const markdownUtils = {
	// Titles for markdown links only need escaping for [ and ]
	escapeTitleText(text: string) {
		return text.replace(/(\[|\])/g, '\\$1');
	},

	escapeLinkUrl(url: string) {
		url = url.replace(/\(/g, '%28');
		url = url.replace(/\)/g, '%29');
		url = url.replace(/ /g, '%20');
		return url;
	},

	escapeTableCell(text: string) {
		// Disable HTML code
		text = text.replace(/</g, '&lt;');
		text = text.replace(/>/g, '&gt;');
		// Table cells can't contain new lines so replace with <br/>
		text = text.replace(/\n/g, '<br/>');
		// "|" is a reserved characters that should be escaped
		text = text.replace(/\|/g, '\\|');
		return text;
	},

	escapeInlineCode(text: string): string {
		// https://github.com/github/markup/issues/363#issuecomment-55499909
		return text.replace(/`/g, '``');
	},

	unescapeLinkUrl(url: string) {
		url = url.replace(/%28/g, '(');
		url = url.replace(/%29/g, ')');
		url = url.replace(/%20/g, ' ');
		return url;
	},

	prependBaseUrl(md: string, baseUrl: string) {
		// eslint-disable-next-line no-useless-escape
		return md.replace(/(\]\()([^\s\)]+)(.*?\))/g, (_match: any, before: string, url: string, after: string) => {
			return before + urlUtils.prependBaseUrl(url, baseUrl) + after;
		});
	},

	// Returns the **encoded** URLs, so to be useful they should be decoded again before use.
<<<<<<< HEAD
	extractFileUrls(md: string, options: ExtractFileUrlsOptions = null): string[] | ExtractFileUrlsResult[] {
		options = {
			includeAnchors: true,
			includeImages: true,
			detailedResults: false,
			// Should probably be true by default but since it was added
			// afterwards we make it false for now.
			html: false,
			...options,
		};

		const markdownIt = new MarkdownIt({ html: options.html });
=======
	extractFileUrls(md: string, onlyType: string = null): Array<string> {
		const markdownIt = new MarkdownIt();
>>>>>>> f99b8dfd
		markdownIt.validateLink = validateLinks; // Necessary to support file:/// links

		const env = {};
		const tokens = markdownIt.parse(md, env);
		const output: ExtractFileUrlsResult[] = [];

		let linkType = onlyType;
		if (linkType === 'pdf') linkType = 'link_open';

		const searchUrls = (tokens: any[]) => {
			for (let i = 0; i < tokens.length; i++) {
				const token = tokens[i];
<<<<<<< HEAD
				const type: string = token.type;

				if (type === 'image' || type === 'link_open') {
					if (type === 'image' && !options.includeImages) continue;
					if (type === 'link_open' && !options.includeAnchors) continue;

=======
				if ((!onlyType && (token.type === 'link_open' || token.type === 'image')) || (!!onlyType && token.type === onlyType) || (onlyType == 'pdf' && token.type === 'link_open')) {
					// Pdf embeds are a special case, they are represented as 'link_open' tokens but are marked with 'embedded_pdf' as link name by the parser
					// We are making sure if its in the proper pdf link format, only then we add it to the list
					if (onlyType === 'pdf' && !(tokens.length > i + 1 && tokens[i + 1].type === 'text' && tokens[i + 1].content === 'embedded_pdf')) continue;
>>>>>>> f99b8dfd
					for (let j = 0; j < token.attrs.length; j++) {
						const a = token.attrs[j];
						if ((a[0] === 'src' || a[0] === 'href') && a.length >= 2 && a[1]) {
							output.push({
								url: a[1],
								type: type === 'image' ? LinkType.Image : LinkType.Anchor,
							});
						}
					}
				} else if (type === 'html_block' || type === 'html_inline') {
					for (const regex of [imageRegex, anchorRegex]) {
						if (regex === imageRegex && !options.includeImages) continue;
						if (regex === anchorRegex && !options.includeAnchors) continue;

						let result: RegExpExecArray = null;
						while ((result = regex.exec(token.content)) !== null) {
							output.push({
								url: result[2],
								type: regex === imageRegex ? LinkType.Image : LinkType.Anchor,
							});
						}
					}
				}

				if (token.children && token.children.length) {
					searchUrls(token.children);
				}
			}
		};

		searchUrls(tokens);

		if (options.detailedResults) {
			return output;
		} else {
			return output.map(r => r.url);
		}
	},

	replaceResourceUrl(md: string, urlToReplace: string, id: string) {
		const linkRegex = `(?<=\\]\\()\\<?${urlToReplace}\\>?(?=.*\\))`;
		const reg = new RegExp(linkRegex, 'g');
		return md.replace(reg, `:/${id}`);
	},

	extractImageUrls(md: string) {
<<<<<<< HEAD
		return markdownUtils.extractFileUrls(md, {
			includeImages: true,
			includeAnchors: false,
		}) as string[];
=======
		return markdownUtils.extractFileUrls(md, 'image');
	},

	extractPdfUrls(md: string) {
		return markdownUtils.extractFileUrls(md, 'pdf');
>>>>>>> f99b8dfd
	},

	// The match results has 5 items
	// Full match array is
	// [Full match, whitespace, list token, ol line number, whitespace following token]
	olLineNumber(line: string) {
		const match = line.match(listRegex);
		return match ? Number(match[3]) : 0;
	},

	extractListToken(line: string) {
		const match = line.match(listRegex);
		return match ? match[2] : '';
	},

	isListItem(line: string) {
		return listRegex.test(line);
	},

	isEmptyListItem(line: string) {
		return emptyListRegex.test(line);
	},

	createMarkdownTable(headers: MarkdownTableHeader[], rows: MarkdownTableRow[]): string {
		const output = [];

		const minCellWidth = 5;

		const headersMd = [];
		const lineMd = [];
		for (let i = 0; i < headers.length; i++) {
			const h = headers[i];
			headersMd.push(stringPadding(h.label, minCellWidth, ' ', stringPadding.RIGHT));

			const justify = h.justify ? h.justify : MarkdownTableJustify.Left;

			if (justify === MarkdownTableJustify.Left) {
				lineMd.push('-----');
			} else if (justify === MarkdownTableJustify.Center) {
				lineMd.push(':---:');
			} else {
				lineMd.push('----:');
			}
		}

		output.push(`| ${headersMd.join(' | ')} |`);
		output.push(`| ${lineMd.join(' | ')} |`);

		for (let i = 0; i < rows.length; i++) {
			const row = rows[i];
			const rowMd = [];
			for (let j = 0; j < headers.length; j++) {
				const h = headers[j];
				const value = (h.filter ? h.filter(row[h.name]) : row[h.name]) || '';
				const valueMd = h.disableEscape ? value : markdownUtils.escapeTableCell(value);
				rowMd.push(stringPadding(valueMd, minCellWidth, ' ', stringPadding.RIGHT));
			}
			output.push(`| ${rowMd.join(' | ')} |`);
		}

		return output.join('\n');
	},

	countTableColumns(line: string) {
		if (!line) return 0;

		const trimmed = line.trim();
		let pipes = (line.match(/\|/g) || []).length;

		if (trimmed[0] === '|') { pipes -= 1; }
		if (trimmed[trimmed.length - 1] === '|') { pipes -= 1; }

		return pipes + 1;
	},

	matchingTableDivider(header: string, divider: string) {
		if (!header || !divider) return false;

		const invalidChars = divider.match(/[^\s\-:|]/g);

		if (invalidChars) { return false; }

		const columns = markdownUtils.countTableColumns(header);
		const cols = markdownUtils.countTableColumns(divider);
		return cols > 0 && (cols >= columns);
	},

	titleFromBody(body: string) {
		if (!body) return '';
		const mdLinkRegex = /!?\[([^\]]+?)\]\(.+?\)/g;
		const emptyMdLinkRegex = /!?\[\]\((.+?)\)/g;
		const filterRegex = /^[# \n\t*`-]*/;
		const lines = body.trim().split('\n');
		const title = lines[0].trim();
		return title.replace(filterRegex, '').replace(mdLinkRegex, '$1').replace(emptyMdLinkRegex, '$1').substring(0,80);
	},
};

export default markdownUtils;<|MERGE_RESOLUTION|>--- conflicted
+++ resolved
@@ -29,6 +29,7 @@
 export interface ExtractFileUrlsOptions {
 	includeImages?: boolean;
 	includeAnchors?: boolean;
+	includePdfs?: boolean;
 	detailedResults?: boolean;
 	html?: boolean;
 }
@@ -82,11 +83,11 @@
 	},
 
 	// Returns the **encoded** URLs, so to be useful they should be decoded again before use.
-<<<<<<< HEAD
 	extractFileUrls(md: string, options: ExtractFileUrlsOptions = null): string[] | ExtractFileUrlsResult[] {
 		options = {
 			includeAnchors: true,
 			includeImages: true,
+			includePdfs: false,
 			detailedResults: false,
 			// Should probably be true by default but since it was added
 			// afterwards we make it false for now.
@@ -95,35 +96,29 @@
 		};
 
 		const markdownIt = new MarkdownIt({ html: options.html });
-=======
-	extractFileUrls(md: string, onlyType: string = null): Array<string> {
-		const markdownIt = new MarkdownIt();
->>>>>>> f99b8dfd
 		markdownIt.validateLink = validateLinks; // Necessary to support file:/// links
 
 		const env = {};
 		const tokens = markdownIt.parse(md, env);
 		const output: ExtractFileUrlsResult[] = [];
 
-		let linkType = onlyType;
-		if (linkType === 'pdf') linkType = 'link_open';
+		// let linkType = onlyType;
+		// if (linkType === 'pdf') linkType = 'link_open';
 
 		const searchUrls = (tokens: any[]) => {
 			for (let i = 0; i < tokens.length; i++) {
 				const token = tokens[i];
-<<<<<<< HEAD
 				const type: string = token.type;
 
 				if (type === 'image' || type === 'link_open') {
 					if (type === 'image' && !options.includeImages) continue;
 					if (type === 'link_open' && !options.includeAnchors) continue;
 
-=======
-				if ((!onlyType && (token.type === 'link_open' || token.type === 'image')) || (!!onlyType && token.type === onlyType) || (onlyType == 'pdf' && token.type === 'link_open')) {
 					// Pdf embeds are a special case, they are represented as 'link_open' tokens but are marked with 'embedded_pdf' as link name by the parser
 					// We are making sure if its in the proper pdf link format, only then we add it to the list
-					if (onlyType === 'pdf' && !(tokens.length > i + 1 && tokens[i + 1].type === 'text' && tokens[i + 1].content === 'embedded_pdf')) continue;
->>>>>>> f99b8dfd
+					const isPdf = tokens.length > i + 1 && tokens[i + 1].type === 'text' && tokens[i + 1].content === 'embedded_pdf';
+					if (isPdf && !options.includePdfs) continue;
+
 					for (let j = 0; j < token.attrs.length; j++) {
 						const a = token.attrs[j];
 						if ((a[0] === 'src' || a[0] === 'href') && a.length >= 2 && a[1]) {
@@ -170,18 +165,18 @@
 	},
 
 	extractImageUrls(md: string) {
-<<<<<<< HEAD
 		return markdownUtils.extractFileUrls(md, {
 			includeImages: true,
 			includeAnchors: false,
 		}) as string[];
-=======
-		return markdownUtils.extractFileUrls(md, 'image');
 	},
 
 	extractPdfUrls(md: string) {
-		return markdownUtils.extractFileUrls(md, 'pdf');
->>>>>>> f99b8dfd
+		return markdownUtils.extractFileUrls(md, {
+			includeImages: false,
+			includeAnchors: false,
+			includePdfs: true,
+		});
 	},
 
 	// The match results has 5 items
