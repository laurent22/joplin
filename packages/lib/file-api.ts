--- conflicted
+++ resolved
@@ -131,13 +131,8 @@
 		return !!this.driver().supportsAccurateTimestamp;
 	}
 
-<<<<<<< HEAD
-	public get requiresPublicPrivateKeyPair(): boolean {
-		return !!this.driver().requiresPublicPrivateKeyPair;
-=======
 	public get supportsLocks(): boolean {
 		return !!this.driver().supportsLocks;
->>>>>>> a0d23046
 	}
 
 	async fetchRemoteDateOffset_() {
