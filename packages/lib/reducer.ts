--- conflicted
+++ resolved
@@ -97,11 +97,8 @@
 	hasEncryptedItems: boolean;
 	needApiAuth: boolean;
 	profileConfig: ProfileConfig;
-<<<<<<< HEAD
 	isOnMobileData?: boolean;
-=======
 	showMobileNotesBar: boolean;
->>>>>>> afc34b44
 
 	// Extra reducer keys go here:
 	pluginService: PluginServiceState;
