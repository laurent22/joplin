--- conflicted
+++ resolved
@@ -109,12 +109,9 @@
 	profileConfig: ProfileConfig;
 	noteListRendererIds: string[];
 	noteListLastSortTime: number;
-<<<<<<< HEAD
 	lastDeletion: StateLastDeletion;
 	lastDeletionNotificationTime: number;
-=======
 	mustUpgradeAppMessage: string;
->>>>>>> d58185af
 
 	// Extra reducer keys go here:
 	pluginService: PluginServiceState;
@@ -189,16 +186,13 @@
 	profileConfig: null,
 	noteListRendererIds: getListRendererIds(),
 	noteListLastSortTime: 0,
-<<<<<<< HEAD
 	lastDeletion: {
 		noteIds: [],
 		folderIds: [],
 		timestamp: 0,
 	},
 	lastDeletionNotificationTime: 0,
-=======
 	mustUpgradeAppMessage: '',
->>>>>>> d58185af
 
 	pluginService: pluginServiceDefaultState,
 	shareService: shareServiceDefaultState,
