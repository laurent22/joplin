import Resource from './models/Resource';
import shim from './shim';
<<<<<<< HEAD
import Database, { SqlQuery } from './database';
=======
import Database from './database';
import migration42 from './services/database/migrations/42';
import migration43 from './services/database/migrations/43';
import migration44 from './services/database/migrations/44';
import { SqlQuery, Migration } from './services/database/types';
import addMigrationFile from './services/database/addMigrationFile';

const { promiseChain } = require('./promise-utils.js');
>>>>>>> 2b9d519f
const { sprintf } = require('sprintf-js');

const structureSql = `
CREATE TABLE folders (
	id TEXT PRIMARY KEY,
	title TEXT NOT NULL DEFAULT "",
	created_time INT NOT NULL,
	updated_time INT NOT NULL
);

CREATE INDEX folders_title ON folders (title);
CREATE INDEX folders_updated_time ON folders (updated_time);

CREATE TABLE notes (
	id TEXT PRIMARY KEY,
	parent_id TEXT NOT NULL DEFAULT "",
	title TEXT NOT NULL DEFAULT "",
	body TEXT NOT NULL DEFAULT "",
	created_time INT NOT NULL,
	updated_time INT NOT NULL,
	is_conflict INT NOT NULL DEFAULT 0,
	latitude NUMERIC NOT NULL DEFAULT 0,
	longitude NUMERIC NOT NULL DEFAULT 0,
	altitude NUMERIC NOT NULL DEFAULT 0,
	author TEXT NOT NULL DEFAULT "",
	source_url TEXT NOT NULL DEFAULT "",
	is_todo INT NOT NULL DEFAULT 0,
	todo_due INT NOT NULL DEFAULT 0,
	todo_completed INT NOT NULL DEFAULT 0,
	source TEXT NOT NULL DEFAULT "",
	source_application TEXT NOT NULL DEFAULT "",
	application_data TEXT NOT NULL DEFAULT "",
	\`order\` INT NOT NULL DEFAULT 0
);

CREATE INDEX notes_title ON notes (title);
CREATE INDEX notes_updated_time ON notes (updated_time);
CREATE INDEX notes_is_conflict ON notes (is_conflict);
CREATE INDEX notes_is_todo ON notes (is_todo);
CREATE INDEX notes_order ON notes (\`order\`);

CREATE TABLE tags (
	id TEXT PRIMARY KEY,
	title TEXT NOT NULL DEFAULT "",
	created_time INT NOT NULL,
	updated_time INT NOT NULL
);

CREATE INDEX tags_title ON tags (title);
CREATE INDEX tags_updated_time ON tags (updated_time);

CREATE TABLE note_tags (
	id TEXT PRIMARY KEY,
	note_id TEXT NOT NULL,
	tag_id TEXT NOT NULL,
	created_time INT NOT NULL,
	updated_time INT NOT NULL
);

CREATE INDEX note_tags_note_id ON note_tags (note_id);
CREATE INDEX note_tags_tag_id ON note_tags (tag_id);
CREATE INDEX note_tags_updated_time ON note_tags (updated_time);

CREATE TABLE resources (
	id TEXT PRIMARY KEY,
	title TEXT NOT NULL DEFAULT "",
	mime TEXT NOT NULL,
	filename TEXT NOT NULL DEFAULT "",
	created_time INT NOT NULL,
	updated_time INT NOT NULL
);

CREATE INDEX resources_title ON resources (title);
CREATE INDEX resources_updated_time ON resources (updated_time);

CREATE TABLE settings (
	\`key\` TEXT PRIMARY KEY,
	\`value\` TEXT,
	\`type\` INT NOT NULL
);

CREATE TABLE table_fields (
	id INTEGER PRIMARY KEY,
	table_name TEXT NOT NULL,
	field_name TEXT NOT NULL,
	field_type INT NOT NULL,
	field_default TEXT
);

CREATE TABLE sync_items (
	id INTEGER PRIMARY KEY,
	sync_target INT NOT NULL,
	sync_time INT NOT NULL DEFAULT 0,
	item_type INT NOT NULL,
	item_id TEXT NOT NULL
);

CREATE INDEX sync_items_sync_time ON sync_items (sync_time);
CREATE INDEX sync_items_sync_target ON sync_items (sync_target);
CREATE INDEX sync_items_item_type ON sync_items (item_type);
CREATE INDEX sync_items_item_id ON sync_items (item_id);

CREATE TABLE deleted_items (
	id INTEGER PRIMARY KEY,
	item_type INT NOT NULL,
	item_id TEXT NOT NULL,
	deleted_time INT NOT NULL
);

CREATE TABLE version (
	version INT NOT NULL
);

INSERT INTO version (version) VALUES (1);
`;

const migrations: Migration[] = [
	migration42,
	migration43,
	migration44,
];

export interface TableField {
	name: string;
	type: number;
	default: any;
	description?: string;
}

export default class JoplinDatabase extends Database {

	public static TYPE_INT = 1;
	public static TYPE_TEXT = 2;
	public static TYPE_NUMERIC = 3;

	private initialized_ = false;
	private tableFields_: Record<string, TableField[]> = null;
	private version_: number = null;
	private tableFieldNames_: Record<string, string[]> = {};
	private tableDescriptions_: any;

	public constructor(driver: any) {
		super(driver);
	}

	public initialized() {
		return this.initialized_;
	}

	public async open(options: any) {
		await super.open(options);
		return this.initialize();
	}

	public tableFieldNames(tableName: string) {
		if (this.tableFieldNames_[tableName]) return this.tableFieldNames_[tableName].slice();

		const tf = this.tableFields(tableName);
		const output = [];
		for (let i = 0; i < tf.length; i++) {
			output.push(tf[i].name);
		}
		this.tableFieldNames_[tableName] = output;

		return output.slice();
	}

	public tableFields(tableName: string, options: any = null) {
		if (options === null) options = {};

		if (!this.tableFields_) throw new Error('Fields have not been loaded yet');
		if (!this.tableFields_[tableName]) throw new Error(`Unknown table: ${tableName}`);
		const output = this.tableFields_[tableName].slice();

		if (options.includeDescription) {
			for (let i = 0; i < output.length; i++) {
				output[i].description = this.fieldDescription(tableName, output[i].name);
			}
		}

		return output;
	}

	public async clearForTesting() {
		const tableNames = [
			'notes',
			'folders',
			'resources',
			'tags',
			'note_tags',
			// 'master_keys',
			'item_changes',
			'note_resources',
			// 'settings',
			'deleted_items',
			'sync_items',
			'notes_normalized',
			'revisions',
			'resources_to_download',
			'key_values',
		];

		const queries = [];
		for (const n of tableNames) {
			queries.push(`DELETE FROM ${n}`);
			queries.push(`DELETE FROM sqlite_sequence WHERE name="${n}"`); // Reset autoincremented IDs
		}

		queries.push('DELETE FROM settings WHERE key="sync.1.context"');
		queries.push('DELETE FROM settings WHERE key="sync.2.context"');
		queries.push('DELETE FROM settings WHERE key="sync.3.context"');
		queries.push('DELETE FROM settings WHERE key="sync.4.context"');
		queries.push('DELETE FROM settings WHERE key="sync.5.context"');
		queries.push('DELETE FROM settings WHERE key="sync.6.context"');
		queries.push('DELETE FROM settings WHERE key="sync.7.context"');

		queries.push('DELETE FROM settings WHERE key="revisionService.lastProcessedChangeId"');
		queries.push('DELETE FROM settings WHERE key="resourceService.lastProcessedChangeId"');
		queries.push('DELETE FROM settings WHERE key="searchEngine.lastProcessedChangeId"');

		await this.transactionExecBatch(queries);
	}

	public createDefaultRow(tableName: string) {
		const row: any = {};
		const fields = this.tableFields(tableName);
		for (let i = 0; i < fields.length; i++) {
			const f = fields[i];
			row[f.name] = Database.formatValue(f.type, f.default);
		}
		return row;
	}

	public fieldByName(tableName: string, fieldName: string) {
		const fields = this.tableFields(tableName);
		for (const field of fields) {
			if (field.name === fieldName) return field;
		}
		throw new Error(`No such field: ${tableName}: ${fieldName}`);
	}

	public fieldDefaultValue(tableName: string, fieldName: string) {
		return this.fieldByName(tableName, fieldName).default;
	}

	public fieldDescription(tableName: string, fieldName: string) {
		const sp = sprintf;

		if (!this.tableDescriptions_) {
			this.tableDescriptions_ = {
				notes: {
					parent_id: sp('ID of the notebook that contains this note. Change this ID to move the note to a different notebook.'),
					body: sp('The note body, in Markdown. May also contain HTML.'),
					is_conflict: sp('Tells whether the note is a conflict or not.'),
					is_todo: sp('Tells whether this note is a todo or not.'),
					todo_due: sp('When the todo is due. An alarm will be triggered on that date.'),
					todo_completed: sp('Tells whether todo is completed or not. This is a timestamp in milliseconds.'),
					source_url: sp('The full URL where the note comes from.'),
				},
				folders: {},
				resources: {},
				tags: {},
				item_changes: {
					type: 'The type of change - either 1 (created), 2 (updated) or 3 (deleted)',
					created_time: 'When the event was generated',
					item_type: 'The item type (see table above for the list of item types)',
					item_id: 'The item ID',
					before_change_item: 'Unused',
					source: 'Unused',
				},
			};

			const baseItems = ['notes', 'folders', 'tags', 'resources'];

			for (let i = 0; i < baseItems.length; i++) {
				const n = baseItems[i];
				const singular = n.substr(0, n.length - 1);
				this.tableDescriptions_[n].title = sp('The %s title.', singular);
				this.tableDescriptions_[n].created_time = sp('When the %s was created.', singular);
				this.tableDescriptions_[n].updated_time = sp('When the %s was last updated.', singular);
				this.tableDescriptions_[n].user_created_time = sp('When the %s was created. It may differ from created_time as it can be manually set by the user.', singular);
				this.tableDescriptions_[n].user_updated_time = sp('When the %s was last updated. It may differ from updated_time as it can be manually set by the user.', singular);
			}
		}

		const d = this.tableDescriptions_[tableName];
		return d && d[fieldName] ? d[fieldName] : '';
	}

	private async countFields(tableName: string): Promise<number> {
		const pragmas = await this.selectAll(`PRAGMA table_info("${tableName}")`);
		if (!pragmas) throw new Error(`No such table: ${tableName}`);
		return pragmas.length;
	}

	public async refreshTableFields(newVersion: number) {
		this.logger().info('Initializing tables...');
		const queries: SqlQuery[] = [];
		queries.push(this.wrapQuery('DELETE FROM table_fields'));

		if (await this.countFields('notes_fts') !== await this.countFields('items_fts')) {
			throw new Error('`notes_fts` must have the same number of fields than `items_fts` for the search engine BM25 algorithm to work');
		}

		const tableRows = await this.selectAll('SELECT name FROM sqlite_master WHERE type="table"');

		for (let i = 0; i < tableRows.length; i++) {
			const tableName = tableRows[i].name;
			if (tableName === 'android_metadata') continue;
			if (tableName === 'table_fields') continue;
			if (tableName === 'sqlite_sequence') continue;
			if (tableName.indexOf('notes_fts') === 0) continue;
			if (tableName.indexOf('items_fts') === 0) continue;
			if (tableName === 'notes_spellfix') continue;
			if (tableName === 'search_aux') continue;

			const pragmas = await this.selectAll(`PRAGMA table_info("${tableName}")`);

			for (let i = 0; i < pragmas.length; i++) {
				const item = pragmas[i];
				// In SQLite, if the default value is a string it has double quotes around it, so remove them here
				let defaultValue = item.dflt_value;
				if (typeof defaultValue === 'string' && defaultValue.length >= 2 && defaultValue[0] === '"' && defaultValue[defaultValue.length - 1] === '"') {
					defaultValue = defaultValue.substr(1, defaultValue.length - 2);
				}
				const q = Database.insertQuery('table_fields', {
					table_name: tableName,
					field_name: item.name,
					field_type: Database.enumId('fieldType', item.type),
					field_default: defaultValue,
				});
				queries.push(q);
			}
		}

		queries.push({ sql: 'UPDATE version SET table_fields_version = ?', params: [newVersion] });
		await this.transactionExecBatch(queries);
	}

	public async upgradeDatabase(fromVersion: number) {
		// INSTRUCTIONS TO UPGRADE THE DATABASE:
		//
		// 1. Add the migration to lib/services/database/migrations.
		// 2. Import the migration and add it to the `migrations` array above.

		// IMPORTANT:
		//
		// Whenever adding a new database property, some additional logic might be needed
		// in the synchronizer to handle this property. For example, when adding a property
		// that should have a default value, existing remote items will not have this
		// default value and thus might cause problems. In that case, the default value
		// must be set in the synchronizer too.

		// Note: v16 and v17 don't do anything. They were used to debug an issue.
<<<<<<< HEAD
		const existingDatabaseVersions = [0, 1, 2, 3, 4, 5, 6, 7, 8, 9, 10, 11, 12, 13, 14, 15, 16, 17, 18, 19, 20, 21, 22, 23, 24, 25, 26, 27, 28, 29, 30, 31, 32, 33, 34, 35, 36, 37, 38, 39, 40, 41, 42, 43, 44];
=======
		const existingDatabaseVersions = [0, 1, 2, 3, 4, 5, 6, 7, 8, 9, 10, 11, 12, 13, 14, 15, 16, 17, 18, 19, 20, 21, 22, 23, 24, 25, 26, 27, 28, 29, 30, 31, 32, 33, 34, 35, 36, 37, 38, 39, 40, 41];

		for (let i = 0; i < migrations.length; i++) existingDatabaseVersions.push(existingDatabaseVersions[existingDatabaseVersions.length - 1] + 1);
>>>>>>> 2b9d519f

		let currentVersionIndex = existingDatabaseVersions.indexOf(fromVersion);

		// currentVersionIndex < 0 if for the case where an old version of Joplin used with a newer
		// version of the database, so that migration is not run in this case.
		if (currentVersionIndex < 0) {
			throw new Error(
				'Unknown profile version. Most likely this is an old version of Joplin, while the profile was created by a newer version. Please upgrade Joplin at https://joplinapp.org and try again.\n'
				+ `Joplin version: ${shim.appVersion()}\n`
				+ `Profile version: ${fromVersion}\n`
				+ `Expected version: ${existingDatabaseVersions[existingDatabaseVersions.length - 1]}`);
		}

		this.logger().info(`Upgrading database from version ${fromVersion}`);

		if (currentVersionIndex === existingDatabaseVersions.length - 1) return fromVersion;

		let latestVersion = fromVersion;

		while (currentVersionIndex < existingDatabaseVersions.length - 1) {
			const targetVersion = existingDatabaseVersions[currentVersionIndex + 1];
			this.logger().info(`Converting database to version ${targetVersion}`);

			let queries: (SqlQuery|string)[] = [];

			if (targetVersion === 1) {
				queries = this.wrapQueries(this.sqlStringToLines(structureSql));
			}

			if (targetVersion === 2) {
				const newTableSql = `
					CREATE TABLE deleted_items (
						id INTEGER PRIMARY KEY,
						item_type INT NOT NULL,
						item_id TEXT NOT NULL,
						deleted_time INT NOT NULL,
						sync_target INT NOT NULL
					);
				`;

				queries.push({ sql: 'DROP TABLE deleted_items' });
				queries.push({ sql: this.sqlStringToLines(newTableSql)[0] });
				queries.push({ sql: 'CREATE INDEX deleted_items_sync_target ON deleted_items (sync_target)' });
			}

			if (targetVersion === 3) {
				queries = this.alterColumnQueries('settings', { key: 'TEXT PRIMARY KEY', value: 'TEXT' });
			}

			if (targetVersion === 4) {
				queries.push('INSERT INTO settings (`key`, `value`) VALUES (\'sync.3.context\', (SELECT `value` FROM settings WHERE `key` = \'sync.context\'))');
				queries.push('DELETE FROM settings WHERE `key` = "sync.context"');
			}

			if (targetVersion === 5) {
				const tableNames = ['notes', 'folders', 'tags', 'note_tags', 'resources'];
				for (let i = 0; i < tableNames.length; i++) {
					const n = tableNames[i];
					queries.push(`ALTER TABLE ${n} ADD COLUMN user_created_time INT NOT NULL DEFAULT 0`);
					queries.push(`ALTER TABLE ${n} ADD COLUMN user_updated_time INT NOT NULL DEFAULT 0`);
					queries.push(`UPDATE ${n} SET user_created_time = created_time`);
					queries.push(`UPDATE ${n} SET user_updated_time = updated_time`);
					queries.push(`CREATE INDEX ${n}_user_updated_time ON ${n} (user_updated_time)`);
				}
			}

			if (targetVersion === 6) {
				queries.push('CREATE TABLE alarms (id INTEGER PRIMARY KEY AUTOINCREMENT, note_id TEXT NOT NULL, trigger_time INT NOT NULL)');
				queries.push('CREATE INDEX alarm_note_id ON alarms (note_id)');
			}

			if (targetVersion === 7) {
				queries.push('ALTER TABLE resources ADD COLUMN file_extension TEXT NOT NULL DEFAULT ""');
			}

			if (targetVersion === 8) {
				queries.push('ALTER TABLE sync_items ADD COLUMN sync_disabled INT NOT NULL DEFAULT "0"');
				queries.push('ALTER TABLE sync_items ADD COLUMN sync_disabled_reason TEXT NOT NULL DEFAULT ""');
			}

			if (targetVersion === 9) {
				const newTableSql = `
					CREATE TABLE master_keys (
						id TEXT PRIMARY KEY,
						created_time INT NOT NULL,
						updated_time INT NOT NULL,
						source_application TEXT NOT NULL,
						encryption_method INT NOT NULL,
						checksum TEXT NOT NULL,
						content TEXT NOT NULL
					);
				`;
				queries.push(this.sqlStringToLines(newTableSql)[0]);
				const tableNames = ['notes', 'folders', 'tags', 'note_tags', 'resources'];
				for (let i = 0; i < tableNames.length; i++) {
					const n = tableNames[i];
					queries.push(`ALTER TABLE ${n} ADD COLUMN encryption_cipher_text TEXT NOT NULL DEFAULT ""`);
					queries.push(`ALTER TABLE ${n} ADD COLUMN encryption_applied INT NOT NULL DEFAULT 0`);
					queries.push(`CREATE INDEX ${n}_encryption_applied ON ${n} (encryption_applied)`);
				}

				queries.push('ALTER TABLE sync_items ADD COLUMN force_sync INT NOT NULL DEFAULT 0');
				queries.push('ALTER TABLE resources ADD COLUMN encryption_blob_encrypted INT NOT NULL DEFAULT 0');
			}

			const upgradeVersion10 = () => {
				const itemChangesTable = `
					CREATE TABLE item_changes (
						id INTEGER PRIMARY KEY AUTOINCREMENT,
						item_type INT NOT NULL,
						item_id TEXT NOT NULL,
						type INT NOT NULL,
						created_time INT NOT NULL
					);
				`;

				const noteResourcesTable = `
					CREATE TABLE note_resources (
						id INTEGER PRIMARY KEY,
						note_id TEXT NOT NULL,
						resource_id TEXT NOT NULL,
						is_associated INT NOT NULL,
						last_seen_time INT NOT NULL
					);
				`;

				queries.push(this.sqlStringToLines(itemChangesTable)[0]);
				queries.push('CREATE INDEX item_changes_item_id ON item_changes (item_id)');
				queries.push('CREATE INDEX item_changes_created_time ON item_changes (created_time)');
				queries.push('CREATE INDEX item_changes_item_type ON item_changes (item_type)');

				queries.push(this.sqlStringToLines(noteResourcesTable)[0]);
				queries.push('CREATE INDEX note_resources_note_id ON note_resources (note_id)');
				queries.push('CREATE INDEX note_resources_resource_id ON note_resources (resource_id)');

				queries.push({ sql: 'INSERT INTO item_changes (item_type, item_id, type, created_time) SELECT 1, id, 1, ? FROM notes', params: [Date.now()] });
			};

			if (targetVersion === 10) {
				upgradeVersion10();
			}

			if (targetVersion === 11) {
				// This trick was needed because Electron Builder incorrectly released a dev branch containing v10 as it was
				// still being developed, and the db schema was not final at that time. So this v11 was created to
				// make sure any invalid db schema that was accidentally created was deleted and recreated.
				queries.push('DROP TABLE item_changes');
				queries.push('DROP TABLE note_resources');
				upgradeVersion10();
			}

			if (targetVersion === 12) {
				queries.push('ALTER TABLE folders ADD COLUMN parent_id TEXT NOT NULL DEFAULT ""');
			}

			if (targetVersion === 13) {
				queries.push('ALTER TABLE resources ADD COLUMN fetch_status INT NOT NULL DEFAULT "2"');
				queries.push('ALTER TABLE resources ADD COLUMN fetch_error TEXT NOT NULL DEFAULT ""');
				queries.push({ sql: 'UPDATE resources SET fetch_status = ?', params: [Resource.FETCH_STATUS_DONE] });
			}

			if (targetVersion === 14) {
				const resourceLocalStates = `
					CREATE TABLE resource_local_states (
						id INTEGER PRIMARY KEY,
						resource_id TEXT NOT NULL,
						fetch_status INT NOT NULL DEFAULT "2",
						fetch_error TEXT NOT NULL DEFAULT ""
					);
				`;

				queries.push(this.sqlStringToLines(resourceLocalStates)[0]);

				queries.push('INSERT INTO resource_local_states SELECT null, id, fetch_status, fetch_error FROM resources');

				queries.push('CREATE INDEX resource_local_states_resource_id ON resource_local_states (resource_id)');
				queries.push('CREATE INDEX resource_local_states_resource_fetch_status ON resource_local_states (fetch_status)');

				queries = queries.concat(
					this.alterColumnQueries('resources', {
						id: 'TEXT PRIMARY KEY',
						title: 'TEXT NOT NULL DEFAULT ""',
						mime: 'TEXT NOT NULL',
						filename: 'TEXT NOT NULL DEFAULT ""',
						created_time: 'INT NOT NULL',
						updated_time: 'INT NOT NULL',
						user_created_time: 'INT NOT NULL DEFAULT 0',
						user_updated_time: 'INT NOT NULL DEFAULT 0',
						file_extension: 'TEXT NOT NULL DEFAULT ""',
						encryption_cipher_text: 'TEXT NOT NULL DEFAULT ""',
						encryption_applied: 'INT NOT NULL DEFAULT 0',
						encryption_blob_encrypted: 'INT NOT NULL DEFAULT 0',
					}),
				);
			}

			if (targetVersion === 15) {
				queries.push('CREATE VIRTUAL TABLE notes_fts USING fts4(content="notes", notindexed="id", id, title, body)');
				queries.push('INSERT INTO notes_fts(docid, id, title, body) SELECT rowid, id, title, body FROM notes WHERE is_conflict = 0 AND encryption_applied = 0');

				// Keep the content tables (notes) and the FTS table (notes_fts) in sync.
				// More info at https://www.sqlite.org/fts3.html#_external_content_fts4_tables_
				queries.push(`
					CREATE TRIGGER notes_fts_before_update BEFORE UPDATE ON notes BEGIN
						DELETE FROM notes_fts WHERE docid=old.rowid;
					END;`);
				queries.push(`
					CREATE TRIGGER notes_fts_before_delete BEFORE DELETE ON notes BEGIN
						DELETE FROM notes_fts WHERE docid=old.rowid;
					END;`);
				queries.push(`
					CREATE TRIGGER notes_after_update AFTER UPDATE ON notes BEGIN
						INSERT INTO notes_fts(docid, id, title, body) SELECT rowid, id, title, body FROM notes WHERE is_conflict = 0 AND encryption_applied = 0 AND new.rowid = notes.rowid;
					END;`);
				queries.push(`
					CREATE TRIGGER notes_after_insert AFTER INSERT ON notes BEGIN
						INSERT INTO notes_fts(docid, id, title, body) SELECT rowid, id, title, body FROM notes WHERE is_conflict = 0 AND encryption_applied = 0 AND new.rowid = notes.rowid;
					END;`);
			}

			if (targetVersion === 18) {
				const notesNormalized = `
					CREATE TABLE notes_normalized (
						id TEXT NOT NULL,
						title TEXT NOT NULL DEFAULT "",
						body TEXT NOT NULL DEFAULT "" 
					);
				`;

				queries.push(this.sqlStringToLines(notesNormalized)[0]);

				queries.push('CREATE INDEX notes_normalized_id ON notes_normalized (id)');

				queries.push('DROP TRIGGER IF EXISTS notes_fts_before_update');
				queries.push('DROP TRIGGER IF EXISTS notes_fts_before_delete');
				queries.push('DROP TRIGGER IF EXISTS notes_after_update');
				queries.push('DROP TRIGGER IF EXISTS notes_after_insert');
				queries.push('DROP TABLE IF EXISTS notes_fts');

				queries.push('CREATE VIRTUAL TABLE notes_fts USING fts4(content="notes_normalized", notindexed="id", id, title, body)');

				// Keep the content tables (notes) and the FTS table (notes_fts) in sync.
				// More info at https://www.sqlite.org/fts3.html#_external_content_fts4_tables_
				queries.push(`
					CREATE TRIGGER notes_fts_before_update BEFORE UPDATE ON notes_normalized BEGIN
						DELETE FROM notes_fts WHERE docid=old.rowid;
					END;`);
				queries.push(`
					CREATE TRIGGER notes_fts_before_delete BEFORE DELETE ON notes_normalized BEGIN
						DELETE FROM notes_fts WHERE docid=old.rowid;
					END;`);
				queries.push(`
					CREATE TRIGGER notes_after_update AFTER UPDATE ON notes_normalized BEGIN
						INSERT INTO notes_fts(docid, id, title, body) SELECT rowid, id, title, body FROM notes_normalized WHERE new.rowid = notes_normalized.rowid;
					END;`);
				queries.push(`
					CREATE TRIGGER notes_after_insert AFTER INSERT ON notes_normalized BEGIN
						INSERT INTO notes_fts(docid, id, title, body) SELECT rowid, id, title, body FROM notes_normalized WHERE new.rowid = notes_normalized.rowid;
					END;`);
			}

			if (targetVersion === 19) {
				const newTableSql = `
					CREATE TABLE revisions (
						id TEXT PRIMARY KEY,
						parent_id TEXT NOT NULL DEFAULT "",
						item_type INT NOT NULL,
						item_id TEXT NOT NULL,
						item_updated_time INT NOT NULL,
						title_diff TEXT NOT NULL DEFAULT "",
						body_diff TEXT NOT NULL DEFAULT "",
						metadata_diff TEXT NOT NULL DEFAULT "",
						encryption_cipher_text TEXT NOT NULL DEFAULT "",
						encryption_applied INT NOT NULL DEFAULT 0,
						updated_time INT NOT NULL,
						created_time INT NOT NULL
					);
				`;
				queries.push(this.sqlStringToLines(newTableSql)[0]);

				queries.push('CREATE INDEX revisions_parent_id ON revisions (parent_id)');
				queries.push('CREATE INDEX revisions_item_type ON revisions (item_type)');
				queries.push('CREATE INDEX revisions_item_id ON revisions (item_id)');
				queries.push('CREATE INDEX revisions_item_updated_time ON revisions (item_updated_time)');
				queries.push('CREATE INDEX revisions_updated_time ON revisions (updated_time)');

				queries.push('ALTER TABLE item_changes ADD COLUMN source INT NOT NULL DEFAULT 1');
				queries.push('ALTER TABLE item_changes ADD COLUMN before_change_item TEXT NOT NULL DEFAULT ""');
			}

			if (targetVersion === 20) {
				const newTableSql = `
					CREATE TABLE migrations (
						id INTEGER PRIMARY KEY,
						number INTEGER NOT NULL,
						updated_time INT NOT NULL,
						created_time INT NOT NULL
					);
				`;
				queries.push(this.sqlStringToLines(newTableSql)[0]);

				queries.push('ALTER TABLE resources ADD COLUMN `size` INT NOT NULL DEFAULT -1');
				queries.push(addMigrationFile(20));
			}

			if (targetVersion === 21) {
				queries.push('ALTER TABLE sync_items ADD COLUMN item_location INT NOT NULL DEFAULT 1');
			}

			if (targetVersion === 22) {
				const newTableSql = `
					CREATE TABLE resources_to_download (
						id INTEGER PRIMARY KEY,
						resource_id TEXT NOT NULL,
						updated_time INT NOT NULL,
						created_time INT NOT NULL
					);
				`;
				queries.push(this.sqlStringToLines(newTableSql)[0]);

				queries.push('CREATE INDEX resources_to_download_resource_id ON resources_to_download (resource_id)');
				queries.push('CREATE INDEX resources_to_download_updated_time ON resources_to_download (updated_time)');
			}

			if (targetVersion === 23) {
				const newTableSql = `
					CREATE TABLE key_values (
						id INTEGER PRIMARY KEY,
						\`key\` TEXT NOT NULL,
						\`value\` TEXT NOT NULL,
						\`type\` INT NOT NULL,
						updated_time INT NOT NULL
					);
				`;
				queries.push(this.sqlStringToLines(newTableSql)[0]);

				queries.push('CREATE UNIQUE INDEX key_values_key ON key_values (key)');
			}

			if (targetVersion === 24) {
				queries.push('ALTER TABLE notes ADD COLUMN `markup_language` INT NOT NULL DEFAULT 1'); // 1: Markdown, 2: HTML
			}

			if (targetVersion === 25) {
				queries.push(`CREATE VIEW tags_with_note_count AS 
						SELECT tags.id as id, tags.title as title, tags.created_time as created_time, tags.updated_time as updated_time, COUNT(notes.id) as note_count 
						FROM tags 
							LEFT JOIN note_tags nt on nt.tag_id = tags.id 
							LEFT JOIN notes on notes.id = nt.note_id 
						WHERE notes.id IS NOT NULL 
						GROUP BY tags.id`);
			}

			if (targetVersion === 26) {
				const tableNames = ['notes', 'folders', 'tags', 'note_tags', 'resources'];
				for (let i = 0; i < tableNames.length; i++) {
					const n = tableNames[i];
					queries.push(`ALTER TABLE ${n} ADD COLUMN is_shared INT NOT NULL DEFAULT 0`);
				}
			}

			if (targetVersion === 27) {
				queries.push(addMigrationFile(27));
			}

			if (targetVersion === 28) {
				queries.push('CREATE INDEX resources_size ON resources(size)');
			}

			if (targetVersion === 29) {
				queries.push('ALTER TABLE version ADD COLUMN table_fields_version INT NOT NULL DEFAULT 0');
			}

			if (targetVersion === 30) {
				// Change the type of the "order" field from INT to NUMERIC
				// Making it a float provides a much bigger range when inserting notes.
				// For example, with an INT, inserting a note C between note A with order 1000 and
				// note B with order 1001 wouldn't be possible without changing the order
				// value of note A or B. But with a float, we can set the order of note C to 1000.5
				queries = queries.concat(
					this.alterColumnQueries('notes', {
						id: 'TEXT PRIMARY KEY',
						parent_id: 'TEXT NOT NULL DEFAULT ""',
						title: 'TEXT NOT NULL DEFAULT ""',
						body: 'TEXT NOT NULL DEFAULT ""',
						created_time: 'INT NOT NULL',
						updated_time: 'INT NOT NULL',
						is_conflict: 'INT NOT NULL DEFAULT 0',
						latitude: 'NUMERIC NOT NULL DEFAULT 0',
						longitude: 'NUMERIC NOT NULL DEFAULT 0',
						altitude: 'NUMERIC NOT NULL DEFAULT 0',
						author: 'TEXT NOT NULL DEFAULT ""',
						source_url: 'TEXT NOT NULL DEFAULT ""',
						is_todo: 'INT NOT NULL DEFAULT 0',
						todo_due: 'INT NOT NULL DEFAULT 0',
						todo_completed: 'INT NOT NULL DEFAULT 0',
						source: 'TEXT NOT NULL DEFAULT ""',
						source_application: 'TEXT NOT NULL DEFAULT ""',
						application_data: 'TEXT NOT NULL DEFAULT ""',
						order: 'NUMERIC NOT NULL DEFAULT 0', // that's the change!
						user_created_time: 'INT NOT NULL DEFAULT 0',
						user_updated_time: 'INT NOT NULL DEFAULT 0',
						encryption_cipher_text: 'TEXT NOT NULL DEFAULT ""',
						encryption_applied: 'INT NOT NULL DEFAULT 0',
						markup_language: 'INT NOT NULL DEFAULT 1',
						is_shared: 'INT NOT NULL DEFAULT 0',
					}),
				);
			}

			if (targetVersion === 31) {
				// This empty version is due to the revert of the hierarchical tag feature
				// We need to keep the version for the users who have upgraded using
				// the pre-release
				queries.push('ALTER TABLE tags ADD COLUMN parent_id TEXT NOT NULL DEFAULT ""');
				// Drop the tag note count view, instead compute note count on the fly
				// queries.push('DROP VIEW tags_with_note_count');
				// queries.push(addMigrationFile(31));
			}

			if (targetVersion === 32) {
				// This is the same as version 25 - this is to complete the
				// revert of the hierarchical tag feature.
				queries.push(`CREATE VIEW IF NOT EXISTS tags_with_note_count AS 
						SELECT tags.id as id, tags.title as title, tags.created_time as created_time, tags.updated_time as updated_time, COUNT(notes.id) as note_count 
						FROM tags 
							LEFT JOIN note_tags nt on nt.tag_id = tags.id 
							LEFT JOIN notes on notes.id = nt.note_id 
						WHERE notes.id IS NOT NULL 
						GROUP BY tags.id`);
			}

			if (targetVersion === 33) {
				queries.push('DROP TRIGGER notes_fts_before_update');
				queries.push('DROP TRIGGER notes_fts_before_delete');
				queries.push('DROP TRIGGER notes_after_update');
				queries.push('DROP TRIGGER notes_after_insert');

				queries.push('DROP INDEX notes_normalized_id');
				queries.push('DROP TABLE notes_normalized');
				queries.push('DROP TABLE notes_fts');


				const notesNormalized = `
					CREATE TABLE notes_normalized (
						id TEXT NOT NULL,
						title TEXT NOT NULL DEFAULT "",
						body TEXT NOT NULL DEFAULT "",
						user_created_time INT NOT NULL DEFAULT 0,
						user_updated_time INT NOT NULL DEFAULT 0,
						is_todo INT NOT NULL DEFAULT 0,
						todo_completed INT NOT NULL DEFAULT 0,
						parent_id TEXT NOT NULL DEFAULT "",
						latitude NUMERIC NOT NULL DEFAULT 0,
						longitude NUMERIC NOT NULL DEFAULT 0,
						altitude NUMERIC NOT NULL DEFAULT 0,
						source_url TEXT NOT NULL DEFAULT ""
					);
				`;

				queries.push(this.sqlStringToLines(notesNormalized)[0]);

				queries.push('CREATE INDEX notes_normalized_id ON notes_normalized (id)');

				queries.push('CREATE INDEX notes_normalized_user_created_time ON notes_normalized (user_created_time)');
				queries.push('CREATE INDEX notes_normalized_user_updated_time ON notes_normalized (user_updated_time)');
				queries.push('CREATE INDEX notes_normalized_is_todo ON notes_normalized (is_todo)');
				queries.push('CREATE INDEX notes_normalized_todo_completed ON notes_normalized (todo_completed)');
				queries.push('CREATE INDEX notes_normalized_parent_id ON notes_normalized (parent_id)');
				queries.push('CREATE INDEX notes_normalized_latitude ON notes_normalized (latitude)');
				queries.push('CREATE INDEX notes_normalized_longitude ON notes_normalized (longitude)');
				queries.push('CREATE INDEX notes_normalized_altitude ON notes_normalized (altitude)');
				queries.push('CREATE INDEX notes_normalized_source_url ON notes_normalized (source_url)');

				const tableFields = 'id, title, body, user_created_time, user_updated_time, is_todo, todo_completed, parent_id, latitude, longitude, altitude, source_url';


				const newVirtualTableSql = `
					CREATE VIRTUAL TABLE notes_fts USING fts4(
						content="notes_normalized",
						notindexed="id",
						notindexed="user_created_time",
						notindexed="user_updated_time",
						notindexed="is_todo",
						notindexed="todo_completed",
						notindexed="parent_id",
						notindexed="latitude",
						notindexed="longitude",
						notindexed="altitude",
						notindexed="source_url",
						${tableFields}
					);`
				;

				queries.push(this.sqlStringToLines(newVirtualTableSql)[0]);

				queries.push(`
					CREATE TRIGGER notes_fts_before_update BEFORE UPDATE ON notes_normalized BEGIN
						DELETE FROM notes_fts WHERE docid=old.rowid;
					END;`);
				queries.push(`
					CREATE TRIGGER notes_fts_before_delete BEFORE DELETE ON notes_normalized BEGIN
						DELETE FROM notes_fts WHERE docid=old.rowid;
					END;`);
				queries.push(`
					CREATE TRIGGER notes_after_update AFTER UPDATE ON notes_normalized BEGIN
						INSERT INTO notes_fts(docid, ${tableFields}) SELECT rowid, ${tableFields} FROM notes_normalized WHERE new.rowid = notes_normalized.rowid;
					END;`);
				queries.push(`
					CREATE TRIGGER notes_after_insert AFTER INSERT ON notes_normalized BEGIN
						INSERT INTO notes_fts(docid, ${tableFields}) SELECT rowid, ${tableFields} FROM notes_normalized WHERE new.rowid = notes_normalized.rowid;
					END;`);
				queries.push(addMigrationFile(33));
			}

			if (targetVersion === 34) {
				queries.push('CREATE VIRTUAL TABLE search_aux USING fts4aux(notes_fts)');
				queries.push('CREATE VIRTUAL TABLE notes_spellfix USING spellfix1');
			}

			if (targetVersion === 35) {
				queries.push('ALTER TABLE notes_normalized ADD COLUMN todo_due INT NOT NULL DEFAULT 0');
				queries.push('CREATE INDEX notes_normalized_todo_due ON notes_normalized (todo_due)');
				queries.push(addMigrationFile(35));
			}

			if (targetVersion === 36) {
				queries.push('ALTER TABLE folders ADD COLUMN share_id TEXT NOT NULL DEFAULT ""');
				queries.push('ALTER TABLE notes ADD COLUMN share_id TEXT NOT NULL DEFAULT ""');
				queries.push('ALTER TABLE resources ADD COLUMN share_id TEXT NOT NULL DEFAULT ""');
			}

			if (targetVersion === 38) {
				queries.push('DROP VIEW tags_with_note_count');
				queries.push(`CREATE VIEW tags_with_note_count AS 
						SELECT tags.id as id, tags.title as title, tags.created_time as created_time, tags.updated_time as updated_time, COUNT(notes.id) as note_count, 
							SUM(CASE WHEN notes.todo_completed > 0 THEN 1 ELSE 0 END) AS todo_completed_count
						FROM tags 
							LEFT JOIN note_tags nt on nt.tag_id = tags.id 
							LEFT JOIN notes on notes.id = nt.note_id 
						WHERE notes.id IS NOT NULL 
						GROUP BY tags.id`);
			}

			if (targetVersion === 39) {
				queries.push('ALTER TABLE `notes` ADD COLUMN conflict_original_id TEXT NOT NULL DEFAULT ""');
			}

			if (targetVersion === 40) {
				queries.push('ALTER TABLE `folders` ADD COLUMN master_key_id TEXT NOT NULL DEFAULT ""');
				queries.push('ALTER TABLE `notes` ADD COLUMN master_key_id TEXT NOT NULL DEFAULT ""');
				queries.push('ALTER TABLE `resources` ADD COLUMN master_key_id TEXT NOT NULL DEFAULT ""');
			}

			if (targetVersion === 41) {
				queries.push('ALTER TABLE `folders` ADD COLUMN icon TEXT NOT NULL DEFAULT ""');
			}

			if (targetVersion > 41) {
				const migration = migrations[targetVersion - 42];
				if (!migration) throw new Error(`No such migration: ${targetVersion}`);
				const migrationQueries = migration();
				queries = queries.concat(migrationQueries);
			}

			if (targetVersion === 44) {
				queries.push('ALTER TABLE `resources` ADD COLUMN `ocr_text` TEXT NOT NULL DEFAULT ""');
				queries.push('ALTER TABLE `resources` ADD COLUMN `ocr_status` INT NOT NULL DEFAULT 0');
				queries.push('ALTER TABLE `resources` ADD COLUMN `ocr_error` TEXT NOT NULL DEFAULT ""');

				const itemsNormalized = `
					CREATE TABLE items_normalized (
						id INTEGER PRIMARY KEY AUTOINCREMENT, 
						title TEXT NOT NULL DEFAULT "",
						body TEXT NOT NULL DEFAULT "",
						item_id TEXT NOT NULL,
						item_type INT NOT NULL,
						user_updated_time INT NOT NULL DEFAULT 0,
						reserved1 INT NULL,
						reserved2 INT NULL,
						reserved3 INT NULL,
						reserved4 INT NULL,
						reserved5 INT NULL,
						reserved6 INT NULL
					);
				`;

				queries.push(this.sqlStringToLines(itemsNormalized)[0]);

				queries.push('CREATE INDEX items_normalized_id ON items_normalized (id)');
				queries.push('CREATE INDEX items_normalized_item_id ON items_normalized (item_id)');
				queries.push('CREATE INDEX items_normalized_item_type ON items_normalized (item_type)');

				const tableFields = 'id, title, body, item_id, item_type, user_updated_time, reserved1, reserved2, reserved3, reserved4, reserved5, reserved6';

				const newVirtualTableSql = `
					CREATE VIRTUAL TABLE items_fts USING fts4(
						content="items_normalized",
						notindexed="id",
						notindexed="item_id",
						notindexed="item_type",
						notindexed="user_updated_time",
						notindexed="reserved1",
						notindexed="reserved2",
						notindexed="reserved3",
						notindexed="reserved4",
						notindexed="reserved5",
						notindexed="reserved6",
						${tableFields}
					);`
				;

				queries.push(this.sqlStringToLines(newVirtualTableSql)[0]);

				queries.push(`
					CREATE TRIGGER items_fts_before_update BEFORE UPDATE ON items_normalized BEGIN
						DELETE FROM items_fts WHERE docid=old.rowid;
					END;`);
				queries.push(`
					CREATE TRIGGER items_fts_before_delete BEFORE DELETE ON items_normalized BEGIN
						DELETE FROM items_fts WHERE docid=old.rowid;
					END;`);
				queries.push(`
					CREATE TRIGGER items_after_update AFTER UPDATE ON items_normalized BEGIN
						INSERT INTO items_fts(docid, ${tableFields}) SELECT rowid, ${tableFields} FROM items_normalized WHERE new.rowid = items_normalized.rowid;
					END;`);
				queries.push(`
					CREATE TRIGGER items_after_insert AFTER INSERT ON items_normalized BEGIN
						INSERT INTO items_fts(docid, ${tableFields}) SELECT rowid, ${tableFields} FROM items_normalized WHERE new.rowid = items_normalized.rowid;
					END;`);
			}

			const updateVersionQuery = { sql: 'UPDATE version SET version = ?', params: [targetVersion] };

			queries.push(updateVersionQuery);

			try {
				await this.transactionExecBatch(queries);
			} catch (error) {
				// In some cases listed below, when the upgrade fail it is acceptable (a fallback will be used)
				// and in those cases, even though it fails, we still want to set the version number so that the
				// migration is not repeated on next upgrade.
				let saveVersionAgain = false;

				if (targetVersion === 15 || targetVersion === 18 || targetVersion === 33) {
					this.logger().warn('Could not upgrade to database v15 or v18 or v33 - FTS feature will not be used', error);
					saveVersionAgain = true;
				} else if (targetVersion === 34) {
					// if (!shim.isTestingEnv()) this.logger().warn('Could not upgrade to database v34 - fuzzy search will not be used', error);
					saveVersionAgain = true;
				} else {
					throw error;
				}

				if (saveVersionAgain) {
					this.logger().info('Migration failed with fallback and will not be repeated - saving version number');
					await this.transactionExecBatch([updateVersionQuery]);
				}
			}

			latestVersion = targetVersion;

			currentVersionIndex++;
		}

		return latestVersion;
	}

	public async ftsEnabled() {
		try {
			await this.selectOne('SELECT count(*) FROM notes_fts');
		} catch (error) {
			this.logger().warn('FTS check failed', error);
			return false;
		}

		this.logger().info('FTS check succeeded');

		return true;
	}

	public async fuzzySearchEnabled() {
		try {
			await this.selectOne('SELECT count(*) FROM notes_spellfix');
		} catch (error) {
			this.logger().warn('Fuzzy search check failed', error);
			return false;
		}
		this.logger().info('Fuzzy search check succeeded');
		return true;
	}

	public version() {
		return this.version_;
	}

	public async initialize() {
		this.logger().info('Checking for database schema update...');

		let versionRow = null;
		try {
			// Will throw if the database has not been created yet, but this is handled below
			versionRow = await this.selectOne('SELECT * FROM version LIMIT 1');
		} catch (error) {
			if (error.message && error.message.indexOf('no such table: version') >= 0) {
				// Ignore
			} else {
				this.logger().info(error);
			}
		}

		const version = !versionRow ? 0 : versionRow.version;
		const tableFieldsVersion = !versionRow ? 0 : versionRow.table_fields_version;
		this.version_ = version;
		this.logger().info('Current database version', versionRow);

		const newVersion = await this.upgradeDatabase(version);
		this.version_ = newVersion;

		this.logger().info(`New version: ${newVersion}. Previously recorded version: ${tableFieldsVersion}`);

		if (newVersion !== tableFieldsVersion) await this.refreshTableFields(newVersion);

		this.tableFields_ = {};

		const rows = await this.selectAll('SELECT * FROM table_fields');

		for (let i = 0; i < rows.length; i++) {
			const row = rows[i];
			if (!this.tableFields_[row.table_name]) this.tableFields_[row.table_name] = [];
			this.tableFields_[row.table_name].push({
				name: row.field_name,
				type: row.field_type,
				default: Database.formatValue(row.field_type, row.field_default),
			});
		}
	}
}<|MERGE_RESOLUTION|>--- conflicted
+++ resolved
@@ -1,17 +1,13 @@
 import Resource from './models/Resource';
 import shim from './shim';
-<<<<<<< HEAD
-import Database, { SqlQuery } from './database';
-=======
 import Database from './database';
 import migration42 from './services/database/migrations/42';
 import migration43 from './services/database/migrations/43';
 import migration44 from './services/database/migrations/44';
 import { SqlQuery, Migration } from './services/database/types';
 import addMigrationFile from './services/database/addMigrationFile';
-
-const { promiseChain } = require('./promise-utils.js');
->>>>>>> 2b9d519f
+import sqlStringToLines from './services/database/sqlStringToLines';
+
 const { sprintf } = require('sprintf-js');
 
 const structureSql = `
@@ -366,13 +362,9 @@
 		// must be set in the synchronizer too.
 
 		// Note: v16 and v17 don't do anything. They were used to debug an issue.
-<<<<<<< HEAD
-		const existingDatabaseVersions = [0, 1, 2, 3, 4, 5, 6, 7, 8, 9, 10, 11, 12, 13, 14, 15, 16, 17, 18, 19, 20, 21, 22, 23, 24, 25, 26, 27, 28, 29, 30, 31, 32, 33, 34, 35, 36, 37, 38, 39, 40, 41, 42, 43, 44];
-=======
 		const existingDatabaseVersions = [0, 1, 2, 3, 4, 5, 6, 7, 8, 9, 10, 11, 12, 13, 14, 15, 16, 17, 18, 19, 20, 21, 22, 23, 24, 25, 26, 27, 28, 29, 30, 31, 32, 33, 34, 35, 36, 37, 38, 39, 40, 41];
 
 		for (let i = 0; i < migrations.length; i++) existingDatabaseVersions.push(existingDatabaseVersions[existingDatabaseVersions.length - 1] + 1);
->>>>>>> 2b9d519f
 
 		let currentVersionIndex = existingDatabaseVersions.indexOf(fromVersion);
 
@@ -399,7 +391,7 @@
 			let queries: (SqlQuery|string)[] = [];
 
 			if (targetVersion === 1) {
-				queries = this.wrapQueries(this.sqlStringToLines(structureSql));
+				queries = this.wrapQueries(sqlStringToLines(structureSql));
 			}
 
 			if (targetVersion === 2) {
@@ -414,7 +406,7 @@
 				`;
 
 				queries.push({ sql: 'DROP TABLE deleted_items' });
-				queries.push({ sql: this.sqlStringToLines(newTableSql)[0] });
+				queries.push({ sql: sqlStringToLines(newTableSql)[0] });
 				queries.push({ sql: 'CREATE INDEX deleted_items_sync_target ON deleted_items (sync_target)' });
 			}
 
@@ -465,7 +457,7 @@
 						content TEXT NOT NULL
 					);
 				`;
-				queries.push(this.sqlStringToLines(newTableSql)[0]);
+				queries.push(sqlStringToLines(newTableSql)[0]);
 				const tableNames = ['notes', 'folders', 'tags', 'note_tags', 'resources'];
 				for (let i = 0; i < tableNames.length; i++) {
 					const n = tableNames[i];
@@ -499,12 +491,12 @@
 					);
 				`;
 
-				queries.push(this.sqlStringToLines(itemChangesTable)[0]);
+				queries.push(sqlStringToLines(itemChangesTable)[0]);
 				queries.push('CREATE INDEX item_changes_item_id ON item_changes (item_id)');
 				queries.push('CREATE INDEX item_changes_created_time ON item_changes (created_time)');
 				queries.push('CREATE INDEX item_changes_item_type ON item_changes (item_type)');
 
-				queries.push(this.sqlStringToLines(noteResourcesTable)[0]);
+				queries.push(sqlStringToLines(noteResourcesTable)[0]);
 				queries.push('CREATE INDEX note_resources_note_id ON note_resources (note_id)');
 				queries.push('CREATE INDEX note_resources_resource_id ON note_resources (resource_id)');
 
@@ -544,7 +536,7 @@
 					);
 				`;
 
-				queries.push(this.sqlStringToLines(resourceLocalStates)[0]);
+				queries.push(sqlStringToLines(resourceLocalStates)[0]);
 
 				queries.push('INSERT INTO resource_local_states SELECT null, id, fetch_status, fetch_error FROM resources');
 
@@ -602,7 +594,7 @@
 					);
 				`;
 
-				queries.push(this.sqlStringToLines(notesNormalized)[0]);
+				queries.push(sqlStringToLines(notesNormalized)[0]);
 
 				queries.push('CREATE INDEX notes_normalized_id ON notes_normalized (id)');
 
@@ -651,7 +643,7 @@
 						created_time INT NOT NULL
 					);
 				`;
-				queries.push(this.sqlStringToLines(newTableSql)[0]);
+				queries.push(sqlStringToLines(newTableSql)[0]);
 
 				queries.push('CREATE INDEX revisions_parent_id ON revisions (parent_id)');
 				queries.push('CREATE INDEX revisions_item_type ON revisions (item_type)');
@@ -672,7 +664,7 @@
 						created_time INT NOT NULL
 					);
 				`;
-				queries.push(this.sqlStringToLines(newTableSql)[0]);
+				queries.push(sqlStringToLines(newTableSql)[0]);
 
 				queries.push('ALTER TABLE resources ADD COLUMN `size` INT NOT NULL DEFAULT -1');
 				queries.push(addMigrationFile(20));
@@ -691,7 +683,7 @@
 						created_time INT NOT NULL
 					);
 				`;
-				queries.push(this.sqlStringToLines(newTableSql)[0]);
+				queries.push(sqlStringToLines(newTableSql)[0]);
 
 				queries.push('CREATE INDEX resources_to_download_resource_id ON resources_to_download (resource_id)');
 				queries.push('CREATE INDEX resources_to_download_updated_time ON resources_to_download (updated_time)');
@@ -707,7 +699,7 @@
 						updated_time INT NOT NULL
 					);
 				`;
-				queries.push(this.sqlStringToLines(newTableSql)[0]);
+				queries.push(sqlStringToLines(newTableSql)[0]);
 
 				queries.push('CREATE UNIQUE INDEX key_values_key ON key_values (key)');
 			}
@@ -833,7 +825,7 @@
 					);
 				`;
 
-				queries.push(this.sqlStringToLines(notesNormalized)[0]);
+				queries.push(sqlStringToLines(notesNormalized)[0]);
 
 				queries.push('CREATE INDEX notes_normalized_id ON notes_normalized (id)');
 
@@ -867,7 +859,7 @@
 					);`
 				;
 
-				queries.push(this.sqlStringToLines(newVirtualTableSql)[0]);
+				queries.push(sqlStringToLines(newVirtualTableSql)[0]);
 
 				queries.push(`
 					CREATE TRIGGER notes_fts_before_update BEFORE UPDATE ON notes_normalized BEGIN
@@ -938,73 +930,6 @@
 				queries = queries.concat(migrationQueries);
 			}
 
-			if (targetVersion === 44) {
-				queries.push('ALTER TABLE `resources` ADD COLUMN `ocr_text` TEXT NOT NULL DEFAULT ""');
-				queries.push('ALTER TABLE `resources` ADD COLUMN `ocr_status` INT NOT NULL DEFAULT 0');
-				queries.push('ALTER TABLE `resources` ADD COLUMN `ocr_error` TEXT NOT NULL DEFAULT ""');
-
-				const itemsNormalized = `
-					CREATE TABLE items_normalized (
-						id INTEGER PRIMARY KEY AUTOINCREMENT, 
-						title TEXT NOT NULL DEFAULT "",
-						body TEXT NOT NULL DEFAULT "",
-						item_id TEXT NOT NULL,
-						item_type INT NOT NULL,
-						user_updated_time INT NOT NULL DEFAULT 0,
-						reserved1 INT NULL,
-						reserved2 INT NULL,
-						reserved3 INT NULL,
-						reserved4 INT NULL,
-						reserved5 INT NULL,
-						reserved6 INT NULL
-					);
-				`;
-
-				queries.push(this.sqlStringToLines(itemsNormalized)[0]);
-
-				queries.push('CREATE INDEX items_normalized_id ON items_normalized (id)');
-				queries.push('CREATE INDEX items_normalized_item_id ON items_normalized (item_id)');
-				queries.push('CREATE INDEX items_normalized_item_type ON items_normalized (item_type)');
-
-				const tableFields = 'id, title, body, item_id, item_type, user_updated_time, reserved1, reserved2, reserved3, reserved4, reserved5, reserved6';
-
-				const newVirtualTableSql = `
-					CREATE VIRTUAL TABLE items_fts USING fts4(
-						content="items_normalized",
-						notindexed="id",
-						notindexed="item_id",
-						notindexed="item_type",
-						notindexed="user_updated_time",
-						notindexed="reserved1",
-						notindexed="reserved2",
-						notindexed="reserved3",
-						notindexed="reserved4",
-						notindexed="reserved5",
-						notindexed="reserved6",
-						${tableFields}
-					);`
-				;
-
-				queries.push(this.sqlStringToLines(newVirtualTableSql)[0]);
-
-				queries.push(`
-					CREATE TRIGGER items_fts_before_update BEFORE UPDATE ON items_normalized BEGIN
-						DELETE FROM items_fts WHERE docid=old.rowid;
-					END;`);
-				queries.push(`
-					CREATE TRIGGER items_fts_before_delete BEFORE DELETE ON items_normalized BEGIN
-						DELETE FROM items_fts WHERE docid=old.rowid;
-					END;`);
-				queries.push(`
-					CREATE TRIGGER items_after_update AFTER UPDATE ON items_normalized BEGIN
-						INSERT INTO items_fts(docid, ${tableFields}) SELECT rowid, ${tableFields} FROM items_normalized WHERE new.rowid = items_normalized.rowid;
-					END;`);
-				queries.push(`
-					CREATE TRIGGER items_after_insert AFTER INSERT ON items_normalized BEGIN
-						INSERT INTO items_fts(docid, ${tableFields}) SELECT rowid, ${tableFields} FROM items_normalized WHERE new.rowid = items_normalized.rowid;
-					END;`);
-			}
-
 			const updateVersionQuery = { sql: 'UPDATE version SET version = ?', params: [targetVersion] };
 
 			queries.push(updateVersionQuery);
