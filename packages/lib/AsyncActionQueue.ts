--- conflicted
+++ resolved
@@ -23,12 +23,7 @@
 // they run in the right order, and also to ensure that if multiple actions are emitted
 // only the last one is executed. This is particularly useful to save data in the background.
 // Each queue should be associated with a specific entity (a note, resource, etc.)
-<<<<<<< HEAD
-// eslint-disable-next-line @typescript-eslint/no-explicit-any -- Old code before rule was applied
-export default class AsyncActionQueue<Context = any> {
-=======
 export default class AsyncActionQueue<Context = void> {
->>>>>>> 74c3d2c9
 
 	private queue_: QueueItem<Context>[] = [];
 	private interval_: number;
@@ -53,15 +48,9 @@
 
 	// Determines whether an item can be skipped in the queue. Prevents data loss in the case that
 	// tasks that do different things are added to the queue.
-<<<<<<< HEAD
-	private areItemsIdentical_: CanSkipTaskHandler<Context> = (_a, _b) => true;
-	public setCanSkipTaskHandler(callback: CanSkipTaskHandler<Context>) {
-		this.areItemsIdentical_ = callback;
-=======
 	private canSkipTaskHandler_: CanSkipTaskHandler<Context> = (_current, _next) => true;
 	public setCanSkipTaskHandler(callback: CanSkipTaskHandler<Context>) {
 		this.canSkipTaskHandler_ = callback;
->>>>>>> 74c3d2c9
 	}
 
 	public push(action: QueueItemAction<Context>, context: Context = null) {
@@ -106,11 +95,7 @@
 				for (i = 0; i < itemCount; i++) {
 					const current = this.queue_[i];
 					const next = i + 1 < itemCount ? this.queue_[i + 1] : null;
-<<<<<<< HEAD
-					if (!next || !this.areItemsIdentical_(current, next)) {
-=======
 					if (!next || !this.canSkipTaskHandler_(current, next)) {
->>>>>>> 74c3d2c9
 						await current.action(current.context);
 					}
 				}
@@ -125,10 +110,6 @@
 				this.processing_ = false;
 			}
 		}
-<<<<<<< HEAD
-		this.processing_ = false;
-=======
->>>>>>> 74c3d2c9
 
 		if (this.queue_.length === 0) {
 			this.onProcessingFinished_();
