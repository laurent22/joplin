import Logger from '@joplin/utils/Logger';
import shim from './shim';

export interface QueueItemAction<Context> {
	(context: Context): void|Promise<void>;
}

export interface QueueItem<Context> {
	action: QueueItemAction<Context>;
	context: Context;
}

export enum IntervalType {
	Debounce = 1,
	Fixed = 2,
}

type CanSkipTaskHandler<Context> = (current: QueueItem<Context>, next: QueueItem<Context>)=> boolean;

const logger = Logger.create('AsyncActionQueue');

// The AsyncActionQueue can be used to debounce asynchronous actions, to make sure
// they run in the right order, and also to ensure that if multiple actions are emitted
// only the last one is executed. This is particularly useful to save data in the background.
// Each queue should be associated with a specific entity (a note, resource, etc.)
export default class AsyncActionQueue<Context = void> {

	private queue_: QueueItem<Context>[] = [];
	private interval_: number;
	private intervalType_: number;
	private scheduleProcessingIID_: ReturnType<typeof shim.setInterval>|null = null;
	private processing_ = false;

	private processingFinishedPromise_: Promise<void>;
	private onProcessingFinished_: ()=> void;

	public constructor(interval = 100, intervalType: IntervalType = IntervalType.Debounce) {
		this.interval_ = interval;
		this.intervalType_ = intervalType;
		this.resetFinishProcessingPromise_();
	}

	private resetFinishProcessingPromise_() {
		this.processingFinishedPromise_ = new Promise<void>(resolve => {
			this.onProcessingFinished_ = resolve;
		});
	}

	// Determines whether an item can be skipped in the queue. Prevents data loss in the case that
	// tasks that do different things are added to the queue.
	private canSkipTaskHandler_: CanSkipTaskHandler<Context> = (_current, _next) => true;
	public setCanSkipTaskHandler(callback: CanSkipTaskHandler<Context>) {
		this.canSkipTaskHandler_ = callback;
	}

	public push(action: QueueItemAction<Context>, context: Context = null) {
		this.queue_.push({
			action: action,
			context: context,
		});
		this.scheduleProcessing();
	}

	public get isEmpty(): boolean {
		return !this.queue_.length;
	}

	private scheduleProcessing(interval: number = null) {
		if (interval === null) interval = this.interval_;

		if (this.scheduleProcessingIID_) {
			if (this.intervalType_ === IntervalType.Fixed) return;
			shim.clearTimeout(this.scheduleProcessingIID_);
		}

		this.scheduleProcessingIID_ = shim.setTimeout(() => {
			this.scheduleProcessingIID_ = null;
			void this.processQueue();
		}, interval);
	}

	private async processQueue() {
		if (this.processing_) {
			this.scheduleProcessing();
			return;
		}

		const itemCount = this.queue_.length;

		if (itemCount) {
			this.processing_ = true;

			let i = 0;
			try {
				for (i = 0; i < itemCount; i++) {
					const current = this.queue_[i];
					const next = i + 1 < itemCount ? this.queue_[i + 1] : null;
					if (!next || !this.canSkipTaskHandler_(current, next)) {
						await current.action(current.context);
					}
				}
			} catch (error) {
				i ++; // Don't repeat the failed task.
				logger.warn('Unhandled error:', error);
				throw error;
			} finally {
				// Removing processed items in a try {} finally {...} prevents
				// items from being processed twice, even if one throws an Error.
				this.queue_.splice(0, i);
				this.processing_ = false;
			}
		}
<<<<<<< HEAD
=======

		this.processing_ = false;

		if (this.queue_.length === 0) {
			this.onProcessingFinished_();
			this.resetFinishProcessingPromise_();
		}
>>>>>>> f938d5f4
	}

	public async reset() {
		if (this.scheduleProcessingIID_) {
			shim.clearTimeout(this.scheduleProcessingIID_);
			this.scheduleProcessingIID_ = null;
		}

		this.queue_ = [];
		return this.processAllNow();
	}

	public async processAllNow() {
		this.scheduleProcessing(1);
		return this.waitForAllDone();
	}

	public async waitForAllDone() {
		if (!this.queue_.length) return Promise.resolve();
		return this.processingFinishedPromise_;
	}
}<|MERGE_RESOLUTION|>--- conflicted
+++ resolved
@@ -110,16 +110,11 @@
 				this.processing_ = false;
 			}
 		}
-<<<<<<< HEAD
-=======
-
-		this.processing_ = false;
 
 		if (this.queue_.length === 0) {
 			this.onProcessingFinished_();
 			this.resetFinishProcessingPromise_();
 		}
->>>>>>> f938d5f4
 	}
 
 	public async reset() {
