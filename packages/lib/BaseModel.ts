--- conflicted
+++ resolved
@@ -5,11 +5,8 @@
 import time from './time';
 import JoplinDatabase, { TableField } from './JoplinDatabase';
 import { LoadOptions, SaveOptions } from './models/utils/types';
-<<<<<<< HEAD
 import ActionLogger from './utils/ActionLogger';
-=======
 import { SqlQuery } from './services/database/types';
->>>>>>> c0dcf1d3
 const Mutex = require('async-mutex').Mutex;
 
 // New code should make use of this enum
