import paginationToSql from './models/utils/paginationToSql';
import Database from './database';
import uuid from './uuid';
import time from './time';
import JoplinDatabase, { TableField } from './JoplinDatabase';
import { LoadOptions, SaveOptions } from './models/utils/types';
import ActionLogger, { ItemActionType as ItemActionType } from './utils/ActionLogger';
import { SqlQuery } from './services/database/types';
const Mutex = require('async-mutex').Mutex;

// New code should make use of this enum
export enum ModelType {
	Note = 1,
	Folder = 2,
	Setting = 3,
	Resource = 4,
	Tag = 5,
	NoteTag = 6,
	Search = 7,
	Alarm = 8,
	MasterKey = 9,
	ItemChange = 10,
	NoteResource = 11,
	ResourceLocalState = 12,
	Revision = 13,
	Migration = 14,
	SmartFilter = 15,
	Command = 16,
}

export interface DeleteOptions {
	idFieldName?: string;
	changeSource?: number;
	deleteChildren?: boolean;

	// By default the application tracks item deletions, so that they can be
	// applied to the remote items during synchronisation. However, in some
	// cases, we don't want this. In particular when an item is deleted via
	// sync, we don't need to track the deletion, because the operation doesn't
	// need to applied again on next sync.
	trackDeleted?: boolean;

	disableReadOnlyCheck?: boolean;

<<<<<<< HEAD
	// Used for logging
	sourceDescription?: string|ActionLogger;
=======
	// Tells whether the deleted item should be moved to the trash. By default
	// it is permanently deleted.
	toTrash?: boolean;

	// If the item is to be moved to the trash, tell what should be the new
	// parent. By default the item will be moved at the root of the trash. Note
	// that caller must ensure that this parent ID is a deleted folder.
	toTrashParentId?: string;
>>>>>>> 6e3162f9
}

class BaseModel {

	// TODO: This ancient part of Joplin about model types is a bit of a
	// mess and should be refactored properly.

	public static typeEnum_: any[] = [
		['TYPE_NOTE', ModelType.Note],
		['TYPE_FOLDER', ModelType.Folder],
		['TYPE_SETTING', ModelType.Setting],
		['TYPE_RESOURCE', ModelType.Resource],
		['TYPE_TAG', ModelType.Tag],
		['TYPE_NOTE_TAG', ModelType.NoteTag],
		['TYPE_SEARCH', ModelType.Search],
		['TYPE_ALARM', ModelType.Alarm],
		['TYPE_MASTER_KEY', ModelType.MasterKey],
		['TYPE_ITEM_CHANGE', ModelType.ItemChange],
		['TYPE_NOTE_RESOURCE', ModelType.NoteResource],
		['TYPE_RESOURCE_LOCAL_STATE', ModelType.ResourceLocalState],
		['TYPE_REVISION', ModelType.Revision],
		['TYPE_MIGRATION', ModelType.Migration],
		['TYPE_SMART_FILTER', ModelType.SmartFilter],
		['TYPE_COMMAND', ModelType.Command],
	];

	public static TYPE_NOTE = ModelType.Note;
	public static TYPE_FOLDER = ModelType.Folder;
	public static TYPE_SETTING = ModelType.Setting;
	public static TYPE_RESOURCE = ModelType.Resource;
	public static TYPE_TAG = ModelType.Tag;
	public static TYPE_NOTE_TAG = ModelType.NoteTag;
	public static TYPE_SEARCH = ModelType.Search;
	public static TYPE_ALARM = ModelType.Alarm;
	public static TYPE_MASTER_KEY = ModelType.MasterKey;
	public static TYPE_ITEM_CHANGE = ModelType.ItemChange;
	public static TYPE_NOTE_RESOURCE = ModelType.NoteResource;
	public static TYPE_RESOURCE_LOCAL_STATE = ModelType.ResourceLocalState;
	public static TYPE_REVISION = ModelType.Revision;
	public static TYPE_MIGRATION = ModelType.Migration;
	public static TYPE_SMART_FILTER = ModelType.SmartFilter;
	public static TYPE_COMMAND = ModelType.Command;

	// eslint-disable-next-line @typescript-eslint/ban-types -- Old code before rule was applied
	public static dispatch: Function = function() {};
	private static saveMutexes_: any = {};

	private static db_: JoplinDatabase;

	public static modelType(): ModelType {
		throw new Error('Must be overriden');
	}

	public static tableName(): string {
		throw new Error('Must be overriden');
	}

	public static setDb(db: any) {
		this.db_ = db;
	}

	public static addModelMd(model: any): any {
		if (!model) return model;

		if (Array.isArray(model)) {
			const output = [];
			for (let i = 0; i < model.length; i++) {
				output.push(this.addModelMd(model[i]));
			}
			return output;
		} else {
			model = { ...model };
			model.type_ = this.modelType();
			return model;
		}
	}

	public static logger() {
		return this.db().logger();
	}

	public static useUuid() {
		return false;
	}

	public static byId(items: any[], id: string) {
		for (let i = 0; i < items.length; i++) {
			if (items[i].id === id) return items[i];
		}
		return null;
	}

	public static defaultValues(fieldNames: string[]) {
		const output: any = {};
		for (const n of fieldNames) {
			output[n] = this.db().fieldDefaultValue(this.tableName(), n);
		}
		return output;
	}

	public static modelIndexById(items: any[], id: string) {
		for (let i = 0; i < items.length; i++) {
			if (items[i].id === id) return i;
		}
		return -1;
	}

	public static modelsByIds(items: any[], ids: string[]) {
		const output = [];
		for (let i = 0; i < items.length; i++) {
			if (ids.indexOf(items[i].id) >= 0) {
				output.push(items[i]);
			}
		}
		return output;
	}

	// Prefer the use of this function to compare IDs as it handles the case where
	// one ID is null and the other is "", in which case they are actually considered to be the same.
	public static idsEqual(id1: string, id2: string) {
		if (!id1 && !id2) return true;
		if (!id1 && !!id2) return false;
		if (!!id1 && !id2) return false;
		return id1 === id2;
	}

	public static modelTypeToName(type: number) {
		for (let i = 0; i < BaseModel.typeEnum_.length; i++) {
			const e = BaseModel.typeEnum_[i];
			if (e[1] === type) return e[0].substr(5).toLowerCase();
		}
		throw new Error(`Unknown model type: ${type}`);
	}

	public static modelNameToType(name: string) {
		for (let i = 0; i < BaseModel.typeEnum_.length; i++) {
			const e = BaseModel.typeEnum_[i];
			const eName = e[0].substr(5).toLowerCase();
			if (eName === name) return e[1];
		}
		throw new Error(`Unknown model name: ${name}`);
	}

	public static hasField(name: string) {
		const fields = this.fieldNames();
		return fields.indexOf(name) >= 0;
	}

	public static fieldNames(withPrefix = false) {
		const output = this.db().tableFieldNames(this.tableName());
		if (!withPrefix) return output;

		const p = withPrefix === true ? this.tableName() : withPrefix;
		const temp = [];
		for (let i = 0; i < output.length; i++) {
			temp.push(`${p}.${output[i]}`);
		}

		return temp;
	}

	public static fieldType(name: string, defaultValue: any = null) {
		const fields = this.fields();
		for (let i = 0; i < fields.length; i++) {
			if (fields[i].name === name) return fields[i].type;
		}
		if (defaultValue !== null) return defaultValue;
		throw new Error(`Unknown field: ${name}`);
	}

	public static fields(): TableField[] {
		return this.db().tableFields(this.tableName());
	}

	public static removeUnknownFields(model: any) {
		const newModel: any = {};
		for (const n in model) {
			if (!model.hasOwnProperty(n)) continue;
			if (!this.hasField(n) && n !== 'type_') continue;
			newModel[n] = model[n];
		}
		return newModel;
	}

	public static new() {
		const fields = this.fields();
		const output: any = {};
		for (let i = 0; i < fields.length; i++) {
			const f = fields[i];
			output[f.name] = f.default;
		}
		return output;
	}

	public static modOptions(options: any) {
		if (!options) {
			options = {};
		} else {
			options = { ...options };
		}
		if (!('isNew' in options)) options.isNew = 'auto';
		if (!('autoTimestamp' in options)) options.autoTimestamp = true;
		if (!('userSideValidation' in options)) options.userSideValidation = false;
		return options;
	}

	public static count(options: any = null) {
		if (!options) options = {};
		let sql = `SELECT count(*) as total FROM \`${this.tableName()}\``;
		if (options.where) sql += ` WHERE ${options.where}`;
		return this.db()
			.selectOne(sql)
		// eslint-disable-next-line promise/prefer-await-to-then -- Old code before rule was applied
			.then((r: any) => {
				return r ? r['total'] : 0;
			});
	}

	public static load(id: string, options: LoadOptions = null) {
		return this.loadByField('id', id, options);
	}

	public static shortId(id: string) {
		return id.substr(0, 5);
	}

	public static loadByPartialId(partialId: string) {
		return this.modelSelectAll(`SELECT * FROM \`${this.tableName()}\` WHERE \`id\` LIKE ?`, [`${partialId}%`]);
	}

	public static applySqlOptions(options: LoadOptions, sql: string, params: any[] = null) {
		if (!options) options = {};

		if (options.order && options.order.length) {
			sql += ` ORDER BY ${paginationToSql({
				limit: options.limit,
				order: options.order as any,
				page: 1,
				caseInsensitive: options.caseInsensitive,
			})}`;
		}

		if (options.limit) sql += ` LIMIT ${options.limit}`;

		return { sql: sql, params: params };
	}

	public static async allIds(options: any = null) {
		const q = this.applySqlOptions(options, `SELECT id FROM \`${this.tableName()}\``);
		const rows = await this.db().selectAll(q.sql, q.params);
		return rows.map((r: any) => r.id);
	}

	public static async all(options: LoadOptions = null) {
		if (!options) options = {};
		if (!options.fields) options.fields = '*';

		let sql = `SELECT ${this.db().escapeFields(options.fields)} FROM \`${this.tableName()}\``;
		let params: any[] = [];
		if (options.where) {
			sql += ` WHERE ${options.where}`;
			if (options.whereParams) params = params.concat(options.whereParams);
		}

		const q = this.applySqlOptions(options, sql, params);
		return this.modelSelectAll(q.sql, q.params);
	}

	public static async byIds(ids: string[], options: LoadOptions = null) {
		if (!ids.length) return [];
		if (!options) options = {};
		if (!options.fields) options.fields = '*';

		let sql = `SELECT ${this.db().escapeFields(options.fields)} FROM \`${this.tableName()}\``;
		sql += ` WHERE id IN ("${ids.join('","')}")`;
		const q = this.applySqlOptions(options, sql);
		return this.modelSelectAll(q.sql);
	}

	public static async search(options: any = null) {
		if (!options) options = {};
		if (!options.fields) options.fields = '*';

		const conditions = options.conditions ? options.conditions.slice(0) : [];
		const params = options.conditionsParams ? options.conditionsParams.slice(0) : [];

		if (options.titlePattern) {
			const pattern = options.titlePattern.replace(/\*/g, '%');
			conditions.push('title LIKE ?');
			params.push(pattern);
		}

		if ('limit' in options && options.limit <= 0) return [];

		let sql = `SELECT ${this.db().escapeFields(options.fields)} FROM \`${this.tableName()}\``;
		if (conditions.length) sql += ` WHERE ${conditions.join(' AND ')}`;

		const query = this.applySqlOptions(options, sql, params);
		return this.modelSelectAll(query.sql, query.params);
	}

	public static async modelSelectOne(sqlOrSqlQuery: string | SqlQuery, params: any[] = null) {
		if (params === null) params = [];
		let sql = '';

		if (typeof sqlOrSqlQuery !== 'string') {
			sql = sqlOrSqlQuery.sql;
			params = sqlOrSqlQuery.params ? sqlOrSqlQuery.params : [];
		} else {
			sql = sqlOrSqlQuery;
		}

		try {
			const model = await this.db().selectOne(sql, params);
			return this.filter(this.addModelMd(model));
		} catch (error) {
			error.message = `On query ${JSON.stringify({ sql, params })}: ${error.message}`;
			throw error;
		}
	}

	public static async modelSelectAll<T = any>(sqlOrSqlQuery: string | SqlQuery, params: any[] = null): Promise<T[]> {
		if (params === null) params = [];
		let sql = '';

		if (typeof sqlOrSqlQuery !== 'string') {
			sql = sqlOrSqlQuery.sql;
			params = sqlOrSqlQuery.params ? sqlOrSqlQuery.params : [];
		} else {
			sql = sqlOrSqlQuery;
		}

		try {
			const models = await this.db().selectAll(sql, params);
			return this.filterArray(this.addModelMd(models)) as T[];
		} catch (error) {
			error.message = `On query ${JSON.stringify({ sql, params })}: ${error.message}`;
			throw error;
		}
	}

	protected static selectFields(options: LoadOptions): string {
		if (!options || !options.fields) return '*';
		return this.db().escapeFieldsToString(options.fields);
	}

	public static loadByField(fieldName: string, fieldValue: any, options: LoadOptions = null) {
		if (!options) options = {};
		if (!('caseInsensitive' in options)) options.caseInsensitive = false;
		if (!options.fields) options.fields = '*';
		let sql = `SELECT ${this.db().escapeFields(options.fields)} FROM \`${this.tableName()}\` WHERE \`${fieldName}\` = ?`;
		if (options.caseInsensitive) sql += ' COLLATE NOCASE';
		return this.modelSelectOne(sql, [fieldValue]);
	}

	public static loadByFields(fields: any, options: LoadOptions = null) {
		if (!options) options = {};
		if (!('caseInsensitive' in options)) options.caseInsensitive = false;
		if (!options.fields) options.fields = '*';
		const whereSql = [];
		const params = [];
		for (const fieldName in fields) {
			whereSql.push(`\`${fieldName}\` = ?`);
			params.push(fields[fieldName]);
		}
		let sql = `SELECT ${this.db().escapeFields(options.fields)} FROM \`${this.tableName()}\` WHERE ${whereSql.join(' AND ')}`;
		if (options.caseInsensitive) sql += ' COLLATE NOCASE';
		return this.modelSelectOne(sql, params);
	}

	public static loadByTitle(fieldValue: any) {
		return this.modelSelectOne(`SELECT * FROM \`${this.tableName()}\` WHERE \`title\` = ?`, [fieldValue]);
	}

	public static diffObjects(oldModel: any, newModel: any) {
		const output: any = {};
		const fields = this.diffObjectsFields(oldModel, newModel);
		for (let i = 0; i < fields.length; i++) {
			output[fields[i]] = newModel[fields[i]];
		}
		if ('type_' in newModel) output.type_ = newModel.type_;
		return output;
	}

	public static diffObjectsFields(oldModel: any, newModel: any) {
		const output = [];
		for (const n in newModel) {
			if (!newModel.hasOwnProperty(n)) continue;
			if (n === 'type_') continue;
			if (!(n in oldModel) || newModel[n] !== oldModel[n]) {
				output.push(n);
			}
		}
		return output;
	}

	public static modelsAreSame(oldModel: any, newModel: any) {
		const diff = this.diffObjects(oldModel, newModel);
		delete diff.type_;
		return !Object.getOwnPropertyNames(diff).length;
	}

	public static saveMutex(modelOrId: any) {
		const noLockMutex = {
			acquire: function(): any {
				return null;
			},
		};

		if (!modelOrId) return noLockMutex;

		const modelId = typeof modelOrId === 'string' ? modelOrId : modelOrId.id;

		if (!modelId) return noLockMutex;

		let mutex = BaseModel.saveMutexes_[modelId];
		if (mutex) return mutex;

		mutex = new Mutex();
		BaseModel.saveMutexes_[modelId] = mutex;
		return mutex;
	}

	// eslint-disable-next-line @typescript-eslint/ban-types -- Old code before rule was applied
	public static releaseSaveMutex(modelOrId: any, release: Function) {
		if (!release) return;
		if (!modelOrId) return release();

		const modelId = typeof modelOrId === 'string' ? modelOrId : modelOrId.id;

		if (!modelId) return release();

		const mutex = BaseModel.saveMutexes_[modelId];
		if (!mutex) return release();

		delete BaseModel.saveMutexes_[modelId];
		release();
	}

	public static saveQuery(o: any, options: any) {
		let temp: any = {};
		const fieldNames = this.fieldNames();
		for (let i = 0; i < fieldNames.length; i++) {
			const n = fieldNames[i];
			if (n in o) temp[n] = o[n];
		}

		// Remove fields that are not in the `fields` list, if provided.
		// Note that things like update_time, user_updated_time will still
		// be part of the final list of fields if autoTimestamp is on.
		// id also will stay.
		if (!options.isNew && options.fields) {
			const filtered: any = {};
			for (const k in temp) {
				if (!temp.hasOwnProperty(k)) continue;
				if (k !== 'id' && options.fields.indexOf(k) < 0) continue;
				filtered[k] = temp[k];
			}
			temp = filtered;
		}

		o = temp;

		let modelId = temp.id;
		let query: any = {};

		const timeNow = time.unixMs();

		if (options.autoTimestamp && this.hasField('updated_time')) {
			o.updated_time = timeNow;
		}

		// The purpose of user_updated_time is to allow the user to manually set the time of a note (in which case
		// options.autoTimestamp will be `false`). However note that if the item is later changed, this timestamp
		// will be set again to the current time.
		//
		// The technique to modify user_updated_time while keeping updated_time current (so that sync can happen) is to
		// manually set updated_time when saving and to set autoTimestamp to false, for example:
		// Note.save({ id: "...", updated_time: Date.now(), user_updated_time: 1436342618000 }, { autoTimestamp: false })
		if (options.autoTimestamp && this.hasField('user_updated_time')) {
			o.user_updated_time = timeNow;
		}

		if (options.isNew) {
			if (this.useUuid() && !o.id) {
				modelId = uuid.create();
				o.id = modelId;
			}

			if (!o.created_time && this.hasField('created_time')) {
				o.created_time = timeNow;
			}

			if (!o.user_created_time && this.hasField('user_created_time')) {
				o.user_created_time = o.created_time ? o.created_time : timeNow;
			}

			if (!o.user_updated_time && this.hasField('user_updated_time')) {
				o.user_updated_time = o.updated_time ? o.updated_time : timeNow;
			}

			query = Database.insertQuery(this.tableName(), o);
		} else {
			const where = { id: o.id };
			const temp = { ...o };
			delete temp.id;

			query = Database.updateQuery(this.tableName(), temp, where);
		}

		query.id = modelId;
		query.modObject = o;

		return query;
	}

	public static userSideValidation(o: any) {
		if (o.id && !o.id.match(/^[a-f0-9]{32}$/)) {
			throw new Error('Validation error: ID must a 32-characters lowercase hexadecimal string');
		}

		const timestamps = ['user_updated_time', 'user_created_time'];
		for (const k of timestamps) {
			if ((k in o) && (typeof o[k] !== 'number' || isNaN(o[k]) || o[k] < 0)) throw new Error('Validation error: user_updated_time and user_created_time must be numbers greater than 0');
		}
	}

	public static async save(o: any, options: SaveOptions = null) {
		// When saving, there's a mutex per model ID. This is because the model returned from this function
		// is basically its input `o` (instead of being read from the database, for performance reasons).
		// This works well in general except if that model is saved simultaneously in two places. In that
		// case, the output won't be up-to-date and would cause for example display issues with out-dated
		// notes being displayed. This was an issue when notes were being synchronised while being decrypted
		// at the same time.

		const mutexRelease = await this.saveMutex(o).acquire();

		options = this.modOptions(options);
		const isNew = this.isNew(o, options);
		options.isNew = isNew;

		// Diff saving is an optimisation which takes a new version of the item and an old one,
		// do a diff and save only this diff. IMPORTANT: When using this make sure that both
		// models have been normalised using ItemClass.filter()
		const isDiffSaving = options && options.oldItem && !options.isNew;

		if (isDiffSaving) {
			const newObject = BaseModel.diffObjects(options.oldItem, o);
			newObject.type_ = o.type_;
			newObject.id = o.id;
			o = newObject;
		}

		o = this.filter(o);

		if (options.userSideValidation) {
			this.userSideValidation(o);
		}

		let queries = [];
		const saveQuery = this.saveQuery(o, options);
		const modelId = saveQuery.id;

		queries.push(saveQuery);

		if (options.nextQueries && options.nextQueries.length) {
			queries = queries.concat(options.nextQueries);
		}

		let output = null;

		try {
			await this.db().transactionExecBatch(queries);

			o = { ...o };
			if (modelId) o.id = modelId;
			if ('updated_time' in saveQuery.modObject) o.updated_time = saveQuery.modObject.updated_time;
			if ('created_time' in saveQuery.modObject) o.created_time = saveQuery.modObject.created_time;
			if ('user_updated_time' in saveQuery.modObject) o.user_updated_time = saveQuery.modObject.user_updated_time;
			if ('user_created_time' in saveQuery.modObject) o.user_created_time = saveQuery.modObject.user_created_time;
			o = this.addModelMd(o);

			if (isDiffSaving) {
				for (const n in options.oldItem) {
					if (!options.oldItem.hasOwnProperty(n)) continue;
					if (n in o) continue;
					o[n] = options.oldItem[n];
				}
			}

			output = this.filter(o);
		} finally {
			this.releaseSaveMutex(o, mutexRelease);
		}

		return output;
	}

	public static isNew(object: any, options: any) {
		if (options && 'isNew' in options) {
			// options.isNew can be "auto" too
			if (options.isNew === true) return true;
			if (options.isNew === false) return false;
		}

		return !object.id;
	}

	public static filterArray(models: any[]) {
		const output = [];
		for (let i = 0; i < models.length; i++) {
			output.push(this.filter(models[i]));
		}
		return output;
	}

	public static filter(model: any) {
		if (!model) return model;

		const output = { ...model };
		for (const n in output) {
			if (!output.hasOwnProperty(n)) continue;

			// The SQLite database doesn't have booleans so cast everything to int
			if (output[n] === true) {
				output[n] = 1;
			} else if (output[n] === false) {
				output[n] = 0;
			} else {
				const t = this.fieldType(n, Database.TYPE_UNKNOWN);
				if (t === Database.TYPE_INT) {
					output[n] = !n ? 0 : parseInt(output[n], 10);
				}
			}
		}

		return output;
	}

	public static delete(id: string, options?: DeleteOptions) {
		if (!id) throw new Error('Cannot delete object without an ID');
		ActionLogger.from(options?.sourceDescription).log(ItemActionType.Delete, id);
		return this.db().exec(`DELETE FROM ${this.tableName()} WHERE id = ?`, [id]);
	}

	public static async batchDelete(ids: string[], options?: DeleteOptions) {
		if (!ids.length) return;
		ActionLogger.from(options?.sourceDescription).log(ItemActionType.Delete, ids);
		options = this.modOptions(options);
		const idFieldName = options.idFieldName ? options.idFieldName : 'id';
		const sql = `DELETE FROM ${this.tableName()} WHERE ${idFieldName} IN ("${ids.join('","')}")`;
		await this.db().exec(sql);
	}

	public static db() {
		if (!this.db_) throw new Error('Accessing database before it has been initialised');
		return this.db_;
	}

	// static isReady() {
	// 	return !!this.db_;
	// }
}

for (let i = 0; i < BaseModel.typeEnum_.length; i++) {
	const e = BaseModel.typeEnum_[i];
	(BaseModel as any)[e[0]] = e[1];
}

export default BaseModel;<|MERGE_RESOLUTION|>--- conflicted
+++ resolved
@@ -42,10 +42,9 @@
 
 	disableReadOnlyCheck?: boolean;
 
-<<<<<<< HEAD
 	// Used for logging
 	sourceDescription?: string|ActionLogger;
-=======
+
 	// Tells whether the deleted item should be moved to the trash. By default
 	// it is permanently deleted.
 	toTrash?: boolean;
@@ -54,7 +53,6 @@
 	// parent. By default the item will be moved at the root of the trash. Note
 	// that caller must ensure that this parent ID is a deleted folder.
 	toTrashParentId?: string;
->>>>>>> 6e3162f9
 }
 
 class BaseModel {
