--- conflicted
+++ resolved
@@ -16,21 +16,6 @@
     "test-ci": "yarn test"
   },
   "devDependencies": {
-<<<<<<< HEAD
-    "@types/fs-extra": "11.0.3",
-    "@types/jest": "29.5.5",
-    "@types/js-yaml": "4.0.8",
-    "@types/node": "18.18.7",
-    "@types/node-rsa": "1.1.3",
-    "@types/react": "18.2.33",
-    "@types/uuid": "9.0.6",
-    "canvas": "2.11.2",
-    "clean-html": "1.5.0",
-    "jest": "29.7.0",
-    "pdfjs-dist": "3.11.174",
-    "sharp": "0.32.6",
-    "tesseract.js": "4.1.2",
-=======
     "@types/fs-extra": "11.0.4",
     "@types/jest": "29.5.8",
     "@types/js-yaml": "4.0.9",
@@ -38,10 +23,12 @@
     "@types/node-rsa": "1.1.4",
     "@types/react": "18.2.37",
     "@types/uuid": "9.0.7",
+    "canvas": "2.11.2",
     "clean-html": "1.5.0",
     "jest": "29.7.0",
+    "pdfjs-dist": "3.11.174",
     "sharp": "0.33.0",
->>>>>>> 3c40854a
+    "tesseract.js": "4.1.2",
     "typescript": "5.2.2"
   },
   "dependencies": {
