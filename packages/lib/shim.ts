import * as React from 'react';
import { NoteEntity, ResourceEntity } from './services/database/types';
import type FsDriverBase from './fs-driver-base';
import type FileApiDriverLocal from './file-api-driver-local';

export interface CreateResourceFromPathOptions {
	resizeLargeImages?: 'always' | 'never' | 'ask';
	userSideValidation?: boolean;
	destinationResourceId?: string;
}

export interface CreatePdfFromImagesOptions {
	minPage?: number;
	maxPage?: number;
	scaleFactor?: number;
}

export interface PdfInfo {
	pageCount: number;
}

<<<<<<< HEAD
export interface Keytar {
	setPassword(key: string, client: string, password: string): Promise<void>;
	getPassword(key: string, client: string): Promise<string|null>;
	deletePassword(key: string, client: string): Promise<void>;
=======
interface FetchOptions {
	method?: string;
	headers?: Record<string, string>;
	body?: string;
	agent?: unknown;
>>>>>>> 6ab7a083
}

let isTestingEnv_ = false;

// We need to ensure that there's only one instance of React being used by all
// the packages. In particular, the lib might need React to define generic
// hooks, but it shouldn't have React in its dependencies as that would cause
// the following error:
//
// https://reactjs.org/warnings/invalid-hook-call-warning.html#duplicate-react
//
// So instead, the **applications** include React as a dependency, then pass it
// to any other packages using the shim. Essentially, only one package should
// require React, and in our case that should be one of the applications
// (app-desktop, app-mobile, etc.) since we are sure they won't be dependency to
// other packages (unlike the lib which can be included anywhere).
//
// Regarding the type - although we import React, we only use it as a type
// using `typeof React`. This is just to get types in hooks.
//
// https://stackoverflow.com/a/42816077/561309
let react_: typeof React = null;
// eslint-disable-next-line @typescript-eslint/no-explicit-any -- Old code before rule was applied
let nodeSqlite_: any = null;

const shim = {
	// eslint-disable-next-line @typescript-eslint/no-explicit-any -- Old code before rule was applied
	Geolocation: null as any,
	// eslint-disable-next-line @typescript-eslint/no-explicit-any -- Old code before rule was applied
	electronBridge_: null as any,
	// eslint-disable-next-line @typescript-eslint/no-explicit-any -- Old code before rule was applied
	fsDriver_: null as any,
	// eslint-disable-next-line @typescript-eslint/no-explicit-any -- Old code before rule was applied
	httpAgent_: null as any,
	// eslint-disable-next-line @typescript-eslint/no-explicit-any -- Old code before rule was applied
	proxyAgent: null as any,

	// eslint-disable-next-line @typescript-eslint/no-explicit-any -- Old code before rule was applied
	electronBridge: (): any => {
		throw new Error('Not implemented: electronBridge');
	},

	msleep_: (ms: number) => {
		// eslint-disable-next-line @typescript-eslint/ban-types -- Old code before rule was applied
		return new Promise((resolve: Function) => {
			shim.setTimeout(() => {
				resolve(null);
			}, ms);
		});
	},

	isNode: () => {
		if (typeof process === 'undefined') return false;
		if (shim.isElectron()) return true;
		return !shim.mobilePlatform();
	},

	isReactNative: () => {
		if (typeof navigator === 'object' && typeof navigator.userAgent === 'string' && navigator.userAgent.indexOf('ReactNativeDebugger') >= 0) {
			return true;
		}

		return !shim.isNode();
	},

	isLinux: () => {
		return process && process.platform === 'linux';
	},

	isGNOME: () => {
		if ((!shim.isLinux() && !shim.isFreeBSD()) || !process) {
			return false;
		}

		const currentDesktop = process.env['XDG_CURRENT_DESKTOP'] ?? '';

		// XDG_CURRENT_DESKTOP may be something like "ubuntu:GNOME" and not just "GNOME".
		// Thus, we use .includes and not ===.
		if (currentDesktop.includes('GNOME')) {
			return true;
		}

		// On Ubuntu, "XDG_CURRENT_DESKTOP=ubuntu:GNOME" is replaced with "Unity" and
		// ORIGINAL_XDG_CURRENT_DESKTOP stores the original desktop.
		const originalCurrentDesktop = process.env['ORIGINAL_XDG_CURRENT_DESKTOP'] ?? '';
		if (originalCurrentDesktop.includes('GNOME')) {
			return true;
		}

		return false;
	},

	isFreeBSD: () => {
		return process && process.platform === 'freebsd';
	},

	isWindows: () => {
		return process && process.platform === 'win32';
	},

	isMac: () => {
		return process && process.platform === 'darwin';
	},

	platformName: () => {
		if (shim.isReactNative()) return shim.mobilePlatform();
		if (shim.isMac()) return 'darwin';
		if (shim.isWindows()) return 'win32';
		if (shim.isLinux()) return 'linux';
		if (shim.isFreeBSD()) return 'freebsd';
		if (process && process.platform) return process.platform;
		throw new Error('Cannot determine platform');
	},

	// "ios" or "android", or "" if not on mobile
	mobilePlatform: () => {
		return ''; // Default if we're not on mobile (React Native)
	},

	// https://github.com/cheton/is-electron
	isElectron: () => {
		// Renderer process
		// eslint-disable-next-line @typescript-eslint/no-explicit-any -- Old code before rule was applied
		if (typeof window !== 'undefined' && typeof window.process === 'object' && (window.process as any).type === 'renderer') {
			return true;
		}

		// Main process
		// eslint-disable-next-line @typescript-eslint/no-explicit-any -- Old code before rule was applied
		if (typeof process !== 'undefined' && typeof process.versions === 'object' && !!(process.versions as any).electron) {
			return true;
		}

		// Detect the user agent when the `nodeIntegration` option is set to true
		if (typeof navigator === 'object' && typeof navigator.userAgent === 'string' && navigator.userAgent.indexOf('Electron') >= 0) {
			return true;
		}

		return false;
	},

	isPortable: (): boolean => {
		return typeof process !== 'undefined' && typeof process.env === 'object' && !!process.env.PORTABLE_EXECUTABLE_DIR;
	},

	// Node requests can go wrong is so many different ways and with so
	// many different error messages... This handler inspects the error
	// and decides whether the request can safely be repeated or not.
	// eslint-disable-next-line @typescript-eslint/no-explicit-any -- Old code before rule was applied
	fetchRequestCanBeRetried: (error: any) => {
		if (!error) return false;

		// Unfortunately the error 'Network request failed' doesn't have a type
		// or error code, so hopefully that message won't change and is not localized
		if (error.message === 'Network request failed') return true;

		// request to https://public-ch3302....1fab24cb1bd5f.md failed, reason: socket hang up"
		if (error.code === 'ECONNRESET') return true;

		// OneDrive (or Node?) sometimes sends back a "not found" error for resources
		// that definitely exist and in this case repeating the request works.
		// Error is:
		// request to https://graph.microsoft.com/v1.0/drive/special/approot failed, reason: getaddrinfo ENOTFOUND graph.microsoft.com graph.microsoft.com:443
		//
		// 2024-04-07: Strictly speaking we shouldn't repeat the request if the resource doesn't
		// exist. Hopefully OneDrive has now fixed this issue and the hack is no longer necessary.
		//
		// (error.code === 'ENOTFOUND') return true;

		// network timeout at: https://public-ch3302...859f9b0e3ab.md
		if (error.message && error.message.indexOf('network timeout') === 0) return true;

		// name: 'FetchError',
		// message: 'request to https://api.ipify.org/?format=json failed, reason: getaddrinfo EAI_AGAIN api.ipify.org:443',
		// type: 'system',
		// errno: 'EAI_AGAIN',
		// code: 'EAI_AGAIN' } } reason: { FetchError: request to https://api.ipify.org/?format=json failed, reason: getaddrinfo EAI_AGAIN api.ipify.org:443
		//
		// It's a Microsoft error: "A temporary failure in name resolution occurred."
		if (error.code === 'EAI_AGAIN') return true;

		// request to https://public-...8fd8bc6bb68e9c4d17a.md failed, reason: connect ETIMEDOUT 204.79.197.213:443
		// Code: ETIMEDOUT
		if (error.code === 'ETIMEDOUT') return true;

		// ECONNREFUSED is generally temporary
		if (error.code === 'ECONNREFUSED') return true;

		return false;
	},

	fetchMaxRetry_: 5,

	fetchMaxRetrySet: (v: number) => {
		const previous = shim.fetchMaxRetry_;
		shim.fetchMaxRetry_ = v;
		return previous;
	},

	// eslint-disable-next-line @typescript-eslint/ban-types, @typescript-eslint/no-explicit-any -- Old code before rule was applied, Old code before rule was applied
	fetchWithRetry: async function(fetchFn: Function, options: any = null) {
		if (!options) options = {};
		if (!options.timeout) options.timeout = 1000 * 120; // ms
		if (!('maxRetry' in options)) options.maxRetry = shim.fetchMaxRetry_;

		let retryCount = 0;
		while (true) {
			try {
				const response = await fetchFn();
				return response;
			} catch (error) {
				if (shim.fetchRequestCanBeRetried(error)) {
					retryCount++;
					if (retryCount > options.maxRetry) throw error;
					await shim.msleep_(retryCount * 3000);
				} else {
					throw error;
				}
			}
		}
	},

	fetch: (_url: string, _options: FetchOptions|null = null): Promise<Response> => {
		throw new Error('Not implemented: fetch');
	},

	debugFetch: (_url: string, _options: FetchOptions|null): Promise<unknown> => {
		throw new Error('Not implemented: debugFetch');
	},

	// eslint-disable-next-line @typescript-eslint/no-explicit-any -- Old code before rule was applied
	fetchText: async (url: string, options: any = null): Promise<string> => {
		const r = await shim.fetch(url, options || {});
		if (!r.ok) throw new Error(`Could not fetch ${url}`);
		return r.text();
	},

	createResourceFromPath: async (_filePath: string, _defaultProps: ResourceEntity = null, _options: CreateResourceFromPathOptions = null): Promise<ResourceEntity> => {
		throw new Error('Not implemented: createResourceFromPath');
	},

	FormData: typeof FormData !== 'undefined' ? FormData : null,

	fsDriver: (): FsDriverBase => {
		throw new Error('Not implemented: fsDriver');
	},

	FileApiDriverLocal: null as typeof FileApiDriverLocal,

	// eslint-disable-next-line @typescript-eslint/no-explicit-any -- Old code before rule was applied
	readLocalFileBase64: (_path: string): any => {
		throw new Error('Not implemented: readLocalFileBase64');
	},

	// eslint-disable-next-line @typescript-eslint/no-explicit-any -- Old code before rule was applied
	uploadBlob: (_url: string, _options: any): any => {
		throw new Error('Not implemented: uploadBlob');
	},

	// eslint-disable-next-line @typescript-eslint/no-explicit-any -- Old code before rule was applied
	sjclModule: null as any,

	// eslint-disable-next-line @typescript-eslint/no-explicit-any -- Old code before rule was applied
	randomBytes: async (_count: number): Promise<any> => {
		throw new Error('Not implemented: randomBytes');
	},

	// eslint-disable-next-line @typescript-eslint/no-explicit-any -- Old code before rule was applied
	stringByteLength: (_s: string): any => {
		throw new Error('Not implemented: stringByteLength');
	},

	// eslint-disable-next-line @typescript-eslint/ban-types -- Old code before rule was applied
	detectAndSetLocale: null as Function,

	// eslint-disable-next-line @typescript-eslint/no-explicit-any -- Old code before rule was applied
	attachFileToNote: async (_note: any, _filePath: string): Promise<NoteEntity> => {
		throw new Error('Not implemented: attachFileToNote');
	},

	// eslint-disable-next-line @typescript-eslint/no-explicit-any -- Old code before rule was applied
	attachFileToNoteBody: async (_body: string, _filePath: string, _position: number, _options: any): Promise<string> => {
		throw new Error('Not implemented: attachFileToNoteBody');
	},

	imageToDataUrl: async (_filePath: string, _maxSize = 0): Promise<string> => {
		throw new Error('Not implemented: imageToDataUrl');
	},

	// eslint-disable-next-line @typescript-eslint/no-explicit-any -- Old code before rule was applied
	imageFromDataUrl: async (_imageDataUrl: string, _filePath: string, _options: any = null): Promise<any> => {
		throw new Error('Not implemented: imageFromDataUrl');
	},

	// eslint-disable-next-line @typescript-eslint/no-explicit-any -- Old code before rule was applied
	fetchBlob: function(_url: string, _options: any = null): any {
		throw new Error('Not implemented: fetchBlob');
	},

	// Does not do OCR -- just extracts existing text from a PDF.
	pdfExtractEmbeddedText: async (_pdfPath: string): Promise<string[]> => {
		throw new Error('Not implemented: textFromPdf');
	},

	pdfToImages: async (_pdfPath: string, _outputDirectoryPath: string, _options?: CreatePdfFromImagesOptions): Promise<string[]> => {
		throw new Error('Not implemented: pdfToImages');
	},

	pdfInfo: async (_pdfPath: string): Promise<PdfInfo> => {
		throw new Error('Not implemented: pdfInfo');
	},

	// eslint-disable-next-line @typescript-eslint/no-explicit-any -- Old code before rule was applied
	Buffer: null as any,

	// eslint-disable-next-line @typescript-eslint/no-explicit-any -- Old code before rule was applied
	openUrl: (_url: string): any => {
		throw new Error('Not implemented: openUrl');
	},

	// eslint-disable-next-line @typescript-eslint/no-explicit-any -- Old code before rule was applied
	httpAgent: (_url: string): any => {
		throw new Error('Not implemented: httpAgent');
	},

	// eslint-disable-next-line @typescript-eslint/no-explicit-any -- Old code before rule was applied
	openOrCreateFile: (_path: string, _defaultContents: any): any => {
		throw new Error('Not implemented: openOrCreateFile');
	},

	// eslint-disable-next-line @typescript-eslint/no-explicit-any -- Old code before rule was applied
	waitForFrame: (): any => {
		throw new Error('Not implemented: waitForFrame');
	},

	// eslint-disable-next-line @typescript-eslint/no-explicit-any -- Old code before rule was applied
	appVersion: (): string => {
		throw new Error('Not implemented: appVersion');
	},

	injectedJs: (_name: string) => '',

	isTestingEnv: () => {
		return isTestingEnv_;
	},

	setIsTestingEnv: (v: boolean) => {
		isTestingEnv_ = v;
	},

	// eslint-disable-next-line @typescript-eslint/no-explicit-any -- Old code before rule was applied
	pathRelativeToCwd: (_path: string): any => {
		throw new Error('Not implemented');
	},

	// Returns the index of the button that was clicked. By default,
	// 0 -> OK
	// 1 -> Cancel
	// eslint-disable-next-line @typescript-eslint/no-explicit-any -- Old code before rule was applied
	showMessageBox: (_message: string, _options: any = null): Promise<number> => {
		throw new Error('Not implemented');
	},

	showConfirmationDialog: async (message: string): Promise<boolean> => {
		return await shim.showMessageBox(message) === 0;
	},

	// eslint-disable-next-line @typescript-eslint/no-explicit-any -- Old code before rule was applied
	writeImageToFile: (_image: any, _format: any, _filePath: string): void => {
		throw new Error('Not implemented');
	},

	// setTimeout/setInterval are in the shim so that in Electron renderer process
	// we can force the use of the Node timers from the "timers" package. This is to go around
	// a bug that happened while testing plugins (on WSL2 / X-Server, so same as Linux):
	//
	// - The plugin would change some text in the editor
	// - The editor would schedule a save using setTimeout (via AsyncActionQueue)
	// - The timer would never get fired (although setTimeout was definitely called)
	//
	// It's not clear whether it is due to the code path originating in the plugin script or
	// some other bugs. But in any case, the issue was fixed using require('timers').setTimeout
	// instead of the default window.setTimeout. Might be related to this Electron bug:
	// https://github.com/electron/electron/issues/25311
	// (although changing allowRendererProcessReuse solved nothing)
	//
	// These unreliable timers might also be the reason for hard to replicate bugs in file watching
	// or the synchronisation freeze bug on Linux.
	//
	// Having the timers wrapped in that way would also make it easier to debug timing issue and
	// find out what timers have been fired or not.
	// eslint-disable-next-line @typescript-eslint/ban-types, @typescript-eslint/no-explicit-any -- Old code before rule was applied, Old code before rule was applied
	setTimeout: (_fn: Function, _interval: number): any=> {
		throw new Error('Not implemented');
	},

	// eslint-disable-next-line @typescript-eslint/ban-types, @typescript-eslint/no-explicit-any -- Old code before rule was applied, Old code before rule was applied
	setInterval: (_fn: Function, _interval: number): any=> {
		throw new Error('Not implemented');
	},

	// eslint-disable-next-line @typescript-eslint/no-explicit-any -- Old code before rule was applied
	clearTimeout: (_id: any): any => {
		throw new Error('Not implemented');
	},

	// eslint-disable-next-line @typescript-eslint/no-explicit-any -- Old code before rule was applied
	clearInterval: (_id: any): any => {
		throw new Error('Not implemented');
	},

	// eslint-disable-next-line @typescript-eslint/no-explicit-any -- Old code before rule was applied
	setNodeSqlite: (nodeSqlite: any) => {
		nodeSqlite_ = nodeSqlite;
	},

	nodeSqlite: () => {
		if (!nodeSqlite_) throw new Error('Trying to access nodeSqlite before it has been set!!!');
		return nodeSqlite_;
	},

	// eslint-disable-next-line @typescript-eslint/no-explicit-any -- Old code before rule was applied
	setReact: (react: any) => {
		react_ = react;
	},

	react: () => {
		if (!react_) throw new Error('Trying to access React before it has been set!!!');
		return react_;
	},

	// eslint-disable-next-line @typescript-eslint/no-explicit-any -- Old code before rule was applied
	dgram: (): any => {
		throw new Error('Not implemented');
	},

	platformSupportsKeyChain: () => {
		// keytar throws an error when system keychain is not present; even
		// when keytar itself is installed. try/catch to ensure system
		// keychain is present and no error is thrown.

		// For now, keychain support is disabled on Linux because when
		// keytar is loaded it seems to cause the following error when
		// loading Sharp:
		//
		// Something went wrong installing the "sharp" module
		// /lib/x86_64-linux-gnu/libz.so.1: version `ZLIB_1.2.9' not found
		// (required by
		// /home/travis/build/laurent22/joplin/packages/app-cli/node_modules/sharp/build/Release/../../vendor/lib/libpng16.so.16)
		//
		// See: https://travis-ci.org/github/laurent22/joplin/jobs/686222036
		//
		// Also disabled in portable mode obviously.

		return (shim.isWindows() || shim.isMac()) && !shim.isPortable();
	},

	keytar: (): Keytar => {
		throw new Error('Not implemented');
	},

	// In general all imports should be static, but for cases where dynamic
	// require is needed, we should use the shim so that the code can build in
	// React Native. In React Native that code path will throw an error, but at
	// least it will build.
	// https://stackoverflow.com/questions/55581073
	// eslint-disable-next-line @typescript-eslint/no-explicit-any -- Old code before rule was applied
	requireDynamic: (_path: string): any => {
		throw new Error('Not implemented');
	},

};

export default shim;<|MERGE_RESOLUTION|>--- conflicted
+++ resolved
@@ -19,18 +19,17 @@
 	pageCount: number;
 }
 
-<<<<<<< HEAD
 export interface Keytar {
 	setPassword(key: string, client: string, password: string): Promise<void>;
 	getPassword(key: string, client: string): Promise<string|null>;
 	deletePassword(key: string, client: string): Promise<void>;
-=======
+}
+
 interface FetchOptions {
 	method?: string;
 	headers?: Record<string, string>;
 	body?: string;
 	agent?: unknown;
->>>>>>> 6ab7a083
 }
 
 let isTestingEnv_ = false;
