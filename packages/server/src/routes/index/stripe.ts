--- conflicted
+++ resolved
@@ -247,13 +247,9 @@
 		}
 		await models.keyValue().setValue(eventDoneKey, 1);
 
-<<<<<<< HEAD
 		// console.info('EVENT', JSON.stringify(event, null, 4));
 
-		const hooks: Record<string, Function> = {
-=======
 		type HookFunction = ()=> Promise<void>;
->>>>>>> 61928bee
 
 		const hooks: Record<string, HookFunction> = {
 
