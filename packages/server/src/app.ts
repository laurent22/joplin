--- conflicted
+++ resolved
@@ -4,14 +4,8 @@
 import * as Koa from 'koa';
 import * as fs from 'fs-extra';
 import Logger, { LoggerWrapper, TargetType } from '@joplin/lib/Logger';
-<<<<<<< HEAD
-import config, { initConfig, runningInDocker, EnvVariables } from './config';
-import { createDb, dropDb } from './tools/dbTools';
-import { dropTables, connectDb, disconnectDb, migrateLatest, waitForConnection, sqliteDefaultDir, migrateList, migrateUp, migrateDown, clientType, DbConnection } from './db';
-=======
 import config, { initConfig, runningInDocker } from './config';
-import { migrateLatest, waitForConnection, sqliteDefaultDir, latestMigration } from './db';
->>>>>>> 9e1cb9db
+import { migrateLatest, waitForConnection, sqliteDefaultDir, latestMigration, DbConnection, clientType } from './db';
 import { AppContext, Env, KoaNext } from './utils/types';
 import FsDriverNode from '@joplin/lib/fs-driver-node';
 import routeHandler from './middleware/routeHandler';
@@ -23,11 +17,7 @@
 import { credentialFile } from './utils/testing/testUtils';
 import apiVersionHandler from './middleware/apiVersionHandler';
 import clickJackingHandler from './middleware/clickJackingHandler';
-<<<<<<< HEAD
 import ContentDriverDatabase from './models/itemModel/ContentDriverDatabase';
-import deleteOldChanges from './commands/deleteOldChanges';
-=======
->>>>>>> 9e1cb9db
 import newModelFactory from './models/factory';
 import setupCommands from './utils/setupCommands';
 import { RouteResponseFormat, routeResponseFormat } from './utils/routeUtils';
@@ -239,46 +229,12 @@
 
 	let runCommandAndExitApp = true;
 
-<<<<<<< HEAD
-	if (argv.migrateLatest) {
-		const db = await connectDb(config().database);
-		await migrateLatest(db);
-		await disconnectDb(db);
-	} else if (argv.migrateUp) {
-		const db = await connectDb(config().database);
-		await migrateUp(db);
-		await disconnectDb(db);
-	} else if (argv.migrateDown) {
-		const db = await connectDb(config().database);
-		await migrateDown(db);
-		await disconnectDb(db);
-	} else if (argv.migrateList) {
-		const db = await connectDb(config().database);
-		console.info(await migrateList(db));
-	} else if (argv.dropDb) {
-		await dropDb(config().database, { ignoreIfNotExists: true });
-	} else if (argv.dropTables) {
-		const db = await connectDb(config().database);
-		await dropTables(db);
-		await disconnectDb(db);
-	} else if (argv.createDb) {
-		await createDb(config().database);
-	} else if (argv.deleteOldChanges || argv.deleteOldChanges90) {
-		// Eventually all commands should be started in a more generic way. All
-		// should go under /commands, and they will receive a context object
-		// with an intialized models property.
-		//
-		// Also should use yargs command system.
-		const connectionCheck = await waitForConnection(config().database);
-		const models = newModelFactory(connectionCheck.connection, config(), newModelFactoryOptions(connectionCheck.connection));
-=======
 	if (selectedCommand) {
 		const commandArgv = {
 			...argv,
 			_: (argv as any)._.slice(),
 		};
 		commandArgv._.splice(0, 1);
->>>>>>> 9e1cb9db
 
 		if (selectedCommand.commandName() === 'db') {
 			await selectedCommand.run(commandArgv, {
@@ -287,7 +243,7 @@
 			});
 		} else {
 			const connectionCheck = await waitForConnection(config().database);
-			const models = newModelFactory(connectionCheck.connection, config());
+			const models = newModelFactory(connectionCheck.connection, config(), newModelFactoryOptions(connectionCheck.connection));
 
 			await selectedCommand.run(commandArgv, {
 				db: connectionCheck.connection,
