--- conflicted
+++ resolved
@@ -205,7 +205,6 @@
 		}
 
 		stripeConfig().enabled = false;
-<<<<<<< HEAD
 	});
 
 	test('should disable disable the account and send an email if payment failed for good', async () => {
@@ -237,9 +236,6 @@
 		stripeConfig().enabled = false;
 	});
 
-=======
-	});
-
 	test('should disable disable the account and send an email if payment failed for good', async () => {
 		stripeConfig().enabled = true;
 
@@ -269,7 +265,6 @@
 		stripeConfig().enabled = false;
 	});
 
->>>>>>> e069fe90
 	test('should send emails and flag accounts when it is over the size limit', async () => {
 		const { user: user1 } = await createUserAndSession(1);
 		const { user: user2 } = await createUserAndSession(2);
@@ -335,7 +330,6 @@
 		}
 	});
 
-<<<<<<< HEAD
 	test('should get the user public key', async function() {
 		const { user: user1 } = await createUserAndSession(1);
 		const { user: user2 } = await createUserAndSession(2);
@@ -388,8 +382,6 @@
 		await expectThrow(async () => models().user().publicKey(user4.id));
 	});
 
-=======
->>>>>>> e069fe90
 	test('should remove flag when account goes under the limit', async () => {
 		const { user: user1 } = await createUserAndSession(1);
 
