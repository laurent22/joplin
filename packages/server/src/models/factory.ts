--- conflicted
+++ resolved
@@ -72,8 +72,8 @@
 import UserFlagModel from './UserFlagModel';
 import EventModel from './EventModel';
 import { Config } from '../utils/types';
-<<<<<<< HEAD
 import ContentDriverBase from './itemModel/ContentDriverBase';
+import LockModel from './LockModel';
 
 export interface Options {
 	contentDriver: ContentDriverBase;
@@ -81,9 +81,6 @@
 }
 
 export type NewModelFactoryHandler = (db: DbConnection)=> Models;
-=======
-import LockModel from './LockModel';
->>>>>>> 9e1cb9db
 
 export class Models {
 
@@ -170,7 +167,7 @@
 	}
 
 	public lock() {
-		return new LockModel(this.db_, newModelFactory, this.config_);
+		return new LockModel(this.db_, this.newModelFactory, this.config_);
 	}
 
 }
