<<<<<<< HEAD
import config, { baseUrl, trimBasePath } from '../config';
import { Item, ItemAddressingType, Uuid } from '../services/database/types';
=======
import config, { baseUrl } from '../config';
import { Item, ItemAddressingType, User, Uuid } from '../services/database/types';
>>>>>>> def561ae
import { ErrorBadRequest, ErrorForbidden, ErrorNotFound } from './errors';
import Router from './Router';
import { AppContext, HttpMethod, RouteType } from './types';
import { URL } from 'url';
import { csrfCheck } from './csrf';

const { ltrimSlashes, rtrimSlashes } = require('@joplin/lib/path-utils');

function dirname(path: string): string {
	if (!path) throw new Error('Path is empty');
	const s = path.split('/');
	s.pop();
	return s.join('/');
}

function basename(path: string): string {
	if (!path) throw new Error('Path is empty');
	const s = path.split('/');
	return s[s.length - 1];
}

export enum RouteResponseFormat {
	Html = 'html',
	Json = 'json',
}

export type RouteHandler = (path: SubPath, ctx: AppContext, ...args: any[])=> Promise<any>;

export interface Routers {
	[key: string]: Router;
}

export interface SubPath {
	id: string;
	link: string;
	addressingType: ItemAddressingType;
	raw: string;
	schema: string;
}

export interface MatchedRoute {
	route: Router;
	basePath: string;
	subPath: SubPath;
}

export enum ResponseType {
	KoaResponse,
	Object,
}

export class Response {
	public type: ResponseType;
	public response: any;

	public constructor(type: ResponseType, response: any) {
		this.type = type;
		this.response = response;
	}
}

function removeTrailingColon(path: string): string {
	if (!path || !path.length) return '';
	if (path[path.length - 1] === ':') return path.substr(0, path.length - 1);
	return path;
}

export interface PathInfo {
	basename: string;
	dirname: string;
}

export function redirect(ctx: AppContext, url: string): Response {
	ctx.redirect(url);
	ctx.response.status = 302;
	return new Response(ResponseType.KoaResponse, ctx.response);
}

export function filePathInfo(path: string): PathInfo {
	return {
		basename: removeTrailingColon(basename(path)),
		dirname: removeTrailingColon(dirname(path)),
	};
}

// root:/Documents/MyFile.md
export function splitItemPath(path: string): string[] {
	if (!path) return [];

	const output = path.split('/');
	// Remove trailing ":" from root dir
	if (output.length) {
		output[0] = removeTrailingColon(output[0]);
		output[output.length - 1] = removeTrailingColon(output[output.length - 1]);
	}

	return output;
}

// Converts root:/path/to/file.md to /path/to/file.md
export function removeFilePathPrefix(path: string): string {
	if (!path || path.indexOf(':') < 0) return path;
	const p = path.split(':');
	return p[1];
}

export function isPathBasedAddressing(fileId: string): boolean {
	if (!fileId) return false;
	return fileId.indexOf(':') >= 0;
}

// Allows parsing the two types of paths supported by the API:
//
// root:/Documents/MyFile.md:/content
// ABCDEFG/content
export function parseSubPath(basePath: string, p: string, rawPath: string = null): SubPath {
	p = rtrimSlashes(ltrimSlashes(p));

	const output: SubPath = {
		id: '',
		link: '',
		addressingType: ItemAddressingType.Id,
		raw: rawPath === null ? p : ltrimSlashes(rawPath),
		schema: '',
	};

	const colonIndex1 = p.indexOf(':');
	if (colonIndex1 > 0) {
		output.addressingType = ItemAddressingType.Path;

		const colonIndex2 = p.indexOf(':', colonIndex1 + 1);

		if (colonIndex2 < 0) {
			throw new ErrorBadRequest(`Invalid path format: ${p}`);
		} else {
			output.id = p.substr(0, colonIndex2 + 1);
			output.link = ltrimSlashes(p.substr(colonIndex2 + 1));
		}
	} else {
		const s = p.split('/');
		if (s.length >= 1) output.id = s[0];
		if (s.length >= 2) output.link = s[1];
	}

	if (basePath) {
		const schema = [basePath];
		if (output.id) schema.push(':id');
		if (output.link) schema.push(output.link);
		output.schema = schema.join('/');
	}

	return output;
}

export function isValidOrigin(requestOrigin: string, endPointBaseUrl: string, routeType: RouteType): boolean {
	const host1 = (new URL(requestOrigin)).host;
	const host2 = (new URL(endPointBaseUrl)).host;

	if (routeType === RouteType.UserContent) {
		// At this point we only check if eg usercontent.com has been accessed
		// with origin usercontent.com, or something.usercontent.com. We don't
		// check that the user ID is valid or is event present. This will be
		// done by the /share end point, which will also check that the share
		// owner ID matches the origin URL.
		if (host1 === host2) return true;
		const hostNoPrefix = host1.split('.').slice(1).join('.');
		return hostNoPrefix === host2;
	} else {
		return host1 === host2;
	}
}

export function userIdFromUserContentUrl(url: string): Uuid {
	const s = (new URL(url)).hostname.split('.');
	return s[0].toLowerCase();
}

export function routeResponseFormat(context: AppContext): RouteResponseFormat {
	const path = trimBasePath(context.path);
	return path.indexOf('api') === 0 || path.indexOf('/api') === 0 ? RouteResponseFormat.Json : RouteResponseFormat.Html;
}

function disabledAccountCheck(route: MatchedRoute, user: User) {
	if (!user || user.enabled) return;

	if (route.subPath.schema.startsWith('api/')) throw new ErrorForbidden(`This account is disabled. Please login to ${config().baseUrl} for more information.`);
}

export async function execRequest(routes: Routers, ctx: AppContext) {
	const path = trimBasePath(ctx.path);
	const match = findMatchingRoute(path, routes);
	if (!match) throw new ErrorNotFound();

	const endPoint = match.route.findEndPoint(ctx.request.method as HttpMethod, match.subPath.schema);
	if (ctx.URL && !isValidOrigin(ctx.URL.origin, baseUrl(endPoint.type), endPoint.type)) throw new ErrorNotFound(`Invalid origin: ${ctx.URL.origin}`, 'invalidOrigin');

	const isPublicRoute = match.route.isPublic(match.subPath.schema);

	// This is a generic catch-all for all private end points - if we
	// couldn't get a valid session, we exit now. Individual end points
	// might have additional permission checks depending on the action.
	if (!isPublicRoute && !ctx.joplin.owner) throw new ErrorForbidden();

	await csrfCheck(ctx, isPublicRoute);
	disabledAccountCheck(match, ctx.joplin.owner);

	return endPoint.handler(match.subPath, ctx);
}

// In a path such as "/api/files/SOME_ID/content" we want to find:
// - The base path: "api/files"
// - The ID: "SOME_ID"
// - The link: "content"
export function findMatchingRoute(path: string, routes: Routers): MatchedRoute {
	const splittedPath = path.split('/');

	// Because the path starts with "/", we remove the first element, which is
	// an empty string. So for example we now have ['api', 'files', 'SOME_ID', 'content'].
	splittedPath.splice(0, 1);

	let namespace = '';
	if (splittedPath[0] === 'apps') {
		namespace = splittedPath.splice(0, 2).join('/');
	}

	// Paths such as "/api/files/:id" will be processed here
	if (splittedPath.length >= 2) {
		// Create the base path, eg. "api/files", to match it to one of the
		// routes.
		const basePath = `${namespace ? `${namespace}/` : ''}${splittedPath[0]}/${splittedPath[1]}`;
		if (routes[basePath]) {
			// Remove the base path from the array so that parseSubPath() can
			// extract the ID and link from the URL. So the array will contain
			// at this point: ['SOME_ID', 'content'].
			splittedPath.splice(0, 2);
			return {
				route: routes[basePath],
				basePath: basePath,
				subPath: parseSubPath(basePath, `/${splittedPath.join('/')}`),
			};
		}
	}

	// Paths such as "/users/:id" or "/apps/joplin/notes/:id" will get here
	const basePath = splittedPath[0];
	const basePathNS = (namespace ? `${namespace}/` : '') + basePath;
	if (routes[basePathNS]) {
		splittedPath.splice(0, 1);
		return {
			route: routes[basePathNS],
			basePath: basePath,
			subPath: parseSubPath(basePath, `/${splittedPath.join('/')}`),
		};
	}

	// Default routes - to process CSS or JS files for example
	if (routes['']) {
		return {
			route: routes[''],
			basePath: '',
			subPath: parseSubPath('', `/${splittedPath.join('/')}`, path),
		};
	}

	throw new Error('Unreachable');
}

export function respondWithItemContent(koaResponse: any, item: Item, content: Buffer): Response {
	koaResponse.body = item.jop_type > 0 ? content.toString() : content;
	koaResponse.set('Content-Type', item.mime_type);
	koaResponse.set('Content-Length', content.byteLength);
	return new Response(ResponseType.KoaResponse, koaResponse);
}

export enum UrlType {
	Signup = 'signup',
	Login = 'login',
	Terms = 'terms',
	Privacy = 'privacy',
	Tasks = 'tasks',
}

export function makeUrl(urlType: UrlType): string {
	if (config().isJoplinCloud && urlType === UrlType.Signup) {
		return `${config().joplinAppBaseUrl}/plans`;
	} else {
		return `${baseUrl(RouteType.Web)}/${urlType}`;
	}
}<|MERGE_RESOLUTION|>--- conflicted
+++ resolved
@@ -1,10 +1,5 @@
-<<<<<<< HEAD
 import config, { baseUrl, trimBasePath } from '../config';
-import { Item, ItemAddressingType, Uuid } from '../services/database/types';
-=======
-import config, { baseUrl } from '../config';
 import { Item, ItemAddressingType, User, Uuid } from '../services/database/types';
->>>>>>> def561ae
 import { ErrorBadRequest, ErrorForbidden, ErrorNotFound } from './errors';
 import Router from './Router';
 import { AppContext, HttpMethod, RouteType } from './types';
