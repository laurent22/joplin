import * as Mustache from 'mustache';
import * as fs from 'fs-extra';
import { extname } from 'path';
import config from '../config';
import { filename } from '@joplin/lib/path-utils';
import { Config, NotificationView } from '../utils/types';
import { Organization, User } from '../services/database/types';
import { makeUrl, UrlType } from '../utils/routeUtils';
import MarkdownIt = require('markdown-it');
import { headerAnchor } from '@joplin/renderer';
import { _ } from '@joplin/lib/locale';
import { adminDashboardUrl, adminEmailsUrl, adminOrganizationsUrl, adminTasksUrl, adminUserDeletionsUrl, adminUsersUrl, changesUrl, homeUrl, itemsUrl, organizationUrl, stripOffQueryParameters } from '../utils/urlUtils';
import { URL } from 'url';

type MenuItemSelectedCondition = (selectedUrl: URL)=> boolean;

export interface MenuItem {
	title: string;
	url?: string;
	children?: MenuItem[];
	selected?: boolean;
	icon?: string;
	selectedCondition?: MenuItemSelectedCondition;
}

export interface RenderOptions {
	partials?: any;
	cssFiles?: string[];
	jsFiles?: string[];
}

export interface View {
	name: string;
	title: string;
	titleOverride?: boolean;
	path: string;
	layout?: string;
	navbar?: boolean;
	content?: any;
	partials?: string[];
	cssFiles?: string[];
	jsFiles?: string[];
	strings?: Record<string, string>; // List of translatable strings
}

interface GlobalParams {
	baseUrl?: string;
	joplinAppBaseUrl?: string;
	prefersDarkEnabled?: boolean;
	notifications?: NotificationView[];
	hasNotifications?: boolean;
	owner?: User;
	organization?: Organization;
	appVersion?: string;
	appName?: string;
	termsUrl?: string;
	privacyUrl?: string;
	showErrorStackTraces?: boolean;
	userDisplayName?: string;
	supportEmail?: string;
	isJoplinCloud?: boolean;
	impersonatorAdminSessionId?: string;
	csrfTag?: string;
	s?: Record<string, string>; // List of translatable strings
	isAdminPage?: boolean;
	adminMenu?: MenuItem[];
	navbarMenu?: MenuItem[];
	currentUrl?: URL;
	config?: Config;
}

export function isView(o: any): boolean {
	if (typeof o !== 'object' || !o) return false;
	return 'path' in o && 'name' in o;
}

export default class MustacheService {

	private viewDir_: string;
	private baseAssetUrl_: string;
	private prefersDarkEnabled_: boolean = true;
	private partials_: Record<string, string> = {};
	private fileContentCache_: Record<string, string> = {};

	public constructor(viewDir: string, baseAssetUrl: string) {
		this.viewDir_ = viewDir;
		this.baseAssetUrl_ = baseAssetUrl;
	}

	public async loadPartials() {

		const files = await fs.readdir(this.partialDir);
		for (const f of files) {
			const name = filename(f);
			const templateContent = await this.loadTemplateContent(`${this.partialDir}/${f}`);
			this.partials_[name] = templateContent;
		}
	}

	public get partialDir(): string {
		return `${this.viewDir_}/partials`;
	}

	public get prefersDarkEnabled(): boolean {
		return this.prefersDarkEnabled_;
	}

	public set prefersDarkEnabled(v: boolean) {
		this.prefersDarkEnabled_ = v;
	}

	private layoutPath(name: string): string {
		if (!name) name = 'default';
		return `${config().layoutDir}/${name}.mustache`;
	}

	private setSelectedMenu(selectedUrl: URL, menuItems: MenuItem[]) {
		if (!selectedUrl) return;
		if (!menuItems) return;

		const url = stripOffQueryParameters(selectedUrl.href);

		for (const menuItem of menuItems) {
			if (menuItem.url) {
				if (menuItem.selectedCondition) {
					menuItem.selected = menuItem.selectedCondition(selectedUrl);
				} else {
					menuItem.selected = url === menuItem.url;
				}
			}
			this.setSelectedMenu(selectedUrl, menuItem.children);
		}
	}

	private makeAdminMenu(selectedUrl: URL): MenuItem[] {
		const output: MenuItem[] = [
			{
				title: _('General'),
				children: [
					{
						title: _('Dashboard'),
						url: adminDashboardUrl(),
					},
					{
						title: _('Users'),
						url: adminUsersUrl(),
					},
					{
						title: _('User deletions'),
						url: adminUserDeletionsUrl(),
					},
					{
						title: _('Tasks'),
						url: adminTasksUrl(),
					},
					{
						title: _('Emails'),
						url: adminEmailsUrl(),
					},
				],
			},
		];

		if (config().organizationsEnabled) {
			output[0].children.push({
				title: _('Organizations'),
				url: adminOrganizationsUrl(),
			});
		}

		this.setSelectedMenu(selectedUrl, output);

		return output;
	}

	private makeNavbar(selectedUrl: URL, isAdmin: boolean, hasOrganization: boolean): MenuItem[] {
		let output: MenuItem[] = [
			{
				title: _('Home'),
				url: homeUrl(),
			},
		];

		if (hasOrganization) {
			output.push({
				title: _('Organization'),
				url: organizationUrl('me'),
			});
		}

		if (isAdmin) {
			output = output.concat([
				{
					title: _('Items'),
					url: itemsUrl(),
				},
				{
					title: _('Logs'),
					url: changesUrl(),
				},
				{
					title: _('Admin'),
					url: adminDashboardUrl(),
					icon: 'fas fa-hammer',
					selectedCondition: (selectedUrl: URL) => {
						return selectedUrl.pathname.startsWith('/admin/') || selectedUrl.pathname === '/admin';
					},
				},
			]);
		}

		this.setSelectedMenu(selectedUrl, output);

		return output;
	}

	private get defaultLayoutOptions(): GlobalParams {
		return {
			baseUrl: config().baseUrl,
			joplinAppBaseUrl: config().joplinAppBaseUrl,
			prefersDarkEnabled: this.prefersDarkEnabled_,
			appVersion: config().appVersion,
			appName: config().appName,
			termsUrl: config().termsEnabled ? makeUrl(UrlType.Terms) : '',
			privacyUrl: config().termsEnabled ? makeUrl(UrlType.Privacy) : '',
			showErrorStackTraces: config().showErrorStackTraces,
			isJoplinCloud: config().isJoplinCloud,
		};
	}

	private async viewFilePath(name: string): Promise<string> {
		const pathsToTry = [
			`${this.viewDir_}/${name}.mustache`,
			`${this.viewDir_}/${name}.md`,
		];

		for (const p of pathsToTry) {
			if (await fs.pathExists(p)) return p;
		}

		throw new Error(`Cannot find view file: ${name}`);
	}

	private async loadTemplateContent(path: string): Promise<string> {
		if (this.fileContentCache_[path]) return this.fileContentCache_[path];

		try {
			const output = await fs.readFile(path, 'utf8');
			this.fileContentCache_[path] = output;
			return output;
		} catch (error) {
			// Shouldn't have to do this but node.fs error messages are useless
			// so throw a new error to get a proper stack trace.
			throw new Error(`Cannot load view ${path}: ${error.message}`);
		}
	}

	private resolvesFilePaths(type: string, paths: string[]): string[] {
		const output: string[] = [];
		for (const path of paths) {
			output.push(`${this.baseAssetUrl_}/${type}/${path}.${type}`);
		}
		return output;
	}

	private userDisplayName(owner: User): string {
		if (!owner) return '';
		if (owner.full_name) return owner.full_name;
		if (owner.email) return owner.email;
		return '';
	}

	private async renderFileContent(filePath: string, view: View, globalParams: GlobalParams = null): Promise<string> {
		const ext = extname(filePath);

		if (ext === '.mustache') {
			return Mustache.render(
				await this.loadTemplateContent(filePath),
				{
					...view.content,
					global: globalParams,
				},
				this.partials_
			);
		} else if (ext === '.md') {
			const markdownIt = new MarkdownIt({
				linkify: true,
			});

			markdownIt.use(headerAnchor);

			// Need to wrap in a `content` element so that default styles are
			// applied to it.
			// https://github.com/jgthms/bulma/issues/3232#issuecomment-909176563
			return `<div class="content">${markdownIt.render(await this.loadTemplateContent(filePath))}</div>`;
		}

		throw new Error(`Unsupported view extension: ${ext}`);
	}

	private formatPageName(name: string): string {
		return name.replace(/[/\\]/g, '-');
	}

	public async renderView(view: View, globalParams: GlobalParams = null): Promise<string> {
		const cssFiles = this.resolvesFilePaths('css', view.cssFiles || []);
		const jsFiles = this.resolvesFilePaths('js', view.jsFiles || []);
		const filePath = await this.viewFilePath(view.path);
		const isAdminPage = view.path.startsWith('/admin/');

		globalParams = {
			...this.defaultLayoutOptions,
			...globalParams,
			adminMenu: globalParams ? this.makeAdminMenu(globalParams.currentUrl) : null,
			navbarMenu: this.makeNavbar(
				globalParams?.currentUrl,
				globalParams?.owner ? !!globalParams.owner.is_admin : false,
				!!globalParams?.organization
			),
			userDisplayName: this.userDisplayName(globalParams ? globalParams.owner : null),
<<<<<<< HEAD
			isAdminPage: view.path.startsWith('/admin/'),
			// config: config(),
=======
			isAdminPage,
>>>>>>> 46202beb
			s: {
				home: _('Home'),
				users: _('Users'),
				items: _('Items'),
				log: _('Log'),
				tasks: _('Tasks'),
				help: _('Help'),
				logout: _('Logout'),
				admin: _('Admin'),
			},
		};

		const contentHtml = await this.renderFileContent(filePath, view, globalParams);

		const layoutView: any = {
			global: globalParams,
			pageName: this.formatPageName(view.name),
			pageTitle: view.titleOverride ? view.title : `${config().appName} - ${view.title}`,
			contentHtml: contentHtml,
			cssFiles: cssFiles,
			jsFiles: jsFiles,
			navbar: view.navbar,
			...view.content,
		};

		return Mustache.render(await this.loadTemplateContent(this.layoutPath(view.layout)), layoutView, this.partials_);
	}

}<|MERGE_RESOLUTION|>--- conflicted
+++ resolved
@@ -318,12 +318,7 @@
 				!!globalParams?.organization
 			),
 			userDisplayName: this.userDisplayName(globalParams ? globalParams.owner : null),
-<<<<<<< HEAD
-			isAdminPage: view.path.startsWith('/admin/'),
-			// config: config(),
-=======
 			isAdminPage,
->>>>>>> 46202beb
 			s: {
 				home: _('Home'),
 				users: _('Users'),
