--- conflicted
+++ resolved
@@ -29,17 +29,16 @@
 
 /** Native interface of the module */
 interface SafxInterface {
-<<<<<<< HEAD
 	openDocumentTree(persist: boolean): Promise<DocumentFileDetail | null>;
 	openDocument(
 		persist: boolean,
 		multiple: boolean,
 	): Promise<DocumentFileDetail[] | null>;
 	createDocument(
-		data: String,
-		encoding?: String,
+		data: string,
+		encoding?: string,
 		initialName?: string,
-		mimeType?: String,
+		mimeType?: string,
 	): Promise<DocumentFileDetail | null>;
 	hasPermission(uriString: string): Promise<boolean>;
 	exists(uriString: string): Promise<boolean>;
@@ -51,11 +50,11 @@
 		mimeType?: string,
 		append?: boolean,
 	): Promise<void>;
-	createFile(uriString: string, mimeType?: String): Promise<DocumentFileDetail>;
+	createFile(uriString: string, mimeType?: string): Promise<DocumentFileDetail>;
 	unlink(uriString: string): Promise<boolean>;
 	mkdir(uriString: string): Promise<DocumentFileDetail>;
 	rename(uriString: string, newName: string): Promise<DocumentFileDetail>;
-	getPersistedUriPermissions(): Promise<Array<string>>;
+	getPersistedUriPermissions(): Promise<string[]>;
 	releasePersistableUriPermission(uriString: string): Promise<void>;
 	listFiles(uriString: string): Promise<DocumentFileDetail[]>;
 	stat(uriString: string): Promise<DocumentFileDetail>;
@@ -65,43 +64,6 @@
 		replaceIfDestExist: boolean,
 		copy: boolean,
 	): Promise<DocumentFileDetail | null>;
-=======
-  openDocumentTree(persist: boolean): Promise<DocumentFileDetail | null>;
-  openDocument(
-    persist: boolean,
-    multiple: boolean,
-  ): Promise<DocumentFileDetail[] | null>;
-  createDocument(
-    data: string,
-    encoding?: string,
-    initialName?: string,
-    mimeType?: string,
-  ): Promise<DocumentFileDetail | null>;
-  hasPermission(uriString: string): Promise<boolean>;
-  exists(uriString: string): Promise<boolean>;
-  readFile(uriString: string, encoding?: Encoding): Promise<string>;
-  writeFile(
-    uriString: string,
-    data: string,
-    encoding?: Encoding,
-    mimeType?: string,
-    append?: boolean,
-  ): Promise<void>;
-  createFile(uriString: string, mimeType?: string): Promise<DocumentFileDetail>;
-  unlink(uriString: string): Promise<boolean>;
-  mkdir(uriString: string): Promise<DocumentFileDetail>;
-  rename(uriString: string, newName: string): Promise<DocumentFileDetail>;
-  getPersistedUriPermissions(): Promise<string[]>;
-  releasePersistableUriPermission(uriString: string): Promise<void>;
-  listFiles(uriString: string): Promise<DocumentFileDetail[]>;
-  stat(uriString: string): Promise<DocumentFileDetail>;
-  transferFile(
-    srcUri: string,
-    destUri: string,
-    replaceIfDestExist: boolean,
-    copy: boolean,
-  ): Promise<DocumentFileDetail | null>;
->>>>>>> 8eba798c
 }
 
 export type DocumentFileDetail = {
