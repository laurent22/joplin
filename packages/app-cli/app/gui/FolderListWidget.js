--- conflicted
+++ resolved
@@ -26,8 +26,13 @@
 			if (item === '-') {
 				output.push('-'.repeat(this.innerWidth));
 			} else if (item.type_ === Folder.modelType()) {
-<<<<<<< HEAD
-				output.push(' '.repeat(this.folderDepth(this.folders, item.id)) + Folder.displayTitle(item));
+				output.push(' '.repeat(this.folderDepth(this.folders, item.id)));
+
+				if (this.showIds) {
+					output.push(Folder.shortId(item.id));
+				}
+				output.push(Folder.displayTitle(item));
+
 				if (Setting.value('showNoteCounts')) {
 					let noteCount = item.note_count;
 					// Subtract children note_count from parent folder.
@@ -40,13 +45,6 @@
 					}
 					output.push(noteCount);
 				}
-=======
-				output.push(' '.repeat(this.folderDepth(this.folders, item.id)));
-				if (this.showIds) {
-					output.push(Folder.shortId(item.id));
-				}
-				output.push(Folder.displayTitle(item));
->>>>>>> 7df3688e
 			} else if (item.type_ === Tag.modelType()) {
 				output.push(`[${Folder.displayTitle(item)}]`);
 			} else if (item.type_ === BaseModel.TYPE_SEARCH) {
