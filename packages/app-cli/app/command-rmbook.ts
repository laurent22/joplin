--- conflicted
+++ resolved
@@ -28,11 +28,7 @@
 		const ok = force ? true : await this.prompt(msg, { booleanAnswerDefault: 'n' });
 		if (!ok) return;
 
-<<<<<<< HEAD
-		await Folder.delete(folder.id, { sourceDescription: 'rmbook command' });
-=======
-		await Folder.delete(folder.id, { toTrash: true });
->>>>>>> 6e3162f9
+		await Folder.delete(folder.id, { toTrash: true, sourceDescription: 'rmbook command' });
 	}
 }
 
