--- conflicted
+++ resolved
@@ -29,11 +29,8 @@
 const { FileApiDriverLocal } = require('@joplin/lib/file-api-driver-local.js');
 const EncryptionService = require('@joplin/lib/services/e2ee/EncryptionService').default;
 const envFromArgs = require('@joplin/lib/envFromArgs');
-<<<<<<< HEAD
 const NodeRSA = require('node-rsa');
-=======
 const nodeSqlite = require('sqlite3');
->>>>>>> e5e13822
 
 const env = envFromArgs(process.argv);
 
@@ -69,11 +66,7 @@
 	return p.version;
 }
 
-<<<<<<< HEAD
-shimInit(sharp, keytar, null, NodeRSA, appVersion);
-=======
-shimInit({ sharp, keytar, appVersion, nodeSqlite });
->>>>>>> e5e13822
+shimInit({ sharp, keytar, appVersion, RSA: NodeRSA, nodeSqlite });
 
 const application = app();
 
