{
  "name": "joplin-plugin-codemirror6-line-numbers",
  "version": "1.0.0",
  "scripts": {
    "dist": "webpack --env joplin-plugin-config=buildMain && webpack --env joplin-plugin-config=buildExtraScripts && webpack --env joplin-plugin-config=createArchive",
    "prepare": "npm run dist",
    "updateVersion": "webpack --env joplin-plugin-config=updateVersion",
    "update": "npm install -g generator-joplin && yo joplin --node-package-manager npm --update --force"
  },
  "license": "MIT",
  "keywords": [
    "joplin-plugin"
  ],
  "files": [
    "publish"
  ],
  "devDependencies": {
    "@types/node": "^18.7.13",
    "chalk": "^4.1.0",
    "copy-webpack-plugin": "^11.0.0",
    "fs-extra": "^10.1.0",
    "glob": "^8.0.3",
    "tar": "^6.1.11",
    "ts-loader": "^9.3.1",
    "typescript": "^4.8.2",
    "webpack": "^5.74.0",
    "webpack-cli": "^4.10.0",
    "@joplin/lib": "~2.9",
    "@codemirror/view": "6.22.2",
<<<<<<< HEAD
    "@codemirror/language": "6.10.0"
=======
    "@codemirror/autocomplete": "6.12.0"
>>>>>>> 9f5109ae
  }
}<|MERGE_RESOLUTION|>--- conflicted
+++ resolved
@@ -27,10 +27,7 @@
     "webpack-cli": "^4.10.0",
     "@joplin/lib": "~2.9",
     "@codemirror/view": "6.22.2",
-<<<<<<< HEAD
-    "@codemirror/language": "6.10.0"
-=======
+    "@codemirror/language": "6.10.0",
     "@codemirror/autocomplete": "6.12.0"
->>>>>>> 9f5109ae
   }
 }