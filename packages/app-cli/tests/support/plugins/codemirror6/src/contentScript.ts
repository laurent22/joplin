// With the latest version of the plugin generator, Webpack converts @codemirror/ imports
// to Joplin imports (e.g. code equivalent to joplin.require('@codemirror/')).
//
// This is necessary. Having multiple copies of the CodeMirror libraries loaded can cause
// the editor to not work properly.
//
import { lineNumbers, highlightActiveLineGutter, EditorView } from '@codemirror/view';
import { foldGutter } from '@codemirror/language';
import { completeFromList } from '@codemirror/autocomplete';
import { MarkdownEditorContentScriptModule, ContentScriptContext } from 'api/types';
//
// For the above import to work, you may also need to add @codemirror/view as a dev dependency
// to package.json. (For the type information only).
//
// With older versions of the plugin template, CodeMirror can be instead imported with
//  const { lineNumbers } = joplin.require('@codemirror/view');


<<<<<<< HEAD
export default (context: ContentScriptContext): CodeMirrorContentScriptModule => {
=======
export default (_context: ContentScriptContext): MarkdownEditorContentScriptModule => {
>>>>>>> 6e3162f9
	return {
		// - codeMirrorWrapper: A thin wrapper around CodeMirror 6, designed to be similar to the
		//     CodeMirror 5 API. If running in CodeMirror 5, a CodeMirror object is provided instead.
		//     If running in CodeMirror 6, codeMirrorWrapper.editor points to a CodeMirror 6 EditorView.
		plugin: (codeMirrorWrapper) => {
			// 1. Adding CodeMirror extensions
			// ===============================

			// We add the extension to CodeMirror using a helper method:
			codeMirrorWrapper.addExtension([
				lineNumbers(),

				// We can include multiple extensions here:
				highlightActiveLineGutter(),
				foldGutter(),

				// See https://codemirror.net/ for more built-in extensions and configuration
				// options.
			]);

			// See https://codemirror.net/ for more built-in extensions and configuration
			// options.


			// 2. Communicating with the main script
			// =====================================

			// We can also send/receive messages. We define a message handler in index.ts.
			void (async () => {
				const config = await context.postMessage('get-config');

				if (config.highlightGutter) {
					codeMirrorWrapper.addExtension([
						// Adds the cm-activeLineGutter CSS class to the active line.
						highlightActiveLineGutter(),

						// Add additional CSS to the editor. CodeMirror replaces "&" with
						// the CSS seletor for the editor.
						EditorView.theme({
							'& .cm-activeLineGutter': {
								outline: '1px solid var(--joplin-color)',
							},
						}),
					]);
				}

				if (config.addCompletions) {
					//
					// 3. Using Joplin's CodeMirror extensions
					// =======================================

					// Joplin also exposes extensions for autocompletion.
					// CodeMirror's built-in `autocompletion(...)` doesn't work if multiple plugins
					// try to use its `override` option.
					codeMirrorWrapper.addExtension([
						codeMirrorWrapper.joplinExtensions.completionSource(
							completeFromList(['# Example completion'])
						),

						// Joplin also exposes a Facet that allows enabling or disabling CodeMirror's
						// built-in autocompletions. These apply, for example, to HTML tags.
						codeMirrorWrapper.joplinExtensions.enableLanguageDataAutocomplete.of(true),
					]);
				}
			})();


			// 4. Registering editor commands
			// ==============================

			// We can also register editor commands. These commands can be later executed with:
			//   joplin.commands.execute('editor.execCommand', { name: 'name-here', args: [] })
			codeMirrorWrapper.registerCommand('wrap-selection-with-tag', (tagName: string) => {
				const editor: EditorView = codeMirrorWrapper.editor;

				// See https://codemirror.net/examples/change/
				editor.dispatch(editor.state.changeByRange(range => {
					const insertBefore = `<${tagName}>`;
					const insertAfter = `</${tagName}>`;
					return {
						changes: [
							{from: range.from, insert: insertBefore},
							{from: range.to, insert: insertAfter},
						],
						range: range.extend(
							range.from,
							range.to + insertBefore.length + insertAfter.length,
						),
					};
				}));
			});
		},

		// There are two main ways to style the CodeMirror editor:
		// 1. With a CodeMirror6 theme extension (see https://codemirror.net/examples/styling/#themes)
		// 2. With CSS assets
		// 
		// CSS assets can be added by exporting an `assets` function:
		assets: () => [
			// We can include styles by either referencing a file
			{ name: './assets/style.css' },

			// or including the style sheet inline
			{
				inline: true,
				mime: 'text/css',
				text: `
					/* This CSS class is added by the highlightActiveLineGutter extension: */
					.cm-gutter .cm-activeLineGutter {
						text-decoration: underline;
						color: var(--joplin-color2);
						background-color: var(--joplin-background-color2);
					}
				`,
			},
		],
	};
};<|MERGE_RESOLUTION|>--- conflicted
+++ resolved
@@ -16,11 +16,7 @@
 //  const { lineNumbers } = joplin.require('@codemirror/view');
 
 
-<<<<<<< HEAD
-export default (context: ContentScriptContext): CodeMirrorContentScriptModule => {
-=======
 export default (_context: ContentScriptContext): MarkdownEditorContentScriptModule => {
->>>>>>> 6e3162f9
 	return {
 		// - codeMirrorWrapper: A thin wrapper around CodeMirror 6, designed to be similar to the
 		//     CodeMirror 5 API. If running in CodeMirror 5, a CodeMirror object is provided instead.
