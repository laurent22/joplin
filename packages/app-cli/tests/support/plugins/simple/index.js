joplin.plugins.register({
	onStart: async function() {
<<<<<<< HEAD
		// const folder = await joplin.data.post(['folders'], null, { title: "my plugin folder" });
		// await joplin.data.post(['notes'], null, { parent_id: folder.id, title: "testing plugin!" });

		await joplin.commands.register({
			name: 'updateCurrentNote',
			label: 'Update current note via the data API',
			iconName: 'fas fa-music',
			execute: async () => {
				const noteIds = await joplin.workspace.selectedNoteIds();
				const noteId = noteIds.length === 1 ? noteIds[0] : null;
				if (!noteId) return;
				console.info('Modifying current note...');
				await joplin.data.put(['notes', noteId], null, { body: "New note body " + Date.now() });
			},
		});

		await joplin.views.toolbarButtons.create('updateCurrentNoteButton', 'updateCurrentNote', 'editorToolbar');		
=======
		const folder = await joplin.data.post(['folders'], null, { title: "my plugin folder" });
		await joplin.data.post(['notes'], null, { parent_id: folder.id, title: "testing plugin!" });

		// await joplin.commands.register({
		// 	name: 'updateCurrentNote',
		// 	label: 'Update current note via the data API',
		// 	iconName: 'fas fa-music',
		// 	execute: async () => {
		// 		const noteIds = await joplin.workspace.selectedNoteIds();
		// 		const noteId = noteIds.length === 1 ? noteIds[0] : null;
		// 		if (!noteId) return;
		// 		console.info('Modifying current note...');
		// 		await joplin.data.put(['notes', noteId], null, { body: "New note body " + Date.now() });
		// 	},
		// });

		// await joplin.views.toolbarButtons.create('updateCurrentNoteButton', 'updateCurrentNote', 'editorToolbar');		
>>>>>>> 5b942ac0
	},
});<|MERGE_RESOLUTION|>--- conflicted
+++ resolved
@@ -1,24 +1,5 @@
 joplin.plugins.register({
 	onStart: async function() {
-<<<<<<< HEAD
-		// const folder = await joplin.data.post(['folders'], null, { title: "my plugin folder" });
-		// await joplin.data.post(['notes'], null, { parent_id: folder.id, title: "testing plugin!" });
-
-		await joplin.commands.register({
-			name: 'updateCurrentNote',
-			label: 'Update current note via the data API',
-			iconName: 'fas fa-music',
-			execute: async () => {
-				const noteIds = await joplin.workspace.selectedNoteIds();
-				const noteId = noteIds.length === 1 ? noteIds[0] : null;
-				if (!noteId) return;
-				console.info('Modifying current note...');
-				await joplin.data.put(['notes', noteId], null, { body: "New note body " + Date.now() });
-			},
-		});
-
-		await joplin.views.toolbarButtons.create('updateCurrentNoteButton', 'updateCurrentNote', 'editorToolbar');		
-=======
 		const folder = await joplin.data.post(['folders'], null, { title: "my plugin folder" });
 		await joplin.data.post(['notes'], null, { parent_id: folder.id, title: "testing plugin!" });
 
@@ -36,6 +17,5 @@
 		// });
 
 		// await joplin.views.toolbarButtons.create('updateCurrentNoteButton', 'updateCurrentNote', 'editorToolbar');		
->>>>>>> 5b942ac0
 	},
 });