--- conflicted
+++ resolved
@@ -42,11 +42,8 @@
 	private rendererProcessQuitReply_: RendererProcessQuitReply = null;
 	private pluginWindows_: PluginWindows = {};
 	private initialCallbackUrl_: string = null;
-<<<<<<< HEAD
 	private updaterService_: AutoUpdaterService = null;
-=======
 	private customProtocolHandler_: CustomProtocolHandler = null;
->>>>>>> 0935b6f6
 
 	// eslint-disable-next-line @typescript-eslint/no-explicit-any -- Old code before rule was applied
 	public constructor(electronApp: any, env: string, profilePath: string|null, isDebugMode: boolean, initialCallbackUrl: string) {
