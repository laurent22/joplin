{
  "name": "@joplin/app-desktop",
  "version": "2.13.4",
  "description": "Joplin for Desktop",
  "main": "main.js",
  "private": true,
  "scripts": {
    "dist": "yarn run electronRebuild && npx electron-builder",
    "build": "gulp build",
    "postinstall": "yarn run build",
    "electronBuilder": "gulp electronBuilder",
    "electronRebuild": "gulp electronRebuild",
    "tsc": "tsc --project tsconfig.json",
    "watch": "tsc --watch --preserveWatchOutput --project tsconfig.json",
    "start": "gulp build && electron . --env dev --log-level debug --open-dev-tools",
    "test": "jest",
    "test-ui": "playwright test",
    "test-ci": "yarn test && sh ./integration-tests/run-ci.sh",
    "renameReleaseAssets": "node tools/renameReleaseAssets.js"
  },
  "repository": {
    "type": "git",
    "url": "git+https://github.com/laurent22/joplin.git"
  },
  "author": "Laurent Cozic",
  "license": "AGPL-3.0-or-later",
  "bugs": {
    "url": "https://github.com/laurent22/joplin/issues"
  },
  "build": {
    "appId": "net.cozic.joplin-desktop",
    "compression": "normal",
    "productName": "Joplin",
    "npmRebuild": false,
    "afterSign": "./tools/notarizeMacApp.js",
    "extraResources": [
      "build/icons/**",
      "build/images/**",
      "build/defaultPlugins/**",
      "build/pdf.worker.min.js",
      "build/tesseract.js/**",
      "build/tesseract.js-core/**"
    ],
    "afterAllArtifactBuild": "./generateSha512.js",
    "asar": true,
    "asarUnpack": "./node_modules/node-notifier/vendor/**",
    "win": {
      "rfc3161TimeStampServer": "http://timestamp.digicert.com",
      "icon": "../../Assets/ImageSources/Joplin.ico",
      "target": [
        {
          "target": "nsis",
          "arch": [
            "x64",
            "ia32"
          ]
        },
        {
          "target": "portable",
          "arch": [
            "x64",
            "ia32"
          ]
        }
      ],
      "extraFiles": [
        {
          "from": "build-win/Joplin.VisualElementsManifest.xml",
          "to": "."
        }
      ],
      "extraResources": [
        "build-win/icons/*"
      ]
    },
    "nsis": {
      "oneClick": false,
      "allowToChangeInstallationDirectory": false,
      "differentialPackage": false
    },
    "portable": {
      "artifactName": "${productName}Portable.${ext}"
    },
    "mac": {
      "icon": "../../Assets/macOs.icns",
      "target": {
        "target": "dmg",
        "arch": [
          "x64"
        ]
      },
      "hardenedRuntime": true,
      "entitlements": "./build-mac/entitlements.mac.inherit.plist",
      "extendInfo": {
        "CFBundleURLTypes": [
          {
            "CFBundleURLSchemes": [
              "joplin"
            ],
            "CFBundleTypeRole": "Editor",
            "CFBundleURLName": "org.joplinapp.x-callback-url"
          }
        ]
      }
    },
    "linux": {
      "icon": "../../Assets/LinuxIcons",
      "category": "Office",
      "desktop": {
        "Icon": "joplin",
        "MimeType": "x-scheme-handler/joplin;"
      },
      "target": "AppImage"
    },
    "dmg": {
      "writeUpdateInfo": false
    }
  },
  "homepage": "https://github.com/laurent22/joplin#readme",
  "devDependencies": {
    "@electron/rebuild": "3.3.0",
    "@joplin/tools": "~2.13",
    "@playwright/test": "1.38.1",
    "@testing-library/react-hooks": "8.0.1",
    "@types/jest": "29.5.5",
    "@types/node": "18.17.19",
    "@types/react": "18.2.31",
    "@types/react-redux": "7.1.27",
    "@types/styled-components": "5.1.28",
<<<<<<< HEAD
    "@types/tesseract.js": "2.0.0",
    "electron": "25.8.1",
    "electron-builder": "24.4.0",
=======
    "electron": "25.9.1",
    "electron-builder": "24.6.4",
>>>>>>> 2b9d519f
    "glob": "10.3.10",
    "gulp": "4.0.2",
    "jest": "29.7.0",
    "jest-environment-jsdom": "29.7.0",
    "js-sha512": "0.8.0",
    "nan": "2.18.0",
    "react-test-renderer": "18.2.0",
    "typescript": "5.2.2"
  },
  "optionalDependencies": {
    "7zip-bin-linux": "^1.0.1",
    "7zip-bin-mac": "^1.0.1",
    "7zip-bin-win": "^2.1.1"
  },
  "dependencies": {
    "@electron/notarize": "2.1.0",
    "@electron/remote": "2.0.12",
    "@fortawesome/fontawesome-free": "5.15.4",
    "@joeattardi/emoji-button": "4.6.4",
    "@joplin/editor": "~2.13",
    "@joplin/lib": "~2.13",
    "@joplin/renderer": "~2.13",
    "@joplin/utils": "~2.13",
    "@types/mustache": "4.2.3",
    "async-mutex": "0.4.0",
    "codemirror": "5.65.9",
    "color": "3.2.1",
    "compare-versions": "6.1.0",
    "countable": "3.0.1",
    "debounce": "1.2.1",
    "electron-window-state": "5.0.3",
    "formatcoords": "1.1.3",
    "fs-extra": "11.1.1",
    "highlight.js": "11.8.0",
    "immer": "7.0.15",
    "keytar": "7.9.0",
    "mark.js": "8.11.1",
    "md5": "2.3.0",
    "moment": "2.29.4",
    "mustache": "4.2.0",
    "node-fetch": "2.6.7",
    "node-notifier": "10.0.1",
    "node-rsa": "1.1.1",
    "pdfjs-dist": "3.11.174",
    "pretty-bytes": "5.6.0",
    "re-resizable": "6.9.11",
    "react": "18.2.0",
    "react-datetime": "3.2.0",
    "react-dom": "18.2.0",
    "react-redux": "8.1.3",
    "react-select": "5.7.7",
    "react-toggle-button": "2.2.0",
    "react-tooltip": "4.5.1",
    "redux": "4.2.1",
    "reselect": "4.1.8",
    "roboto-fontface": "0.10.0",
    "smalltalk": "2.5.1",
    "sqlite3": "5.1.6",
    "styled-components": "5.3.11",
    "styled-system": "5.1.5",
    "taboverride": "4.0.3",
    "tesseract.js": "4.1.2",
    "tinymce": "5.10.6"
  }
}<|MERGE_RESOLUTION|>--- conflicted
+++ resolved
@@ -127,14 +127,9 @@
     "@types/react": "18.2.31",
     "@types/react-redux": "7.1.27",
     "@types/styled-components": "5.1.28",
-<<<<<<< HEAD
     "@types/tesseract.js": "2.0.0",
-    "electron": "25.8.1",
-    "electron-builder": "24.4.0",
-=======
     "electron": "25.9.1",
     "electron-builder": "24.6.4",
->>>>>>> 2b9d519f
     "glob": "10.3.10",
     "gulp": "4.0.2",
     "jest": "29.7.0",
