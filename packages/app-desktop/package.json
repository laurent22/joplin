--- conflicted
+++ resolved
@@ -135,12 +135,8 @@
     "@types/react-redux": "7.1.33",
     "@types/styled-components": "5.1.32",
     "@types/tesseract.js": "2.0.0",
-<<<<<<< HEAD
+    "7zip-bin": "5.2.0",
     "electron": "29.4.5",
-=======
-    "7zip-bin": "5.2.0",
-    "electron": "29.1.0",
->>>>>>> 6518c176
     "electron-builder": "24.13.3",
     "glob": "10.3.12",
     "gulp": "4.0.2",
