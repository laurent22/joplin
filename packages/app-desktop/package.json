{
  "name": "@joplin/app-desktop",
  "version": "2.13.1",
  "description": "Joplin for Desktop",
  "main": "main.js",
  "private": true,
  "scripts": {
    "dist": "yarn run electronRebuild && npx electron-builder",
    "build": "gulp build",
    "postinstall": "yarn run build",
    "electronBuilder": "gulp electronBuilder",
    "electronRebuild": "gulp electronRebuild",
    "tsc": "tsc --project tsconfig.json",
    "watch": "tsc --watch --preserveWatchOutput --project tsconfig.json",
    "start": "gulp build && electron . --env dev --log-level debug --open-dev-tools",
    "test": "jest",
    "test-ci": "yarn test",
    "renameReleaseAssets": "node tools/renameReleaseAssets.js"
  },
  "repository": {
    "type": "git",
    "url": "git+https://github.com/laurent22/joplin.git"
  },
  "author": "Laurent Cozic",
  "license": "AGPL-3.0-or-later",
  "bugs": {
    "url": "https://github.com/laurent22/joplin/issues"
  },
  "build": {
    "appId": "net.cozic.joplin-desktop",
    "compression": "normal",
    "productName": "Joplin",
    "npmRebuild": false,
    "afterSign": "./tools/notarizeMacApp.js",
    "extraResources": [
      "build/icons/**",
      "build/images/**",
      "build/defaultPlugins/**"
    ],
    "afterAllArtifactBuild": "./generateSha512.js",
    "asar": true,
    "asarUnpack": "./node_modules/node-notifier/vendor/**",
    "win": {
      "rfc3161TimeStampServer": "http://timestamp.digicert.com",
      "icon": "../../Assets/ImageSources/Joplin.ico",
      "target": [
        {
          "target": "nsis",
          "arch": [
            "x64",
            "ia32"
          ]
        },
        {
          "target": "portable",
          "arch": [
            "x64",
            "ia32"
          ]
        }
      ],
      "extraFiles": [
        {
          "from": "build-win/Joplin.VisualElementsManifest.xml",
          "to": "."
        }
      ],
      "extraResources": [
        "build-win/icons/*"
      ]
    },
    "nsis": {
      "oneClick": false,
      "allowToChangeInstallationDirectory": false,
      "differentialPackage": false
    },
    "portable": {
      "artifactName": "${productName}Portable.${ext}"
    },
    "mac": {
      "icon": "../../Assets/macOs.icns",
      "target": {
        "target": "dmg",
        "arch": [
          "x64"
        ]
      },
      "hardenedRuntime": true,
      "entitlements": "./build-mac/entitlements.mac.inherit.plist",
      "extendInfo": {
        "CFBundleURLTypes": [
          {
            "CFBundleURLSchemes": [
              "joplin"
            ],
            "CFBundleTypeRole": "Editor",
            "CFBundleURLName": "org.joplinapp.x-callback-url"
          }
        ]
      }
    },
    "linux": {
      "icon": "../../Assets/LinuxIcons",
      "category": "Office",
      "desktop": {
        "Icon": "joplin",
        "MimeType": "x-scheme-handler/joplin;"
      },
      "target": "AppImage"
    },
    "dmg": {
      "writeUpdateInfo": false
    }
  },
  "homepage": "https://github.com/laurent22/joplin#readme",
  "devDependencies": {
    "@electron/rebuild": "3.3.0",
    "@joplin/tools": "~2.13",
    "@testing-library/react-hooks": "8.0.1",
    "@types/jest": "29.5.4",
    "@types/node": "18.17.15",
    "@types/react": "18.2.21",
    "@types/react-redux": "7.1.26",
<<<<<<< HEAD
    "@types/styled-components": "5.1.26",
    "@types/tesseract.js": "2.0.0",
=======
    "@types/styled-components": "5.1.27",
>>>>>>> 597e3d4b
    "electron": "25.8.1",
    "electron-builder": "24.4.0",
    "glob": "10.3.4",
    "gulp": "4.0.2",
    "jest": "29.6.4",
    "jest-environment-jsdom": "29.6.4",
    "js-sha512": "0.8.0",
    "nan": "2.17.0",
    "react-test-renderer": "18.2.0",
    "typescript": "5.1.6"
  },
  "optionalDependencies": {
    "7zip-bin-linux": "^1.0.1",
    "7zip-bin-mac": "^1.0.1",
    "7zip-bin-win": "^2.1.1"
  },
  "dependencies": {
    "@electron/notarize": "2.1.0",
    "@electron/remote": "2.0.11",
    "@fortawesome/fontawesome-free": "5.15.4",
    "@joeattardi/emoji-button": "4.6.4",
    "@joplin/editor": "~2.13",
    "@joplin/lib": "~2.13",
    "@joplin/renderer": "~2.13",
    "@joplin/utils": "~2.13",
    "@types/mustache": "4.2.2",
    "async-mutex": "0.4.0",
    "codemirror": "5.65.9",
    "color": "3.2.1",
    "compare-versions": "6.1.0",
    "countable": "3.0.1",
    "debounce": "1.2.1",
    "electron-window-state": "5.0.3",
    "formatcoords": "1.1.3",
    "fs-extra": "11.1.1",
    "highlight.js": "11.8.0",
    "immer": "7.0.15",
    "keytar": "7.9.0",
    "mark.js": "8.11.1",
    "md5": "2.3.0",
    "moment": "2.29.4",
    "mustache": "4.2.0",
    "node-fetch": "2.6.7",
    "node-notifier": "10.0.1",
    "node-rsa": "1.1.1",
    "pdfjs-dist": "3.11.174",
    "pretty-bytes": "5.6.0",
    "re-resizable": "6.9.11",
    "react": "18.2.0",
    "react-datetime": "3.2.0",
    "react-dom": "18.2.0",
    "react-redux": "8.1.2",
    "react-select": "5.7.4",
    "react-toggle-button": "2.2.0",
    "react-tooltip": "4.5.1",
    "redux": "4.2.1",
    "reselect": "4.1.8",
    "roboto-fontface": "0.10.0",
    "smalltalk": "2.5.1",
    "sqlite3": "5.1.6",
    "styled-components": "5.3.11",
    "styled-system": "5.1.5",
    "taboverride": "4.0.3",
    "tesseract.js": "4.1.2",
    "tinymce": "5.10.6"
  }
}<|MERGE_RESOLUTION|>--- conflicted
+++ resolved
@@ -121,12 +121,8 @@
     "@types/node": "18.17.15",
     "@types/react": "18.2.21",
     "@types/react-redux": "7.1.26",
-<<<<<<< HEAD
-    "@types/styled-components": "5.1.26",
+    "@types/styled-components": "5.1.27",
     "@types/tesseract.js": "2.0.0",
-=======
-    "@types/styled-components": "5.1.27",
->>>>>>> 597e3d4b
     "electron": "25.8.1",
     "electron-builder": "24.4.0",
     "glob": "10.3.4",
