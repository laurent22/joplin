import * as React from 'react';
import { AppState } from '../app.reducer';
import CommandService, { SearchResult as CommandSearchResult } from '@joplin/lib/services/CommandService';
import KeymapService from '@joplin/lib/services/KeymapService';
import shim from '@joplin/lib/shim';
const { connect } = require('react-redux');
import { _ } from '@joplin/lib/locale';
import { themeStyle } from '@joplin/lib/theme';
import SearchEngine from '@joplin/lib/services/searchengine/SearchEngine';
import gotoAnythingStyleQuery from '@joplin/lib/services/searchengine/gotoAnythingStyleQuery';
import BaseModel from '@joplin/lib/BaseModel';
import Tag from '@joplin/lib/models/Tag';
import Folder from '@joplin/lib/models/Folder';
import Note from '@joplin/lib/models/Note';
import ItemList from '../gui/ItemList';
import HelpButton from '../gui/HelpButton';
const { surroundKeywords, nextWhitespaceIndex, removeDiacritics } = require('@joplin/lib/string-utils.js');
import { mergeOverlappingIntervals } from '@joplin/lib/ArrayUtils';
import markupLanguageUtils from '../utils/markupLanguageUtils';
import focusEditorIfEditorCommand from '@joplin/lib/services/commands/focusEditorIfEditorCommand';
import Logger from '@joplin/utils/Logger';
import { MarkupToHtml } from '@joplin/renderer';

const logger = Logger.create('GotoAnything');

const PLUGIN_NAME = 'gotoAnything';

interface GotoAnythingSearchResult {
	id: string;
	title: string;
	parent_id: string;
	fields: string[];
	fragments?: string;
	path?: string;
	type?: number;
}

interface Props {
	themeId: number;
	// eslint-disable-next-line @typescript-eslint/ban-types -- Old code before rule was applied
	dispatch: Function;
	folders: any[];
	showCompletedTodos: boolean;
	userData: any;
}

interface State {
	query: string;
	results: GotoAnythingSearchResult[];
	selectedItemId: string;
	keywords: string[];
	listType: number;
	showHelp: boolean;
	resultsInBody: boolean;
	commandArgs: string[];
}

interface CommandQuery {
	name: string;
	args: string[];
}

class GotoAnything {

	// eslint-disable-next-line @typescript-eslint/ban-types -- Old code before rule was applied
	public dispatch: Function;
	public static Dialog: any;
	public static manifest: any;

	public onTrigger(event: any) {
		this.dispatch({
			type: 'PLUGINLEGACY_DIALOG_SET',
			open: true,
			pluginName: PLUGIN_NAME,
			userData: event.userData,
		});
	}

}

class Dialog extends React.PureComponent<Props, State> {

	private styles_: any;
	private inputRef: any;
	private itemListRef: any;
	private listUpdateIID_: any;
	private markupToHtml_: MarkupToHtml;
	private userCallback_: any = null;

	public constructor(props: Props) {
		super(props);

		const startString = props?.userData?.startString ? props?.userData?.startString : '';

		this.userCallback_ = props?.userData?.callback;

		this.state = {
			query: startString,
			results: [],
			selectedItemId: null,
			keywords: [],
			listType: BaseModel.TYPE_NOTE,
			showHelp: false,
			resultsInBody: false,
			commandArgs: [],
		};

		this.styles_ = {};

		this.inputRef = React.createRef();
		this.itemListRef = React.createRef();

		this.onKeyDown = this.onKeyDown.bind(this);
		this.input_onChange = this.input_onChange.bind(this);
		this.input_onKeyDown = this.input_onKeyDown.bind(this);
		this.modalLayer_onClick = this.modalLayer_onClick.bind(this);
		this.renderItem = this.renderItem.bind(this);
		this.listItem_onClick = this.listItem_onClick.bind(this);
		this.helpButton_onClick = this.helpButton_onClick.bind(this);

		if (startString) this.scheduleListUpdate();
	}

	public style() {
		const styleKey = [this.props.themeId, this.state.listType, this.state.resultsInBody ? '1' : '0'].join('-');

		if (this.styles_[styleKey]) return this.styles_[styleKey];

		const theme = themeStyle(this.props.themeId);

		let itemHeight = this.state.resultsInBody ? 84 : 64;

		if (this.state.listType === BaseModel.TYPE_COMMAND) {
			itemHeight = 40;
		}

		this.styles_[styleKey] = {
			dialogBox: { ...theme.dialogBox, minWidth: '50%', maxWidth: '50%' },
			input: { ...theme.inputStyle, flex: 1 },
			row: {
				overflow: 'hidden',
				height: itemHeight,
				display: 'flex',
				justifyContent: 'center',
				flexDirection: 'column',
				paddingLeft: 10,
				paddingRight: 10,
				borderBottomWidth: 1,
				borderBottomStyle: 'solid',
				borderBottomColor: theme.dividerColor,
				boxSizing: 'border-box',
			},
			help: { ...theme.textStyle, marginBottom: 10 },
			inputHelpWrapper: { display: 'flex', flexDirection: 'row', alignItems: 'center' },
		};

		delete this.styles_[styleKey].dialogBox.maxHeight;

		const rowTextStyle = {
			fontSize: theme.fontSize,
			color: theme.color,
			fontFamily: theme.fontFamily,
			whiteSpace: 'nowrap',
			opacity: 0.7,
			userSelect: 'none',
		};

		const rowTitleStyle = { ...rowTextStyle, fontSize: rowTextStyle.fontSize * 1.4,
			marginBottom: this.state.resultsInBody ? 6 : 4,
			color: theme.colorFaded };

		const rowFragmentsStyle = { ...rowTextStyle, fontSize: rowTextStyle.fontSize * 1.2,
			marginBottom: this.state.resultsInBody ? 8 : 6,
			color: theme.colorFaded };

		this.styles_[styleKey].rowSelected = { ...this.styles_[styleKey].row, backgroundColor: theme.selectedColor };
		this.styles_[styleKey].rowPath = rowTextStyle;
		this.styles_[styleKey].rowTitle = rowTitleStyle;
		this.styles_[styleKey].rowFragments = rowFragmentsStyle;
		this.styles_[styleKey].itemHeight = itemHeight;

		return this.styles_[styleKey];
	}

	public componentDidMount() {
		document.addEventListener('keydown', this.onKeyDown);

		this.props.dispatch({
			type: 'VISIBLE_DIALOGS_ADD',
			name: 'gotoAnything',
		});
	}

	public componentWillUnmount() {
		if (this.listUpdateIID_) shim.clearTimeout(this.listUpdateIID_);
		document.removeEventListener('keydown', this.onKeyDown);

		this.props.dispatch({
			type: 'VISIBLE_DIALOGS_REMOVE',
			name: 'gotoAnything',
		});
	}

	public onKeyDown(event: any) {
		if (event.keyCode === 27) { // ESCAPE
			this.props.dispatch({
				pluginName: PLUGIN_NAME,
				type: 'PLUGINLEGACY_DIALOG_SET',
				open: false,
			});
		}
	}

	private modalLayer_onClick(event: any) {
		if (event.currentTarget === event.target) {
			this.props.dispatch({
				pluginName: PLUGIN_NAME,
				type: 'PLUGINLEGACY_DIALOG_SET',
				open: false,
			});
		}
	}

	private helpButton_onClick() {
		this.setState({ showHelp: !this.state.showHelp });
	}

	private input_onChange(event: any) {
		this.setState({ query: event.target.value });

		this.scheduleListUpdate();
	}

	public scheduleListUpdate() {
		if (this.listUpdateIID_) shim.clearTimeout(this.listUpdateIID_);

		this.listUpdateIID_ = shim.setTimeout(async () => {
			await this.updateList();
			this.listUpdateIID_ = null;
		}, 100);
	}

	public async keywords(searchQuery: string) {
		const parsedQuery = await SearchEngine.instance().parseQuery(searchQuery);
		return SearchEngine.instance().allParsedQueryTerms(parsedQuery);
	}

	public markupToHtml() {
		if (this.markupToHtml_) return this.markupToHtml_;
		this.markupToHtml_ = markupLanguageUtils.newMarkupToHtml();
		return this.markupToHtml_;
	}

	private parseCommandQuery(query: string): CommandQuery {
		const fullQuery = query;
		const splitted = fullQuery.split(/\s+/);
		return {
			name: splitted.length ? splitted[0] : '',
			args: splitted.slice(1),
		};
	}

	public async updateList() {
		let resultsInBody = false;

		if (!this.state.query) {
			this.setState({ results: [], keywords: [] });
		} else {
			let results: GotoAnythingSearchResult[] = [];
			let listType = null;
			let searchQuery = '';
			let keywords = null;
			let commandArgs: string[] = [];

			if (this.state.query.indexOf(':') === 0) { // COMMANDS
				const commandQuery = this.parseCommandQuery(this.state.query.substr(1));

				listType = BaseModel.TYPE_COMMAND;
				keywords = [commandQuery.name];
				commandArgs = commandQuery.args;

				const commandResults = CommandService.instance().searchCommands(commandQuery.name, true);

				results = commandResults.map((result: CommandSearchResult) => {
					return {
						id: result.commandName,
						title: result.title,
						parent_id: null,
						fields: [],
						type: BaseModel.TYPE_COMMAND,
					};
				});
			} else if (this.state.query.indexOf('#') === 0) { // TAGS
				listType = BaseModel.TYPE_TAG;
				searchQuery = `*${this.state.query.split(' ')[0].substr(1).trim()}*`;
				results = await Tag.searchAllWithNotes({ titlePattern: searchQuery });
			} else if (this.state.query.indexOf('@') === 0) { // FOLDERS
				listType = BaseModel.TYPE_FOLDER;
				searchQuery = `*${this.state.query.split(' ')[0].substr(1).trim()}*`;
				results = await Folder.search({ titlePattern: searchQuery });

				for (let i = 0; i < results.length; i++) {
					const row = results[i];
					const path = Folder.folderPathString(this.props.folders, row.parent_id);
					results[i] = { ...row, path: path ? path : '/' };
				}
			} else { // Note TITLE or BODY
				listType = BaseModel.TYPE_NOTE;
				searchQuery = gotoAnythingStyleQuery(this.state.query);
<<<<<<< HEAD
				results = (await SearchEngine.instance().search(searchQuery)) as any;
=======
				results = (await SearchEngine.instance().search(searchQuery)) as any[];
>>>>>>> 2b9d519f

				resultsInBody = !!results.find((row: any) => row.fields.includes('body'));

				if (!resultsInBody || this.state.query.length <= 1) {
					for (let i = 0; i < results.length; i++) {
						const row = results[i];
						const path = Folder.folderPathString(this.props.folders, row.parent_id);
						results[i] = { ...row, path: path };
					}
				} else {
					const limit = 20;
					const searchKeywords = await this.keywords(searchQuery);
					const notes = await Note.byIds(results.map((result: any) => result.id).slice(0, limit), { fields: ['id', 'body', 'markup_language', 'is_todo', 'todo_completed'] });
					// Can't make any sense of this code so...
					const notesById = notes.reduce((obj, { id, body, markup_language }) => ((obj[[id] as any] = { id, body, markup_language }), obj), {});

					// Filter out search results that are associated with non-existing notes.
					// https://github.com/laurent22/joplin/issues/5417
					results = results.filter(r => !!notesById[r.id]);

					for (let i = 0; i < results.length; i++) {
						const row = results[i];
						const path = Folder.folderPathString(this.props.folders, row.parent_id);

						if (row.fields.includes('body')) {
							let fragments = '...';

							if (i < limit) { // Display note fragments of search keyword matches
								const indices = [];
								const note = notesById[row.id];
								const body = this.markupToHtml().stripMarkup(note.markup_language, note.body, { collapseWhiteSpaces: true });

								// Iterate over all matches in the body for each search keyword
								for (let { valueRegex } of searchKeywords) {
									valueRegex = removeDiacritics(valueRegex);

									for (const match of removeDiacritics(body).matchAll(new RegExp(valueRegex, 'ig'))) {
										// Populate 'indices' with [begin index, end index] of each note fragment
										// Begins at the regex matching index, ends at the next whitespace after seeking 15 characters to the right
										indices.push([match.index, nextWhitespaceIndex(body, match.index + match[0].length + 15)]);
										if (indices.length > 20) break;
									}
								}

								// Merge multiple overlapping fragments into a single fragment to prevent repeated content
								// e.g. 'Joplin is a free, open source' and 'open source note taking application'
								// will result in 'Joplin is a free, open source note taking application'
								const mergedIndices = mergeOverlappingIntervals(indices, 3);
								fragments = mergedIndices.map((f: any) => body.slice(f[0], f[1])).join(' ... ');
								// Add trailing ellipsis if the final fragment doesn't end where the note is ending
								if (mergedIndices.length && mergedIndices[mergedIndices.length - 1][1] !== body.length) fragments += ' ...';

							}

							results[i] = { ...row, path, fragments };
						} else {
							results[i] = { ...row, path: path, fragments: '' };
						}
					}

					if (!this.props.showCompletedTodos) {
						results = results.filter((row: any) => !row.is_todo || !row.todo_completed);
					}
				}
			}

			// make list scroll to top in every search
			this.makeItemIndexVisible(0);

			this.setState({
				listType: listType,
				results: results,
				keywords: keywords ? keywords : await this.keywords(searchQuery),
				selectedItemId: results.length === 0 ? null : results[0].id,
				resultsInBody: resultsInBody,
				commandArgs: commandArgs,
			});
		}
	}

	private makeItemIndexVisible(index: number) {
		// Looks like it's not always defined
		// https://github.com/laurent22/joplin/issues/5184#issuecomment-879714850
		if (!this.itemListRef || !this.itemListRef.current) {
			logger.warn('Trying to set item index but the item list is not defined. Index: ', index);
			return;
		}

		this.itemListRef.current.makeItemIndexVisible(index);
	}

	public async gotoItem(item: any) {
		this.props.dispatch({
			pluginName: PLUGIN_NAME,
			type: 'PLUGINLEGACY_DIALOG_SET',
			open: false,
		});

		if (this.userCallback_) {
			logger.info('gotoItem: user callback', item);

			this.userCallback_.resolve({
				type: this.state.listType,
				item: { ...item },
			});
			return;
		}

		if (item.type === BaseModel.TYPE_COMMAND) {
			logger.info('gotoItem: execute command', item);
			void CommandService.instance().execute(item.id, ...item.commandArgs);
			void focusEditorIfEditorCommand(item.id, CommandService.instance());
			return;
		}

		if (this.state.listType === BaseModel.TYPE_NOTE || this.state.listType === BaseModel.TYPE_FOLDER) {
			const folderPath = await Folder.folderPath(this.props.folders, item.parent_id);

			for (const folder of folderPath) {
				this.props.dispatch({
					type: 'FOLDER_SET_COLLAPSED',
					id: folder.id,
					collapsed: false,
				});
			}
		}

		if (this.state.listType === BaseModel.TYPE_NOTE) {
			logger.info('gotoItem: note', item);

			this.props.dispatch({
				type: 'FOLDER_AND_NOTE_SELECT',
				folderId: item.parent_id,
				noteId: item.id,
			});

			CommandService.instance().scheduleExecute('focusElement', 'noteBody');
		} else if (this.state.listType === BaseModel.TYPE_TAG) {
			logger.info('gotoItem: tag', item);

			this.props.dispatch({
				type: 'TAG_SELECT',
				id: item.id,
			});
		} else if (this.state.listType === BaseModel.TYPE_FOLDER) {
			logger.info('gotoItem: folder', item);

			this.props.dispatch({
				type: 'FOLDER_SELECT',
				id: item.id,
			});
		}
	}

	private listItem_onClick(event: any) {
		const itemId = event.currentTarget.getAttribute('data-id');
		const parentId = event.currentTarget.getAttribute('data-parent-id');
		const itemType = Number(event.currentTarget.getAttribute('data-type'));

		void this.gotoItem({
			id: itemId,
			parent_id: parentId,
			type: itemType,
			commandArgs: this.state.commandArgs,
		});
	}

	public renderItem(item: GotoAnythingSearchResult) {
		const theme = themeStyle(this.props.themeId);
		const style = this.style();
		const isSelected = item.id === this.state.selectedItemId;
		const rowStyle = isSelected ? style.rowSelected : style.row;
		const titleHtml = item.fragments
			? `<span style="font-weight: bold; color: ${theme.color};">${item.title}</span>`
			: surroundKeywords(this.state.keywords, item.title, `<span style="font-weight: bold; color: ${theme.searchMarkerColor}; background-color: ${theme.searchMarkerBackgroundColor}">`, '</span>', { escapeHtml: true });

		const fragmentsHtml = !item.fragments ? null : surroundKeywords(this.state.keywords, item.fragments, `<span style="color: ${theme.searchMarkerColor}; background-color: ${theme.searchMarkerBackgroundColor}">`, '</span>', { escapeHtml: true });

		const folderIcon = <i style={{ fontSize: theme.fontSize, marginRight: 2 }} className="fa fa-book" />;
		const pathComp = !item.path ? null : <div style={style.rowPath}>{folderIcon} {item.path}</div>;
		const fragmentComp = !fragmentsHtml ? null : <div style={style.rowFragments} dangerouslySetInnerHTML={{ __html: (fragmentsHtml) }}></div>;

		return (
			<div key={item.id} className={isSelected ? 'selected' : null} style={rowStyle} onClick={this.listItem_onClick} data-id={item.id} data-parent-id={item.parent_id} data-type={item.type}>
				<div style={style.rowTitle} dangerouslySetInnerHTML={{ __html: titleHtml }}></div>
				{fragmentComp}
				{pathComp}
			</div>
		);
	}

	public selectedItemIndex(results: any[] = undefined, itemId: string = undefined) {
		if (typeof results === 'undefined') results = this.state.results;
		if (typeof itemId === 'undefined') itemId = this.state.selectedItemId;
		for (let i = 0; i < results.length; i++) {
			const r = results[i];
			if (r.id === itemId) return i;
		}
		return -1;
	}

	public selectedItem() {
		const index = this.selectedItemIndex();
		if (index < 0) return null;
		return { ...this.state.results[index], commandArgs: this.state.commandArgs };
	}

	private input_onKeyDown(event: any) {
		const keyCode = event.keyCode;

		if (this.state.results.length > 0 && (keyCode === 40 || keyCode === 38)) { // DOWN / UP
			event.preventDefault();

			const inc = keyCode === 38 ? -1 : +1;
			let index = this.selectedItemIndex();
			if (index < 0) return; // Not possible, but who knows

			index += inc;
			if (index < 0) index = 0;
			if (index >= this.state.results.length) index = this.state.results.length - 1;

			const newId = this.state.results[index].id;

			this.makeItemIndexVisible(index);

			this.setState({ selectedItemId: newId });
		}

		if (keyCode === 13) { // ENTER
			event.preventDefault();

			const item = this.selectedItem();
			if (!item) return;

			void this.gotoItem(item);
		}
	}

	private calculateMaxHeight(itemHeight: number) {
		const maxItemCount = Math.floor((0.7 * window.innerHeight) / itemHeight);
		return maxItemCount * itemHeight;
	}

	public renderList() {
		const style = this.style();

		const itemListStyle = {
			marginTop: 5,
			height: Math.min(style.itemHeight * this.state.results.length, this.calculateMaxHeight(style.itemHeight)),
		};

		return (
			<ItemList
				ref={this.itemListRef}
				itemHeight={style.itemHeight}
				items={this.state.results}
				style={itemListStyle}
				itemRenderer={this.renderItem}
			/>
		);
	}

	public render() {
		const theme = themeStyle(this.props.themeId);
		const style = this.style();
		const helpComp = !this.state.showHelp ? null : <div className="help-text" style={style.help}>{_('Type a note title or part of its content to jump to it. Or type # followed by a tag name, or @ followed by a notebook name. Or type : to search for commands.')}</div>;

		return (
			<div className="modal-layer" onClick={this.modalLayer_onClick} style={theme.dialogModalLayer}>
				<div className="modal-dialog" style={style.dialogBox}>
					{helpComp}
					<div style={style.inputHelpWrapper}>
						<input autoFocus type="text" style={style.input} ref={this.inputRef} value={this.state.query} onChange={this.input_onChange} onKeyDown={this.input_onKeyDown} />
						<HelpButton onClick={this.helpButton_onClick} />
					</div>
					{this.renderList()}
				</div>
			</div>
		);
	}

}

const mapStateToProps = (state: AppState) => {
	return {
		folders: state.folders,
		themeId: state.settings.theme,
		showCompletedTodos: state.settings.showCompletedTodos,
		highlightedWords: state.highlightedWords,
	};
};

GotoAnything.Dialog = connect(mapStateToProps)(Dialog);

GotoAnything.manifest = {

	name: PLUGIN_NAME,
	menuItems: [
		{
			id: 'gotoAnything',
			name: 'main',
			parent: 'go',
			label: _('Goto Anything...'),
			accelerator: () => KeymapService.instance().getAccelerator('gotoAnything'),
			screens: ['Main'],
		},
		{
			id: 'commandPalette',
			name: 'main',
			parent: 'tools',
			label: _('Command palette'),
			accelerator: () => KeymapService.instance().getAccelerator('commandPalette'),
			screens: ['Main'],
			userData: {
				startString: ':',
			},
		},
		{
			id: 'controlledApi',
		},
	],

};

export default GotoAnything;<|MERGE_RESOLUTION|>--- conflicted
+++ resolved
@@ -307,11 +307,7 @@
 			} else { // Note TITLE or BODY
 				listType = BaseModel.TYPE_NOTE;
 				searchQuery = gotoAnythingStyleQuery(this.state.query);
-<<<<<<< HEAD
-				results = (await SearchEngine.instance().search(searchQuery)) as any;
-=======
 				results = (await SearchEngine.instance().search(searchQuery)) as any[];
->>>>>>> 2b9d519f
 
 				resultsInBody = !!results.find((row: any) => row.fields.includes('body'));
 
