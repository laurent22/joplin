--- conflicted
+++ resolved
@@ -4,11 +4,8 @@
 const compilePackageInfo = require('@joplin/tools/compilePackageInfo');
 import buildDefaultPlugins from '@joplin/default-plugins/commands/buildAll';
 import copy7Zip from './tools/copy7Zip';
-<<<<<<< HEAD
 import { AppType } from '@joplin/default-plugins/types';
-=======
 import { remove } from 'fs-extra';
->>>>>>> 9f5109ae
 
 const tasks = {
 	compileScripts: {
@@ -39,12 +36,8 @@
 	buildDefaultPlugins: {
 		fn: async () => {
 			const outputDir = `${__dirname}/build/defaultPlugins/`;
-<<<<<<< HEAD
+			await remove(outputDir);
 			await buildDefaultPlugins(AppType.Desktop, outputDir);
-=======
-			await remove(outputDir);
-			await buildDefaultPlugins(outputDir);
->>>>>>> 9f5109ae
 		},
 	},
 	tsc: require('@joplin/tools/gulp/tasks/tsc'),
