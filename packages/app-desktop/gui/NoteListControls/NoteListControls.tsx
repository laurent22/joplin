import { AppState } from '../../app.reducer';
import * as React from 'react';
import { useEffect, useRef, useMemo } from 'react';
import SearchBar from '../SearchBar/SearchBar';
import Button, { ButtonLevel, ButtonSize, buttonSizePx } from '../Button/Button';
import CommandService from '@joplin/lib/services/CommandService';
import { runtime as focusSearchRuntime } from './commands/focusSearch';
import Note from '@joplin/lib/models/Note';
import { notesSortOrderNextField } from '../../services/sortOrder/notesSortOrderUtils';
import { _ } from '@joplin/lib/locale';
const { connect } = require('react-redux');
import styled from 'styled-components';
import stateToWhenClauseContext from '../../services/commands/stateToWhenClauseContext';
<<<<<<< HEAD
import { getTrashFolderId } from '@joplin/lib/services/trash';

enum BaseBreakpoint {
	Sm = 75,
	Md = 80,
	Lg = 120,
	Xl = 474,
}
=======
import { Breakpoints } from '../NoteList/utils/types';
>>>>>>> d58185af

interface Props {
	showNewNoteButtons: boolean;
	sortOrderButtonsVisible: boolean;
	sortOrderField: string;
	sortOrderReverse: boolean;
	notesParentType: string;
	height: number;
	width: number;
	newNoteButtonEnabled: boolean;
	newTodoButtonEnabled: boolean;
	newNoteButtonRef: React.MutableRefObject<any>;
	lineCount: number;
	breakpoint: number;
	dynamicBreakpoints: Breakpoints;
	buttonSize: ButtonSize;
	padding: number;
	buttonVerticalGap: number;
}

const StyledRoot = styled.div`
	box-sizing: border-box;
	display: flex;
	flex-direction: column;
	padding: ${(props: any) => props.padding}px;
	background-color: ${(props: any) => props.theme.backgroundColor3};
	gap: ${(props: any) => props.buttonVerticalGap}px;
` as any;

const StyledButton = styled(Button)`
	width: auto;
	height: 26px;
	min-height: 26px;
	min-width: 37px;
	max-width: none;
	white-space: nowrap;

  .fa, .fas {
    font-size: 11px;
  }
`;

const StyledPairButtonL = styled(Button)`
	border-radius: 3px 0 0 3px;
	min-width: ${(props: any) => buttonSizePx(props)}px;
	max-width: ${(props: any) => buttonSizePx(props)}px;
`;

const StyledPairButtonR = styled(Button)`
	min-width: 8px;
	border-radius: 0 3px 3px 0;
	border-width: 1px 1px 1px 0;
	width: auto;
`;

const TopRow = styled.div`
	display: grid;
	grid-template-columns: 1fr 1fr;
	gap: 8px;
`;

const BottomRow = styled.div`
	display: flex;
	flex-direction: row;
	flex: 1 1 auto;
	gap: 8px;
`;

const SortOrderButtonsContainer = styled.div`
  display: flex;
  flex-direction: row;
  flex: 1 1 auto;
`;

function NoteListControls(props: Props) {
	const searchBarRef = useRef(null);
	const newTodoButtonRef = useRef(null);
	const noteControlsRef = useRef(null);
	const searchAndSortRef = useRef(null);

<<<<<<< HEAD
	const getTextWidth = (text: string): number => {
		const canvas = document.createElement('canvas');
		if (!canvas) throw new Error('Failed to create canvas element');
		const ctx = canvas.getContext('2d');
		if (!ctx) throw new Error('Failed to get context');
		const fontWeight = getComputedStyle(newNoteRef.current).getPropertyValue('font-weight');
		const fontSize = getComputedStyle(newNoteRef.current).getPropertyValue('font-size');
		const fontFamily = getComputedStyle(newNoteRef.current).getPropertyValue('font-family');
		ctx.font = `${fontWeight} ${fontSize} ${fontFamily}`;

		return ctx.measureText(text).width;
	};

	// Initialize language-specific breakpoints
	useEffect(() => {
		if (!props.showNewNoteButtons) return;

		// Use the longest string to calculate the amount of extra width needed
		const smAdditional = getTextWidth(_('note')) > getTextWidth(_('to-do')) ? getTextWidth(_('note')) : getTextWidth(_('to-do'));
		const mdAdditional = getTextWidth(_('New note')) > getTextWidth(_('New to-do')) ? getTextWidth(_('New note')) : getTextWidth(_('New to-do'));

		const Sm = BaseBreakpoint.Sm + smAdditional * 2;
		const Md = BaseBreakpoint.Md + mdAdditional * 2;
		const Lg = BaseBreakpoint.Lg + Md;
		const Xl = BaseBreakpoint.Xl;

		setDynamicBreakpoints({ Sm, Md, Lg, Xl });
	}, [props.showNewNoteButtons]);

	const breakpoint = useMemo(() => {
		// Find largest breakpoint that width is less than
		const index = Object.values(dynamicBreakpoints).findIndex(x => props.width < x);

		return index === -1 ? dynamicBreakpoints.Xl : Object.values(dynamicBreakpoints)[index];
	}, [props.width, dynamicBreakpoints]);
=======
	const breakpoint = props.breakpoint;
	const dynamicBreakpoints = props.dynamicBreakpoints;
	const lineCount = props.lineCount;
>>>>>>> d58185af

	const noteButtonText = useMemo(() => {
		if (breakpoint === dynamicBreakpoints.Sm) {
			return '';
		} else if (breakpoint === dynamicBreakpoints.Md) {
			return _('note');
		} else {
			return _('New note');
		}
	}, [breakpoint, dynamicBreakpoints]);

	const todoButtonText = useMemo(() => {
		if (breakpoint === dynamicBreakpoints.Sm) {
			return '';
		} else if (breakpoint === dynamicBreakpoints.Md) {
			return _('to-do');
		} else {
			return _('New to-do');
		}
	}, [breakpoint, dynamicBreakpoints]);

	const noteIcon = useMemo(() => {
		if (breakpoint === dynamicBreakpoints.Sm) {
			return 'icon-note';
		} else {
			return 'fas fa-plus';
		}
	}, [breakpoint, dynamicBreakpoints]);

	const todoIcon = useMemo(() => {
		if (breakpoint === dynamicBreakpoints.Sm) {
			return 'far fa-check-square';
		} else {
			return 'fas fa-plus';
		}
	}, [breakpoint, dynamicBreakpoints]);

	const showTooltip = useMemo(() => {
		if (breakpoint === dynamicBreakpoints.Sm) {
			return true;
		} else {
			return false;
		}
	}, [breakpoint, dynamicBreakpoints.Sm]);

	useEffect(() => {
		if (lineCount === 1) {
			noteControlsRef.current.style.flexDirection = 'row';
			searchAndSortRef.current.style.flex = '2 1 50%';
		} else {
			noteControlsRef.current.style.flexDirection = 'column';
		}
	}, [lineCount]);

	useEffect(() => {
		CommandService.instance().registerRuntime('focusSearch', focusSearchRuntime(searchBarRef));

		return function() {
			CommandService.instance().unregisterRuntime('focusSearch');
		};
	}, []);

	function onNewTodoButtonClick() {
		void CommandService.instance().execute('newTodo');
	}

	function onNewNoteButtonClick() {
		void CommandService.instance().execute('newNote');
	}

	function onSortOrderFieldButtonClick() {
		void CommandService.instance().execute('toggleNotesSortOrderField');
	}

	function onSortOrderReverseButtonClick() {
		void CommandService.instance().execute('toggleNotesSortOrderReverse');
	}

	function sortOrderFieldTooltip() {
		const term1 = CommandService.instance().label('toggleNotesSortOrderField');
		const field = props.sortOrderField;
		const term2 = Note.fieldToLabel(field);
		const term3 = Note.fieldToLabel(notesSortOrderNextField(field));
		return `${term1}:\n ${term2} -> ${term3}`;
	}

	function sortOrderFieldIcon() {
		const field = props.sortOrderField;
		const iconMap: any = {
			user_updated_time: 'far fa-calendar-alt',
			user_created_time: 'far fa-calendar-plus',
			title: 'fas fa-font',
			order: 'fas fa-wrench',
		};
		return `${iconMap[field] || iconMap['title']} ${field}`;
	}

	function sortOrderReverseIcon() {
		return props.sortOrderReverse ? 'fas fa-long-arrow-alt-up' : 'fas fa-long-arrow-alt-down';
	}

	function showsSortOrderButtons() {
		let visible = props.sortOrderButtonsVisible;
		if (props.notesParentType === 'Search') visible = false;
		return visible;
	}

	function renderNewNoteButtons() {
		if (!props.showNewNoteButtons) return null;

		return (
			<TopRow className="new-note-todo-buttons">
				<StyledButton ref={props.newNoteButtonRef}
					className="new-note-button"
					tooltip={ showTooltip ? CommandService.instance().label('newNote') : '' }
					iconName={noteIcon}
					title={_('%s', noteButtonText)}
					level={ButtonLevel.Primary}
					size={props.buttonSize}
					onClick={onNewNoteButtonClick}
					disabled={!props.newNoteButtonEnabled}
				/>
				<StyledButton ref={newTodoButtonRef}
					className="new-todo-button"
					tooltip={ showTooltip ? CommandService.instance().label('newTodo') : '' }
					iconName={todoIcon}
					title={_('%s', todoButtonText)}
					level={ButtonLevel.Secondary}
					size={props.buttonSize}
					onClick={onNewTodoButtonClick}
					disabled={!props.newTodoButtonEnabled}
				/>
			</TopRow>
		);
	}

	return (
		<StyledRoot ref={noteControlsRef} padding={props.padding} buttonVerticalGap={props.buttonVerticalGap}>
			{renderNewNoteButtons()}
			<BottomRow ref={searchAndSortRef} className="search-and-sort">
				<SearchBar inputRef={searchBarRef}/>
				{showsSortOrderButtons() &&
					<SortOrderButtonsContainer>
						<StyledPairButtonL
							className="sort-order-field-button"
							tooltip={sortOrderFieldTooltip()}
							iconName={sortOrderFieldIcon()}
							level={ButtonLevel.Secondary}
							size={props.buttonSize}
							onClick={onSortOrderFieldButtonClick}
						/>
						<StyledPairButtonR
							className="sort-order-reverse-button"
							tooltip={CommandService.instance().label('toggleNotesSortOrderReverse')}
							iconName={sortOrderReverseIcon()}
							level={ButtonLevel.Secondary}
							size={props.buttonSize}
							onClick={onSortOrderReverseButtonClick}
						/>
					</SortOrderButtonsContainer>
				}
			</BottomRow>
		</StyledRoot>
	);
}

const mapStateToProps = (state: AppState) => {
	const whenClauseContext = stateToWhenClauseContext(state);

	return {
<<<<<<< HEAD
		showNewNoteButtons: state.selectedFolderId !== getTrashFolderId(),
=======
		showNewNoteButtons: true,
>>>>>>> d58185af
		newNoteButtonEnabled: CommandService.instance().isEnabled('newNote', whenClauseContext),
		newTodoButtonEnabled: CommandService.instance().isEnabled('newTodo', whenClauseContext),
		sortOrderButtonsVisible: state.settings['notes.sortOrder.buttonsVisible'],
		sortOrderField: state.settings['notes.sortOrder.field'],
		sortOrderReverse: state.settings['notes.sortOrder.reverse'],
		notesParentType: state.notesParentType,
	};
};

export default connect(mapStateToProps)(NoteListControls);<|MERGE_RESOLUTION|>--- conflicted
+++ resolved
@@ -11,18 +11,8 @@
 const { connect } = require('react-redux');
 import styled from 'styled-components';
 import stateToWhenClauseContext from '../../services/commands/stateToWhenClauseContext';
-<<<<<<< HEAD
 import { getTrashFolderId } from '@joplin/lib/services/trash';
-
-enum BaseBreakpoint {
-	Sm = 75,
-	Md = 80,
-	Lg = 120,
-	Xl = 474,
-}
-=======
 import { Breakpoints } from '../NoteList/utils/types';
->>>>>>> d58185af
 
 interface Props {
 	showNewNoteButtons: boolean;
@@ -103,47 +93,9 @@
 	const noteControlsRef = useRef(null);
 	const searchAndSortRef = useRef(null);
 
-<<<<<<< HEAD
-	const getTextWidth = (text: string): number => {
-		const canvas = document.createElement('canvas');
-		if (!canvas) throw new Error('Failed to create canvas element');
-		const ctx = canvas.getContext('2d');
-		if (!ctx) throw new Error('Failed to get context');
-		const fontWeight = getComputedStyle(newNoteRef.current).getPropertyValue('font-weight');
-		const fontSize = getComputedStyle(newNoteRef.current).getPropertyValue('font-size');
-		const fontFamily = getComputedStyle(newNoteRef.current).getPropertyValue('font-family');
-		ctx.font = `${fontWeight} ${fontSize} ${fontFamily}`;
-
-		return ctx.measureText(text).width;
-	};
-
-	// Initialize language-specific breakpoints
-	useEffect(() => {
-		if (!props.showNewNoteButtons) return;
-
-		// Use the longest string to calculate the amount of extra width needed
-		const smAdditional = getTextWidth(_('note')) > getTextWidth(_('to-do')) ? getTextWidth(_('note')) : getTextWidth(_('to-do'));
-		const mdAdditional = getTextWidth(_('New note')) > getTextWidth(_('New to-do')) ? getTextWidth(_('New note')) : getTextWidth(_('New to-do'));
-
-		const Sm = BaseBreakpoint.Sm + smAdditional * 2;
-		const Md = BaseBreakpoint.Md + mdAdditional * 2;
-		const Lg = BaseBreakpoint.Lg + Md;
-		const Xl = BaseBreakpoint.Xl;
-
-		setDynamicBreakpoints({ Sm, Md, Lg, Xl });
-	}, [props.showNewNoteButtons]);
-
-	const breakpoint = useMemo(() => {
-		// Find largest breakpoint that width is less than
-		const index = Object.values(dynamicBreakpoints).findIndex(x => props.width < x);
-
-		return index === -1 ? dynamicBreakpoints.Xl : Object.values(dynamicBreakpoints)[index];
-	}, [props.width, dynamicBreakpoints]);
-=======
 	const breakpoint = props.breakpoint;
 	const dynamicBreakpoints = props.dynamicBreakpoints;
 	const lineCount = props.lineCount;
->>>>>>> d58185af
 
 	const noteButtonText = useMemo(() => {
 		if (breakpoint === dynamicBreakpoints.Sm) {
@@ -314,11 +266,7 @@
 	const whenClauseContext = stateToWhenClauseContext(state);
 
 	return {
-<<<<<<< HEAD
 		showNewNoteButtons: state.selectedFolderId !== getTrashFolderId(),
-=======
-		showNewNoteButtons: true,
->>>>>>> d58185af
 		newNoteButtonEnabled: CommandService.instance().isEnabled('newNote', whenClauseContext),
 		newTodoButtonEnabled: CommandService.instance().isEnabled('newTodo', whenClauseContext),
 		sortOrderButtonsVisible: state.settings['notes.sortOrder.buttonsVisible'],
