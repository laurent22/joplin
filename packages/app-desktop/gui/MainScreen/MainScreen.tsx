--- conflicted
+++ resolved
@@ -565,23 +565,8 @@
 			bridge().restart();
 		};
 
-<<<<<<< HEAD
-		const onInvitationRespond = async (shareUserId: string, masterKey: MasterKeyEntity, accept: boolean) => {
-			// The below functions can take a bit of time to complete so in the
-			// meantime we hide the notification so that the user doesn't click
-			// multiple times on the Accept link.
-			ShareService.instance().setProcessingShareInvitationResponse(true);
-			try {
-				await ShareService.instance().respondInvitation(shareUserId, masterKey, accept);
-				await ShareService.instance().refreshShareInvitations();
-			} finally {
-				ShareService.instance().setProcessingShareInvitationResponse(false);
-			}
-			void reg.scheduleSync(1000);
-=======
-		const onInvitationRespond = async (shareUserId: string, folderId: string, accept: boolean) => {
-			await invitationRespond(shareUserId, folderId, accept);
->>>>>>> b8919156
+		const onInvitationRespond = async (shareUserId: string, folderId: string, masterKey: MasterKeyEntity, accept: boolean) => {
+			await invitationRespond(shareUserId, folderId, masterKey, accept);
 		};
 
 		let msg = null;
@@ -626,15 +611,9 @@
 			msg = this.renderNotificationMessage(
 				_('%s (%s) would like to share a notebook with you.', sharer.full_name, sharer.email),
 				_('Accept'),
-<<<<<<< HEAD
-				() => onInvitationRespond(invitation.id, invitation.master_key, true),
+				() => onInvitationRespond(invitation.id, invitation.share.folder_id, invitation.master_key, true),
 				_('Reject'),
-				() => onInvitationRespond(invitation.id, invitation.master_key, false)
-=======
-				() => onInvitationRespond(invitation.id, invitation.share.folder_id, true),
-				_('Reject'),
-				() => onInvitationRespond(invitation.id, invitation.share.folder_id, false)
->>>>>>> b8919156
+				() => onInvitationRespond(invitation.id, invitation.share.folder_id, invitation.master_key, false)
 			);
 		} else if (this.props.hasDisabledSyncItems) {
 			msg = this.renderNotificationMessage(
