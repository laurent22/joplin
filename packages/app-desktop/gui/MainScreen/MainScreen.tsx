--- conflicted
+++ resolved
@@ -45,13 +45,10 @@
 const { connect } = require('react-redux');
 import PromptDialog from '../PromptDialog';
 import NotePropertiesDialog from '../NotePropertiesDialog';
-<<<<<<< HEAD
 import { NoteListColumns } from '@joplin/lib/services/plugins/api/noteListType';
 import validateColumns from '../NoteListHeader/utils/validateColumns';
-=======
 import TrashNotification from '../TrashNotification/TrashNotification';
 
->>>>>>> f19b1c53
 const PluginManager = require('@joplin/lib/services/PluginManager');
 const ipcRenderer = require('electron').ipcRenderer;
 
@@ -745,13 +742,10 @@
 					themeId={this.props.themeId}
 					listRendererId={this.props.listRendererId}
 					startupPluginsLoaded={this.props.startupPluginsLoaded}
-<<<<<<< HEAD
 					notesSortOrderField={this.props.notesSortOrderField}
 					notesSortOrderReverse={this.props.notesSortOrderReverse}
 					columns={this.props.notesColumns}
-=======
 					selectedFolderId={this.props.selectedFolderId}
->>>>>>> f19b1c53
 				/>;
 			},
 
