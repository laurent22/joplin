--- conflicted
+++ resolved
@@ -25,11 +25,7 @@
 			const ok = bridge().showConfirmMessageBox(deleteMessage);
 			if (!ok) return;
 
-<<<<<<< HEAD
-			await Folder.delete(folderId, { sourceDescription: 'deleteFolder command' });
-=======
-			await Folder.delete(folderId, { toTrash: true });
->>>>>>> 6e3162f9
+			await Folder.delete(folderId, { toTrash: true, sourceDescription: 'deleteFolder command' });
 		},
 		enabledCondition: '!folderIsReadOnly',
 	};
