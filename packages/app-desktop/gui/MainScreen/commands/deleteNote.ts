--- conflicted
+++ resolved
@@ -13,7 +13,7 @@
 		execute: async (context: CommandContext, noteIds: string[] = null) => {
 			if (noteIds === null) noteIds = context.state.selectedNoteIds;
 			if (!noteIds.length) return;
-			await Note.batchDelete(noteIds, { toTrash: true });
+			await Note.batchDelete(noteIds, { toTrash: true, sourceDescription: 'deleteNote command' });
 
 			context.dispatch({
 				type: 'ITEMS_TRASHED',
@@ -22,12 +22,6 @@
 					folderIds: [],
 				},
 			});
-<<<<<<< HEAD
-
-			if (!ok) return;
-			await Note.batchDelete(noteIds, { sourceDescription: 'deleteNote command' });
-=======
->>>>>>> 6e3162f9
 		},
 		enabledCondition: '!noteIsReadOnly && !inTrash && someNotesSelected',
 	};
