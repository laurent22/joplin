--- conflicted
+++ resolved
@@ -43,58 +43,6 @@
 
 	const theme = themeStyle(props.themeId);
 
-<<<<<<< HEAD
-	const items = [];
-
-	items.push(
-		renderHeader('folderHeader', _('Notebooks'), 'icon-notebooks', header_contextMenu, onAddFolderButtonClick, {
-			onDrop: onFolderDrop_,
-			['data-folder-id']: '',
-			toggleblock: 1,
-		}),
-	);
-
-	const foldersStyle = useMemo(() => {
-		return { display: props.folderHeaderIsExpanded ? 'block' : 'none', paddingBottom: 10 };
-	}, [props.folderHeaderIsExpanded]);
-
-
-	if (props.folders.length) {
-		const allNotesSelected = props.notesParentType === 'SmartFilter' && props.selectedSmartFilterId === ALL_NOTES_FILTER_ID;
-		const result = renderFolders(props, renderFolderItem);
-		const folderItems = [renderAllNotesItem(theme, allNotesSelected)].concat(result.items);
-		folderItemsOrder_.current = result.order;
-		items.push(
-			<div
-				className={`folders ${props.folderHeaderIsExpanded ? 'expanded' : ''}`}
-				key="folder_items"
-				style={foldersStyle}
-			>
-				{folderItems}
-			</div>,
-		);
-	}
-
-	items.push(
-		renderHeader('tagHeader', _('Tags'), 'icon-tags', null, null, {
-			toggleblock: 1,
-		}),
-	);
-
-	if (props.tags.length) {
-		const result = renderTags(props, renderTag);
-		const tagItems = result.items;
-		tagItemsOrder_.current = result.order;
-
-		items.push(
-			<div className="tags" key="tag_items" style={{ display: props.tagHeaderIsExpanded ? 'block' : 'none' }}>
-				{tagItems}
-			</div>,
-		);
-	}
-
-=======
->>>>>>> 97b5276f
 	let decryptionReportText = '';
 	if (props.decryptionWorker && props.decryptionWorker.state !== 'idle' && props.decryptionWorker.itemCount) {
 		decryptionReportText = _('Decrypting items: %d/%d', props.decryptionWorker.itemIndex + 1, props.decryptionWorker.itemCount);
