import app from '../app';
import { AppState, AppStateDialog } from '../app.reducer';
import MainScreen from './MainScreen/MainScreen';
import ConfigScreen from './ConfigScreen/ConfigScreen';
import StatusScreen from './StatusScreen/StatusScreen';
import OneDriveLoginScreen from './OneDriveLoginScreen';
import DropboxLoginScreen from './DropboxLoginScreen';
import ErrorBoundary from './ErrorBoundary';
import { themeStyle } from '@joplin/lib/theme';
import { Size } from './ResizableLayout/utils/types';
import MenuBar from './MenuBar';
import { _ } from '@joplin/lib/locale';
const React = require('react');
const { render } = require('react-dom');
const { connect, Provider } = require('react-redux');
import Setting from '@joplin/lib/models/Setting';
import shim from '@joplin/lib/shim';
import ClipperServer from '@joplin/lib/ClipperServer';
import DialogTitle from './DialogTitle';
import DialogButtonRow, { ButtonSpec, ClickEvent, ClickEventHandler } from './DialogButtonRow';
import Dialog from './Dialog';
import SyncWizardDialog from './SyncWizard/Dialog';
import MasterPasswordDialog from './MasterPasswordDialog/Dialog';
import EditFolderDialog from './EditFolderDialog/Dialog';
import TableEditorDialog from './TableEditorDialog/Dialog';
import StyleSheetContainer from './StyleSheets/StyleSheetContainer';
const { ImportScreen } = require('./ImportScreen.min.js');
const { ResourceScreen } = require('./ResourceScreen.js');
const { Navigator } = require('./Navigator.min.js');
const WelcomeUtils = require('@joplin/lib/WelcomeUtils');
const { ThemeProvider, StyleSheetManager, createGlobalStyle } = require('styled-components');
const bridge = require('@electron/remote').require('./bridge').default;

interface Props {
	themeId: number;
	appState: string;
	dispatch: Function;
	size: Size;
	zoomFactor: number;
	needApiAuth: boolean;
	dialogs: AppStateDialog[];
	dialogContentMaxSize: Size;
}

interface ModalDialogProps {
	themeId: number;
	message: string;
	buttonSpecs: ButtonSpec[];
	onClick: ClickEventHandler;
}

interface RegisteredDialogProps {
	themeId: number;
	key: string;
	dispatch: Function;
	dialogContentMaxSize: Size;
}

interface RegisteredDialog {
	render: (props: RegisteredDialogProps, customProps: any)=> any;
}

const registeredDialogs: Record<string, RegisteredDialog> = {
	syncWizard: {
		render: (props: RegisteredDialogProps, customProps: any) => {
			return <SyncWizardDialog key={props.key} dispatch={props.dispatch} dialogContentMaxSize={props.dialogContentMaxSize} themeId={props.themeId} {...customProps}/>;
		},
	},

	masterPassword: {
		render: (props: RegisteredDialogProps, customProps: any) => {
			return <MasterPasswordDialog key={props.key} dispatch={props.dispatch} dialogContentMaxSize={props.dialogContentMaxSize} themeId={props.themeId} {...customProps}/>;
		},
	},

	editFolder: {
		render: (props: RegisteredDialogProps, customProps: any) => {
			return <EditFolderDialog key={props.key} dispatch={props.dispatch} dialogContentMaxSize={props.dialogContentMaxSize} themeId={props.themeId} {...customProps}/>;
		},
	},

	tableEditor: {
		render: (props: RegisteredDialogProps, customProps: any) => {
			return <TableEditorDialog key={props.key} dispatch={props.dispatch} dialogContentMaxSize={props.dialogContentMaxSize} themeId={props.themeId} {...customProps}/>;
		},
	},
};

const GlobalStyle = createGlobalStyle`
	* {
		box-sizing: border-box;
	}

	/*
	div, span, a {
		font-family: ${(props: any) => props.theme.fontFamily};
	}
	*/
`;

let wcsTimeoutId_: any = null;

async function initialize() {
	bridge().window().on('resize', function() {
		if (wcsTimeoutId_) shim.clearTimeout(wcsTimeoutId_);

		wcsTimeoutId_ = shim.setTimeout(() => {
			store.dispatch({
				type: 'WINDOW_CONTENT_SIZE_SET',
				size: bridge().windowContentSize(),
			});
			wcsTimeoutId_ = null;
		}, 10);
	});

	// Need to dispatch this to make sure the components are
	// displayed at the right size. The windowContentSize is
	// also set in the store default state, but at that point
	// the window might not be at its final size.
	store.dispatch({
		type: 'WINDOW_CONTENT_SIZE_SET',
		size: bridge().windowContentSize(),
	});

	store.dispatch({
		type: 'NOTE_VISIBLE_PANES_SET',
		panes: Setting.value('noteVisiblePanes'),
	});
}

class RootComponent extends React.Component<Props, any> {
	public async componentDidMount() {
		if (this.props.appState == 'starting') {
			this.props.dispatch({
				type: 'APP_STATE_SET',
				state: 'initializing',
			});

			await initialize();

			this.props.dispatch({
				type: 'APP_STATE_SET',
				state: 'ready',
			});
		}

		await WelcomeUtils.install(this.props.dispatch);
	}

	private renderModalMessage(props: ModalDialogProps) {
		if (!props) return null;

		const renderContent = () => {
			return (
				<div>
					<DialogTitle title={_('Confirmation')}/>
					<p>{props.message}</p>
					<DialogButtonRow
						themeId={props.themeId}
						onClick={props.onClick}
						okButtonShow={false}
						cancelButtonShow={false}
						customButtons={props.buttonSpecs}
					/>
				</div>
			);
		};

		return <Dialog renderContent={renderContent}/>;
	}

	private modalDialogProps(): ModalDialogProps {
		if (!this.props.needApiAuth) return null;

		let message = '';
		const buttonSpecs: ButtonSpec[] = [];
		let onClick: ClickEventHandler = null;

		if (this.props.needApiAuth) {
			message = _('The Web Clipper needs your authorisation to access your data.');
			buttonSpecs.push({ name: 'ok', label: _('Grant authorisation') });
			buttonSpecs.push({ name: 'cancel', label: _('Reject') });
			onClick = (event: ClickEvent) => {
				ClipperServer.instance().api.acceptAuthToken(event.buttonName === 'ok');
			};
		} else {
			return null;
		}

		return {
			themeId: this.props.themeId,
			buttonSpecs,
			message,
			onClick,
		};
	}

	private renderDialogs() {
		const props: Props = this.props;

		if (!props.dialogs.length) return null;

		const output: any[] = [];
		for (const dialog of props.dialogs) {
			const md = registeredDialogs[dialog.name];
			if (!md) throw new Error(`Unknown dialog: ${dialog.name}`);

			output.push(md.render({
				key: dialog.name,
				themeId: props.themeId,
				dispatch: props.dispatch,
				dialogContentMaxSize: props.dialogContentMaxSize,
			}, dialog.props));
		}
		return output;
	}

	public render() {
		const navigatorStyle = {
			width: this.props.size.width / this.props.zoomFactor,
			height: this.props.size.height / this.props.zoomFactor,
		};

		const theme = themeStyle(this.props.themeId);

		const screens = {
			Main: { screen: MainScreen },
			OneDriveLogin: { screen: OneDriveLoginScreen, title: () => _('OneDrive Login') },
			DropboxLogin: { screen: DropboxLoginScreen, title: () => _('Dropbox Login') },
			Import: { screen: ImportScreen, title: () => _('Import') },
			Config: { screen: ConfigScreen, title: () => _('Options') },
			Resources: { screen: ResourceScreen, title: () => _('Note attachments') },
			Status: { screen: StatusScreen, title: () => _('Synchronisation Status') },
		};

		return (
			<StyleSheetManager disableVendorPrefixes>
				<ThemeProvider theme={theme}>
					<StyleSheetContainer themeId={this.props.themeId}></StyleSheetContainer>
					<MenuBar/>
					<GlobalStyle/>
					<Navigator style={navigatorStyle} screens={screens} className={`profile-${this.props.profileConfigCurrentProfileId}`} />
					{this.renderModalMessage(this.modalDialogProps())}
					{this.renderDialogs()}
				</ThemeProvider>
			</StyleSheetManager>
		);
	}
}

const mapStateToProps = (state: AppState) => {
	return {
		size: state.windowContentSize,
		zoomFactor: state.settings.windowContentZoomFactor / 100,
		appState: state.appState,
		themeId: state.settings.theme,
		needApiAuth: state.needApiAuth,
		dialogs: state.dialogs,
<<<<<<< HEAD
		dialogContentMaxSize: {
			// Minus padding, margins and dialog header and button bar.
			width: state.windowContentSize.width - 36 * 2,
			height: state.windowContentSize.height - 36 * 2 - 28 - 30 - 20,
		},
=======
		profileConfigCurrentProfileId: state.profileConfig.currentProfileId,
>>>>>>> 5d9b43ee
	};
};

const Root = connect(mapStateToProps)(RootComponent);

const store = app().store();

render(
	<Provider store={store}>
		<ErrorBoundary>
			<Root />
		</ErrorBoundary>
	</Provider>,
	document.getElementById('react-root')
);<|MERGE_RESOLUTION|>--- conflicted
+++ resolved
@@ -256,15 +256,12 @@
 		themeId: state.settings.theme,
 		needApiAuth: state.needApiAuth,
 		dialogs: state.dialogs,
-<<<<<<< HEAD
 		dialogContentMaxSize: {
 			// Minus padding, margins and dialog header and button bar.
 			width: state.windowContentSize.width - 36 * 2,
 			height: state.windowContentSize.height - 36 * 2 - 28 - 30 - 20,
 		},
-=======
 		profileConfigCurrentProfileId: state.profileConfig.currentProfileId,
->>>>>>> 5d9b43ee
 	};
 };
 
