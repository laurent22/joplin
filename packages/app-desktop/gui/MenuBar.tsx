--- conflicted
+++ resolved
@@ -919,13 +919,9 @@
 		props.pluginMenus,
 		keymapLastChangeTime,
 		modulesLastChangeTime,
-<<<<<<< HEAD
+		// eslint-disable-next-line @seiyab/react-hooks/exhaustive-deps -- Old code before rule was applied
 		props['spellChecker.languages'],
-=======
 		// eslint-disable-next-line @seiyab/react-hooks/exhaustive-deps -- Old code before rule was applied
-		props['spellChecker.language'],
-		// eslint-disable-next-line @seiyab/react-hooks/exhaustive-deps -- Old code before rule was applied
->>>>>>> 8b06cbf0
 		props['spellChecker.enabled'],
 		props.customCss,
 		props.locale,
