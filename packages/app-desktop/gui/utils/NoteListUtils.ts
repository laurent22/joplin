--- conflicted
+++ resolved
@@ -14,11 +14,7 @@
 const MenuItem = bridge().MenuItem;
 import Note from '@joplin/lib/models/Note';
 import Setting from '@joplin/lib/models/Setting';
-<<<<<<< HEAD
-const { substrWithEllipsis } = require('@joplin/lib/string-utils');
 const { clipboard } = require('electron');
-=======
->>>>>>> 5c7dcf01
 
 interface ContextMenuProps {
 	notes: any[];
