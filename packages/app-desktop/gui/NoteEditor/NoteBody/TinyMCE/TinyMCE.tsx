import * as React from 'react';
import { useState, useEffect, useCallback, useRef, forwardRef, useImperativeHandle } from 'react';
import { ScrollOptions, ScrollOptionTypes, EditorCommand, NoteBodyEditorProps, ResourceInfos } from '../../utils/types';
import { resourcesStatus, commandAttachFileToBody, handlePasteEvent, processPastedHtml, attachedResources } from '../../utils/resourceHandling';
import useScroll from './utils/useScroll';
import styles_ from './styles';
import CommandService from '@joplin/lib/services/CommandService';
import { ToolbarButtonInfo } from '@joplin/lib/services/commands/ToolbarButtonUtils';
import ToggleEditorsButton, { Value as ToggleEditorsButtonValue } from '../../../ToggleEditorsButton/ToggleEditorsButton';
import ToolbarButton from '../../../../gui/ToolbarButton/ToolbarButton';
import usePluginServiceRegistration from '../../utils/usePluginServiceRegistration';
import { utils as pluginUtils } from '@joplin/lib/services/plugins/reducer';
import { _, closestSupportedLocale } from '@joplin/lib/locale';
import useContextMenu from './utils/useContextMenu';
import { copyHtmlToClipboard } from '../../utils/clipboardUtils';
import shim from '@joplin/lib/shim';
import { MarkupToHtml } from '@joplin/renderer';
import { reg } from '@joplin/lib/registry';
import BaseItem from '@joplin/lib/models/BaseItem';
import setupToolbarButtons from './utils/setupToolbarButtons';
import { plainTextToHtml } from '@joplin/lib/htmlUtils';
import openEditDialog from './utils/openEditDialog';
import { MarkupToHtmlOptions } from '../../utils/useMarkupToHtml';
import { themeStyle } from '@joplin/lib/theme';
import { loadScript } from '../../../utils/loadScript';
import bridge from '../../../../services/bridge';
import { TinyMceEditorEvents } from './utils/types';
const { clipboard } = require('electron');
const supportedLocales = require('./supportedLocales');

function markupRenderOptions(override: MarkupToHtmlOptions = null): MarkupToHtmlOptions {
	return {
		plugins: {
			checkbox: {
				checkboxRenderingType: 2,
			},
			link_open: {
				linkRenderingType: 2,
			},
		},
		replaceResourceInternalToExternalLinks: true,
		...override,
	};
}

// In TinyMCE 5.2, when setting the body to '<div id="rendered-md"></div>',
// it would end up as '<div id="rendered-md"><br/></div>' once rendered
// (an additional <br/> was inserted).
//
// This behaviour was "fixed" later on, possibly in 5.6, which has this change:
//
// - Fixed getContent with text format returning a new line when the editor is empty #TINY-6281
//
// The problem is that the list plugin was, unknown to me, relying on this <br/>
// being present. Without it, trying to add a bullet point or checkbox on an
// empty document, does nothing. The exact reason for this is unclear
// so as a workaround we manually add this <br> for empty documents,
// which fixes the issue.
//
// Perhaps upgrading the list plugin (which is a fork of TinyMCE own list plugin)
// would help?
function awfulBrHack(html: string): string {
	return html === '<div id="rendered-md"></div>' ? '<div id="rendered-md"><br/></div>' : html;
}

function findEditableContainer(node: any): any {
	while (node) {
		if (node.classList && node.classList.contains('joplin-editable')) return node;
		node = node.parentNode;
	}
	return null;
}

let markupToHtml_ = new MarkupToHtml();
function stripMarkup(markupLanguage: number, markup: string, options: any = null) {
	if (!markupToHtml_) markupToHtml_ = new MarkupToHtml();
	return	markupToHtml_.stripMarkup(markupLanguage, markup, options);
}

<<<<<<< HEAD
function createSyntheticClipboardEventWithoutHTML(): ClipboardEvent {
	const clipboardData = new DataTransfer();
	clipboardData.setData('text/plain', clipboard.readText());
	return new ClipboardEvent('paste', { clipboardData });
}

=======
>>>>>>> 9106fb82
interface TinyMceCommand {
	name: string;
	value?: any;
	ui?: boolean;
}

interface JoplinCommandToTinyMceCommands {
	[key: string]: TinyMceCommand;
}

const joplinCommandToTinyMceCommands: JoplinCommandToTinyMceCommands = {
	'textBold': { name: 'mceToggleFormat', value: 'bold' },
	'textItalic': { name: 'mceToggleFormat', value: 'italic' },
	'textLink': { name: 'mceLink' },
	'search': { name: 'SearchReplace' },
};

interface LastOnChangeEventInfo {
	content: string;
	resourceInfos: ResourceInfos;
	contentKey: string;
}

let loadedCssFiles_: string[] = [];
let loadedJsFiles_: string[] = [];
let dispatchDidUpdateIID_: any = null;
let changeId_ = 1;

const TinyMCE = (props: NoteBodyEditorProps, ref: any) => {
	const [editor, setEditor] = useState(null);
	const [scriptLoaded, setScriptLoaded] = useState(false);
	const [editorReady, setEditorReady] = useState(false);
	const [draggingStarted, setDraggingStarted] = useState(false);

	const props_onMessage = useRef(null);
	props_onMessage.current = props.onMessage;

	const props_onDrop = useRef(null);
	props_onDrop.current = props.onDrop;

	const markupToHtml = useRef(null);
	markupToHtml.current = props.markupToHtml;

	const lastOnChangeEventInfo = useRef<LastOnChangeEventInfo>({
		content: null,
		resourceInfos: null,
		contentKey: null,
	});

	const rootIdRef = useRef<string>(`tinymce-${Date.now()}${Math.round(Math.random() * 10000)}`);
	const editorRef = useRef<any>(null);
	editorRef.current = editor;

	const styles = styles_(props);
	// const theme = themeStyle(props.themeId);

	const { scrollToPercent } = useScroll({ editor, onScroll: props.onScroll });

	usePluginServiceRegistration(ref);
	useContextMenu(editor, props.plugins, props.dispatch);

	const dispatchDidUpdate = (editor: any) => {
		if (dispatchDidUpdateIID_) shim.clearTimeout(dispatchDidUpdateIID_);
		dispatchDidUpdateIID_ = shim.setTimeout(() => {
			dispatchDidUpdateIID_ = null;
			if (editor && editor.getDoc()) editor.getDoc().dispatchEvent(new Event('joplin-noteDidUpdate'));
		}, 10);
	};

	const insertResourcesIntoContent = useCallback(async (filePaths: string[] = null, options: any = null) => {
		const resourceMd = await commandAttachFileToBody('', filePaths, options);
		if (!resourceMd) return;
		const result = await props.markupToHtml(MarkupToHtml.MARKUP_LANGUAGE_MARKDOWN, resourceMd, markupRenderOptions({ bodyOnly: true }));
		editor.insertContent(result.html);
	}, [props.markupToHtml, editor]);

	const insertResourcesIntoContentRef = useRef(null);
	insertResourcesIntoContentRef.current = insertResourcesIntoContent;

	const onEditorContentClick = useCallback((event: any) => {
		const nodeName = event.target ? event.target.nodeName : '';

		if (nodeName === 'INPUT' && event.target.getAttribute('type') === 'checkbox') {
			editor.fire(TinyMceEditorEvents.JoplinChange);
			dispatchDidUpdate(editor);
		}

		if (nodeName === 'A' && (event.ctrlKey || event.metaKey)) {
			const href = event.target.getAttribute('href');

			if (href.indexOf('#') === 0) {
				const anchorName = href.substr(1);
				const anchor = editor.getDoc().getElementById(anchorName);
				if (anchor) {
					anchor.scrollIntoView();
				} else {
					reg.logger().warn('TinyMce: could not find anchor with ID ', anchorName);
				}
			} else {
				props.onMessage({ channel: href });
			}
		}
	}, [editor, props.onMessage]);

	useImperativeHandle(ref, () => {
		return {
			content: async () => {
				if (!editorRef.current) return '';
				return prop_htmlToMarkdownRef.current(props.contentMarkupLanguage, editorRef.current.getContent(), props.contentOriginalCss);
			},
			resetScroll: () => {
				if (editor) editor.getWin().scrollTo(0, 0);
			},
			scrollTo: (options: ScrollOptions) => {
				if (!editor) return;

				if (options.type === ScrollOptionTypes.Hash) {
					const anchor = editor.getDoc().getElementById(options.value);
					if (!anchor) {
						console.warn('Cannot find hash', options);
						return;
					}
					anchor.scrollIntoView();
				} else if (options.type === ScrollOptionTypes.Percent) {
					scrollToPercent(options.value);
				} else {
					throw new Error(`Unsupported scroll options: ${options.type}`);
				}
			},
			supportsCommand: (name: string) => {
				// TODO: should also handle commands that are not in this map (insertText, focus, etc);
				return !!joplinCommandToTinyMceCommands[name];
			},
			execCommand: async (cmd: EditorCommand) => {
				if (!editor) return false;

				reg.logger().debug('TinyMce: execCommand', cmd);

				let commandProcessed = true;

				if (cmd.name === 'insertText') {
					const result = await markupToHtml.current(MarkupToHtml.MARKUP_LANGUAGE_MARKDOWN, cmd.value, { bodyOnly: true });
					editor.insertContent(result.html);
				} else if (cmd.name === 'editor.focus') {
					editor.focus();
				} else if (cmd.name === 'editor.execCommand') {
					if (!('ui' in cmd.value)) cmd.value.ui = false;
					if (!('value' in cmd.value)) cmd.value.value = null;
					if (!('args' in cmd.value)) cmd.value.args = {};

					editor.execCommand(cmd.value.name, cmd.value.ui, cmd.value.value, cmd.value.args);
				} else if (cmd.name === 'dropItems') {
					if (cmd.value.type === 'notes') {
						const result = await markupToHtml.current(MarkupToHtml.MARKUP_LANGUAGE_MARKDOWN, cmd.value.markdownTags.join('\n'), markupRenderOptions({ bodyOnly: true }));
						editor.insertContent(result.html);
					} else if (cmd.value.type === 'files') {
						insertResourcesIntoContentRef.current(cmd.value.paths, { createFileURL: !!cmd.value.createFileURL });
					} else {
						reg.logger().warn('TinyMCE: unsupported drop item: ', cmd);
					}
				} else {
					commandProcessed = false;
				}

				if (commandProcessed) return true;

				const additionalCommands: any = {
					selectedText: () => {
						return stripMarkup(MarkupToHtml.MARKUP_LANGUAGE_HTML, editor.selection.getContent());
					},
					selectedHtml: () => {
						return editor.selection.getContent();
					},
					replaceSelection: (value: any) => {
						editor.selection.setContent(value);
						editor.fire(TinyMceEditorEvents.JoplinChange);
						dispatchDidUpdate(editor);

						// It doesn't make sense but it seems calling setContent
						// doesn't create an undo step so we need to call it
						// manually.
						// https://github.com/tinymce/tinymce/issues/3745
						window.requestAnimationFrame(() => editor.undoManager.add());
					},
					pasteAsText: () => editor.fire(TinyMceEditorEvents.PasteAsText),
				};

				if (additionalCommands[cmd.name]) {
					return additionalCommands[cmd.name](cmd.value);
				}

				if (!joplinCommandToTinyMceCommands[cmd.name]) {
					reg.logger().warn('TinyMCE: unsupported Joplin command: ', cmd);
					return false;
				}

				const tinyMceCmd: TinyMceCommand = { ...joplinCommandToTinyMceCommands[cmd.name] };
				if (!('ui' in tinyMceCmd)) tinyMceCmd.ui = false;
				if (!('value' in tinyMceCmd)) tinyMceCmd.value = null;

				editor.execCommand(tinyMceCmd.name, tinyMceCmd.ui, tinyMceCmd.value);

				return true;
			},
		};
		// eslint-disable-next-line @seiyab/react-hooks/exhaustive-deps -- Old code before rule was applied
	}, [editor, props.contentMarkupLanguage, props.contentOriginalCss]);

	// -----------------------------------------------------------------------------------------
	// Load the TinyMCE library. The lib loads additional JS and CSS files on startup
	// (for themes), and so it needs to be loaded via <script> tag. Requiring it from the
	// module would not load these extra files.
	// -----------------------------------------------------------------------------------------

	// const loadScript = async (script: any) => {
	// 	return new Promise((resolve) => {
	// 		let element: any = document.createElement('script');
	// 		if (script.src.indexOf('.css') >= 0) {
	// 			element = document.createElement('link');
	// 			element.rel = 'stylesheet';
	// 			element.href = script.src;
	// 		} else {
	// 			element.src = script.src;

	// 			if (script.attrs) {
	// 				for (const attr in script.attrs) {
	// 					element[attr] = script.attrs[attr];
	// 				}
	// 			}
	// 		}

	// 		element.id = script.id;

	// 		element.onload = () => {
	// 			resolve(null);
	// 		};

	// 		document.getElementsByTagName('head')[0].appendChild(element);
	// 	});
	// };

	useEffect(() => {
		let cancelled = false;

		async function loadScripts() {
			const scriptsToLoad: any[] = [
				{
					src: `${bridge().vendorDir()}/lib/tinymce/tinymce.min.js`,
					id: 'tinyMceScript',
					loaded: false,
				},
				{
					src: 'gui/NoteEditor/NoteBody/TinyMCE/plugins/lists.js',
					id: 'tinyMceListsPluginScript',
					loaded: false,
				},
			];

			for (const s of scriptsToLoad) {
				if (document.getElementById(s.id)) {
					s.loaded = true;
					continue;
				}

				// eslint-disable-next-line no-console
				console.info('Loading script', s.src);

				await loadScript(s);
				if (cancelled) return;

				s.loaded = true;
			}

			setScriptLoaded(true);
		}

		void loadScripts();

		return () => {
			cancelled = true;
		};
	}, []);

	useEffect(() => {
		const theme = themeStyle(props.themeId);

		const element = document.createElement('style');
		element.setAttribute('id', 'tinyMceStyle');
		document.head.appendChild(element);
		element.appendChild(document.createTextNode(`
			.joplin-tinymce .tox-editor-header {
				padding-left: ${styles.leftExtraToolbarContainer.width + styles.leftExtraToolbarContainer.padding * 2}px;
				padding-right: ${styles.rightExtraToolbarContainer.width + styles.rightExtraToolbarContainer.padding * 2}px;
			}
			
			.tox .tox-toolbar,
			.tox .tox-toolbar__overflow,
			.tox .tox-toolbar__primary,
			.tox-editor-header .tox-toolbar__primary,
			.tox .tox-toolbar-overlord,
			.tox.tox-tinymce-aux .tox-toolbar__overflow,
			.tox .tox-statusbar,
			.tox .tox-dialog__header,
			.tox .tox-dialog,
			.tox textarea,
			.tox input,
			.tox .tox-dialog__footer {
				background-color: ${theme.backgroundColor} !important;
			}

			.tox .tox-dialog__body-content {
				color: ${theme.color};
			}

			/*
			When creating dialogs, TinyMCE doesn't seem to offer a way to style the components or to assign classes to them.
			We want the code dialog box text area to be monospace, and since we can't target this precisely, we apply the style
			to all textareas of all dialogs. As I think only the code dialog displays a textarea that should be fine.
			*/
			
			.tox .tox-dialog textarea {
				font-family: Menlo, Monaco, Consolas, "Courier New", monospace;
			}

			.tox .tox-dialog-wrap__backdrop {
				background-color: ${theme.backgroundColor} !important;
				opacity:0.7
			}
			
			.tox .tox-editor-header {
				border: none;
			}

			.tox .tox-tbtn,
			.tox .tox-tbtn svg,
			.tox .tox-dialog__header,
			.tox .tox-button--icon .tox-icon svg,
			.tox .tox-button.tox-button--icon .tox-icon svg,
			.tox textarea,
			.tox input,
			.tox .tox-label,
			.tox .tox-toolbar-label {
				color: ${theme.color3} !important;
				fill: ${theme.color3} !important;
			}

			.tox .tox-statusbar a,
			.tox .tox-statusbar__path-item,
			.tox .tox-statusbar__wordcount,
			.tox .tox-statusbar__path-divider {
				color: ${theme.color};
				fill: ${theme.color};
				opacity: 0.7;
			}

			.tox .tox-tbtn--enabled,
			.tox .tox-tbtn--enabled:hover {
				background-color: ${theme.selectedColor};
			}

			.tox .tox-button--naked:hover:not(:disabled) {
				background-color: ${theme.backgroundColor} !important;
			}
			
			.tox .tox-tbtn:focus {
				background-color: ${theme.backgroundColor3}
			}
			
			.tox .tox-tbtn:hover {
				color: ${theme.colorHover3} !important;
				fill: ${theme.colorHover3} !important;
				background-color: ${theme.backgroundColorHover3}
			}			
			

			.tox .tox-tbtn {
				width: ${theme.toolbarHeight}px;
				height: ${theme.toolbarHeight}px;
				min-width: ${theme.toolbarHeight}px;
				min-height: ${theme.toolbarHeight}px;
				margin: 0;
			}


			.tox .tox-tbtn[aria-haspopup=true] {
				width: ${theme.toolbarHeight + 15}px;
				min-width: ${theme.toolbarHeight + 15}px;
			}

			.tox .tox-tbtn > span,
			.tox .tox-tbtn:active > span,
			.tox .tox-tbtn:hover > span {
				transform: scale(0.8);
			}

			.tox .tox-toolbar__primary,
			.tox .tox-toolbar__overflow {
				background: none;
				background-color: ${theme.backgroundColor3} !important;
			}

			.tox-tinymce,
			.tox .tox-toolbar__group,
			.tox.tox-tinymce-aux .tox-toolbar__overflow,
			.tox .tox-dialog__footer {
				border: none !important;
			}

			.tox-tinymce {
				border-top: none !important;
			}

			.joplin-tinymce .tox-toolbar__group {
				background-color: ${theme.backgroundColor3};
				padding-top: ${theme.toolbarPadding}px;
				padding-bottom: ${theme.toolbarPadding}px;
			}

			.joplin-tinymce .tox .tox-edit-area__iframe {
				background-color: ${theme.backgroundColor} !important;
			}

			.joplin-tinymce .tox .tox-toolbar__primary {
				/* This component sets an empty svg with a white background as the background
				 * which needs to be cleared to prevent it from flashing white in dark themes */
				background: none;
				background-color: ${theme.backgroundColor3} !important;
			}
		`));

		return () => {
			document.head.removeChild(element);
		};
		// editorReady is here because TinyMCE starts by initializing a blank iframe, which needs to be
		// styled by us, otherwise users in dark mode get a bright white flash. During initialization
		// our styling is overwritten which causes some elements to have the wrong styling. Removing the
		// style and re-applying it on editorReady gives our styles precedence and prevents any flashing
		//
		// tl;dr: editorReady is used here because the css needs to be re-applied after TinyMCE init
		// eslint-disable-next-line @seiyab/react-hooks/exhaustive-deps -- Old code before rule was applied
	}, [editorReady, props.themeId]);

	// -----------------------------------------------------------------------------------------
	// Enable or disable the editor
	// -----------------------------------------------------------------------------------------

	useEffect(() => {
		if (!editor) return;
		editor.setMode(props.disabled ? 'readonly' : 'design');
	}, [editor, props.disabled]);

	// -----------------------------------------------------------------------------------------
	// Create and setup the editor
	// -----------------------------------------------------------------------------------------

	useEffect(() => {
		if (!scriptLoaded) return;

		loadedCssFiles_ = [];
		loadedJsFiles_ = [];

		const loadEditor = async () => {
			const language = closestSupportedLocale(props.locale, true, supportedLocales);

			const pluginCommandNames: string[] = [];

			const infos = pluginUtils.viewInfosByType(props.plugins, 'toolbarButton');

			for (const info of infos) {
				const view = info.view;
				if (view.location !== 'editorToolbar') continue;
				pluginCommandNames.push(view.commandName);
			}

			const toolbarPluginButtons = pluginCommandNames.length ? ` | ${pluginCommandNames.join(' ')}` : '';

			const toolbar = [
				'bold', 'italic', 'joplinHighlight', 'joplinStrikethrough', 'formattingExtras', '|',
				'link', 'joplinInlineCode', 'joplinCodeBlock', 'joplinAttach', '|',
				'bullist', 'numlist', 'joplinChecklist', '|',
				'h1', 'h2', 'h3', 'hr', 'blockquote', 'table', `joplinInsertDateTime${toolbarPluginButtons}`,
			];

			const editors = await (window as any).tinymce.init({
				selector: `#${rootIdRef.current}`,
				width: '100%',
				body_class: 'jop-tinymce',
				height: '100%',
				resize: false,
				icons: 'Joplin',
				icons_url: 'gui/NoteEditor/NoteBody/TinyMCE/icons.js',
				plugins: 'noneditable link joplinLists hr searchreplace codesample table',
				noneditable_noneditable_class: 'joplin-editable', // Can be a regex too
				valid_elements: '*[*]', // We already filter in sanitize_html
				menubar: false,
				relative_urls: false,
				branding: false,
				statusbar: false,
				target_list: false,
				table_resize_bars: false,
				language_url: ['en_US', 'en_GB'].includes(language) ? undefined : `${bridge().vendorDir()}/lib/tinymce/langs/${language}`,
				toolbar: toolbar.join(' '),
				localization_function: _,
				contextmenu: false,
				browser_spellcheck: true,
				formats: {
					joplinHighlight: { inline: 'mark', remove: 'all' },
					joplinStrikethrough: { inline: 's', remove: 'all' },
					joplinInsert: { inline: 'ins', remove: 'all' },
					joplinSub: { inline: 'sub', remove: 'all' },
					joplinSup: { inline: 'sup', remove: 'all' },
				},
				setup: (editor: any) => {
					editor.ui.registry.addButton('joplinAttach', {
						tooltip: _('Attach file'),
						icon: 'paperclip',
						onAction: async function() {
							insertResourcesIntoContentRef.current();
						},
					});

					setupToolbarButtons(editor);

					editor.ui.registry.addButton('joplinCodeBlock', {
						tooltip: _('Code Block'),
						icon: 'code-sample',
						onAction: async function() {
							openEditDialog(editor, markupToHtml, dispatchDidUpdate, null);
						},
					});

					editor.ui.registry.addToggleButton('joplinInlineCode', {
						tooltip: _('Inline Code'),
						icon: 'sourcecode',
						onAction: function() {
							editor.execCommand('mceToggleFormat', false, 'code', { class: 'inline-code' });
						},
						onSetup: function(api: any) {
							api.setActive(editor.formatter.match('code'));
							const unbind = editor.formatter.formatChanged('code', api.setActive).unbind;

							return function() {
								if (unbind) unbind();
							};
						},
					});

					editor.ui.registry.addButton('joplinInsertDateTime', {
						tooltip: _('Insert time'),
						icon: 'insert-time',
						onAction: function() {
							void CommandService.instance().execute('insertDateTime');
						},
					});

					for (const pluginCommandName of pluginCommandNames) {
						editor.ui.registry.addButton(pluginCommandName, {
							tooltip: CommandService.instance().label(pluginCommandName),
							icon: CommandService.instance().iconName(pluginCommandName, 'tinymce'),
							onAction: function() {
								void CommandService.instance().execute(pluginCommandName);
							},
						});
					}

					editor.addShortcut('Meta+Shift+7', '', () => editor.execCommand('InsertOrderedList'));
					editor.addShortcut('Meta+Shift+8', '', () => editor.execCommand('InsertUnorderedList'));
					editor.addShortcut('Meta+Shift+9', '', () => editor.execCommand('InsertJoplinChecklist'));

					// TODO: remove event on unmount?
					editor.on('DblClick', (event: any) => {
						const editable = findEditableContainer(event.target);
						if (editable) openEditDialog(editor, markupToHtml, dispatchDidUpdate, editable);
					});

					// This is triggered when an external file is dropped on the editor
					editor.on('drop', (event: any) => {
						// Prevent the message "Dropped file type is not
						// supported" to show up. It was added in a recent
						// TinyMCE version and doesn't apply since we do support
						// the file type.
						// https://stackoverflow.com/questions/64782955/tinymce-inline-drag-and-drop-image-upload-not-working
						event.preventDefault();

						props_onDrop.current(event);
					});

					editor.on('ObjectResized', (event: any) => {
						if (event.target.nodeName === 'IMG') {
							editor.fire(TinyMceEditorEvents.JoplinChange);
							dispatchDidUpdate(editor);
						}
					});

					editor.on('init', () => {
						setEditorReady(true);
					});

					editor.on('SetContent', () => {
						props_onMessage.current({ channel: 'noteRenderComplete' });
					});
				},
			});

			setEditor(editors[0]);
		};

		void loadEditor();
		// eslint-disable-next-line @seiyab/react-hooks/exhaustive-deps -- Old code before rule was applied
	}, [scriptLoaded]);

	// -----------------------------------------------------------------------------------------
	// Set the initial content and load the plugin CSS and JS files
	// -----------------------------------------------------------------------------------------

	const loadDocumentAssets = (editor: any, pluginAssets: any[]) => {
		// Note: The way files are cached is not correct because it assumes there's only one version
		// of each file. However, when the theme change, a new CSS file, specific to the theme, is
		// created. That file should not be loaded on top of the previous one, but as a replacement.
		// Otherwise it would do this:
		// - Try to load CSS for theme 1 => OK
		// - Try to load CSS for theme 2 => OK
		// - Try to load CSS for theme 1 => Skip because the file is in cache. As a result, theme 2
		//                                  incorrectly stay.
		// The fix would be to make allAssets() return a name and a version for each asset. Then the loading
		// code would check this and either append the CSS or replace.

		const theme = themeStyle(props.themeId);

		let docHead_: any = null;

		function docHead() {
			if (docHead_) return docHead_;
			docHead_ = editor.getDoc().getElementsByTagName('head')[0];
			return docHead_;
		}

		const cssFiles = [
			`${bridge().vendorDir()}/lib/@fortawesome/fontawesome-free/css/all.min.css`,
			`gui/note-viewer/pluginAssets/highlight.js/${theme.codeThemeCss}`,
		].concat(
			pluginAssets
				.filter((a: any) => a.mime === 'text/css')
				.map((a: any) => a.path)
		).filter((path: string) => !loadedCssFiles_.includes(path));

		const jsFiles = [].concat(
			pluginAssets
				.filter((a: any) => a.mime === 'application/javascript')
				.map((a: any) => a.path)
		).filter((path: string) => !loadedJsFiles_.includes(path));

		for (const cssFile of cssFiles) loadedCssFiles_.push(cssFile);
		for (const jsFile of jsFiles) loadedJsFiles_.push(jsFile);

		// console.info('loadDocumentAssets: files to load', cssFiles, jsFiles);

		if (cssFiles.length) {
			for (const cssFile of cssFiles) {
				const script = editor.dom.create('link', {
					rel: 'stylesheet',
					type: 'text/css',
					href: cssFile,
					class: 'jop-tinymce-css',
				});

				docHead().appendChild(script);
			}
		}

		if (jsFiles.length) {
			const editorElementId = editor.dom.uniqueId();

			for (const jsFile of jsFiles) {
				const script = editor.dom.create('script', {
					id: editorElementId,
					type: 'text/javascript',
					src: jsFile,
				});

				docHead().appendChild(script);
			}
		}
	};

	function resourceInfosEqual(ri1: ResourceInfos, ri2: ResourceInfos): boolean {
		if (ri1 && !ri2 || !ri1 && ri2) return false;
		if (!ri1 && !ri2) return true;

		const keys1 = Object.keys(ri1);
		const keys2 = Object.keys(ri2);

		if (keys1.length !== keys2.length) return false;

		// The attachedResources() call that generates the ResourceInfos object
		// uses cache for the resource objects, so we can use strict equality
		// for comparison.
		for (const k of keys1) {
			if (ri1[k] !== ri2[k]) return false;
		}

		return true;
	}

	useEffect(() => {
		if (!editor) return () => {};

		if (resourcesStatus(props.resourceInfos) !== 'ready') {
			editor.setContent('');
			return () => {};
		}

		let cancelled = false;

		const loadContent = async () => {
			const resourcesEqual = resourceInfosEqual(lastOnChangeEventInfo.current.resourceInfos, props.resourceInfos);

			if (lastOnChangeEventInfo.current.content !== props.content || !resourcesEqual) {
				const result = await props.markupToHtml(props.contentMarkupLanguage, props.content, markupRenderOptions({ resourceInfos: props.resourceInfos }));
				if (cancelled) return;

				editor.setContent(awfulBrHack(result.html));

				if (lastOnChangeEventInfo.current.contentKey !== props.contentKey) {
					// Need to clear UndoManager to avoid this problem:
					// - Load note 1
					// - Make a change
					// - Load note 2
					// - Undo => content is that of note 1
					//
					// The doc is not very clear what's the different between
					// clear() and reset() but it seems reset() works best, in
					// particular for the onPaste bug.
					//
					// It seems the undo manager must be reset after having
					// set the initial content (not before). Otherwise undoing multiple
					// times would result in an empty note.
					// https://github.com/laurent22/joplin/issues/3534
					editor.undoManager.reset();
				}

				lastOnChangeEventInfo.current = {
					content: props.content,
					resourceInfos: props.resourceInfos,
					contentKey: props.contentKey,
				};
			}

			await loadDocumentAssets(editor, await props.allAssets(props.contentMarkupLanguage, { contentMaxWidthTarget: '.mce-content-body' }));

			dispatchDidUpdate(editor);
		};

		void loadContent();

		return () => {
			cancelled = true;
		};
		// eslint-disable-next-line @seiyab/react-hooks/exhaustive-deps -- Old code before rule was applied
	}, [editor, props.markupToHtml, props.allAssets, props.content, props.resourceInfos, props.contentKey]);

	useEffect(() => {
		if (!editor) return () => {};

		editor.getDoc().addEventListener('click', onEditorContentClick);
		return () => {
			editor.getDoc().removeEventListener('click', onEditorContentClick);
		};
	}, [editor, onEditorContentClick]);

	// This is to handle dropping notes on the editor. In this case, we add an
	// overlay over the editor, which makes it a valid drop target. This in
	// turn makes NoteEditor get the drop event and dispatch it.
	useEffect(() => {
		if (!editor) return () => {};

		function onDragStart() {
			setDraggingStarted(true);
		}

		function onDrop() {
			setDraggingStarted(false);
		}

		function onDragEnd() {
			setDraggingStarted(false);
		}

		document.addEventListener('dragstart', onDragStart);
		document.addEventListener('drop', onDrop);
		document.addEventListener('dragend', onDragEnd);
		return () => {
			document.removeEventListener('dragstart', onDragStart);
			document.removeEventListener('drop', onDrop);
			document.removeEventListener('dragend', onDragEnd);
		};
	}, [editor]);

	// -----------------------------------------------------------------------------------------
	// Handle onChange event
	// -----------------------------------------------------------------------------------------

	// Need to save the onChange handler to a ref to make sure
	// we call the current one from setTimeout.
	// https://github.com/facebook/react/issues/14010#issuecomment-433788147
	const props_onChangeRef = useRef<Function>();
	props_onChangeRef.current = props.onChange;

	const prop_htmlToMarkdownRef = useRef<Function>();
	prop_htmlToMarkdownRef.current = props.htmlToMarkdown;

	const nextOnChangeEventInfo = useRef<any>(null);

	async function execOnChangeEvent() {
		const info = nextOnChangeEventInfo.current;
		if (!info) return;

		nextOnChangeEventInfo.current = null;

		const contentMd = await prop_htmlToMarkdownRef.current(info.contentMarkupLanguage, info.editor.getContent(), info.contentOriginalCss);

		lastOnChangeEventInfo.current.content = contentMd;
		lastOnChangeEventInfo.current.resourceInfos = await attachedResources(contentMd);

		props_onChangeRef.current({
			changeId: info.changeId,
			content: contentMd,
		});

		dispatchDidUpdate(info.editor);
	}

	// When the component unmount, we dispatch the change event
	// that was scheduled so that the parent component can save
	// the note.
	useEffect(() => {
		return () => {
			void execOnChangeEvent();
		};
		// eslint-disable-next-line @seiyab/react-hooks/exhaustive-deps -- Old code before rule was applied
	}, []);

	const onChangeHandlerTimeoutRef = useRef<any>(null);

	useEffect(() => {
		if (!editor) return () => {};

		function onChangeHandler() {
			// First this component notifies the parent that a change is going to happen.
			// Then the actual onChange event is fired after a timeout or when this
			// component gets unmounted.

			const changeId = changeId_++;
			props.onWillChange({ changeId: changeId });

			if (onChangeHandlerTimeoutRef.current) shim.clearTimeout(onChangeHandlerTimeoutRef.current);

			nextOnChangeEventInfo.current = {
				changeId: changeId,
				editor: editor,
				contentMarkupLanguage: props.contentMarkupLanguage,
				contentOriginalCss: props.contentOriginalCss,
			};

			onChangeHandlerTimeoutRef.current = shim.setTimeout(async () => {
				onChangeHandlerTimeoutRef.current = null;
				void execOnChangeEvent();
			}, 1000);
		}

		function onExecCommand(event: any) {
			const c: string = event.command;
			if (!c) return;

			// We need to dispatch onChange for these commands:
			//
			// InsertHorizontalRule
			// InsertOrderedList
			// InsertUnorderedList
			// mceInsertContent
			// mceToggleFormat
			//
			// Any maybe others, so to catch them all we only check the prefix

			const changeCommands = ['mceBlockQuote', 'ToggleJoplinChecklistItem', 'Bold', 'Italic', 'Underline', 'Paragraph'];

			if (
				changeCommands.includes(c) ||
				c.indexOf('Insert') === 0 ||
				c.indexOf('Header') === 0 ||
				c.indexOf('mceToggle') === 0 ||
				c.indexOf('mceInsert') === 0 ||
				c.indexOf('mceTable') === 0
			) {
				onChangeHandler();
			}
		}

		const onSetAttrib = (event: any) => {
			// Dispatch onChange when a link is edited
			if (event.attrElm[0].nodeName === 'A') {
				if (event.attrName === 'title' || event.attrName === 'href' || event.attrName === 'rel') {
					onChangeHandler();
				}
			}
		};

		// Keypress means that a printable key (letter, digit, etc.) has been
		// pressed so we want to always trigger onChange in this case
		function onKeypress() {
			onChangeHandler();
		}

		// KeyUp is triggered for any keypress, including Control, Shift, etc.
		// so most of the time we don't want to trigger onChange. We trigger
		// it however for the keys that might change text, such as Delete or
		// Backspace. It's not completely accurate though because if user presses
		// Backspace at the beginning of a note or Delete at the end, we trigger
		// onChange even though nothing is changed. The alternative would be to
		// check the content before and after, but this is too slow, so let's
		// keep it this way for now.
		function onKeyUp(event: any) {
			if (['Backspace', 'Delete', 'Enter', 'Tab'].includes(event.key)) {
				onChangeHandler();
			}
		}

		async function onPaste(event: ClipboardEvent) {
			// We do not use the default pasting behaviour because the input has
			// to be processed in various ways.
			event.preventDefault();

			const resourceMds = await handlePasteEvent(event);
			if (resourceMds.length) {
				const result = await markupToHtml.current(MarkupToHtml.MARKUP_LANGUAGE_MARKDOWN, resourceMds.join('\n'), markupRenderOptions({ bodyOnly: true }));
				editor.insertContent(result.html);
			} else {
				const pastedText = event.clipboardData.getData('text/plain');

				if (BaseItem.isMarkdownTag(pastedText)) { // Paste a link to a note
					const result = await markupToHtml.current(MarkupToHtml.MARKUP_LANGUAGE_MARKDOWN, pastedText, markupRenderOptions({ bodyOnly: true }));
					editor.insertContent(result.html);
				} else { // Paste regular text
					// event.clipboardData.getData('text/html') wraps the content with <html><body></body></html>,
					// which seems to be not supported in editor.insertContent().
					//
					// when pasting text with Ctrl+Shift+V, the format should be ignored.
					// In this case, event.clopboardData.getData('text/html') returns an empty string, but the clipboard.readHTML() still returns the formatted text.
					const pastedHtml = event.clipboardData.getData('text/html') ? clipboard.readHTML() : '';
					if (pastedHtml) { // Handles HTML
						const modifiedHtml = await processPastedHtml(pastedHtml);
						editor.insertContent(modifiedHtml);
					} else { // Handles plain text
						pasteAsPlainText(pastedText);
					}

					// This code before was necessary to get undo working after
					// pasting but it seems it's no longer necessary, so
					// removing it for now. We also couldn't do it immediately
					// it seems, or else nothing is added to the stack, so do it
					// on the next frame.
					//
					// window.requestAnimationFrame(() =>
					// editor.undoManager.add()); onChangeHandler();
				}
			}
		}

		async function onCopy(event: any) {
			const copiedContent = editor.selection.getContent();
			copyHtmlToClipboard(copiedContent);
			event.preventDefault();
		}

		async function onCut(event: any) {
			const selectedContent = editor.selection.getContent();
			copyHtmlToClipboard(selectedContent);
			editor.insertContent('');
			event.preventDefault();
			onChangeHandler();
		}

		function pasteAsPlainText(text: string = null) {
			const pastedText = text === null ? clipboard.readText() : text;
			if (pastedText) {
				editor.insertContent(plainTextToHtml(pastedText));
			}
		}

		async function onKeyDown(event: any) {
			// It seems "paste as text" is handled automatically on Windows and Linux,
			// so we need to run the below code only on macOS. If we were to run this
			// on Windows/Linux, we would have this double-paste issue:
			// https://github.com/laurent22/joplin/issues/4243

			// While "paste as text" functionality is handled by Windows and Linux, if we
			// want to allow the user to customize the shortcut we need to prevent when it
			// has the default value so it doesn't paste the content twice
			// (one by the system and the other by our code)
			if ((event.metaKey || event.ctrlKey) && event.shiftKey && event.code === 'KeyV') {
				event.preventDefault();
				pasteAsPlainText(null);
			}
		}

		function onPasteAsText() {
			pasteAsPlainText(null);
		}

		editor.on(TinyMceEditorEvents.KeyUp, onKeyUp);
		editor.on(TinyMceEditorEvents.KeyDown, onKeyDown);
		editor.on(TinyMceEditorEvents.KeyPress, onKeypress);
		editor.on(TinyMceEditorEvents.Paste, onPaste);
		editor.on(TinyMceEditorEvents.PasteAsText, onPasteAsText);
		editor.on(TinyMceEditorEvents.Copy, onCopy);
		// `compositionend` means that a user has finished entering a Chinese
		// (or other languages that require IME) character.
		editor.on(TinyMceEditorEvents.CompositionEnd, onChangeHandler);
		editor.on(TinyMceEditorEvents.Cut, onCut);
		editor.on(TinyMceEditorEvents.JoplinChange, onChangeHandler);
		editor.on(TinyMceEditorEvents.Undo, onChangeHandler);
		editor.on(TinyMceEditorEvents.Redo, onChangeHandler);
		editor.on(TinyMceEditorEvents.ExecCommand, onExecCommand);
		editor.on(TinyMceEditorEvents.SetAttrib, onSetAttrib);

		return () => {
			try {
				editor.off(TinyMceEditorEvents.KeyUp, onKeyUp);
				editor.off(TinyMceEditorEvents.KeyDown, onKeyDown);
				editor.off(TinyMceEditorEvents.KeyPress, onKeypress);
				editor.off(TinyMceEditorEvents.Paste, onPaste);
				editor.off(TinyMceEditorEvents.PasteAsText, onPasteAsText);
				editor.off(TinyMceEditorEvents.Copy, onCopy);
				editor.off(TinyMceEditorEvents.CompositionEnd, onChangeHandler);
				editor.off(TinyMceEditorEvents.Cut, onCut);
				editor.off(TinyMceEditorEvents.JoplinChange, onChangeHandler);
				editor.off(TinyMceEditorEvents.Undo, onChangeHandler);
				editor.off(TinyMceEditorEvents.Redo, onChangeHandler);
				editor.off(TinyMceEditorEvents.ExecCommand, onExecCommand);
				editor.off(TinyMceEditorEvents.SetAttrib, onSetAttrib);
			} catch (error) {
				console.warn('Error removing events', error);
			}
		};
		// eslint-disable-next-line @seiyab/react-hooks/exhaustive-deps -- Old code before rule was applied
	}, [props.onWillChange, props.onChange, props.contentMarkupLanguage, props.contentOriginalCss, editor]);

	// -----------------------------------------------------------------------------------------
	// Destroy the editor when unmounting
	// Note that this effect must always be last, otherwise other effects that access the
	// editor in their clean up function will get an invalid reference.
	// -----------------------------------------------------------------------------------------

	useEffect(() => {
		return () => {
			if (editorRef.current) editorRef.current.remove();
		};
	}, []);

	function renderExtraToolbarButton(key: string, info: ToolbarButtonInfo) {
		return <ToolbarButton
			key={key}
			themeId={props.themeId}
			toolbarButtonInfo={info}
		/>;
	}

	const leftButtonCommandNames = ['historyBackward', 'historyForward', 'toggleExternalEditing'];

	function renderLeftExtraToolbarButtons() {
		const buttons = [];
		for (const info of props.noteToolbarButtonInfos) {
			if (!leftButtonCommandNames.includes(info.name)) continue;
			buttons.push(renderExtraToolbarButton(info.name, info));
		}

		return (
			<div style={styles.leftExtraToolbarContainer}>
				{buttons}
			</div>
		);
	}

	function renderRightExtraToolbarButtons() {
		const buttons = [];
		for (const info of props.noteToolbarButtonInfos) {
			if (leftButtonCommandNames.includes(info.name)) continue;

			if (info.name === 'toggleEditors') {
				buttons.push(<ToggleEditorsButton
					key={info.name}
					value={ToggleEditorsButtonValue.RichText}
					themeId={props.themeId}
					toolbarButtonInfo={info}
				/>);
			} else {
				buttons.push(renderExtraToolbarButton(info.name, info));
			}
		}

		return (
			<div style={styles.rightExtraToolbarContainer}>
				{buttons}
			</div>
		);
	}

	// Currently we don't handle resource "auto" and "manual" mode with TinyMCE
	// as it is quite complex and probably rarely used.
	function renderDisabledOverlay() {
		const status = resourcesStatus(props.resourceInfos);
		if (status === 'ready' && !draggingStarted) return null;

		const theme = themeStyle(props.themeId);

		const message = draggingStarted ? _('Drop notes or files here') : _('Please wait for all attachments to be downloaded and decrypted. You may also switch to %s to edit the note.', _('Code View'));
		const statusComp = draggingStarted ? null : <p style={theme.textStyleMinor}>{`Status: ${status}`}</p>;
		return (
			<div style={styles.disabledOverlay}>
				<p style={theme.textStyle}>{message}</p>
				{statusComp}
			</div>
		);
	}

	return (
		<div style={styles.rootStyle} className="joplin-tinymce">
			{renderDisabledOverlay()}
			{renderLeftExtraToolbarButtons()}
			{renderRightExtraToolbarButtons()}
			<div style={{ width: '100%', height: '100%' }} id={rootIdRef.current}/>
		</div>
	);
};

export default forwardRef(TinyMCE);
<|MERGE_RESOLUTION|>--- conflicted
+++ resolved
@@ -77,15 +77,6 @@
 	return	markupToHtml_.stripMarkup(markupLanguage, markup, options);
 }
 
-<<<<<<< HEAD
-function createSyntheticClipboardEventWithoutHTML(): ClipboardEvent {
-	const clipboardData = new DataTransfer();
-	clipboardData.setData('text/plain', clipboard.readText());
-	return new ClipboardEvent('paste', { clipboardData });
-}
-
-=======
->>>>>>> 9106fb82
 interface TinyMceCommand {
 	name: string;
 	value?: any;
