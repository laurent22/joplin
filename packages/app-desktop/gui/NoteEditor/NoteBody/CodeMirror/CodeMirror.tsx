--- conflicted
+++ resolved
@@ -276,7 +276,7 @@
 			editorPasteText();
 		} else {
 			// To handle pasting images
-			onEditorPaste();
+			void onEditorPaste();
 		}
 	}, []);
 
@@ -649,16 +649,7 @@
 					label: _('Paste'),
 					enabled: true,
 					click: async () => {
-<<<<<<< HEAD
 						editorPaste();
-=======
-						if (clipboardText) {
-							editorPasteText();
-						} else {
-							// To handle pasting images
-							void onEditorPaste();
-						}
->>>>>>> 8d90cc23
 					},
 				})
 			);
