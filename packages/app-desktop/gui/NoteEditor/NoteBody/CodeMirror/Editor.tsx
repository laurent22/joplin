import * as React from 'react';
import { useEffect, useImperativeHandle, useState, useRef, useCallback, forwardRef } from 'react';
import { PluginStates } from '@joplin/lib/services/plugins/reducer';

import * as CodeMirror from 'codemirror';

import 'codemirror/addon/comment/comment';
import 'codemirror/addon/dialog/dialog';
import 'codemirror/addon/edit/closebrackets';
import 'codemirror/addon/edit/continuelist';
import 'codemirror/addon/scroll/annotatescrollbar';
import 'codemirror/addon/search/matchesonscrollbar';
import 'codemirror/addon/search/searchcursor';

import useListIdent from './utils/useListIdent';
import useScrollUtils from './utils/useScrollUtils';
import useCursorUtils from './utils/useCursorUtils';
import useLineSorting from './utils/useLineSorting';
import useEditorSearch from './utils/useEditorSearch';
import useJoplinMode from './utils/useJoplinMode';
import useKeymap from './utils/useKeymap';
import useExternalPlugins from './utils/useExternalPlugins';

import 'codemirror/keymap/emacs';
import 'codemirror/keymap/vim';
import 'codemirror/keymap/sublime'; // Used for swapLineUp and swapLineDown

import 'codemirror/mode/meta';

import Setting from '@joplin/lib/models/Setting';

// import eventManager from '@joplin/lib/eventManager';

const { reg } = require('@joplin/lib/registry.js');

// Based on http://pypl.github.io/PYPL.html
const topLanguages = [
	'python',
	'clike',
	'javascript',
	'jsx',
	'php',
	'r',
	'swift',
	'go',
	'vb',
	'vbscript',
	'ruby',
	'rust',
	'dart',
	'lua',
	'groovy',
	'perl',
	'cobol',
	'julia',
	'haskell',
	'pascal',
	'css',

	// Additional languages, not in the PYPL list
	'xml', // For HTML too
	'markdown',
	'yaml',
	'shell',
	'dockerfile',
	'diff',
	'erlang',
	'sql',
];
// Load Top Modes
for (let i = 0; i < topLanguages.length; i++) {
	const mode = topLanguages[i];

	if (CodeMirror.modeInfo.find((m: any) => m.mode === mode)) {
		require(`codemirror/mode/${mode}/${mode}`);
	} else {
		reg.logger().error('Cannot find CodeMirror mode: ', mode);
	}
}

export interface EditorProps {
<<<<<<< HEAD
	value: string;
	searchMarkers: any;
	mode: string;
	style: any;
	codeMirrorTheme: any;
	readOnly: boolean;
	autoMatchBraces: boolean;
	keyMap: string;
	onChange: any;
	onScroll: any;
	onEditorPaste: any;
=======
	value: string,
	searchMarkers: any,
	mode: string,
	style: any,
	codeMirrorTheme: any,
	readOnly: boolean,
	autoMatchBraces: boolean,
	keyMap: string,
	plugins: PluginStates,
	onChange: any,
	onScroll: any,
	onEditorContextMenu: any,
	onEditorPaste: any,
>>>>>>> f36019c9
}

function Editor(props: EditorProps, ref: any) {
	const [editor, setEditor] = useState(null);
	const editorParent = useRef(null);

	// Codemirror plugins add new commands to codemirror (or change it's behavior)
	// This command adds the smartListIndent function which will be bound to tab
	useListIdent(CodeMirror);
	useScrollUtils(CodeMirror);
	useCursorUtils(CodeMirror);
	useLineSorting(CodeMirror);
	useEditorSearch(CodeMirror);
	useJoplinMode(CodeMirror);
	useKeymap(CodeMirror);
	const pluginOptions: any = useExternalPlugins(CodeMirror, props.plugins);

	useImperativeHandle(ref, () => {
		return editor;
	});

	const editor_change = useCallback((cm: any, change: any) => {
		if (props.onChange && change.origin !== 'setValue') {
			props.onChange(cm.getValue());
		}
	}, [props.onChange]);

	// eslint-disable-next-line no-unused-vars, @typescript-eslint/no-unused-vars
	const editor_scroll = useCallback((_cm: any) => {
		props.onScroll();
	}, [props.onScroll]);

	// eslint-disable-next-line no-unused-vars, @typescript-eslint/no-unused-vars
	const editor_paste = useCallback((_cm: any, _event: any) => {
		props.onEditorPaste();
	}, [props.onEditorPaste]);

	// eslint-disable-next-line no-unused-vars, @typescript-eslint/no-unused-vars
	const editor_drop = useCallback((cm: any, _event: any) => {
		cm.focus();
	}, []);

	const editor_drag = useCallback((cm: any, event: any) => {
		// This is the type for all drag and drops that are external to codemirror
		// setting the cursor allows us to drop them in the right place
		if (event.dataTransfer.effectAllowed === 'all') {
			const coords = cm.coordsChar({ left: event.x, top: event.y });
			cm.setCursor(coords);
		}

		event.dataTransfer.dropEffect = 'copy';
	}, []);

	useEffect(() => {
		if (!editorParent.current) return () => {};

		// const userOptions = eventManager.filterEmit('codeMirrorOptions', {});
		const userOptions = {};

		const cmOptions = Object.assign({}, {
			value: props.value,
			screenReaderLabel: props.value,
			theme: props.codeMirrorTheme,
			mode: props.mode,
			readOnly: props.readOnly,
			autoCloseBrackets: props.autoMatchBraces,
			inputStyle: Setting.value('editor.spellcheckBeta') ? 'contenteditable' : 'textarea',
			lineWrapping: true,
			lineNumbers: false,
			indentWithTabs: true,
			indentUnit: 4,
			spellcheck: true,
			allowDropFileTypes: [''], // disable codemirror drop handling
			keyMap: props.keyMap ? props.keyMap : 'default',
		}, userOptions);

		const cm = CodeMirror(editorParent.current, cmOptions);
		setEditor(cm);
		cm.on('change', editor_change);
		cm.on('scroll', editor_scroll);
		cm.on('paste', editor_paste);
		cm.on('drop', editor_drop);
		cm.on('dragover', editor_drag);

		// It's possible for searchMarkers to be available before the editor
		// In these cases we set the markers asap so the user can see them as
		// soon as the editor is ready
		if (props.searchMarkers) { cm.setMarkers(props.searchMarkers.keywords, props.searchMarkers.options); }

		return () => {
			// Clean up codemirror
			cm.off('change', editor_change);
			cm.off('scroll', editor_scroll);
			cm.off('paste', editor_paste);
			cm.off('drop', editor_drop);
			cm.off('dragover', editor_drag);
			editorParent.current.removeChild(cm.getWrapperElement());
			setEditor(null);
		};
	}, []);

	useEffect(() => {
		if (editor) {
			//  Value can also be changed by the editor itself so we need this guard
			//  to prevent loops
			if (props.value !== editor.getValue()) {
				editor.setValue(props.value);
				editor.clearHistory();
			}
			editor.setOption('screenReaderLabel', props.value);
		}
	}, [props.value]);

	useEffect(() => {
		if (editor) {
			editor.setOption('theme', props.codeMirrorTheme);
		}
	}, [props.codeMirrorTheme]);

	useEffect(() => {
		if (editor) {
			editor.setOption('mode', props.mode);
		}
	}, [props.mode]);

	useEffect(() => {
		if (editor) {
			editor.setOption('readOnly', props.readOnly);
		}
	}, [props.readOnly]);

	useEffect(() => {
		if (editor) {
			editor.setOption('autoCloseBrackets', props.autoMatchBraces);
		}
	}, [props.autoMatchBraces]);

	useEffect(() => {
		if (editor) {
			editor.setOption('keyMap', props.keyMap ? props.keyMap : 'default');
		}
	}, [props.keyMap]);

<<<<<<< HEAD
	return <div className='codeMirrorEditor' style={props.style} ref={editorParent} />;
=======
	useEffect(() => {
		if (editor) {
			for (const option in pluginOptions) {
				editor.setOption(option, pluginOptions[option]);
			}
		}
	}, [pluginOptions, editor]);

	return <div style={props.style} ref={editorParent} />;
>>>>>>> f36019c9
}

export default forwardRef(Editor);<|MERGE_RESOLUTION|>--- conflicted
+++ resolved
@@ -79,7 +79,6 @@
 }
 
 export interface EditorProps {
-<<<<<<< HEAD
 	value: string;
 	searchMarkers: any;
 	mode: string;
@@ -88,24 +87,10 @@
 	readOnly: boolean;
 	autoMatchBraces: boolean;
 	keyMap: string;
+	plugins: PluginStates;
 	onChange: any;
 	onScroll: any;
 	onEditorPaste: any;
-=======
-	value: string,
-	searchMarkers: any,
-	mode: string,
-	style: any,
-	codeMirrorTheme: any,
-	readOnly: boolean,
-	autoMatchBraces: boolean,
-	keyMap: string,
-	plugins: PluginStates,
-	onChange: any,
-	onScroll: any,
-	onEditorContextMenu: any,
-	onEditorPaste: any,
->>>>>>> f36019c9
 }
 
 function Editor(props: EditorProps, ref: any) {
@@ -249,9 +234,6 @@
 		}
 	}, [props.keyMap]);
 
-<<<<<<< HEAD
-	return <div className='codeMirrorEditor' style={props.style} ref={editorParent} />;
-=======
 	useEffect(() => {
 		if (editor) {
 			for (const option in pluginOptions) {
@@ -260,8 +242,7 @@
 		}
 	}, [pluginOptions, editor]);
 
-	return <div style={props.style} ref={editorParent} />;
->>>>>>> f36019c9
+	return <div className='codeMirrorEditor' style={props.style} ref={editorParent} />;
 }
 
 export default forwardRef(Editor);