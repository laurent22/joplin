--- conflicted
+++ resolved
@@ -45,12 +45,9 @@
 import BaseItem from '@joplin/lib/models/BaseItem';
 import { ErrorCode } from '@joplin/lib/errors';
 import ItemChange from '@joplin/lib/models/ItemChange';
-<<<<<<< HEAD
 import PlainEditor from './NoteBody/PlainEditor/PlainEditor';
-=======
 import CodeMirror6 from './NoteBody/CodeMirror/v6/CodeMirror';
 import CodeMirror5 from './NoteBody/CodeMirror/v5/CodeMirror';
->>>>>>> 7f34e3f2
 
 const commands = [
 	require('./commands/showRevisions'),
@@ -493,16 +490,12 @@
 
 	if (props.bodyEditor === 'TinyMCE') {
 		editor = <TinyMCE {...editorProps}/>;
-	} else if (props.bodyEditor === 'CodeMirror') {
-<<<<<<< HEAD
-		editor = <CodeMirror {...editorProps}/>;
 	} else if (props.bodyEditor === 'PlainText') {
 		editor = <PlainEditor {...editorProps}/>;
-=======
+	} else if (props.bodyEditor === 'CodeMirror') {
 		editor = <CodeMirror5 {...editorProps}/>;
 	} else if (props.bodyEditor === 'CodeMirror6') {
 		editor = <CodeMirror6 {...editorProps}/>;
->>>>>>> 7f34e3f2
 	} else {
 		throw new Error(`Invalid editor: ${props.bodyEditor}`);
 	}
