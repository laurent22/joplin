import Note from '@joplin/lib/models/Note';
import { setupDatabaseAndSynchronizer, switchClient } from '@joplin/lib/testing/test-utils';
import { renderHook } from '@testing-library/react-hooks';
import useFormNote, { DbNote, HookDependencies } from './useFormNote';

const defaultFormNoteProps: HookDependencies = {
	syncStarted: false,
	decryptionStarted: false,
	noteId: '',
	isProvisional: false,
	titleInputRef: null,
	editorRef: null,
	onBeforeLoad: ()=>{},
	onAfterLoad: ()=>{},
	dbNote: { id: '', updated_time: 0 },
};

describe('useFormNote', () => {
	beforeEach(async () => {
		await setupDatabaseAndSynchronizer(1);
		await switchClient(1);
	});

	it('should update note when decryption completes', async () => {
		const testNote = await Note.save({ title: 'Test Note!' });

		const makeFormNoteProps = (syncStarted: boolean, decryptionStarted: boolean): HookDependencies => {
			return {
				...defaultFormNoteProps,
				syncStarted,
				decryptionStarted,
				noteId: testNote.id,
			};
		};

		const formNote = renderHook(props => useFormNote(props), {
			initialProps: makeFormNoteProps(true, false),
		});
		await formNote.waitFor(() => {
			expect(formNote.result.current.formNote).toMatchObject({
				encryption_applied: 0,
				title: testNote.title,
			});
		});

		await Note.save({
			id: testNote.id,
			encryption_cipher_text: 'cipher_text',
			encryption_applied: 1,
		});

		// Sync starting should cause a re-render
		formNote.rerender(makeFormNoteProps(false, false));

		await formNote.waitFor(() => {
			expect(formNote.result.current.formNote).toMatchObject({
				encryption_applied: 1,
			});
		});


		formNote.rerender(makeFormNoteProps(false, true));

		await Note.save({
			id: testNote.id,
			encryption_applied: 0,
			title: 'Test Note!',
		});

		// Ending decryption should also cause a re-render
		formNote.rerender(makeFormNoteProps(false, false));

		await formNote.waitFor(() => {
			expect(formNote.result.current.formNote).toMatchObject({
				encryption_applied: 0,
				title: 'Test Note!',
			});
		});
	});

<<<<<<< HEAD
	it('should reload the note when it is changed outside of the editor', async () => {
		const note = await Note.save({ title: 'Test Note!' });

		const makeFormNoteProps = (dbNote: DbNote): HookDependencies => {
			return {
				...defaultFormNoteProps,
				noteId: note.id,
				dbNote,
			};
		};

		const formNote = renderHook(props => useFormNote(props), {
			initialProps: makeFormNoteProps({ id: note.id, updated_time: note.updated_time }),
		});

		await formNote.waitFor(() => {
			expect(formNote.result.current.formNote.title).toBe('Test Note!');
		});

		// Simulate the note being modified outside the editor
		const modifiedNote = await Note.save({ id: note.id, title: 'Modified' });

		// NoteEditor then would update `dbNote`
		formNote.rerender(makeFormNoteProps({ id: note.id, updated_time: modifiedNote.updated_time }));

		await formNote.waitFor(() => {
			expect(formNote.result.current.formNote.title).toBe('Modified');
		});
	});
=======
	// It seems this test is crashing the worker on CI (out of memory), so disabling it for now.

	// it('should reload the note when it is changed outside of the editor', async () => {
	// 	const note = await Note.save({ title: 'Test Note!' });

	// 	const makeFormNoteProps = (dbNote: DbNote): HookDependencies => {
	// 		return {
	// 			...defaultFormNoteProps,
	// 			noteId: note.id,
	// 			dbNote,
	// 		};
	// 	};

	// 	const formNote = renderHook(props => useFormNote(props), {
	// 		initialProps: makeFormNoteProps({ id: note.id, updated_time: note.updated_time }),
	// 	});

	// 	await formNote.waitFor(() => {
	// 		expect(formNote.result.current.formNote.title).toBe('Test Note!');
	// 	});

	// 	// Simulate the note being modified outside the editor
	// 	const modifiedNote = await Note.save({ id: note.id, title: 'Modified' });

	// 	// NoteEditor then would update `dbNote`
	// 	formNote.rerender(makeFormNoteProps({ id: note.id, updated_time: modifiedNote.updated_time }));

	// 	await formNote.waitFor(() => {
	// 		expect(formNote.result.current.formNote.title).toBe('Modified');
	// 	});
	// });
>>>>>>> 5b942ac0

});<|MERGE_RESOLUTION|>--- conflicted
+++ resolved
@@ -1,7 +1,7 @@
 import Note from '@joplin/lib/models/Note';
 import { setupDatabaseAndSynchronizer, switchClient } from '@joplin/lib/testing/test-utils';
 import { renderHook } from '@testing-library/react-hooks';
-import useFormNote, { DbNote, HookDependencies } from './useFormNote';
+import useFormNote, { HookDependencies } from './useFormNote';
 
 const defaultFormNoteProps: HookDependencies = {
 	syncStarted: false,
@@ -78,37 +78,6 @@
 		});
 	});
 
-<<<<<<< HEAD
-	it('should reload the note when it is changed outside of the editor', async () => {
-		const note = await Note.save({ title: 'Test Note!' });
-
-		const makeFormNoteProps = (dbNote: DbNote): HookDependencies => {
-			return {
-				...defaultFormNoteProps,
-				noteId: note.id,
-				dbNote,
-			};
-		};
-
-		const formNote = renderHook(props => useFormNote(props), {
-			initialProps: makeFormNoteProps({ id: note.id, updated_time: note.updated_time }),
-		});
-
-		await formNote.waitFor(() => {
-			expect(formNote.result.current.formNote.title).toBe('Test Note!');
-		});
-
-		// Simulate the note being modified outside the editor
-		const modifiedNote = await Note.save({ id: note.id, title: 'Modified' });
-
-		// NoteEditor then would update `dbNote`
-		formNote.rerender(makeFormNoteProps({ id: note.id, updated_time: modifiedNote.updated_time }));
-
-		await formNote.waitFor(() => {
-			expect(formNote.result.current.formNote.title).toBe('Modified');
-		});
-	});
-=======
 	// It seems this test is crashing the worker on CI (out of memory), so disabling it for now.
 
 	// it('should reload the note when it is changed outside of the editor', async () => {
@@ -140,6 +109,5 @@
 	// 		expect(formNote.result.current.formNote.title).toBe('Modified');
 	// 	});
 	// });
->>>>>>> 5b942ac0
 
 });