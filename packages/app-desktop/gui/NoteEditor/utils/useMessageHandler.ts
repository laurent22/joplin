--- conflicted
+++ resolved
@@ -52,13 +52,8 @@
 			void CommandService.instance().execute(commandName, ...commandArgs);
 		} else if (msg === 'postMessageService.message') {
 			void PostMessageService.instance().postMessage(arg0);
-<<<<<<< HEAD
-		} else if (arg0 && arg0.mime === 'application/pdf') {
-			await CommandService.instance().execute('openPdfViewer', arg0.resourceId, arg0.pageNo || 1);
-=======
 		} else if (msg === 'openPdfViewer') {
 			await CommandService.instance().execute('openPdfViewer', arg0.resourceId, arg0.pageNo);
->>>>>>> 66c9ee0a
 		} else {
 			await CommandService.instance().execute('openItem', msg);
 			// bridge().showErrorMessageBox(_('Unsupported link or message: %s', msg));
