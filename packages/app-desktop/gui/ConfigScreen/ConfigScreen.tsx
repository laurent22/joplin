import * as React from 'react';
import Sidebar from './Sidebar';
import ButtonBar from './ButtonBar';
import Button, { ButtonLevel, ButtonSize } from '../Button/Button';
import { _ } from '@joplin/lib/locale';
import bridge from '../../services/bridge';
import Setting, { AppType, SettingItemSubType, SyncStartupOperation } from '@joplin/lib/models/Setting';
import control_PluginsStates from './controls/plugins/PluginsStates';
import EncryptionConfigScreen from '../EncryptionConfigScreen/EncryptionConfigScreen';
import { reg } from '@joplin/lib/registry';
const { connect } = require('react-redux');
const { themeStyle } = require('@joplin/lib/theme');
import * as pathUtils from '@joplin/lib/path-utils';
import SyncTargetRegistry from '@joplin/lib/SyncTargetRegistry';
import * as shared from '@joplin/lib/components/shared/config/config-shared.js';
import ClipperConfigScreen from '../ClipperConfigScreen';
import restart from '../../services/restart';
import JoplinCloudConfigScreen from '../JoplinCloudConfigScreen';
import ToggleAdvancedSettingsButton from './controls/ToggleAdvancedSettingsButton';
import shouldShowMissingPasswordWarning from '@joplin/lib/components/shared/config/shouldShowMissingPasswordWarning';
import MacOSMissingPasswordHelpLink from './controls/MissingPasswordHelpLink';
const { KeymapConfigScreen } = require('../KeymapConfig/KeymapConfigScreen');
import FontSearch from './FontSearch';

// eslint-disable-next-line @typescript-eslint/no-explicit-any -- Old code before rule was applied
const settingKeyToControl: any = {
	'plugins.states': control_PluginsStates,
};

<<<<<<< HEAD
interface Font {
	family: string;
}

=======
// eslint-disable-next-line @typescript-eslint/no-explicit-any -- Old code before rule was applied
>>>>>>> 28b8818c
class ConfigScreenComponent extends React.Component<any, any> {

	// eslint-disable-next-line @typescript-eslint/no-explicit-any -- Old code before rule was applied
	private rowStyle_: any = null;

	// eslint-disable-next-line @typescript-eslint/no-explicit-any -- Old code before rule was applied
	public constructor(props: any) {
		super(props);

		shared.init(reg);

		this.state = {
			...shared.defaultScreenState,
			selectedSectionName: 'general',
			screenName: '',
			changedSettingKeys: [],
			needRestart: false,
			fonts: [],
		};

		this.rowStyle_ = {
			marginBottom: 10,
		};

		this.sidebar_selectionChange = this.sidebar_selectionChange.bind(this);
		this.checkSyncConfig_ = this.checkSyncConfig_.bind(this);
		this.onCancelClick = this.onCancelClick.bind(this);
		this.onSaveClick = this.onSaveClick.bind(this);
		this.onApplyClick = this.onApplyClick.bind(this);
		this.renderLabel = this.renderLabel.bind(this);
		this.renderDescription = this.renderDescription.bind(this);
		this.renderHeader = this.renderHeader.bind(this);
		this.handleSettingButton = this.handleSettingButton.bind(this);
	}

	private async checkSyncConfig_() {
		if (this.state.settings['sync.target'] === SyncTargetRegistry.nameToId('joplinCloud')) {
			const isAuthenticated = await reg.syncTarget().isAuthenticated();
			if (!isAuthenticated) {
				return this.props.dispatch({
					type: 'NAV_GO',
					routeName: 'JoplinCloudLogin',
				});
			}
		}
		await shared.checkSyncConfig(this, this.state.settings);
	}

	public UNSAFE_componentWillMount() {
		this.setState({ settings: this.props.settings });
	}

	public async componentDidMount() {
		if (this.props.defaultSection) {
			this.setState({ selectedSectionName: this.props.defaultSection }, () => {
				void this.switchSection(this.props.defaultSection);
			});
		}

		const fonts = (await (window as any).queryLocalFonts()).map((font: Font) => font.family);
		const uniqueFonts = [...new Set(fonts)];
		this.setState({ fonts: uniqueFonts });
	}

	private async handleSettingButton(key: string) {
		if (key === 'sync.clearLocalSyncStateButton') {
			if (!confirm('This cannot be undone. Do you want to continue?')) return;
			Setting.setValue('sync.startupOperation', SyncStartupOperation.ClearLocalSyncState);
			await Setting.saveAll();
			await restart();
		} else if (key === 'sync.clearLocalDataButton') {
			if (!confirm('This cannot be undone. Do you want to continue?')) return;
			Setting.setValue('sync.startupOperation', SyncStartupOperation.ClearLocalData);
			await Setting.saveAll();
			await restart();
		} else if (key === 'sync.openSyncWizard') {
			this.props.dispatch({
				type: 'DIALOG_OPEN',
				name: 'syncWizard',
			});
		} else {
			throw new Error(`Unhandled key: ${key}`);
		}
	}

	public sectionByName(name: string) {
		const sections = shared.settingsSections({ device: AppType.Desktop, settings: this.state.settings });
		for (const section of sections) {
			if (section.name === name) return section;
		}

		throw new Error(`Invalid section name: ${name}`);
	}

	public screenFromName(screenName: string) {
		if (screenName === 'encryption') return <EncryptionConfigScreen/>;
		if (screenName === 'server') return <ClipperConfigScreen themeId={this.props.themeId}/>;
		if (screenName === 'keymap') return <KeymapConfigScreen themeId={this.props.themeId}/>;
		if (screenName === 'joplinCloud') return <JoplinCloudConfigScreen />;

		throw new Error(`Invalid screen name: ${screenName}`);
	}

	public async switchSection(name: string) {
		const section = this.sectionByName(name);
		let screenName = '';
		if (section.isScreen) {
			screenName = section.name;

			if (this.hasChanges()) {
				const ok = confirm(_('This will open a new screen. Save your current changes?'));
				if (ok) {
					await shared.saveSettings(this);
				}
			}
		}

		this.setState({ selectedSectionName: section.name, screenName: screenName });
	}

	// eslint-disable-next-line @typescript-eslint/no-explicit-any -- Old code before rule was applied
	private sidebar_selectionChange(event: any) {
		void this.switchSection(event.section.name);
	}

	// eslint-disable-next-line @typescript-eslint/no-explicit-any -- Old code before rule was applied
	public renderSectionDescription(section: any) {
		const description = Setting.sectionDescription(section.name);
		if (!description) return null;

		const theme = themeStyle(this.props.themeId);
		return (
			<div style={{ ...theme.textStyle, marginBottom: 15 }}>
				{description}
			</div>
		);
	}

	// eslint-disable-next-line @typescript-eslint/no-explicit-any -- Old code before rule was applied
	public sectionToComponent(key: string, section: any, settings: any, selected: boolean) {
		const theme = themeStyle(this.props.themeId);

		const createSettingComponents = (advanced: boolean) => {
			const output = [];

			for (let i = 0; i < section.metadatas.length; i++) {
				const md = section.metadatas[i];
				if (!!md.advanced !== advanced) continue;
				const settingComp = this.settingToComponent(md.key, settings[md.key]);
				output.push(settingComp);
			}
			return output;
		};

		const settingComps = createSettingComponents(false);
		const advancedSettingComps = createSettingComponents(true);

		// eslint-disable-next-line @typescript-eslint/no-explicit-any -- Old code before rule was applied
		const sectionWidths: Record<string, any> = {
			plugins: '100%',
		};

		// eslint-disable-next-line @typescript-eslint/no-explicit-any -- Old code before rule was applied
		const sectionStyle: any = {
			marginTop: 20,
			marginBottom: 20,
			maxWidth: sectionWidths[section.name] ? sectionWidths[section.name] : 640,
		};

		if (!selected) sectionStyle.display = 'none';

		if (section.name === 'general') {
			sectionStyle.borderTopWidth = 0;
		}

		if (section.name === 'sync') {
			const syncTargetMd = SyncTargetRegistry.idToMetadata(settings['sync.target']);
			const statusStyle = { ...theme.textStyle, marginTop: 10 };
			const warningStyle = { ...theme.textStyle, color: theme.colorWarn };

			// Don't show the missing password warning if the user just changed the sync target (but hasn't
			// saved yet).
			const matchesSavedTarget = settings['sync.target'] === this.props.settings['sync.target'];
			if (matchesSavedTarget && shouldShowMissingPasswordWarning(settings['sync.target'], settings)) {
				settingComps.push(
					<p key='missing-password-warning' style={warningStyle}>
						{_('%s: Missing password.', _('Warning'))}
						{' '}
						<MacOSMissingPasswordHelpLink
							theme={theme}
							text={_('Help')}
						/>
					</p>,
				);
			}

			if (syncTargetMd.supportsConfigCheck) {
				const messages = shared.checkSyncConfigMessages(this);
				const statusComp = !messages.length ? null : (
					<div style={statusStyle}>
						{messages[0]}
						{messages.length >= 1 ? <p>{messages[1]}</p> : null}
					</div>
				);

				settingComps.push(
					<div key="check_sync_config_button" style={this.rowStyle_}>
						<Button
							title={_('Check synchronisation configuration')}
							level={ButtonLevel.Secondary}
							disabled={this.state.checkSyncConfigResult === 'checking'}
							onClick={this.checkSyncConfig_}
						/>
						{statusComp}
					</div>,
				);
			}
		}

		let advancedSettingsButton = null;
		const advancedSettingsSectionStyle = { display: 'none' };

		if (advancedSettingComps.length) {
			advancedSettingsButton = (
				<ToggleAdvancedSettingsButton
					onClick={() => shared.advancedSettingsButton_click(this)}
					advancedSettingsVisible={this.state.showAdvancedSettings}
				/>
			);
			advancedSettingsSectionStyle.display = this.state.showAdvancedSettings ? 'block' : 'none';
		}

		return (
			<div key={key} style={sectionStyle}>
				{this.renderSectionDescription(section)}
				<div>{settingComps}</div>
				{advancedSettingsButton}
				<div style={advancedSettingsSectionStyle}>{advancedSettingComps}</div>
			</div>
		);
	}

	private labelStyle(themeId: number) {
		const theme = themeStyle(themeId);
		return { ...theme.textStyle, display: 'block',
			color: theme.color,
			fontSize: theme.fontSize * 1.083333,
			fontWeight: 500,
			marginBottom: theme.mainPadding / 2 };
	}

	private descriptionStyle(themeId: number) {
		const theme = themeStyle(themeId);
		return { ...theme.textStyle, color: theme.colorFaded,
			fontStyle: 'italic',
			maxWidth: '70em',
			marginTop: 5 };
	}

	private renderLabel(themeId: number, label: string) {
		const labelStyle = this.labelStyle(themeId);
		return (
			<div style={labelStyle}>
				<label>{label}</label>
			</div>
		);
	}

	// eslint-disable-next-line @typescript-eslint/no-explicit-any -- Old code before rule was applied
	private renderHeader(themeId: number, label: string, style: any = null) {
		const theme = themeStyle(themeId);

		const labelStyle = { ...theme.textStyle, display: 'block',
			color: theme.color,
			fontSize: theme.fontSize * 1.25,
			fontWeight: 500,
			marginBottom: theme.mainPadding,
			...style };

		return (
			<div style={labelStyle}>
				<label>{label}</label>
			</div>
		);
	}

	private renderDescription(themeId: number, description: string) {
		return description ? <div style={this.descriptionStyle(themeId)}>{description}</div> : null;
	}

	// eslint-disable-next-line @typescript-eslint/no-explicit-any -- Old code before rule was applied
	public settingToComponent(key: string, value: any) {
		const theme = themeStyle(this.props.themeId);

		// eslint-disable-next-line @typescript-eslint/no-explicit-any -- Old code before rule was applied
		const output: any = null;

		const rowStyle = {
			marginBottom: theme.mainPadding * 1.5,
		};

		const labelStyle = this.labelStyle(this.props.themeId);

		const subLabel = { ...labelStyle, display: 'block',
			opacity: 0.7,
			marginBottom: labelStyle.marginBottom };

		const checkboxLabelStyle = { ...labelStyle, marginLeft: 8,
			display: 'inline',
			backgroundColor: 'transparent' };

		const controlStyle = {
			display: 'inline-block',
			color: theme.color,
			fontFamily: theme.fontFamily,
			backgroundColor: theme.backgroundColor,
		};

		const textInputBaseStyle = { ...controlStyle, fontFamily: theme.fontFamily,
			border: '1px solid',
			padding: '4px 6px',
			boxSizing: 'border-box',
			borderColor: theme.borderColor4,
			borderRadius: 3,
			paddingLeft: 6,
			paddingRight: 6,
			paddingTop: 4,
			paddingBottom: 4 };

		// eslint-disable-next-line @typescript-eslint/no-explicit-any -- Old code before rule was applied
		const updateSettingValue = (key: string, value: any) => {
			const md = Setting.settingMetadata(key);
			if (md.needRestart) {
				this.setState({ needRestart: true });
			}
			shared.updateSettingValue(this, key, value);
		};

		const md = Setting.settingMetadata(key);

		const descriptionText = Setting.keyDescription(key, AppType.Desktop);
		const descriptionComp = this.renderDescription(this.props.themeId, descriptionText);

		if (settingKeyToControl[key]) {
			const SettingComponent = settingKeyToControl[key];
			const label = md.label ? this.renderLabel(this.props.themeId, md.label()) : null;
			return (
				<div key={key} style={rowStyle}>
					{label}
					{this.renderDescription(this.props.themeId, md.description ? md.description() : null)}
					<SettingComponent
						metadata={md}
						value={value}
						themeId={this.props.themeId}
						// eslint-disable-next-line @typescript-eslint/no-explicit-any -- Old code before rule was applied
						onChange={(event: any) => {
							updateSettingValue(key, event.value);
						}}
						renderLabel={this.renderLabel}
						renderDescription={this.renderDescription}
						renderHeader={this.renderHeader}
					/>
				</div>
			);
		} else if (md.isEnum) {
			const items = [];
			const settingOptions = md.options();
			const array = Setting.enumOptionsToValueLabels(settingOptions, md.optionsOrder ? md.optionsOrder() : [], {
				valueKey: 'key',
				labelKey: 'label',
			});

			for (let i = 0; i < array.length; i++) {
				const e = array[i];
				items.push(
					<option value={e.key.toString()} key={e.key}>
						{settingOptions[e.key]}
					</option>,
				);
			}

			const selectStyle = { ...controlStyle, paddingLeft: 6,
				paddingRight: 6,
				paddingTop: 4,
				paddingBottom: 4,
				borderColor: theme.borderColor4,
				borderRadius: 3 };

			return (
				<div key={key} style={rowStyle}>
					<div style={labelStyle}>
						<label>{md.label()}</label>
					</div>
					<select
						value={value}
						style={selectStyle}
						// eslint-disable-next-line @typescript-eslint/no-explicit-any -- Old code before rule was applied
						onChange={(event: any) => {
							updateSettingValue(key, event.target.value);
						}}
					>
						{items}
					</select>
					{descriptionComp}
				</div>
			);
		} else if (md.type === Setting.TYPE_BOOL) {
			const onCheckboxClick = () => {
				updateSettingValue(key, !value);
			};

			const checkboxSize = theme.fontSize * 1.1666666666666;

			// Hack: The {key+value.toString()} is needed as otherwise the checkbox doesn't update when the state changes.
			// There's probably a better way to do this but can't figure it out.

			return (
				<div key={key + (`${value}`).toString()} style={rowStyle}>
					<div style={{ ...controlStyle, backgroundColor: 'transparent', display: 'flex', alignItems: 'center' }}>
						<input
							id={`setting_checkbox_${key}`}
							type="checkbox"
							checked={!!value}
							onChange={() => {
								onCheckboxClick();
							}}
							style={{ marginLeft: 0, width: checkboxSize, height: checkboxSize }}
						/>
						<label
							onClick={() => {
								onCheckboxClick();
							}}
							style={{ ...checkboxLabelStyle, marginLeft: 5, marginBottom: 0 }}
							htmlFor={`setting_checkbox_${key}`}
						>
							{md.label()}
						</label>
					</div>
					{descriptionComp}
				</div>
			);
		} else if (md.type === Setting.TYPE_STRING) {
			// eslint-disable-next-line @typescript-eslint/no-explicit-any -- Old code before rule was applied
			const inputStyle: any = { ...textInputBaseStyle, width: '50%',
				minWidth: '20em' };
			const inputType = md.secure === true ? 'password' : 'text';

			if (md.subType === 'file_path_and_args' || md.subType === 'file_path' || md.subType === 'directory_path') {
				inputStyle.marginBottom = subLabel.marginBottom;

				const splitCmd = (cmdString: string) => {
					// Normally not necessary but certain plugins found a way to
					// set the set the value to "undefined", leading to a crash.
					// This is now fixed at the model level but to be sure we
					// check here too, to handle any already existing data.
					// https://github.com/laurent22/joplin/issues/7621
					if (!cmdString) cmdString = '';
					const path = pathUtils.extractExecutablePath(cmdString);
					const args = cmdString.substr(path.length + 1);
					return [pathUtils.unquotePath(path), args];
				};

				const joinCmd = (cmdArray: string[]) => {
					if (!cmdArray[0] && !cmdArray[1]) return '';
					let cmdString = pathUtils.quotePath(cmdArray[0]);
					if (!cmdString) cmdString = '""';
					if (cmdArray[1]) cmdString += ` ${cmdArray[1]}`;
					return cmdString;
				};

				// eslint-disable-next-line @typescript-eslint/no-explicit-any -- Old code before rule was applied
				const onPathChange = (event: any) => {
					if (md.subType === 'file_path_and_args') {
						const cmd = splitCmd(this.state.settings[key]);
						cmd[0] = event.target.value;
						updateSettingValue(key, joinCmd(cmd));
					} else {
						updateSettingValue(key, event.target.value);
					}
				};

				// eslint-disable-next-line @typescript-eslint/no-explicit-any -- Old code before rule was applied
				const onArgsChange = (event: any) => {
					const cmd = splitCmd(this.state.settings[key]);
					cmd[1] = event.target.value;
					updateSettingValue(key, joinCmd(cmd));
				};

				const browseButtonClick = async () => {
					if (md.subType === 'directory_path') {
						const paths = await bridge().showOpenDialog({
							properties: ['openDirectory'],
						});
						if (!paths || !paths.length) return;
						updateSettingValue(key, paths[0]);
					} else {
						const paths = await bridge().showOpenDialog();
						if (!paths || !paths.length) return;

						if (md.subType === 'file_path') {
							updateSettingValue(key, paths[0]);
						} else {
							const cmd = splitCmd(this.state.settings[key]);
							cmd[0] = paths[0];
							updateSettingValue(key, joinCmd(cmd));
						}
					}
				};

				const cmd = splitCmd(this.state.settings[key]);
				const path = md.subType === 'file_path_and_args' ? cmd[0] : this.state.settings[key];

				const argComp = md.subType !== 'file_path_and_args' ? null : (
					<div style={{ ...rowStyle, marginBottom: 5 }}>
						<div style={subLabel}>{_('Arguments:')}</div>
						<input
							type={inputType}
							style={inputStyle}
							// eslint-disable-next-line @typescript-eslint/no-explicit-any -- Old code before rule was applied
							onChange={(event: any) => {
								onArgsChange(event);
							}}
							value={cmd[1]}
							spellCheck={false}
						/>
						<div style={{ width: inputStyle.width, minWidth: inputStyle.minWidth }}>
							{descriptionComp}
						</div>
					</div>
				);

				return (
					<div key={key} style={rowStyle}>
						<div style={labelStyle}>
							<label>{md.label()}</label>
						</div>
						<div style={{ display: 'flex' }}>
							<div style={{ flex: 1 }}>
								<div style={{ ...rowStyle, marginBottom: 5 }}>
									<div style={subLabel}>{_('Path:')}</div>
									<div style={{ display: 'flex', flexDirection: 'row', alignItems: 'center', marginBottom: inputStyle.marginBottom }}>
										<input
											type={inputType}
											style={{ ...inputStyle, marginBottom: 0, marginRight: 5 }}
											// eslint-disable-next-line @typescript-eslint/no-explicit-any -- Old code before rule was applied
											onChange={(event: any) => {
												onPathChange(event);
											}}
											value={path}
											spellCheck={false}
										/>
										<Button
											level={ButtonLevel.Secondary}
											title={_('Browse...')}
											onClick={browseButtonClick}
											size={ButtonSize.Small}
										/>
									</div>
								</div>
							</div>
						</div>
						{argComp}
					</div>
				);
			} else {
				// eslint-disable-next-line @typescript-eslint/no-explicit-any -- Old code before rule was applied
				const onTextChange = (event: any) => {
					updateSettingValue(key, event.target.value);
				};
				return (
					<div key={key} style={rowStyle}>
						<div style={labelStyle}>
							<label>{md.label()}</label>
						</div>
<<<<<<< HEAD
						{
							md.subType === SettingItemSubType.FontFamily ?
								<FontSearch
									_key={key}
									updateSettingValue={updateSettingValue}
									type={inputType}
									style={inputStyle}
									value={this.state.settings[key]}
									fonts={this.state.fonts}
								/> :
								<input
									type={inputType}
									style={inputStyle}
									value={this.state.settings[key]}
									onChange={(event: any) => {
										onTextChange(event);
									}}
									spellCheck={false}
								/>
						}
=======
						<input
							type={inputType}
							style={inputStyle}
							value={this.state.settings[key]}
							// eslint-disable-next-line @typescript-eslint/no-explicit-any -- Old code before rule was applied
							onChange={(event: any) => {
								onTextChange(event);
							}}
							spellCheck={false}
						/>
>>>>>>> 28b8818c
						<div style={{ width: inputStyle.width, minWidth: inputStyle.minWidth }}>
							{descriptionComp}
						</div>
					</div>
				);
			}
		} else if (md.type === Setting.TYPE_INT) {
			// eslint-disable-next-line @typescript-eslint/no-explicit-any -- Old code before rule was applied
			const onNumChange = (event: any) => {
				updateSettingValue(key, event.target.value);
			};

			const label = [md.label()];
			if (md.unitLabel) label.push(`(${md.unitLabel()})`);

			// eslint-disable-next-line @typescript-eslint/no-explicit-any -- Old code before rule was applied
			const inputStyle: any = { ...textInputBaseStyle };

			return (
				<div key={key} style={rowStyle}>
					<div style={labelStyle}>
						<label>{label.join(' ')}</label>
					</div>
					<input
						type="number"
						style={inputStyle}
						value={this.state.settings[key]}
						// eslint-disable-next-line @typescript-eslint/no-explicit-any -- Old code before rule was applied
						onChange={(event: any) => {
							onNumChange(event);
						}}
						min={md.minimum}
						max={md.maximum}
						step={md.step}
						spellCheck={false}
					/>
					{descriptionComp}
				</div>
			);
		} else if (md.type === Setting.TYPE_BUTTON) {
			const labelComp = md.hideLabel ? null : (
				<div style={labelStyle}>
					<label>{md.label()}</label>
				</div>
			);

			return (
				<div key={key} style={rowStyle}>
					{labelComp}
					<Button level={ButtonLevel.Secondary} title={md.label()} onClick={md.onClick ? md.onClick : () => this.handleSettingButton(key)}/>
					{descriptionComp}
				</div>
			);
		} else {
			console.warn(`Type not implemented: ${key}`);
		}

		return output;
	}

	private restartMessage() {
		return _('The application must be restarted for these changes to take effect.');
	}

	private async restartApp() {
		await Setting.saveAll();
		await restart();
	}

	private async checkNeedRestart() {
		if (this.state.needRestart) {
			const doItNow = await bridge().showConfirmMessageBox(this.restartMessage(), {
				buttons: [_('Do it now'), _('Later')],
			});

			if (doItNow) await this.restartApp();
		}
	}

	public async onApplyClick() {
		const done = await shared.saveSettings(this);
		if (!done) return;

		await this.checkNeedRestart();
	}

	public async onSaveClick() {
		const done = await shared.saveSettings(this);
		if (!done) return;
		await this.checkNeedRestart();
		this.props.dispatch({ type: 'NAV_BACK' });
	}

	public onCancelClick() {
		this.props.dispatch({ type: 'NAV_BACK' });
	}

	public hasChanges() {
		return !!this.state.changedSettingKeys.length;
	}

	public render() {
		const theme = themeStyle(this.props.themeId);

		const style = {
			...this.props.style,
			overflow: 'hidden',
			display: 'flex',
			flexDirection: 'column',
			backgroundColor: theme.backgroundColor3,
		};

		const settings = this.state.settings;

		const containerStyle = {
			overflow: 'auto',
			padding: theme.configScreenPadding,
			paddingTop: 0,
			display: 'flex',
			flex: 1,
		};

		const hasChanges = this.hasChanges();

		const settingComps = shared.settingsToComponents2(this, AppType.Desktop, settings, this.state.selectedSectionName);

		// screenComp is a custom config screen, such as the encryption config screen or keymap config screen.
		// These screens handle their own loading/saving of settings and have bespoke rendering.
		// When screenComp is null, it means we are viewing the regular settings.
		const screenComp = this.state.screenName ? <div className="config-screen-content-wrapper" style={{ overflow: 'scroll', flex: 1 }}>{this.screenFromName(this.state.screenName)}</div> : null;

		if (screenComp) containerStyle.display = 'none';

		const sections = shared.settingsSections({ device: AppType.Desktop, settings });

		// eslint-disable-next-line @typescript-eslint/no-explicit-any -- Old code before rule was applied
		const needRestartComp: any = this.state.needRestart ? (
			<div style={{ ...theme.textStyle, padding: 10, paddingLeft: 24, backgroundColor: theme.warningBackgroundColor, color: theme.color }}>
				{this.restartMessage()}
				<a style={{ ...theme.urlStyle, marginLeft: 10 }} href="#" onClick={() => { void this.restartApp(); }}>{_('Restart now')}</a>
			</div>
		) : null;

		const rightStyle = { ...style, flex: 1 };
		delete style.width;

		return (
			<div className="config-screen" style={{ display: 'flex', flexDirection: 'row', height: this.props.style.height }}>
				<Sidebar
					selection={this.state.selectedSectionName}
					onSelectionChange={this.sidebar_selectionChange}
					sections={sections}
				/>
				<div style={rightStyle}>
					{screenComp}
					{needRestartComp}
					<div style={containerStyle}>{settingComps}</div>
					<ButtonBar
						hasChanges={hasChanges}
						backButtonTitle={hasChanges && !screenComp ? _('Cancel') : _('Back')}
						onCancelClick={this.onCancelClick}
						onSaveClick={screenComp ? null : this.onSaveClick}
						onApplyClick={screenComp ? null : this.onApplyClick}
					/>
				</div>
			</div>
		);
	}
}

// eslint-disable-next-line @typescript-eslint/no-explicit-any -- Old code before rule was applied
const mapStateToProps = (state: any) => {
	return {
		themeId: state.settings.theme,
		settings: state.settings,
		locale: state.settings.locale,
	};
};

export default connect(mapStateToProps)(ConfigScreenComponent);
<|MERGE_RESOLUTION|>--- conflicted
+++ resolved
@@ -27,14 +27,11 @@
 	'plugins.states': control_PluginsStates,
 };
 
-<<<<<<< HEAD
 interface Font {
 	family: string;
 }
 
-=======
 // eslint-disable-next-line @typescript-eslint/no-explicit-any -- Old code before rule was applied
->>>>>>> 28b8818c
 class ConfigScreenComponent extends React.Component<any, any> {
 
 	// eslint-disable-next-line @typescript-eslint/no-explicit-any -- Old code before rule was applied
@@ -609,7 +606,6 @@
 						<div style={labelStyle}>
 							<label>{md.label()}</label>
 						</div>
-<<<<<<< HEAD
 						{
 							md.subType === SettingItemSubType.FontFamily ?
 								<FontSearch
@@ -624,24 +620,13 @@
 									type={inputType}
 									style={inputStyle}
 									value={this.state.settings[key]}
+                  // eslint-disable-next-line @typescript-eslint/no-explicit-any -- Old code before rule was applied
 									onChange={(event: any) => {
 										onTextChange(event);
 									}}
 									spellCheck={false}
 								/>
 						}
-=======
-						<input
-							type={inputType}
-							style={inputStyle}
-							value={this.state.settings[key]}
-							// eslint-disable-next-line @typescript-eslint/no-explicit-any -- Old code before rule was applied
-							onChange={(event: any) => {
-								onTextChange(event);
-							}}
-							spellCheck={false}
-						/>
->>>>>>> 28b8818c
 						<div style={{ width: inputStyle.width, minWidth: inputStyle.minWidth }}>
 							{descriptionComp}
 						</div>
