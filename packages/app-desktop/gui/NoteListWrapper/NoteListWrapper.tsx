--- conflicted
+++ resolved
@@ -42,20 +42,8 @@
 
 export default function NoteListWrapper(props: Props) {
 	const theme = themeStyle(props.themeId);
-<<<<<<< HEAD
-	const [controlHeight, setControlHeight] = useState(theme.topRowHeight);
+	const [controlHeight] = useState(theme.topRowHeight);
 	const listRenderer = useListRenderer(props.listRendererId, props.startupPluginsLoaded);
-
-	const onContentHeightChange = (sameRow: boolean) => {
-		if (sameRow) {
-			setControlHeight(theme.topRowHeight);
-		} else {
-			setControlHeight(theme.topRowHeight * 2);
-		}
-	};
-=======
-	const [controlHeight] = useState(theme.topRowHeight);
->>>>>>> 3d8c9648
 
 	const noteListSize = useMemo(() => {
 		return {
@@ -76,13 +64,8 @@
 
 	return (
 		<StyledRoot>
-<<<<<<< HEAD
-			<NoteListControls height={controlHeight} width={noteListSize.width} onContentHeightChange={onContentHeightChange}/>
+			<NoteListControls height={controlHeight} width={noteListSize.width}/>
 			{renderNoteList()}
-=======
-			<NoteListControls height={controlHeight} width={noteListSize.width}/>
-			<NoteList2 resizableLayoutEventEmitter={props.resizableLayoutEventEmitter} size={noteListSize} visible={props.visible}/>
->>>>>>> 3d8c9648
 		</StyledRoot>
 	);
 }