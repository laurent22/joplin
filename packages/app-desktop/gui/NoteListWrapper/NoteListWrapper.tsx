--- conflicted
+++ resolved
@@ -7,13 +7,10 @@
 import styled from 'styled-components';
 import { getDefaultListRenderer, getListRendererById } from '@joplin/lib/services/noteList/renderers';
 import Logger from '@joplin/utils/Logger';
-<<<<<<< HEAD
 import NoteListHeader from '../NoteListHeader/NoteListHeader';
-=======
 import { _ } from '@joplin/lib/locale';
 import { BaseBreakpoint, Breakpoints } from '../NoteList/utils/types';
 import { ButtonSize, buttonSizePx } from '../Button/Button';
->>>>>>> c626386e
 
 const logger = Logger.create('NoteListWrapper');
 
@@ -127,8 +124,8 @@
 			height={listRenderer.headerHeight}
 			template={listRenderer.headerTemplate}
 			onClick={listRenderer.onHeaderClick}
-		/>
-	}
+		/>;
+	};
 
 	const renderNoteList = () => {
 		if (!listRenderer) return null;
@@ -142,10 +139,6 @@
 
 	return (
 		<StyledRoot>
-<<<<<<< HEAD
-			<NoteListControls height={controlHeight} width={noteListSize.width}/>
-			{renderHeader()}
-=======
 			<NoteListControls
 				height={controlHeight}
 				width={noteListSize.width}
@@ -157,7 +150,7 @@
 				padding={noteListControlsPadding}
 				buttonVerticalGap={noteListControlsButtonVerticalGap}
 			/>
->>>>>>> c626386e
+			{renderHeader()}
 			{renderNoteList()}
 		</StyledRoot>
 	);
