--- conflicted
+++ resolved
@@ -29,9 +29,7 @@
 	focusedField: string;
 	parentFolderIsReadOnly: boolean;
 	listRenderer: ListRenderer;
-<<<<<<< HEAD
 	selectedFolderInTrash: boolean;
-=======
 }
 
 export enum BaseBreakpoint {
@@ -46,5 +44,4 @@
 	Md: number;
 	Lg: number;
 	Xl: number;
->>>>>>> d58185af
 }