--- conflicted
+++ resolved
@@ -29,11 +29,8 @@
 	focusedField: string;
 	parentFolderIsReadOnly: boolean;
 	listRenderer: ListRenderer;
-<<<<<<< HEAD
 	columns: NoteListColumns;
-=======
 	selectedFolderInTrash: boolean;
->>>>>>> f19b1c53
 }
 
 export enum BaseBreakpoint {
