--- conflicted
+++ resolved
@@ -71,9 +71,8 @@
 						padding: 0;
 						margin: 0;
 						color: var(--joplin-color);
-<<<<<<< HEAD
 						font-size: var(--joplin-font-size);
-						font-family: var(--joplin-font-family);
+						font-family: -apple-system-body, var(--joplin-font-family);
 					}
 
 					/* We need "display: flex" in order to accurately get the content size */
@@ -83,9 +82,6 @@
 						flex-direction: column;
 						padding: 10px;
 						box-sizing: border-box;
-=======
-						font: -apple-system-body;
->>>>>>> 3062f833
 					}
 				</style>
 			</head>
