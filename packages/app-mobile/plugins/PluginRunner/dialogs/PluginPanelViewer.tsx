
import { PluginHtmlContents, PluginStates, ViewInfo } from '@joplin/lib/services/plugins/reducer';
import * as React from 'react';
import { Button, Portal, SegmentedButtons, Text } from 'react-native-paper';
import useViewInfos from './hooks/useViewInfos';
import WebviewController, { ContainerType } from '@joplin/lib/services/plugins/WebviewController';
import { useCallback, useEffect, useMemo, useRef, useState } from 'react';
import PluginService from '@joplin/lib/services/plugins/PluginService';
import { connect } from 'react-redux';
import { AppState, OpenPluginPanels } from '../../../utils/types';
import PluginUserWebView from './PluginUserWebView';
import { View, StyleSheet, AccessibilityInfo } from 'react-native';
import { _ } from '@joplin/lib/locale';
import Setting from '@joplin/lib/models/Setting';
import { Dispatch } from 'redux';
import DismissibleDialog from '../../../components/DismissibleDialog';

interface Props {
	themeId: number;

	openedPanels: OpenPluginPanels;
	pluginHtmlContents: PluginHtmlContents;
	pluginStates: PluginStates;
	visible: boolean;
	dispatch: Dispatch;
}


const styles = StyleSheet.create({
	webView: {
		backgroundColor: 'transparent',
		display: 'flex',
	},
	webViewContainer: {
		flexGrow: 1,
		flexShrink: 1,
	},
});

type ButtonInfo = {
	value: string;
	label: string;
	icon: string;
};

const useSelectedTabId = (
	buttonInfos: ButtonInfo[],
	viewInfoById: Record<string, ViewInfo>,
	visiblePanels: OpenPluginPanels,
) => {
	const viewInfoByIdRef = useRef(viewInfoById);
	viewInfoByIdRef.current = viewInfoById;
	const visiblePanelsRef = useRef(visiblePanels);
	visiblePanelsRef.current = visiblePanels;
	
	const getDefaultSelectedTabId = useCallback((): string|undefined => {
		const lastSelectedId = Setting.value('ui.lastSelectedPluginPanel');
		if (lastSelectedId && viewInfoByIdRef.current[lastSelectedId] && visiblePanels[lastSelectedId]) {
			return lastSelectedId;
		} else {
			return buttonInfos[0]?.value;
		}
	}, [buttonInfos, visiblePanels]);

	const [selectedTabId, setSelectedTabId] = useState<string|undefined>(getDefaultSelectedTabId);

	useEffect(() => {
		if (!selectedTabId || !visiblePanels[selectedTabId]) {
			setSelectedTabId(getDefaultSelectedTabId());
		}
	}, [selectedTabId, visiblePanels, getDefaultSelectedTabId]);

	useEffect(() => {
		if (!selectedTabId) return () => {};

		const info = viewInfoByIdRef.current[selectedTabId];

		let controller: WebviewController|null = null;
		if (info && visiblePanelsRef.current[info.view.id]) {
			const plugin = PluginService.instance().pluginById(info.plugin.id);
			controller = plugin.viewController(info.view.id) as WebviewController;
			controller.setIsShownInModal(true);
		}

		Setting.setValue('ui.lastSelectedPluginPanel', selectedTabId);
		AccessibilityInfo.announceForAccessibility(_('%s tab opened', getTabLabel(info)));

		return () => {
			controller?.setIsShownInModal(false);
		};
	}, [selectedTabId]);

	return { setSelectedTabId, selectedTabId };
};

const emptyCallback = () => {};

const getTabLabel = (info: ViewInfo) => {
	// Handles the case where a plugin just unloaded or hasn't loaded yet.
	if (!info) {
		return '...';
	}

	return PluginService.instance().pluginById(info.plugin.id).manifest.name;
};
const PluginPanelViewer: React.FC<Props> = props => {
	const viewInfos = useViewInfos(props.pluginStates);
	const viewInfoById = useMemo(() => {
		const result: Record<string, ViewInfo> = {};
		for (const info of viewInfos) {
			result[info.view.id] = info;
		}
		return result;
	}, [viewInfos]);

	const buttonInfos = useMemo(() => {
		return Object.entries(viewInfoById)
			.filter(([_id, info]) => info.view.containerType === ContainerType.Panel)
			.filter(([_id, info]) => props.openedPanels[info.view.id])
			.map(([id, info]) => {
				return {
					value: id,
					label: getTabLabel(info),
					icon: 'puzzle',
				};
			});
	}, [viewInfoById, props.openedPanels]);

<<<<<<< HEAD
	const { selectedTabId, setSelectedTabId } = useSelectedTabId(buttonInfos, viewInfoById);
=======
	const styles = useStyles(props.themeId);
	const { selectedTabId, setSelectedTabId } = useSelectedTabId(buttonInfos, viewInfoById, props.openedPanels);
>>>>>>> 9ac95597

	const viewInfo = viewInfoById[selectedTabId];

	const renderTabContent = () => {
		if (!viewInfo) {
			return <Text>{_('No tab selected')}</Text>;
		}

		return (
			<View style={styles.webViewContainer}>
				<PluginUserWebView
					key={selectedTabId}
					themeId={props.themeId}
					style={styles.webView}
					viewInfo={viewInfo}
					pluginHtmlContents={props.pluginHtmlContents}
					onLoadEnd={emptyCallback}
					setDialogControl={emptyCallback}
				/>
			</View>
		);
	};

	const renderTabSelector = () => {
		// SegmentedButtons doesn't display correctly when there's only one button.
		// As such, we include a special case:
		if (buttonInfos.length === 1) {
			const buttonInfo = buttonInfos[0];
			return (
				<Button icon={buttonInfo.icon} onPress={()=>setSelectedTabId(buttonInfo.value)}>
					{buttonInfo.label}
				</Button>
			);
		}

		return (
			<SegmentedButtons
				value={selectedTabId}
				onValueChange={setSelectedTabId}
				buttons={buttonInfos}
			/>
		);
	};

	const onClose = useCallback(() => {
		props.dispatch({
			type: 'SET_PLUGIN_PANELS_DIALOG_VISIBLE',
			visible: false,
		});
	}, [props.dispatch]);

	return (
		<Portal>
			<DismissibleDialog
				themeId={props.themeId}
				visible={props.visible}
				onDismiss={onClose}
			>
				{renderTabContent()}
				{renderTabSelector()}
			</DismissibleDialog>
		</Portal>
	);
};

export default connect((state: AppState) => {
	return {
		themeId: state.settings.theme,
		pluginHtmlContents: state.pluginService.pluginHtmlContents,
		visible: state.showPanelsDialog,
		pluginStates: state.pluginService.plugins,
		openedPanels: state.openPluginPanels,
	};
})(PluginPanelViewer);<|MERGE_RESOLUTION|>--- conflicted
+++ resolved
@@ -52,7 +52,7 @@
 	viewInfoByIdRef.current = viewInfoById;
 	const visiblePanelsRef = useRef(visiblePanels);
 	visiblePanelsRef.current = visiblePanels;
-	
+
 	const getDefaultSelectedTabId = useCallback((): string|undefined => {
 		const lastSelectedId = Setting.value('ui.lastSelectedPluginPanel');
 		if (lastSelectedId && viewInfoByIdRef.current[lastSelectedId] && visiblePanels[lastSelectedId]) {
@@ -126,12 +126,7 @@
 			});
 	}, [viewInfoById, props.openedPanels]);
 
-<<<<<<< HEAD
-	const { selectedTabId, setSelectedTabId } = useSelectedTabId(buttonInfos, viewInfoById);
-=======
-	const styles = useStyles(props.themeId);
 	const { selectedTabId, setSelectedTabId } = useSelectedTabId(buttonInfos, viewInfoById, props.openedPanels);
->>>>>>> 9ac95597
 
 	const viewInfo = viewInfoById[selectedTabId];
 
