--- conflicted
+++ resolved
@@ -569,18 +569,12 @@
 				DEVELOPMENT_TEAM = A9BXAFS6CT;
 				ENABLE_BITCODE = NO;
 				INFOPLIST_FILE = Joplin/Info.plist;
-<<<<<<< HEAD
 				IPHONEOS_DEPLOYMENT_TARGET = 13.0;
 				LD_RUNPATH_SEARCH_PATHS = (
 					"$(inherited)",
 					"@executable_path/Frameworks",
 				);
-				MARKETING_VERSION = 12.14.1;
-=======
-				IPHONEOS_DEPLOYMENT_TARGET = 11.0;
-				LD_RUNPATH_SEARCH_PATHS = "$(inherited) @executable_path/Frameworks";
 				MARKETING_VERSION = 12.14.2;
->>>>>>> 2bf2395f
 				OTHER_LDFLAGS = (
 					"$(inherited)",
 					"-ObjC",
@@ -607,18 +601,12 @@
 				CURRENT_PROJECT_VERSION = 109;
 				DEVELOPMENT_TEAM = A9BXAFS6CT;
 				INFOPLIST_FILE = Joplin/Info.plist;
-<<<<<<< HEAD
 				IPHONEOS_DEPLOYMENT_TARGET = 13.0;
 				LD_RUNPATH_SEARCH_PATHS = (
 					"$(inherited)",
 					"@executable_path/Frameworks",
 				);
-				MARKETING_VERSION = 12.14.1;
-=======
-				IPHONEOS_DEPLOYMENT_TARGET = 11.0;
-				LD_RUNPATH_SEARCH_PATHS = "$(inherited) @executable_path/Frameworks";
 				MARKETING_VERSION = 12.14.2;
->>>>>>> 2bf2395f
 				OTHER_LDFLAGS = (
 					"$(inherited)",
 					"-ObjC",
@@ -781,19 +769,13 @@
 				DEVELOPMENT_TEAM = A9BXAFS6CT;
 				GCC_C_LANGUAGE_STANDARD = gnu11;
 				INFOPLIST_FILE = ShareExtension/Info.plist;
-<<<<<<< HEAD
 				IPHONEOS_DEPLOYMENT_TARGET = 13.0;
 				LD_RUNPATH_SEARCH_PATHS = (
 					"$(inherited)",
 					"@executable_path/Frameworks",
 					"@executable_path/../../Frameworks",
 				);
-				MARKETING_VERSION = 12.14.1;
-=======
-				IPHONEOS_DEPLOYMENT_TARGET = 11.0;
-				LD_RUNPATH_SEARCH_PATHS = "$(inherited) @executable_path/Frameworks @executable_path/../../Frameworks";
 				MARKETING_VERSION = 12.14.2;
->>>>>>> 2bf2395f
 				MTL_ENABLE_DEBUG_INFO = INCLUDE_SOURCE;
 				MTL_FAST_MATH = YES;
 				OTHER_SWIFT_FLAGS = "$(inherited) -D EXPO_CONFIGURATION_DEBUG";
@@ -823,19 +805,13 @@
 				DEVELOPMENT_TEAM = A9BXAFS6CT;
 				GCC_C_LANGUAGE_STANDARD = gnu11;
 				INFOPLIST_FILE = ShareExtension/Info.plist;
-<<<<<<< HEAD
 				IPHONEOS_DEPLOYMENT_TARGET = 13.0;
 				LD_RUNPATH_SEARCH_PATHS = (
 					"$(inherited)",
 					"@executable_path/Frameworks",
 					"@executable_path/../../Frameworks",
 				);
-				MARKETING_VERSION = 12.14.1;
-=======
-				IPHONEOS_DEPLOYMENT_TARGET = 11.0;
-				LD_RUNPATH_SEARCH_PATHS = "$(inherited) @executable_path/Frameworks @executable_path/../../Frameworks";
 				MARKETING_VERSION = 12.14.2;
->>>>>>> 2bf2395f
 				MTL_FAST_MATH = YES;
 				OTHER_SWIFT_FLAGS = "$(inherited) -D EXPO_CONFIGURATION_RELEASE";
 				PRODUCT_BUNDLE_IDENTIFIER = net.cozic.joplin.ShareExtension;
