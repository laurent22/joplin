--- conflicted
+++ resolved
@@ -17,13 +17,8 @@
 		AE152142260F770400217DCB /* ShareViewController.m in Sources */ = {isa = PBXBuildFile; fileRef = AE152141260F770400217DCB /* ShareViewController.m */; };
 		AE82E4AF2599FA3A0013551B /* MainInterface.storyboard in Resources */ = {isa = PBXBuildFile; fileRef = AE82E4AD2599FA3A0013551B /* MainInterface.storyboard */; };
 		AE82E4B32599FA3A0013551B /* ShareExtension.appex in Embed App Extensions */ = {isa = PBXBuildFile; fileRef = AE82E4A82599FA3A0013551B /* ShareExtension.appex */; settings = {ATTRIBUTES = (RemoveHeadersOnCopy, ); }; };
-<<<<<<< HEAD
-		BAD33BAA2BE981F200E9F46A /* PrivacyInfo.xcprivacy in Resources */ = {isa = PBXBuildFile; fileRef = BAD33BA92BE981F200E9F46A /* PrivacyInfo.xcprivacy */; };
-		BAD33BAB2BE981F200E9F46A /* PrivacyInfo.xcprivacy in Resources */ = {isa = PBXBuildFile; fileRef = BAD33BA92BE981F200E9F46A /* PrivacyInfo.xcprivacy */; };
-=======
 		BAD33BAD2BE9A08300E9F46A /* PrivacyInfo.xcprivacy in Resources */ = {isa = PBXBuildFile; fileRef = BAD33BAC2BE9A08300E9F46A /* PrivacyInfo.xcprivacy */; };
 		BAD33BAE2BE9A08300E9F46A /* PrivacyInfo.xcprivacy in Resources */ = {isa = PBXBuildFile; fileRef = BAD33BAC2BE9A08300E9F46A /* PrivacyInfo.xcprivacy */; };
->>>>>>> fd2ae51b
 /* End PBXBuildFile section */
 
 /* Begin PBXContainerItemProxy section */
@@ -83,11 +78,7 @@
 		AE82E4AE2599FA3A0013551B /* Base */ = {isa = PBXFileReference; lastKnownFileType = file.storyboard; name = Base; path = Base.lproj/MainInterface.storyboard; sourceTree = "<group>"; };
 		AE82E4B02599FA3A0013551B /* Info.plist */ = {isa = PBXFileReference; lastKnownFileType = text.plist.xml; path = Info.plist; sourceTree = "<group>"; };
 		B61798F36B3BC123BF8EA4D9 /* libPods-Joplin-tvOS.a */ = {isa = PBXFileReference; explicitFileType = archive.ar; includeInIndex = 0; path = "libPods-Joplin-tvOS.a"; sourceTree = BUILT_PRODUCTS_DIR; };
-<<<<<<< HEAD
-		BAD33BA92BE981F200E9F46A /* PrivacyInfo.xcprivacy */ = {isa = PBXFileReference; lastKnownFileType = text.xml; path = PrivacyInfo.xcprivacy; sourceTree = "<group>"; };
-=======
 		BAD33BAC2BE9A08300E9F46A /* PrivacyInfo.xcprivacy */ = {isa = PBXFileReference; lastKnownFileType = text.xml; path = PrivacyInfo.xcprivacy; sourceTree = "<group>"; };
->>>>>>> fd2ae51b
 		ED297162215061F000B7C4FE /* JavaScriptCore.framework */ = {isa = PBXFileReference; lastKnownFileType = wrapper.framework; name = JavaScriptCore.framework; path = System/Library/Frameworks/JavaScriptCore.framework; sourceTree = SDKROOT; };
 		ED2971642150620600B7C4FE /* JavaScriptCore.framework */ = {isa = PBXFileReference; lastKnownFileType = wrapper.framework; name = JavaScriptCore.framework; path = Platforms/AppleTVOS.platform/Developer/SDKs/AppleTVOS12.0.sdk/System/Library/Frameworks/JavaScriptCore.framework; sourceTree = DEVELOPER_DIR; };
 		F69B873C692CE22F1C4C9264 /* libPods-Joplin-JoplinTests.a */ = {isa = PBXFileReference; explicitFileType = archive.ar; includeInIndex = 0; path = "libPods-Joplin-JoplinTests.a"; sourceTree = BUILT_PRODUCTS_DIR; };
@@ -172,11 +163,7 @@
 		83CBB9F61A601CBA00E9B192 = {
 			isa = PBXGroup;
 			children = (
-<<<<<<< HEAD
-				BAD33BA92BE981F200E9F46A /* PrivacyInfo.xcprivacy */,
-=======
 				BAD33BAC2BE9A08300E9F46A /* PrivacyInfo.xcprivacy */,
->>>>>>> fd2ae51b
 				13B07FAE1A68108700A75B9A /* Joplin */,
 				832341AE1AAA6A7D00B99B32 /* Libraries */,
 				00E356EF1AD99517003FC87E /* JoplinTests */,
@@ -316,11 +303,7 @@
 			isa = PBXResourcesBuildPhase;
 			buildActionMask = 2147483647;
 			files = (
-<<<<<<< HEAD
-				BAD33BAA2BE981F200E9F46A /* PrivacyInfo.xcprivacy in Resources */,
-=======
 				BAD33BAD2BE9A08300E9F46A /* PrivacyInfo.xcprivacy in Resources */,
->>>>>>> fd2ae51b
 				81AB9BB82411601600AC10FF /* LaunchScreen.storyboard in Resources */,
 				13B07FBF1A68108700A75B9A /* Images.xcassets in Resources */,
 			);
@@ -330,11 +313,7 @@
 			isa = PBXResourcesBuildPhase;
 			buildActionMask = 2147483647;
 			files = (
-<<<<<<< HEAD
-				BAD33BAB2BE981F200E9F46A /* PrivacyInfo.xcprivacy in Resources */,
-=======
 				BAD33BAE2BE9A08300E9F46A /* PrivacyInfo.xcprivacy in Resources */,
->>>>>>> fd2ae51b
 				AE82E4AF2599FA3A0013551B /* MainInterface.storyboard in Resources */,
 			);
 			runOnlyForDeploymentPostprocessing = 0;
