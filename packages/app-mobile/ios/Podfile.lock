PODS:
  - boost (1.76.0)
  - DoubleConversion (1.1.6)
  - FBLazyVector (0.71.10)
  - FBReactNativeSpec (0.71.10):
    - RCT-Folly (= 2021.07.22.00)
    - RCTRequired (= 0.71.10)
    - RCTTypeSafety (= 0.71.10)
    - React-Core (= 0.71.10)
    - React-jsi (= 0.71.10)
    - ReactCommon/turbomodule/core (= 0.71.10)
  - fmt (6.2.1)
  - glog (0.3.5)
  - hermes-engine (0.71.10):
    - hermes-engine/Pre-built (= 0.71.10)
  - hermes-engine/Pre-built (0.71.10)
  - JoplinCommonShareExtension (1.0.0)
  - JoplinRNShareExtension (1.0.0):
    - JoplinCommonShareExtension
    - React
  - libevent (2.1.12)
  - RCT-Folly (2021.07.22.00):
    - boost
    - DoubleConversion
    - fmt (~> 6.2.1)
    - glog
    - RCT-Folly/Default (= 2021.07.22.00)
  - RCT-Folly/Default (2021.07.22.00):
    - boost
    - DoubleConversion
    - fmt (~> 6.2.1)
    - glog
  - RCT-Folly/Futures (2021.07.22.00):
    - boost
    - DoubleConversion
    - fmt (~> 6.2.1)
    - glog
    - libevent
  - RCTRequired (0.71.10)
  - RCTTypeSafety (0.71.10):
    - FBLazyVector (= 0.71.10)
    - RCTRequired (= 0.71.10)
    - React-Core (= 0.71.10)
  - React (0.71.10):
    - React-Core (= 0.71.10)
    - React-Core/DevSupport (= 0.71.10)
    - React-Core/RCTWebSocket (= 0.71.10)
    - React-RCTActionSheet (= 0.71.10)
    - React-RCTAnimation (= 0.71.10)
    - React-RCTBlob (= 0.71.10)
    - React-RCTImage (= 0.71.10)
    - React-RCTLinking (= 0.71.10)
    - React-RCTNetwork (= 0.71.10)
    - React-RCTSettings (= 0.71.10)
    - React-RCTText (= 0.71.10)
    - React-RCTVibration (= 0.71.10)
  - React-callinvoker (0.71.10)
  - React-Codegen (0.71.10):
    - FBReactNativeSpec
    - hermes-engine
    - RCT-Folly
    - RCTRequired
    - RCTTypeSafety
    - React-Core
    - React-jsi
    - React-jsiexecutor
    - ReactCommon/turbomodule/bridging
    - ReactCommon/turbomodule/core
  - React-Core (0.71.10):
    - glog
    - hermes-engine
    - RCT-Folly (= 2021.07.22.00)
    - React-Core/Default (= 0.71.10)
    - React-cxxreact (= 0.71.10)
    - React-hermes
    - React-jsi (= 0.71.10)
    - React-jsiexecutor (= 0.71.10)
    - React-perflogger (= 0.71.10)
    - Yoga
  - React-Core/CoreModulesHeaders (0.71.10):
    - glog
    - hermes-engine
    - RCT-Folly (= 2021.07.22.00)
    - React-Core/Default
    - React-cxxreact (= 0.71.10)
    - React-hermes
    - React-jsi (= 0.71.10)
    - React-jsiexecutor (= 0.71.10)
    - React-perflogger (= 0.71.10)
    - Yoga
  - React-Core/Default (0.71.10):
    - glog
    - hermes-engine
    - RCT-Folly (= 2021.07.22.00)
    - React-cxxreact (= 0.71.10)
    - React-hermes
    - React-jsi (= 0.71.10)
    - React-jsiexecutor (= 0.71.10)
    - React-perflogger (= 0.71.10)
    - Yoga
  - React-Core/DevSupport (0.71.10):
    - glog
    - hermes-engine
    - RCT-Folly (= 2021.07.22.00)
    - React-Core/Default (= 0.71.10)
    - React-Core/RCTWebSocket (= 0.71.10)
    - React-cxxreact (= 0.71.10)
    - React-hermes
    - React-jsi (= 0.71.10)
    - React-jsiexecutor (= 0.71.10)
    - React-jsinspector (= 0.71.10)
    - React-perflogger (= 0.71.10)
    - Yoga
  - React-Core/RCTActionSheetHeaders (0.71.10):
    - glog
    - hermes-engine
    - RCT-Folly (= 2021.07.22.00)
    - React-Core/Default
    - React-cxxreact (= 0.71.10)
    - React-hermes
    - React-jsi (= 0.71.10)
    - React-jsiexecutor (= 0.71.10)
    - React-perflogger (= 0.71.10)
    - Yoga
  - React-Core/RCTAnimationHeaders (0.71.10):
    - glog
    - hermes-engine
    - RCT-Folly (= 2021.07.22.00)
    - React-Core/Default
    - React-cxxreact (= 0.71.10)
    - React-hermes
    - React-jsi (= 0.71.10)
    - React-jsiexecutor (= 0.71.10)
    - React-perflogger (= 0.71.10)
    - Yoga
  - React-Core/RCTBlobHeaders (0.71.10):
    - glog
    - hermes-engine
    - RCT-Folly (= 2021.07.22.00)
    - React-Core/Default
    - React-cxxreact (= 0.71.10)
    - React-hermes
    - React-jsi (= 0.71.10)
    - React-jsiexecutor (= 0.71.10)
    - React-perflogger (= 0.71.10)
    - Yoga
  - React-Core/RCTImageHeaders (0.71.10):
    - glog
    - hermes-engine
    - RCT-Folly (= 2021.07.22.00)
    - React-Core/Default
    - React-cxxreact (= 0.71.10)
    - React-hermes
    - React-jsi (= 0.71.10)
    - React-jsiexecutor (= 0.71.10)
    - React-perflogger (= 0.71.10)
    - Yoga
  - React-Core/RCTLinkingHeaders (0.71.10):
    - glog
    - hermes-engine
    - RCT-Folly (= 2021.07.22.00)
    - React-Core/Default
    - React-cxxreact (= 0.71.10)
    - React-hermes
    - React-jsi (= 0.71.10)
    - React-jsiexecutor (= 0.71.10)
    - React-perflogger (= 0.71.10)
    - Yoga
  - React-Core/RCTNetworkHeaders (0.71.10):
    - glog
    - hermes-engine
    - RCT-Folly (= 2021.07.22.00)
    - React-Core/Default
    - React-cxxreact (= 0.71.10)
    - React-hermes
    - React-jsi (= 0.71.10)
    - React-jsiexecutor (= 0.71.10)
    - React-perflogger (= 0.71.10)
    - Yoga
  - React-Core/RCTSettingsHeaders (0.71.10):
    - glog
    - hermes-engine
    - RCT-Folly (= 2021.07.22.00)
    - React-Core/Default
    - React-cxxreact (= 0.71.10)
    - React-hermes
    - React-jsi (= 0.71.10)
    - React-jsiexecutor (= 0.71.10)
    - React-perflogger (= 0.71.10)
    - Yoga
  - React-Core/RCTTextHeaders (0.71.10):
    - glog
    - hermes-engine
    - RCT-Folly (= 2021.07.22.00)
    - React-Core/Default
    - React-cxxreact (= 0.71.10)
    - React-hermes
    - React-jsi (= 0.71.10)
    - React-jsiexecutor (= 0.71.10)
    - React-perflogger (= 0.71.10)
    - Yoga
  - React-Core/RCTVibrationHeaders (0.71.10):
    - glog
    - hermes-engine
    - RCT-Folly (= 2021.07.22.00)
    - React-Core/Default
    - React-cxxreact (= 0.71.10)
    - React-hermes
    - React-jsi (= 0.71.10)
    - React-jsiexecutor (= 0.71.10)
    - React-perflogger (= 0.71.10)
    - Yoga
  - React-Core/RCTWebSocket (0.71.10):
    - glog
    - hermes-engine
    - RCT-Folly (= 2021.07.22.00)
    - React-Core/Default (= 0.71.10)
    - React-cxxreact (= 0.71.10)
    - React-hermes
    - React-jsi (= 0.71.10)
    - React-jsiexecutor (= 0.71.10)
    - React-perflogger (= 0.71.10)
    - Yoga
  - React-CoreModules (0.71.10):
    - RCT-Folly (= 2021.07.22.00)
    - RCTTypeSafety (= 0.71.10)
    - React-Codegen (= 0.71.10)
    - React-Core/CoreModulesHeaders (= 0.71.10)
    - React-jsi (= 0.71.10)
    - React-RCTBlob
    - React-RCTImage (= 0.71.10)
    - ReactCommon/turbomodule/core (= 0.71.10)
  - React-cxxreact (0.71.10):
    - boost (= 1.76.0)
    - DoubleConversion
    - glog
    - hermes-engine
    - RCT-Folly (= 2021.07.22.00)
    - React-callinvoker (= 0.71.10)
    - React-jsi (= 0.71.10)
    - React-jsinspector (= 0.71.10)
    - React-logger (= 0.71.10)
    - React-perflogger (= 0.71.10)
    - React-runtimeexecutor (= 0.71.10)
  - React-hermes (0.71.10):
    - DoubleConversion
    - glog
    - hermes-engine
    - RCT-Folly (= 2021.07.22.00)
    - RCT-Folly/Futures (= 2021.07.22.00)
    - React-cxxreact (= 0.71.10)
    - React-jsi
    - React-jsiexecutor (= 0.71.10)
    - React-jsinspector (= 0.71.10)
    - React-perflogger (= 0.71.10)
  - React-jsi (0.71.10):
    - boost (= 1.76.0)
    - DoubleConversion
    - glog
    - hermes-engine
    - RCT-Folly (= 2021.07.22.00)
  - React-jsiexecutor (0.71.10):
    - DoubleConversion
    - glog
    - hermes-engine
    - RCT-Folly (= 2021.07.22.00)
    - React-cxxreact (= 0.71.10)
    - React-jsi (= 0.71.10)
    - React-perflogger (= 0.71.10)
  - React-jsinspector (0.71.10)
  - React-logger (0.71.10):
    - glog
  - react-native-alarm-notification (2.12.0):
    - React
  - react-native-camera (4.2.1):
    - React-Core
    - react-native-camera/RCT (= 4.2.1)
    - react-native-camera/RN (= 4.2.1)
  - react-native-camera/RCT (4.2.1):
    - React-Core
  - react-native-camera/RN (4.2.1):
    - React-Core
  - react-native-document-picker (9.0.1):
    - React-Core
  - react-native-fingerprint-scanner (6.0.0):
    - React
  - react-native-geolocation (3.0.6):
    - React-Core
  - react-native-get-random-values (1.9.0):
    - React-Core
  - react-native-image-picker (5.6.0):
    - React-Core
  - react-native-image-resizer (3.0.5):
    - React-Core
  - react-native-netinfo (9.4.1):
    - React-Core
  - react-native-rsa-native (2.0.5):
    - React
  - react-native-saf-x (2.12.1):
    - React-Core
  - react-native-safe-area-context (4.7.1):
    - React-Core
  - react-native-slider (4.4.2):
    - React-Core
  - react-native-sqlite-storage (6.0.1):
    - React-Core
  - react-native-version-info (1.1.1):
    - React-Core
  - react-native-webview (13.2.2):
    - React-Core
  - React-perflogger (0.71.10)
  - React-RCTActionSheet (0.71.10):
    - React-Core/RCTActionSheetHeaders (= 0.71.10)
  - React-RCTAnimation (0.71.10):
    - RCT-Folly (= 2021.07.22.00)
    - RCTTypeSafety (= 0.71.10)
    - React-Codegen (= 0.71.10)
    - React-Core/RCTAnimationHeaders (= 0.71.10)
    - React-jsi (= 0.71.10)
    - ReactCommon/turbomodule/core (= 0.71.10)
  - React-RCTAppDelegate (0.71.10):
    - RCT-Folly
    - RCTRequired
    - RCTTypeSafety
    - React-Core
    - ReactCommon/turbomodule/core
  - React-RCTBlob (0.71.10):
    - hermes-engine
    - RCT-Folly (= 2021.07.22.00)
    - React-Codegen (= 0.71.10)
    - React-Core/RCTBlobHeaders (= 0.71.10)
    - React-Core/RCTWebSocket (= 0.71.10)
    - React-jsi (= 0.71.10)
    - React-RCTNetwork (= 0.71.10)
    - ReactCommon/turbomodule/core (= 0.71.10)
  - React-RCTImage (0.71.10):
    - RCT-Folly (= 2021.07.22.00)
    - RCTTypeSafety (= 0.71.10)
    - React-Codegen (= 0.71.10)
    - React-Core/RCTImageHeaders (= 0.71.10)
    - React-jsi (= 0.71.10)
    - React-RCTNetwork (= 0.71.10)
    - ReactCommon/turbomodule/core (= 0.71.10)
  - React-RCTLinking (0.71.10):
    - React-Codegen (= 0.71.10)
    - React-Core/RCTLinkingHeaders (= 0.71.10)
    - React-jsi (= 0.71.10)
    - ReactCommon/turbomodule/core (= 0.71.10)
  - React-RCTNetwork (0.71.10):
    - RCT-Folly (= 2021.07.22.00)
    - RCTTypeSafety (= 0.71.10)
    - React-Codegen (= 0.71.10)
    - React-Core/RCTNetworkHeaders (= 0.71.10)
    - React-jsi (= 0.71.10)
    - ReactCommon/turbomodule/core (= 0.71.10)
  - React-RCTSettings (0.71.10):
    - RCT-Folly (= 2021.07.22.00)
    - RCTTypeSafety (= 0.71.10)
    - React-Codegen (= 0.71.10)
    - React-Core/RCTSettingsHeaders (= 0.71.10)
    - React-jsi (= 0.71.10)
    - ReactCommon/turbomodule/core (= 0.71.10)
  - React-RCTText (0.71.10):
    - React-Core/RCTTextHeaders (= 0.71.10)
  - React-RCTVibration (0.71.10):
    - RCT-Folly (= 2021.07.22.00)
    - React-Codegen (= 0.71.10)
    - React-Core/RCTVibrationHeaders (= 0.71.10)
    - React-jsi (= 0.71.10)
    - ReactCommon/turbomodule/core (= 0.71.10)
  - React-runtimeexecutor (0.71.10):
    - React-jsi (= 0.71.10)
  - ReactCommon/turbomodule/bridging (0.71.10):
    - DoubleConversion
    - glog
    - hermes-engine
    - RCT-Folly (= 2021.07.22.00)
    - React-callinvoker (= 0.71.10)
    - React-Core (= 0.71.10)
    - React-cxxreact (= 0.71.10)
    - React-jsi (= 0.71.10)
    - React-logger (= 0.71.10)
    - React-perflogger (= 0.71.10)
  - ReactCommon/turbomodule/core (0.71.10):
    - DoubleConversion
    - glog
    - hermes-engine
    - RCT-Folly (= 2021.07.22.00)
    - React-callinvoker (= 0.71.10)
    - React-Core (= 0.71.10)
    - React-cxxreact (= 0.71.10)
    - React-jsi (= 0.71.10)
    - React-logger (= 0.71.10)
    - React-perflogger (= 0.71.10)
  - rn-fetch-blob (0.12.0):
    - React-Core
  - RNCClipboard (1.5.1):
    - React-Core
  - RNCPushNotificationIOS (1.11.0):
    - React-Core
  - RNDateTimePicker (7.4.1):
    - React-Core
  - RNDeviceInfo (10.8.0):
    - React-Core
  - RNExitApp (1.1.0):
    - React
  - RNFileViewer (2.1.5):
    - React-Core
  - RNFS (2.20.0):
    - React-Core
<<<<<<< HEAD
  - RNGestureHandler (2.12.1):
    - React-Core
=======
>>>>>>> 175a1b7a
  - RNLocalize (3.0.2):
    - React-Core
  - RNQuickAction (0.3.13):
    - React
  - RNSecureRandom (1.0.1):
    - React
  - RNShare (8.2.2):
    - React-Core
  - RNVectorIcons (9.2.0):
    - React-Core
  - RNZipArchive (6.0.9):
    - React-Core
    - RNZipArchive/Core (= 6.0.9)
    - SSZipArchive (~> 2.2)
  - RNZipArchive/Core (6.0.9):
    - React-Core
    - SSZipArchive (~> 2.2)
  - SSZipArchive (2.4.3)
  - Yoga (1.14.0)

DEPENDENCIES:
  - boost (from `../node_modules/react-native/third-party-podspecs/boost.podspec`)
  - DoubleConversion (from `../node_modules/react-native/third-party-podspecs/DoubleConversion.podspec`)
  - FBLazyVector (from `../node_modules/react-native/Libraries/FBLazyVector`)
  - FBReactNativeSpec (from `../node_modules/react-native/React/FBReactNativeSpec`)
  - glog (from `../node_modules/react-native/third-party-podspecs/glog.podspec`)
  - hermes-engine (from `../node_modules/react-native/sdks/hermes-engine/hermes-engine.podspec`)
  - JoplinCommonShareExtension (from `ShareExtension`)
  - JoplinRNShareExtension (from `ShareExtension`)
  - libevent (~> 2.1.12)
  - RCT-Folly (from `../node_modules/react-native/third-party-podspecs/RCT-Folly.podspec`)
  - RCTRequired (from `../node_modules/react-native/Libraries/RCTRequired`)
  - RCTTypeSafety (from `../node_modules/react-native/Libraries/TypeSafety`)
  - React (from `../node_modules/react-native/`)
  - React-callinvoker (from `../node_modules/react-native/ReactCommon/callinvoker`)
  - React-Codegen (from `build/generated/ios`)
  - React-Core (from `../node_modules/react-native/`)
  - React-Core/RCTWebSocket (from `../node_modules/react-native/`)
  - React-CoreModules (from `../node_modules/react-native/React/CoreModules`)
  - React-cxxreact (from `../node_modules/react-native/ReactCommon/cxxreact`)
  - React-hermes (from `../node_modules/react-native/ReactCommon/hermes`)
  - React-jsi (from `../node_modules/react-native/ReactCommon/jsi`)
  - React-jsiexecutor (from `../node_modules/react-native/ReactCommon/jsiexecutor`)
  - React-jsinspector (from `../node_modules/react-native/ReactCommon/jsinspector`)
  - React-logger (from `../node_modules/react-native/ReactCommon/logger`)
  - "react-native-alarm-notification (from `../node_modules/@joplin/react-native-alarm-notification`)"
  - react-native-camera (from `../node_modules/react-native-camera`)
  - react-native-document-picker (from `../node_modules/react-native-document-picker`)
  - react-native-fingerprint-scanner (from `../node_modules/react-native-fingerprint-scanner`)
  - "react-native-geolocation (from `../node_modules/@react-native-community/geolocation`)"
  - react-native-get-random-values (from `../node_modules/react-native-get-random-values`)
  - react-native-image-picker (from `../node_modules/react-native-image-picker`)
  - "react-native-image-resizer (from `../node_modules/@bam.tech/react-native-image-resizer`)"
  - "react-native-netinfo (from `../node_modules/@react-native-community/netinfo`)"
  - react-native-rsa-native (from `../node_modules/react-native-rsa-native`)
  - "react-native-saf-x (from `../node_modules/@joplin/react-native-saf-x`)"
  - react-native-safe-area-context (from `../node_modules/react-native-safe-area-context`)
  - "react-native-slider (from `../node_modules/@react-native-community/slider`)"
  - react-native-sqlite-storage (from `../node_modules/react-native-sqlite-storage`)
  - react-native-version-info (from `../node_modules/react-native-version-info`)
  - react-native-webview (from `../node_modules/react-native-webview`)
  - React-perflogger (from `../node_modules/react-native/ReactCommon/reactperflogger`)
  - React-RCTActionSheet (from `../node_modules/react-native/Libraries/ActionSheetIOS`)
  - React-RCTAnimation (from `../node_modules/react-native/Libraries/NativeAnimation`)
  - React-RCTAppDelegate (from `../node_modules/react-native/Libraries/AppDelegate`)
  - React-RCTBlob (from `../node_modules/react-native/Libraries/Blob`)
  - React-RCTImage (from `../node_modules/react-native/Libraries/Image`)
  - React-RCTLinking (from `../node_modules/react-native/Libraries/LinkingIOS`)
  - React-RCTNetwork (from `../node_modules/react-native/Libraries/Network`)
  - React-RCTSettings (from `../node_modules/react-native/Libraries/Settings`)
  - React-RCTText (from `../node_modules/react-native/Libraries/Text`)
  - React-RCTVibration (from `../node_modules/react-native/Libraries/Vibration`)
  - React-runtimeexecutor (from `../node_modules/react-native/ReactCommon/runtimeexecutor`)
  - ReactCommon/turbomodule/core (from `../node_modules/react-native/ReactCommon`)
  - rn-fetch-blob (from `../node_modules/rn-fetch-blob`)
  - "RNCClipboard (from `../node_modules/@react-native-community/clipboard`)"
  - "RNCPushNotificationIOS (from `../node_modules/@react-native-community/push-notification-ios`)"
  - "RNDateTimePicker (from `../node_modules/@react-native-community/datetimepicker`)"
  - RNDeviceInfo (from `../node_modules/react-native-device-info`)
  - RNExitApp (from `../node_modules/react-native-exit-app`)
  - RNFileViewer (from `../node_modules/react-native-file-viewer`)
  - RNFS (from `../node_modules/react-native-fs`)
  - RNLocalize (from `../node_modules/react-native-localize`)
  - RNQuickAction (from `../node_modules/react-native-quick-actions`)
  - RNSecureRandom (from `../node_modules/react-native-securerandom`)
  - RNShare (from `../node_modules/react-native-share`)
  - RNVectorIcons (from `../node_modules/react-native-vector-icons`)
  - RNZipArchive (from `../node_modules/react-native-zip-archive`)
  - Yoga (from `../node_modules/react-native/ReactCommon/yoga`)

SPEC REPOS:
  trunk:
    - fmt
    - libevent
    - SSZipArchive

EXTERNAL SOURCES:
  boost:
    :podspec: "../node_modules/react-native/third-party-podspecs/boost.podspec"
  DoubleConversion:
    :podspec: "../node_modules/react-native/third-party-podspecs/DoubleConversion.podspec"
  FBLazyVector:
    :path: "../node_modules/react-native/Libraries/FBLazyVector"
  FBReactNativeSpec:
    :path: "../node_modules/react-native/React/FBReactNativeSpec"
  glog:
    :podspec: "../node_modules/react-native/third-party-podspecs/glog.podspec"
  hermes-engine:
    :podspec: "../node_modules/react-native/sdks/hermes-engine/hermes-engine.podspec"
  JoplinCommonShareExtension:
    :path: ShareExtension
  JoplinRNShareExtension:
    :path: ShareExtension
  RCT-Folly:
    :podspec: "../node_modules/react-native/third-party-podspecs/RCT-Folly.podspec"
  RCTRequired:
    :path: "../node_modules/react-native/Libraries/RCTRequired"
  RCTTypeSafety:
    :path: "../node_modules/react-native/Libraries/TypeSafety"
  React:
    :path: "../node_modules/react-native/"
  React-callinvoker:
    :path: "../node_modules/react-native/ReactCommon/callinvoker"
  React-Codegen:
    :path: build/generated/ios
  React-Core:
    :path: "../node_modules/react-native/"
  React-CoreModules:
    :path: "../node_modules/react-native/React/CoreModules"
  React-cxxreact:
    :path: "../node_modules/react-native/ReactCommon/cxxreact"
  React-hermes:
    :path: "../node_modules/react-native/ReactCommon/hermes"
  React-jsi:
    :path: "../node_modules/react-native/ReactCommon/jsi"
  React-jsiexecutor:
    :path: "../node_modules/react-native/ReactCommon/jsiexecutor"
  React-jsinspector:
    :path: "../node_modules/react-native/ReactCommon/jsinspector"
  React-logger:
    :path: "../node_modules/react-native/ReactCommon/logger"
  react-native-alarm-notification:
    :path: "../node_modules/@joplin/react-native-alarm-notification"
  react-native-camera:
    :path: "../node_modules/react-native-camera"
  react-native-document-picker:
    :path: "../node_modules/react-native-document-picker"
  react-native-fingerprint-scanner:
    :path: "../node_modules/react-native-fingerprint-scanner"
  react-native-geolocation:
    :path: "../node_modules/@react-native-community/geolocation"
  react-native-get-random-values:
    :path: "../node_modules/react-native-get-random-values"
  react-native-image-picker:
    :path: "../node_modules/react-native-image-picker"
  react-native-image-resizer:
    :path: "../node_modules/@bam.tech/react-native-image-resizer"
  react-native-netinfo:
    :path: "../node_modules/@react-native-community/netinfo"
  react-native-rsa-native:
    :path: "../node_modules/react-native-rsa-native"
  react-native-saf-x:
    :path: "../node_modules/@joplin/react-native-saf-x"
  react-native-safe-area-context:
    :path: "../node_modules/react-native-safe-area-context"
  react-native-slider:
    :path: "../node_modules/@react-native-community/slider"
  react-native-sqlite-storage:
    :path: "../node_modules/react-native-sqlite-storage"
  react-native-version-info:
    :path: "../node_modules/react-native-version-info"
  react-native-webview:
    :path: "../node_modules/react-native-webview"
  React-perflogger:
    :path: "../node_modules/react-native/ReactCommon/reactperflogger"
  React-RCTActionSheet:
    :path: "../node_modules/react-native/Libraries/ActionSheetIOS"
  React-RCTAnimation:
    :path: "../node_modules/react-native/Libraries/NativeAnimation"
  React-RCTAppDelegate:
    :path: "../node_modules/react-native/Libraries/AppDelegate"
  React-RCTBlob:
    :path: "../node_modules/react-native/Libraries/Blob"
  React-RCTImage:
    :path: "../node_modules/react-native/Libraries/Image"
  React-RCTLinking:
    :path: "../node_modules/react-native/Libraries/LinkingIOS"
  React-RCTNetwork:
    :path: "../node_modules/react-native/Libraries/Network"
  React-RCTSettings:
    :path: "../node_modules/react-native/Libraries/Settings"
  React-RCTText:
    :path: "../node_modules/react-native/Libraries/Text"
  React-RCTVibration:
    :path: "../node_modules/react-native/Libraries/Vibration"
  React-runtimeexecutor:
    :path: "../node_modules/react-native/ReactCommon/runtimeexecutor"
  ReactCommon:
    :path: "../node_modules/react-native/ReactCommon"
  rn-fetch-blob:
    :path: "../node_modules/rn-fetch-blob"
  RNCClipboard:
    :path: "../node_modules/@react-native-community/clipboard"
  RNCPushNotificationIOS:
    :path: "../node_modules/@react-native-community/push-notification-ios"
  RNDateTimePicker:
    :path: "../node_modules/@react-native-community/datetimepicker"
  RNDeviceInfo:
    :path: "../node_modules/react-native-device-info"
  RNExitApp:
    :path: "../node_modules/react-native-exit-app"
  RNFileViewer:
    :path: "../node_modules/react-native-file-viewer"
  RNFS:
    :path: "../node_modules/react-native-fs"
  RNLocalize:
    :path: "../node_modules/react-native-localize"
  RNQuickAction:
    :path: "../node_modules/react-native-quick-actions"
  RNSecureRandom:
    :path: "../node_modules/react-native-securerandom"
  RNShare:
    :path: "../node_modules/react-native-share"
  RNVectorIcons:
    :path: "../node_modules/react-native-vector-icons"
  RNZipArchive:
    :path: "../node_modules/react-native-zip-archive"
  Yoga:
    :path: "../node_modules/react-native/ReactCommon/yoga"

SPEC CHECKSUMS:
  boost: 57d2868c099736d80fcd648bf211b4431e51a558
  DoubleConversion: 5189b271737e1565bdce30deb4a08d647e3f5f54
  FBLazyVector: ddb55c55295ea51ed98aa7e2e08add2f826309d5
  FBReactNativeSpec: 90fc1a90b4b7a171e0a7c20ea426c1bf6ce4399c
  fmt: ff9d55029c625d3757ed641535fd4a75fedc7ce9
  glog: 04b94705f318337d7ead9e6d17c019bd9b1f6b1b
  hermes-engine: d27603b55a48402501ad1928c05411dae9cd6b85
  JoplinCommonShareExtension: a8b60b02704d85a7305627912c0240e94af78db7
  JoplinRNShareExtension: 485f3e6dad83b7b77f1572eabc249f869ee55c02
  libevent: 4049cae6c81cdb3654a443be001fb9bdceff7913
  RCT-Folly: 424b8c9a7a0b9ab2886ffe9c3b041ef628fd4fb1
  RCTRequired: 8ef706f91e2b643cd32c26a57700b5f24fab0585
  RCTTypeSafety: 5fbddd8eb9242b91ac0d901c01da3673f358b1b7
  React: e5d2d559e89d256a1d6da64d51adaecda9c8ddae
  React-callinvoker: 352ecbafbdccca5fdf4aed99c98ae5b7fc28e39b
  React-Codegen: fa660a71e24078b2e52a62ecc2f3048c2f8ae6d7
  React-Core: 4ec45c2d537fe58e6d878bec6a13e3e2bed9c182
  React-CoreModules: 63f7f9fda3d4b214040a80e3f47ab4fb9a3e88e6
  React-cxxreact: 1a729807190ebf98ce5fb0c3d2ed211e8b5f2f87
  React-hermes: eb93eb6e7921ecd4abcc6e741b327f40763e850f
  React-jsi: 1995961abdff0c9af9aae8a6b24468f21811000e
  React-jsiexecutor: 4bb480a183a354e4dbfb1012936b1a2bb9357de7
  React-jsinspector: cdc854f8b13abd202afa54bc12578e5afb9cfae1
  React-logger: ef2269b3afa6ba868da90496c3e17a4ec4f4cee0
  react-native-alarm-notification: 0732f97be04975a23ba60e675bdb961a0aaf6aa6
  react-native-camera: 3eae183c1d111103963f3dd913b65d01aef8110f
  react-native-document-picker: 2b8f18667caee73a96708a82b284a4f40b30a156
  react-native-fingerprint-scanner: ac6656f18c8e45a7459302b84da41a44ad96dbbe
  react-native-geolocation: 0f7fe8a4c2de477e278b0365cce27d089a8c5903
  react-native-get-random-values: dee677497c6a740b71e5612e8dbd83e7539ed5bb
  react-native-image-picker: db60857e03d63721f19b6f4027de20429ddd9cba
  react-native-image-resizer: 00ceb0e05586c7aadf061eea676957a6c2ec60fa
  react-native-netinfo: fefd4e98d75cbdd6e85fc530f7111a8afdf2b0c5
  react-native-rsa-native: 12132eb627797529fdb1f0d22fd0f8f9678df64a
  react-native-saf-x: 9b16ad19c22cc6bba0fa63ce83e4b7d24bce5a01
  react-native-safe-area-context: 9697629f7b2cda43cf52169bb7e0767d330648c2
  react-native-slider: 33b8d190b59d4f67a541061bb91775d53d617d9d
  react-native-sqlite-storage: f6d515e1c446d1e6d026aa5352908a25d4de3261
  react-native-version-info: a106f23009ac0db4ee00de39574eb546682579b9
  react-native-webview: b8ec89966713985111a14d6e4bf98d8b54bced0d
  React-perflogger: 217095464d5c4bb70df0742fa86bf2a363693468
  React-RCTActionSheet: 8deae9b85a4cbc6a2243618ea62a374880a2c614
  React-RCTAnimation: 59c62353a8b59ce206044786c5d30e4754bffa64
  React-RCTAppDelegate: ef66a6904141fca96bffb00fac327a482b575f19
  React-RCTBlob: 8e518bae3d6ca97ffb7088da673fbbc53042d94d
  React-RCTImage: 36c0324ff499802b9874d6803ca72026e90434f6
  React-RCTLinking: 401aec3a01b18c2c8ed93bf3a6758b87e617c58d
  React-RCTNetwork: cb25b9f2737c3aa2cde0fe0bd7ff7fabf7bf9ad0
  React-RCTSettings: cb6ae9f656e1c880500c2ecbe8e72861c2262afa
  React-RCTText: 7404fd01809244d79d456f92cfe6f9fbadf69209
  React-RCTVibration: d13cc2d63286c633393d3a7f6f607cc2a09ec011
  React-runtimeexecutor: a9a1cd79996c9a0846e3232ecb25c64e1cc0172e
  ReactCommon: 65718685d4095d06b4b1af8042e12f1df2925c31
  rn-fetch-blob: f065bb7ab7fb48dd002629f8bdcb0336602d3cba
  RNCClipboard: 41d8d918092ae8e676f18adada19104fa3e68495
  RNCPushNotificationIOS: 64218f3c776c03d7408284a819b2abfda1834bc8
  RNDateTimePicker: 9b4091348e53f540180abdc54984d839a556f593
  RNDeviceInfo: 5795b418ed3451ebcaf39384e6cf51f60cb931c9
  RNExitApp: c4e052df2568b43bec8a37c7cd61194d4cfee2c3
  RNFileViewer: ce7ca3ac370e18554d35d6355cffd7c30437c592
  RNFS: 4ac0f0ea233904cb798630b3c077808c06931688
<<<<<<< HEAD
  RNGestureHandler: c0d04458598fcb26052494ae23dda8f8f5162b13
=======
>>>>>>> 175a1b7a
  RNLocalize: dbea38dcb344bf80ff18a1757b1becf11f70cae4
  RNQuickAction: 6d404a869dc872cde841ad3147416a670d13fa93
  RNSecureRandom: 07efbdf2cd99efe13497433668e54acd7df49fef
  RNShare: d82e10f6b7677f4b0048c23709bd04098d5aee6c
  RNVectorIcons: fcc2f6cb32f5735b586e66d14103a74ce6ad61f8
  RNZipArchive: 68a0c6db4b1c103f846f1559622050df254a3ade
  SSZipArchive: fe6a26b2a54d5a0890f2567b5cc6de5caa600aef
  Yoga: e7ea9e590e27460d28911403b894722354d73479

PODFILE CHECKSUM: 3b2cace838120977b5b54871752c9dddf5a11cea

COCOAPODS: 1.11.3<|MERGE_RESOLUTION|>--- conflicted
+++ resolved
@@ -288,9 +288,9 @@
     - React-Core
   - react-native-get-random-values (1.9.0):
     - React-Core
-  - react-native-image-picker (5.6.0):
-    - React-Core
-  - react-native-image-resizer (3.0.5):
+  - react-native-image-picker (5.6.1):
+    - React-Core
+  - react-native-image-resizer (3.0.7):
     - React-Core
   - react-native-netinfo (9.4.1):
     - React-Core
@@ -300,13 +300,13 @@
     - React-Core
   - react-native-safe-area-context (4.7.1):
     - React-Core
-  - react-native-slider (4.4.2):
+  - react-native-slider (4.4.3):
     - React-Core
   - react-native-sqlite-storage (6.0.1):
     - React-Core
   - react-native-version-info (1.1.1):
     - React-Core
-  - react-native-webview (13.2.2):
+  - react-native-webview (13.3.1):
     - React-Core
   - React-perflogger (0.71.10)
   - React-RCTActionSheet (0.71.10):
@@ -408,11 +408,6 @@
     - React-Core
   - RNFS (2.20.0):
     - React-Core
-<<<<<<< HEAD
-  - RNGestureHandler (2.12.1):
-    - React-Core
-=======
->>>>>>> 175a1b7a
   - RNLocalize (3.0.2):
     - React-Core
   - RNQuickAction (0.3.13):
@@ -674,16 +669,16 @@
   react-native-fingerprint-scanner: ac6656f18c8e45a7459302b84da41a44ad96dbbe
   react-native-geolocation: 0f7fe8a4c2de477e278b0365cce27d089a8c5903
   react-native-get-random-values: dee677497c6a740b71e5612e8dbd83e7539ed5bb
-  react-native-image-picker: db60857e03d63721f19b6f4027de20429ddd9cba
-  react-native-image-resizer: 00ceb0e05586c7aadf061eea676957a6c2ec60fa
+  react-native-image-picker: 5fcac5a5ffcb3737837f0617d43fd767249290de
+  react-native-image-resizer: 681f7607418b97c084ba2d0999b153b103040d8a
   react-native-netinfo: fefd4e98d75cbdd6e85fc530f7111a8afdf2b0c5
   react-native-rsa-native: 12132eb627797529fdb1f0d22fd0f8f9678df64a
   react-native-saf-x: 9b16ad19c22cc6bba0fa63ce83e4b7d24bce5a01
   react-native-safe-area-context: 9697629f7b2cda43cf52169bb7e0767d330648c2
-  react-native-slider: 33b8d190b59d4f67a541061bb91775d53d617d9d
+  react-native-slider: 1cdd6ba29675df21f30544253bf7351d3c2d68c4
   react-native-sqlite-storage: f6d515e1c446d1e6d026aa5352908a25d4de3261
   react-native-version-info: a106f23009ac0db4ee00de39574eb546682579b9
-  react-native-webview: b8ec89966713985111a14d6e4bf98d8b54bced0d
+  react-native-webview: c2b70afb1d910cdd8810375aecc6c2894e2ba061
   React-perflogger: 217095464d5c4bb70df0742fa86bf2a363693468
   React-RCTActionSheet: 8deae9b85a4cbc6a2243618ea62a374880a2c614
   React-RCTAnimation: 59c62353a8b59ce206044786c5d30e4754bffa64
@@ -705,10 +700,6 @@
   RNExitApp: c4e052df2568b43bec8a37c7cd61194d4cfee2c3
   RNFileViewer: ce7ca3ac370e18554d35d6355cffd7c30437c592
   RNFS: 4ac0f0ea233904cb798630b3c077808c06931688
-<<<<<<< HEAD
-  RNGestureHandler: c0d04458598fcb26052494ae23dda8f8f5162b13
-=======
->>>>>>> 175a1b7a
   RNLocalize: dbea38dcb344bf80ff18a1757b1becf11f70cae4
   RNQuickAction: 6d404a869dc872cde841ad3147416a670d13fa93
   RNSecureRandom: 07efbdf2cd99efe13497433668e54acd7df49fef
