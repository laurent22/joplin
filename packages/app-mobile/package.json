{
  "name": "@joplin/app-mobile",
  "description": "Joplin for Mobile",
  "license": "AGPL-3.0-or-later",
  "version": "2.11.0",
  "private": true,
  "scripts": {
    "start": "react-native start --reset-cache",
    "android": "react-native run-android",
    "build": "gulp build",
    "tsc": "tsc --project tsconfig.json",
    "watch": "tsc --watch --preserveWatchOutput --project tsconfig.json",
    "clean": "node tools/clean.js",
    "buildInjectedJs": "gulp buildInjectedJs",
    "test": "jest",
    "test-ci": "yarn test",
    "watchInjectedJs": "gulp watchInjectedJs",
    "postinstall": "jetify && yarn run build"
  },
  "dependencies": {
    "@joplin/lib": "~2.11",
    "@joplin/react-native-alarm-notification": "~2.11",
    "@joplin/react-native-saf-x": "~2.11",
    "@joplin/renderer": "~2.11",
    "@react-native-community/clipboard": "1.5.1",
    "@react-native-community/datetimepicker": "6.7.5",
    "@react-native-community/geolocation": "2.1.0",
    "@react-native-community/netinfo": "9.3.8",
    "@react-native-community/push-notification-ios": "1.10.1",
    "@react-native-community/slider": "4.4.2",
    "assert-browserify": "2.0.0",
    "buffer": "6.0.3",
    "constants-browserify": "1.0.0",
    "crypto-browserify": "3.12.0",
    "deprecated-react-native-prop-types": "4.0.0",
    "events": "3.3.0",
    "jsc-android": "241213.1.0",
    "lodash": "4.17.21",
    "md5": "2.3.0",
    "prop-types": "15.8.1",
    "punycode": "2.3.0",
    "react": "18.2.0",
    "react-native": "0.70.6",
    "react-native-action-button": "2.8.5",
    "react-native-camera": "4.2.1",
    "react-native-device-info": "10.6.0",
    "react-native-dialogbox": "0.6.10",
    "react-native-document-picker": "8.1.4",
    "react-native-dropdownalert": "4.5.1",
    "react-native-exit-app": "1.1.0",
    "react-native-file-viewer": "2.1.5",
    "react-native-fingerprint-scanner": "6.0.0",
    "react-native-fs": "2.20.0",
    "react-native-get-random-values": "1.8.0",
    "react-native-image-picker": "5.3.1",
    "react-native-image-resizer": "1.4.5",
    "react-native-modal-datetime-picker": "14.0.1",
<<<<<<< HEAD
    "react-native-paper": "5.6.0",
=======
    "react-native-paper": "5.5.1",
>>>>>>> 2b291c45
    "react-native-popup-menu": "0.16.1",
    "react-native-quick-actions": "0.3.13",
    "react-native-rsa-native": "2.0.5",
    "react-native-safe-area-context": "4.5.0",
    "react-native-securerandom": "1.0.1",
    "react-native-share": "8.2.1",
    "react-native-side-menu-updated": "1.3.2",
    "react-native-sqlite-storage": "6.0.1",
    "react-native-url-polyfill": "1.3.0",
    "react-native-vector-icons": "9.2.0",
    "react-native-version-info": "1.1.1",
    "react-native-webview": "11.26.1",
    "react-redux": "7.2.9",
    "redux": "4.2.1",
    "rn-fetch-blob": "0.12.0",
    "stream": "0.0.2",
    "stream-browserify": "3.0.0",
    "string-natural-compare": "3.0.1",
    "timers": "0.1.1",
    "url": "0.11.0"
  },
  "devDependencies": {
    "@babel/core": "7.16.0",
    "@babel/runtime": "7.16.3",
    "@codemirror/commands": "6.2.2",
    "@codemirror/lang-cpp": "6.0.2",
    "@codemirror/lang-html": "6.4.3",
    "@codemirror/lang-java": "6.0.1",
    "@codemirror/lang-javascript": "6.1.5",
    "@codemirror/lang-markdown": "6.1.0",
    "@codemirror/lang-php": "6.0.1",
    "@codemirror/lang-rust": "6.0.1",
    "@codemirror/language": "6.6.0",
    "@codemirror/legacy-modes": "6.3.2",
    "@codemirror/search": "6.3.0",
    "@codemirror/state": "6.2.0",
    "@codemirror/view": "6.9.3",
    "@joplin/tools": "~2.11",
    "@lezer/highlight": "1.1.4",
    "@types/fs-extra": "9.0.13",
    "@types/jest": "29.2.6",
    "@types/react-native": "0.70.6",
    "@types/react-redux": "7.1.25",
    "babel-plugin-module-resolver": "4.1.0",
    "execa": "4.1.0",
    "fs-extra": "11.1.1",
    "gulp": "4.0.2",
    "jest": "29.4.3",
    "jest-environment-jsdom": "29.4.3",
    "jetifier": "2.0.0",
    "jsdom": "21.1.1",
    "md5-file": "5.0.0",
    "metro-react-native-babel-preset": "0.72.3",
    "nodemon": "2.0.22",
    "ts-jest": "29.0.5",
    "ts-loader": "9.4.2",
    "ts-node": "10.9.1",
    "typescript": "4.9.4",
    "uglify-js": "3.17.4",
    "webpack": "5.74.0"
  }
}<|MERGE_RESOLUTION|>--- conflicted
+++ resolved
@@ -55,11 +55,7 @@
     "react-native-image-picker": "5.3.1",
     "react-native-image-resizer": "1.4.5",
     "react-native-modal-datetime-picker": "14.0.1",
-<<<<<<< HEAD
-    "react-native-paper": "5.6.0",
-=======
     "react-native-paper": "5.5.1",
->>>>>>> 2b291c45
     "react-native-popup-menu": "0.16.1",
     "react-native-quick-actions": "0.3.13",
     "react-native-rsa-native": "2.0.5",
