{
  "name": "@joplin/app-mobile",
  "description": "Joplin for Mobile",
  "license": "AGPL-3.0-or-later",
  "version": "2.13.0",
  "private": true,
  "scripts": {
    "start": "BROWSERSLIST_IGNORE_OLD_DATA=true react-native start --reset-cache",
    "android": "react-native run-android",
    "build": "NO_FLIPPER=1 gulp build",
    "tsc": "tsc --project tsconfig.json",
    "watch": "tsc --watch --preserveWatchOutput --project tsconfig.json",
    "clean": "node tools/clean.js",
    "buildInjectedJs": "gulp buildInjectedJs",
    "test": "jest",
    "test-ci": "yarn test",
    "watchInjectedJs": "gulp watchInjectedJs",
    "postinstall": "jetify && yarn run build"
  },
  "dependencies": {
    "@bam.tech/react-native-image-resizer": "3.0.7",
    "@joplin/lib": "~2.13",
    "@joplin/react-native-alarm-notification": "~2.13",
    "@joplin/react-native-saf-x": "~2.13",
    "@joplin/renderer": "~2.13",
    "@joplin/utils": "~2.13",
    "@react-native-community/clipboard": "1.5.1",
    "@react-native-community/datetimepicker": "7.4.2",
    "@react-native-community/geolocation": "3.0.6",
    "@react-native-community/netinfo": "9.4.1",
    "@react-native-community/push-notification-ios": "1.11.0",
    "@react-native-community/slider": "4.4.3",
    "assert-browserify": "2.0.0",
    "buffer": "6.0.3",
    "constants-browserify": "1.0.0",
    "crypto-browserify": "3.12.0",
    "deprecated-react-native-prop-types": "4.2.1",
    "events": "3.3.0",
    "jsc-android": "241213.1.0",
    "lodash": "4.17.21",
    "md5": "2.3.0",
    "path-browserify": "1.0.1",
    "prop-types": "15.8.1",
    "punycode": "2.3.0",
    "react": "18.2.0",
    "react-native": "0.71.10",
    "react-native-camera": "4.2.1",
    "react-native-device-info": "10.8.0",
    "react-native-dialogbox": "0.6.10",
    "react-native-document-picker": "9.0.1",
    "react-native-dropdownalert": "4.5.1",
    "react-native-exit-app": "1.1.0",
    "react-native-file-viewer": "2.1.5",
    "react-native-fingerprint-scanner": "6.0.0",
    "react-native-fs": "2.20.0",
    "react-native-get-random-values": "1.9.0",
    "react-native-image-picker": "5.6.1",
    "react-native-localize": "3.0.2",
    "react-native-modal-datetime-picker": "17.0.0",
    "react-native-paper": "5.9.1",
    "react-native-popup-menu": "0.16.1",
    "react-native-quick-actions": "0.3.13",
    "react-native-rsa-native": "2.0.5",
    "react-native-safe-area-context": "4.7.1",
    "react-native-securerandom": "1.0.1",
    "react-native-share": "9.2.3",
    "react-native-side-menu-updated": "1.3.2",
    "react-native-sqlite-storage": "6.0.1",
    "react-native-url-polyfill": "1.3.0",
    "react-native-vector-icons": "9.2.0",
    "react-native-version-info": "1.1.1",
    "react-native-vosk": "0.1.12",
    "react-native-webview": "13.3.1",
    "react-native-zip-archive": "6.0.9",
    "react-redux": "8.1.2",
    "redux": "4.2.1",
    "rn-fetch-blob": "0.12.0",
    "stream": "0.0.2",
    "stream-browserify": "3.0.0",
    "string-natural-compare": "3.0.1",
    "tar-stream": "3.1.6",
    "timers": "0.1.1",
    "url": "0.11.1"
  },
  "devDependencies": {
    "@babel/core": "7.20.2",
    "@babel/preset-env": "7.20.2",
    "@babel/runtime": "7.20.0",
    "@codemirror/commands": "6.2.2",
    "@codemirror/lang-cpp": "6.0.2",
    "@codemirror/lang-html": "6.4.3",
    "@codemirror/lang-java": "6.0.1",
    "@codemirror/lang-javascript": "6.1.5",
    "@codemirror/lang-markdown": "6.1.0",
    "@codemirror/lang-php": "6.0.1",
    "@codemirror/lang-rust": "6.0.1",
    "@codemirror/language": "6.6.0",
    "@codemirror/legacy-modes": "6.3.2",
    "@codemirror/search": "6.3.0",
    "@codemirror/state": "6.2.0",
    "@codemirror/view": "6.9.3",
<<<<<<< HEAD
    "@joplin/tools": "~2.12",
    "@js-draw/material-icons": "1.3.0",
=======
    "@joplin/tools": "~2.13",
>>>>>>> 04ef13cd
    "@lezer/highlight": "1.1.4",
    "@testing-library/jest-native": "5.4.3",
    "@testing-library/react-native": "12.2.2",
    "@tsconfig/react-native": "2.0.2",
    "@types/fs-extra": "11.0.1",
    "@types/jest": "29.5.4",
    "@types/react": "18.2.21",
    "@types/react-native": "0.70.6",
    "@types/react-redux": "7.1.26",
    "@types/tar-stream": "2.2.2",
    "babel-jest": "29.6.4",
    "babel-plugin-module-resolver": "4.1.0",
    "execa": "4.1.0",
    "fs-extra": "11.1.1",
    "gulp": "4.0.2",
    "jest": "29.6.4",
    "jest-environment-jsdom": "29.6.4",
    "jetifier": "2.0.0",
    "js-draw": "1.3.0",
    "jsdom": "22.1.0",
    "md5-file": "5.0.0",
    "metro-react-native-babel-preset": "0.73.9",
    "nodemon": "2.0.22",
    "react-test-renderer": "18.2.0",
    "sqlite3": "5.1.6",
    "ts-jest": "29.1.1",
    "ts-loader": "9.4.4",
    "ts-node": "10.9.1",
    "typescript": "5.1.6",
    "uglify-js": "3.17.4",
    "webpack": "5.74.0"
  }
}<|MERGE_RESOLUTION|>--- conflicted
+++ resolved
@@ -99,12 +99,8 @@
     "@codemirror/search": "6.3.0",
     "@codemirror/state": "6.2.0",
     "@codemirror/view": "6.9.3",
-<<<<<<< HEAD
-    "@joplin/tools": "~2.12",
+    "@joplin/tools": "~2.13",
     "@js-draw/material-icons": "1.3.0",
-=======
-    "@joplin/tools": "~2.13",
->>>>>>> 04ef13cd
     "@lezer/highlight": "1.1.4",
     "@testing-library/jest-native": "5.4.3",
     "@testing-library/react-native": "12.2.2",
