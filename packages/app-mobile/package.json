{
  "name": "@joplin/app-mobile",
  "description": "Joplin for Mobile",
  "license": "MIT",
  "version": "2.9.0",
  "private": true,
  "scripts": {
    "start": "react-native start --reset-cache",
    "android": "react-native run-android",
    "build": "gulp build",
    "tsc": "tsc --project tsconfig.json",
    "watch": "tsc --watch --preserveWatchOutput --project tsconfig.json",
    "clean": "node tools/clean.js",
    "buildInjectedJs": "gulp buildInjectedJs",
    "test": "jest",
    "test-ci": "yarn test",
    "watchInjectedJs": "gulp watchInjectedJs",
    "postinstall": "jetify && yarn run build"
  },
  "dependencies": {
    "@joplin/lib": "~2.9",
    "@joplin/react-native-saf-x": "~2.9",
    "@joplin/renderer": "~2.9",
    "@react-native-community/clipboard": "^1.5.0",
    "@react-native-community/datetimepicker": "^3.0.3",
    "@react-native-community/geolocation": "^2.0.2",
    "@react-native-community/netinfo": "^6.0.0",
    "@react-native-community/push-notification-ios": "^1.6.0",
    "@react-native-community/slider": "^3.0.3",
    "@types/react-test-renderer": "^18.0.0",
    "assert-browserify": "^2.0.0",
    "buffer": "^5.0.8",
    "constants-browserify": "^1.0.0",
    "crypto-browserify": "^3.12.0",
    "events": "^3.2.0",
    "jest": "^28.1.3",
    "jest-environment-jsdom": "^28.1.3",
    "joplin-rn-alarm-notification": "^1.0.5",
    "jsc-android": "241213.1.0",
    "md5": "^2.2.1",
    "prop-types": "^15.6.0",
    "punycode": "^2.1.1",
    "react": "17.0.2",
    "react-native": "0.66.1",
    "react-native-action-button": "^2.8.5",
    "react-native-camera": "^3.40.0",
    "react-native-dialogbox": "^0.6.10",
    "react-native-document-picker": "^4.0.0",
    "react-native-dropdownalert": "^3.1.2",
    "react-native-file-viewer": "^2.1.4",
    "react-native-fs": "^2.16.6",
    "react-native-get-random-values": "^1.7.0",
    "react-native-image-picker": "^2.3.4",
    "react-native-image-resizer": "^1.3.0",
    "react-native-modal-datetime-picker": "^9.0.0",
    "react-native-popup-menu": "^0.15.13",
    "react-native-quick-actions": "^0.3.13",
    "react-native-rsa-native": "^2.0.4",
    "react-native-securerandom": "^1.0.0-rc.0",
    "react-native-share": "^7.2.1",
    "react-native-side-menu-updated": "^1.3.2",
    "react-native-sqlite-storage": "^5.0.0",
    "react-native-url-polyfill": "^1.3.0",
    "react-native-vector-icons": "^7.1.0",
    "react-native-version-info": "^1.1.0",
    "react-native-webview": "^10.9.2",
    "react-redux": "5.0.7",
    "redux": "4.0.0",
    "rn-fetch-blob": "^0.12.0",
    "stream": "0.0.2",
    "stream-browserify": "^3.0.0",
    "string-natural-compare": "^2.0.2",
    "timers": "^0.1.1",
    "url": "^0.11.0",
    "valid-url": "^1.0.9"
  },
  "devDependencies": {
    "@babel/core": "^7.12.9",
    "@babel/runtime": "^7.12.5",
    "@codemirror/commands": "^6.0.0",
    "@codemirror/lang-cpp": "^6.0.0",
    "@codemirror/lang-html": "^6.0.0",
    "@codemirror/lang-java": "^6.0.0",
    "@codemirror/lang-javascript": "^6.0.0",
    "@codemirror/lang-markdown": "^6.0.0",
    "@codemirror/lang-php": "^6.0.0",
    "@codemirror/lang-rust": "^6.0.0",
    "@codemirror/language": "^6.0.0",
    "@codemirror/legacy-modes": "^6.1.0",
    "@codemirror/search": "^6.0.0",
    "@codemirror/state": "^6.0.0",
    "@codemirror/view": "^6.0.0",
    "@joplin/tools": "~2.9",
    "@lezer/highlight": "^1.0.0",
<<<<<<< HEAD
    "@testing-library/react-native": "^11.0.0",
=======
    "@types/fs-extra": "^9.0.13",
>>>>>>> ae300de4
    "@types/jest": "^28.1.3",
    "@types/node": "^18.7.6",
    "@types/react-native": "^0.64.4",
    "@types/react-redux": "^7.1.24",
    "babel-plugin-module-resolver": "^4.1.0",
    "execa": "^4.0.0",
    "fs-extra": "^8.1.0",
    "gulp": "^4.0.2",
    "jetifier": "^1.6.5",
    "jsdom": "^20.0.0",
    "metro-react-native-babel-preset": "^0.66.2",
    "nodemon": "^2.0.12",
    "react-test-renderer": "17.0.2",
    "ts-jest": "^28.0.5",
    "ts-loader": "^9.3.1",
    "ts-node": "^10.9.1",
    "typescript": "^4.0.5",
    "uglify-js": "^3.13.10",
    "webpack": "^5.74.0"
  }
}<|MERGE_RESOLUTION|>--- conflicted
+++ resolved
@@ -92,11 +92,8 @@
     "@codemirror/view": "^6.0.0",
     "@joplin/tools": "~2.9",
     "@lezer/highlight": "^1.0.0",
-<<<<<<< HEAD
     "@testing-library/react-native": "^11.0.0",
-=======
     "@types/fs-extra": "^9.0.13",
->>>>>>> ae300de4
     "@types/jest": "^28.1.3",
     "@types/node": "^18.7.6",
     "@types/react-native": "^0.64.4",
