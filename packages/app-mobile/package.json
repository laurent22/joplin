{
  "name": "@joplin/app-mobile",
  "description": "Joplin for Mobile",
  "license": "MIT",
  "version": "2.9.0",
  "private": true,
  "scripts": {
    "start": "react-native start --reset-cache",
    "android": "react-native run-android",
    "build": "gulp build",
    "tsc": "tsc --project tsconfig.json",
    "watch": "tsc --watch --preserveWatchOutput --project tsconfig.json",
    "clean": "node tools/clean.js",
    "buildInjectedJs": "gulp buildInjectedJs",
    "test": "jest",
    "test-ci": "yarn test",
    "watchInjectedJs": "gulp watchInjectedJs",
    "postinstall": "jetify && yarn run build"
  },
  "dependencies": {
    "@joplin/lib": "~2.9",
    "@joplin/react-native-saf-x": "~2.9",
    "@joplin/renderer": "~2.9",
    "@react-native-community/clipboard": "^1.5.0",
    "@react-native-community/datetimepicker": "^3.0.3",
    "@react-native-community/geolocation": "^2.0.2",
    "@react-native-community/netinfo": "^6.0.0",
    "@react-native-community/push-notification-ios": "^1.6.0",
    "@react-native-community/slider": "^3.0.3",
    "assert-browserify": "^2.0.0",
    "buffer": "^5.0.8",
    "constants-browserify": "^1.0.0",
    "crypto-browserify": "^3.12.0",
    "events": "^3.2.0",
    "joplin-rn-alarm-notification": "^1.0.5",
    "jsc-android": "241213.1.0",
    "md5": "^2.2.1",
    "prop-types": "^15.6.0",
    "punycode": "^2.1.1",
    "react": "17.0.2",
    "react-native": "0.66.1",
    "react-native-action-button": "^2.8.5",
    "react-native-camera": "^3.40.0",
    "react-native-dialogbox": "^0.6.10",
    "react-native-document-picker": "^4.0.0",
    "react-native-dropdownalert": "^3.1.2",
    "react-native-file-viewer": "^2.1.4",
    "react-native-fs": "^2.16.6",
    "react-native-get-random-values": "^1.7.0",
    "react-native-image-picker": "^2.3.4",
    "react-native-image-resizer": "^1.3.0",
    "react-native-modal-datetime-picker": "^9.0.0",
    "react-native-popup-menu": "^0.15.13",
    "react-native-quick-actions": "^0.3.13",
    "react-native-rsa-native": "^2.0.4",
    "react-native-securerandom": "^1.0.0-rc.0",
    "react-native-share": "^7.2.1",
    "react-native-side-menu-updated": "^1.3.2",
    "react-native-sqlite-storage": "^5.0.0",
    "react-native-url-polyfill": "^1.3.0",
    "react-native-vector-icons": "^7.1.0",
    "react-native-version-info": "^1.1.0",
    "react-native-webview": "^10.9.2",
    "react-redux": "5.0.7",
    "redux": "4.0.0",
    "rn-fetch-blob": "^0.12.0",
    "stream": "0.0.2",
    "stream-browserify": "^3.0.0",
    "string-natural-compare": "^2.0.2",
    "timers": "^0.1.1",
    "url": "^0.11.0",
    "valid-url": "^1.0.9"
  },
  "devDependencies": {
    "@babel/core": "^7.12.9",
    "@babel/runtime": "^7.12.5",
    "@codemirror/commands": "^6.0.0",
    "@codemirror/lang-cpp": "^6.0.0",
    "@codemirror/lang-html": "^6.0.0",
    "@codemirror/lang-java": "^6.0.0",
    "@codemirror/lang-javascript": "^6.0.0",
    "@codemirror/lang-markdown": "^6.0.0",
    "@codemirror/lang-php": "^6.0.0",
    "@codemirror/lang-rust": "^6.0.0",
    "@codemirror/language": "^6.0.0",
    "@codemirror/legacy-modes": "^6.1.0",
    "@codemirror/search": "^6.0.0",
    "@codemirror/state": "^6.0.0",
    "@codemirror/view": "^6.0.0",
    "@joplin/tools": "~2.9",
    "@lezer/highlight": "^1.0.0",
    "@types/fs-extra": "^9.0.13",
    "@types/jest": "^28.1.3",
    "@types/react-native": "^0.64.4",
    "@types/react-redux": "^7.1.24",
    "babel-plugin-module-resolver": "^4.1.0",
    "execa": "^4.0.0",
    "fs-extra": "^8.1.0",
    "gulp": "^4.0.2",
    "jest": "^28.1.1",
    "jest-environment-jsdom": "^28.1.3",
    "jetifier": "^1.6.5",
    "jsdom": "^20.0.0",
    "metro-react-native-babel-preset": "^0.66.2",
    "nodemon": "^2.0.12",
    "ts-jest": "^28.0.5",
    "ts-loader": "^9.3.1",
<<<<<<< HEAD
    "typescript": "^4.7.4",
=======
    "ts-node": "^10.9.1",
    "typescript": "^4.0.5",
>>>>>>> ae300de4
    "uglify-js": "^3.13.10",
    "webpack": "^5.74.0"
  }
}<|MERGE_RESOLUTION|>--- conflicted
+++ resolved
@@ -105,12 +105,8 @@
     "nodemon": "^2.0.12",
     "ts-jest": "^28.0.5",
     "ts-loader": "^9.3.1",
-<<<<<<< HEAD
+    "ts-node": "^10.9.1",
     "typescript": "^4.7.4",
-=======
-    "ts-node": "^10.9.1",
-    "typescript": "^4.0.5",
->>>>>>> ae300de4
     "uglify-js": "^3.13.10",
     "webpack": "^5.74.0"
   }
