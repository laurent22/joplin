--- conflicted
+++ resolved
@@ -116,13 +116,7 @@
 import sensorInfo, { SensorInfo } from './components/biometrics/sensorInfo';
 import { getCurrentProfile } from '@joplin/lib/services/profileConfig';
 import { getDatabaseName, getProfilesRootDir, getResourceDir, setDispatch } from './services/profiles';
-<<<<<<< HEAD
-=======
 import { GestureHandlerRootView } from 'react-native-gesture-handler';
-import { ReactNode } from 'react';
-
-type SideMenuPosition = 'left' | 'right';
->>>>>>> 844f868a
 
 const logger = Logger.create('root');
 
