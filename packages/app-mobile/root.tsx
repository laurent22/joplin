const React = require('react');
import shim from '@joplin/lib/shim';
shim.setReact(React);

import setupQuickActions from './setupQuickActions';
import PluginAssetsLoader from './PluginAssetsLoader';
import AlarmService from '@joplin/lib/services/AlarmService';
import Alarm from '@joplin/lib/models/Alarm';
import time from '@joplin/lib/time';
import Logger, { TargetType } from '@joplin/utils/Logger';
import BaseModel from '@joplin/lib/BaseModel';
import BaseService from '@joplin/lib/services/BaseService';
import ResourceService from '@joplin/lib/services/ResourceService';
import KvStore from '@joplin/lib/services/KvStore';
import NoteScreen from './components/screens/Note';
import UpgradeSyncTargetScreen from './components/screens/UpgradeSyncTargetScreen';
import Setting, { Env } from '@joplin/lib/models/Setting';
import PoorManIntervals from '@joplin/lib/PoorManIntervals';
import reducer from '@joplin/lib/reducer';
import ShareExtension from './utils/ShareExtension';
import handleShared from './utils/shareHandler';
import uuid from '@joplin/lib/uuid';
import { loadKeychainServiceAndSettings } from '@joplin/lib/services/SettingUtils';
import KeychainServiceDriverMobile from '@joplin/lib/services/keychain/KeychainServiceDriver.mobile';
import { _, setLocale } from '@joplin/lib/locale';
import SyncTargetJoplinServer from '@joplin/lib/SyncTargetJoplinServer';
import SyncTargetJoplinCloud from '@joplin/lib/SyncTargetJoplinCloud';
import SyncTargetOneDrive from '@joplin/lib/SyncTargetOneDrive';
import initProfile from '@joplin/lib/services/profileConfig/initProfile';
const VersionInfo = require('react-native-version-info').default;
const { Keyboard, BackHandler, Animated, View, StatusBar, Platform, Dimensions } = require('react-native');
import { AppState as RNAppState, EmitterSubscription, Linking, NativeEventSubscription, Appearance, AccessibilityInfo } from 'react-native';
import getResponsiveValue from './components/getResponsiveValue';
import NetInfo from '@react-native-community/netinfo';
const DropdownAlert = require('react-native-dropdownalert').default;
const AlarmServiceDriver = require('./services/AlarmServiceDriver').default;
const SafeAreaView = require('./components/SafeAreaView');
const { connect, Provider } = require('react-redux');
import { Provider as PaperProvider, MD3DarkTheme, MD3LightTheme } from 'react-native-paper';
const { BackButtonService } = require('./services/back-button.js');
import NavService from '@joplin/lib/services/NavService';
import { createStore, applyMiddleware } from 'redux';
const reduxSharedMiddleware = require('@joplin/lib/components/shared/reduxSharedMiddleware');
const { shimInit } = require('./utils/shim-init-react.js');
const { AppNav } = require('./components/app-nav.js');
import Note from '@joplin/lib/models/Note';
import Folder from '@joplin/lib/models/Folder';
import BaseSyncTarget from '@joplin/lib/BaseSyncTarget';
const { FoldersScreenUtils } = require('@joplin/lib/folders-screen-utils.js');
import Resource from '@joplin/lib/models/Resource';
import Tag from '@joplin/lib/models/Tag';
import NoteTag from '@joplin/lib/models/NoteTag';
import BaseItem from '@joplin/lib/models/BaseItem';
import MasterKey from '@joplin/lib/models/MasterKey';
import Revision from '@joplin/lib/models/Revision';
import RevisionService from '@joplin/lib/services/RevisionService';
import JoplinDatabase from '@joplin/lib/JoplinDatabase';
import Database from '@joplin/lib/database';
import NotesScreen from './components/screens/Notes';
const { TagsScreen } = require('./components/screens/tags.js');
import ConfigScreen from './components/screens/ConfigScreen/ConfigScreen';
const { FolderScreen } = require('./components/screens/folder.js');
const { LogScreen } = require('./components/screens/log.js');
const { StatusScreen } = require('./components/screens/status.js');
const { SearchScreen } = require('./components/screens/search.js');
const { OneDriveLoginScreen } = require('./components/screens/onedrive-login.js');
import EncryptionConfigScreen from './components/screens/encryption-config';
const { DropboxLoginScreen } = require('./components/screens/dropbox-login.js');
const { MenuContext } = require('react-native-popup-menu');
import SideMenu from './components/SideMenu';
import SideMenuContent from './components/side-menu-content';
const { SideMenuContentNote } = require('./components/side-menu-content-note.js');
const { DatabaseDriverReactNative } = require('./utils/database-driver-react-native');
import { reg } from '@joplin/lib/registry';
const { defaultState } = require('@joplin/lib/reducer');
const { FileApiDriverLocal } = require('@joplin/lib/file-api-driver-local');
import ResourceFetcher from '@joplin/lib/services/ResourceFetcher';
import SearchEngine from '@joplin/lib/services/searchengine/SearchEngine';
import WelcomeUtils from '@joplin/lib/WelcomeUtils';
const { themeStyle } = require('./components/global-style.js');
import SyncTargetRegistry from '@joplin/lib/SyncTargetRegistry';
const SyncTargetFilesystem = require('@joplin/lib/SyncTargetFilesystem.js');
const SyncTargetNextcloud = require('@joplin/lib/SyncTargetNextcloud.js');
const SyncTargetWebDAV = require('@joplin/lib/SyncTargetWebDAV.js');
const SyncTargetDropbox = require('@joplin/lib/SyncTargetDropbox.js');
const SyncTargetAmazonS3 = require('@joplin/lib/SyncTargetAmazonS3.js');
import BiometricPopup from './components/biometrics/BiometricPopup';
import initLib from '@joplin/lib/initLib';

SyncTargetRegistry.addClass(SyncTargetNone);
SyncTargetRegistry.addClass(SyncTargetOneDrive);
SyncTargetRegistry.addClass(SyncTargetNextcloud);
SyncTargetRegistry.addClass(SyncTargetWebDAV);
SyncTargetRegistry.addClass(SyncTargetDropbox);
SyncTargetRegistry.addClass(SyncTargetFilesystem);
SyncTargetRegistry.addClass(SyncTargetAmazonS3);
SyncTargetRegistry.addClass(SyncTargetJoplinServer);
SyncTargetRegistry.addClass(SyncTargetJoplinCloud);

import FsDriverRN from './utils/fs-driver-rn';
import DecryptionWorker from '@joplin/lib/services/DecryptionWorker';
import EncryptionService from '@joplin/lib/services/e2ee/EncryptionService';
import MigrationService from '@joplin/lib/services/MigrationService';
import { clearSharedFilesCache } from './utils/ShareUtils';
import setIgnoreTlsErrors from './utils/TlsUtils';
import ShareService from '@joplin/lib/services/share/ShareService';
import setupNotifications from './utils/setupNotifications';
import { loadMasterKeysFromSettings, migrateMasterPassword } from '@joplin/lib/services/e2ee/utils';
import SyncTargetNone from '@joplin/lib/SyncTargetNone';
import { setRSA } from '@joplin/lib/services/e2ee/ppk';
import RSA from './services/e2ee/RSA.react-native';
import { runIntegrationTests } from '@joplin/lib/services/e2ee/ppkTestUtils';
import { Theme, ThemeAppearance } from '@joplin/lib/themes/type';
import { AppState } from './utils/types';
import ProfileSwitcher from './components/ProfileSwitcher/ProfileSwitcher';
import ProfileEditor from './components/ProfileSwitcher/ProfileEditor';
import sensorInfo, { SensorInfo } from './components/biometrics/sensorInfo';
import { getCurrentProfile } from '@joplin/lib/services/profileConfig';
import { getDatabaseName, getProfilesRootDir, getResourceDir, setDispatch } from './services/profiles';
import userFetcher, { initializeUserFetcher } from '@joplin/lib/utils/userFetcher';
import { ReactNode } from 'react';
import { parseShareCache } from '@joplin/lib/services/share/reducer';
import autodetectTheme, { onSystemColorSchemeChange } from './utils/autodetectTheme';

type SideMenuPosition = 'left' | 'right';

const logger = Logger.create('root');

let storeDispatch = function(_action: any) {};

const logReducerAction = function(action: any) {
	if (['SIDE_MENU_OPEN_PERCENT', 'SYNC_REPORT_UPDATE'].indexOf(action.type) >= 0) return;

	const msg = [action.type];
	if (action.routeName) msg.push(action.routeName);

	// reg.logger().debug('Reducer action', msg.join(', '));
};

const biometricsEnabled = (sensorInfo: SensorInfo): boolean => {
	return !!sensorInfo && sensorInfo.enabled;
};

const generalMiddleware = (store: any) => (next: any) => async (action: any) => {
	logReducerAction(action);
	PoorManIntervals.update(); // This function needs to be called regularly so put it here

	const result = next(action);
	const newState = store.getState();

	await reduxSharedMiddleware(store, next, action);

	if (action.type === 'NAV_GO') Keyboard.dismiss();

	if (['NOTE_UPDATE_ONE', 'NOTE_DELETE', 'FOLDER_UPDATE_ONE', 'FOLDER_DELETE'].indexOf(action.type) >= 0) {
		if (!await reg.syncTarget().syncStarted()) void reg.scheduleSync(1000, { syncSteps: ['update_remote', 'delete_remote'] }, true);
		SearchEngine.instance().scheduleSyncTables();
	}

	if (['EVENT_NOTE_ALARM_FIELD_CHANGE', 'NOTE_DELETE'].indexOf(action.type) >= 0) {
		await AlarmService.updateNoteNotification(action.id, action.type === 'NOTE_DELETE');
	}

	if (action.type === 'SETTING_UPDATE_ONE' && action.key === 'sync.interval' || action.type === 'SETTING_UPDATE_ALL') {
		reg.setupRecurrentSync();
	}

	if ((action.type === 'SETTING_UPDATE_ONE' && (action.key === 'dateFormat' || action.key === 'timeFormat')) || (action.type === 'SETTING_UPDATE_ALL')) {
		time.setDateFormat(Setting.value('dateFormat'));
		time.setTimeFormat(Setting.value('timeFormat'));
	}

	if (action.type === 'SETTING_UPDATE_ONE' && action.key === 'locale' || action.type === 'SETTING_UPDATE_ALL') {
		setLocale(Setting.value('locale'));
	}

	if ((action.type === 'SETTING_UPDATE_ONE' && (action.key.indexOf('encryption.') === 0)) || (action.type === 'SETTING_UPDATE_ALL')) {
		await loadMasterKeysFromSettings(EncryptionService.instance());
		void DecryptionWorker.instance().scheduleStart();
		const loadedMasterKeyIds = EncryptionService.instance().loadedMasterKeyIds();

		storeDispatch({
			type: 'MASTERKEY_REMOVE_NOT_LOADED',
			ids: loadedMasterKeyIds,
		});

		// Schedule a sync operation so that items that need to be encrypted
		// are sent to sync target.
		void reg.scheduleSync(null, null, true);
	}

	if (
		action.type === 'AUTODETECT_THEME'
		|| action.type === 'SETTING_UPDATE_ALL'
		|| (action.type === 'SETTING_UPDATE_ONE' && ['themeAutoDetect', 'preferredLightTheme', 'preferredDarkTheme'].includes(action.key))
	) {
		autodetectTheme();
	}

	if (action.type === 'NAV_GO' && action.routeName === 'Notes') {
		Setting.setValue('activeFolderId', newState.selectedFolderId);
	}

	if (action.type === 'SYNC_GOT_ENCRYPTED_ITEM') {
		void DecryptionWorker.instance().scheduleStart();
	}

	if (action.type === 'SYNC_CREATED_OR_UPDATED_RESOURCE') {
		void ResourceFetcher.instance().autoAddResources();
	}

	return result;
};

const navHistory: any[] = [];

function historyCanGoBackTo(route: any) {
	if (route.routeName === 'Note') return false;
	if (route.routeName === 'Folder') return false;

	// There's no point going back to these screens in general and, at least in OneDrive case,
	// it can be buggy to do so, due to incorrectly relying on global state (reg.syncTarget...)
	if (route.routeName === 'OneDriveLogin') return false;
	if (route.routeName === 'DropboxLogin') return false;

	return true;
}

const DEFAULT_ROUTE = {
	type: 'NAV_GO',
	routeName: 'Notes',
	smartFilterId: 'c3176726992c11e9ac940492261af972',
};

const appDefaultState: AppState = { ...defaultState, sideMenuOpenPercent: 0,
	route: DEFAULT_ROUTE,
	noteSelectionEnabled: false,
	noteSideMenuOptions: null,
	isOnMobileData: false,
	disableSideMenuGestures: false,
};

const appReducer = (state = appDefaultState, action: any) => {
	let newState = state;
	let historyGoingBack = false;

	try {
		switch (action.type) {

		case 'NAV_BACK':
		case 'NAV_GO':

			if (action.type === 'NAV_BACK') {
				if (!navHistory.length) break;

				let newAction = null;
				while (navHistory.length) {
					newAction = navHistory.pop();
					if (newAction.routeName !== state.route.routeName) break;
				}

				action = newAction ? newAction : navHistory.pop();

				historyGoingBack = true;
			}

			{
				const currentRoute = state.route;

				if (!historyGoingBack && historyCanGoBackTo(currentRoute)) {
				// If the route *name* is the same (even if the other parameters are different), we
				// overwrite the last route in the history with the current one. If the route name
				// is different, we push a new history entry.
					if (currentRoute.routeName === action.routeName) {
					// nothing
					} else {
						navHistory.push(currentRoute);
					}
				}

				// HACK: whenever a new screen is loaded, all the previous screens of that type
				// are overwritten with the new screen parameters. This is because the way notes
				// are currently loaded is not optimal (doesn't retain history properly) so
				// this is a simple fix without doing a big refactoring to change the way notes
				// are loaded. Might be good enough since going back to different folders
				// is probably not a common workflow.
				for (let i = 0; i < navHistory.length; i++) {
					const n = navHistory[i];
					if (n.routeName === action.routeName) {
						navHistory[i] = { ...action };
					}
				}

				newState = { ...state };

				newState.selectedNoteHash = '';

				if ('noteId' in action) {
					newState.selectedNoteIds = action.noteId ? [action.noteId] : [];
				}

				if ('folderId' in action) {
					newState.selectedFolderId = action.folderId;
					newState.notesParentType = 'Folder';
				}

				if ('tagId' in action) {
					newState.selectedTagId = action.tagId;
					newState.notesParentType = 'Tag';
				}

				if ('smartFilterId' in action) {
					newState.smartFilterId = action.smartFilterId;
					newState.notesParentType = 'SmartFilter';
				}

				if ('itemType' in action) {
					newState.selectedItemType = action.itemType;
				}

				if ('noteHash' in action) {
					newState.selectedNoteHash = action.noteHash;
				}

				if ('sharedData' in action) {
					newState.sharedData = action.sharedData;
				} else {
					newState.sharedData = null;
				}

				newState.route = action;
				newState.historyCanGoBack = !!navHistory.length;
			}
			break;

		case 'SIDE_MENU_TOGGLE':

			newState = { ...state };
			newState.showSideMenu = !newState.showSideMenu;
			break;

		case 'SIDE_MENU_OPEN':

			newState = { ...state };
			newState.showSideMenu = true;
			break;

		case 'SIDE_MENU_CLOSE':

			newState = { ...state };
			newState.showSideMenu = false;
			break;

		case 'SIDE_MENU_OPEN_PERCENT':

			newState = { ...state };
			newState.sideMenuOpenPercent = action.value;
			break;

		case 'NOTE_SELECTION_TOGGLE':

			{
				newState = { ...state };

				const noteId = action.id;
				const newSelectedNoteIds = state.selectedNoteIds.slice();
				const existingIndex = state.selectedNoteIds.indexOf(noteId);

				if (existingIndex >= 0) {
					newSelectedNoteIds.splice(existingIndex, 1);
				} else {
					newSelectedNoteIds.push(noteId);
				}

				newState.selectedNoteIds = newSelectedNoteIds;
				newState.noteSelectionEnabled = !!newSelectedNoteIds.length;
			}
			break;

		case 'NOTE_SELECTION_START':

			if (!state.noteSelectionEnabled) {
				newState = { ...state };
				newState.noteSelectionEnabled = true;
				newState.selectedNoteIds = [action.id];
			}
			break;

		case 'NOTE_SELECTION_END':

			newState = { ...state };
			newState.noteSelectionEnabled = false;
			newState.selectedNoteIds = [];
			break;

		case 'NOTE_SIDE_MENU_OPTIONS_SET':

			newState = { ...state };
			newState.noteSideMenuOptions = action.options;
			break;

		case 'SET_SIDE_MENU_TOUCH_GESTURES_DISABLED':
			newState = { ...state };
			newState.disableSideMenuGestures = action.disableSideMenuGestures;
			break;

		case 'MOBILE_DATA_WARNING_UPDATE':

			newState = { ...state };
			newState.isOnMobileData = action.isOnMobileData;
			break;

		}
	} catch (error) {
		error.message = `In reducer: ${error.message} Action: ${JSON.stringify(action)}`;
		throw error;
	}

	return reducer(newState, action);
};

const store = createStore(appReducer, applyMiddleware(generalMiddleware));
storeDispatch = store.dispatch;

function resourceFetcher_downloadComplete(event: any) {
	if (event.encrypted) {
		void DecryptionWorker.instance().scheduleStart();
	}
}

function decryptionWorker_resourceMetadataButNotBlobDecrypted() {
	ResourceFetcher.instance().scheduleAutoAddResources();
}

const initializeTempDir = async () => {
	const tempDir = `${getProfilesRootDir()}/tmp`;

	// Re-create the temporary directory.
	try {
		await shim.fsDriver().remove(tempDir);
	} catch (_error) {
		// The logger may not exist yet. Do nothing.
	}

	await shim.fsDriver().mkdir(tempDir);
	return tempDir;
};

// eslint-disable-next-line @typescript-eslint/ban-types -- Old code before rule was applied
async function initialize(dispatch: Function) {
	shimInit();

	setDispatch(dispatch);
	const { profileConfig, isSubProfile } = await initProfile(getProfilesRootDir());
	const currentProfile = getCurrentProfile(profileConfig);

	dispatch({
		type: 'PROFILE_CONFIG_SET',
		value: profileConfig,
	});

	Setting.setConstant('env', __DEV__ ? 'dev' : 'prod');
	Setting.setConstant('appId', 'net.cozic.joplin-mobile');
	Setting.setConstant('appType', 'mobile');
	Setting.setConstant('tempDir', await initializeTempDir());
	const resourceDir = getResourceDir(currentProfile, isSubProfile);
	Setting.setConstant('resourceDir', resourceDir);

	await shim.fsDriver().mkdir(resourceDir);

	const logDatabase = new Database(new DatabaseDriverReactNative());
	await logDatabase.open({ name: 'log.sqlite' });
	await logDatabase.exec(Logger.databaseCreateTableSql());

	const mainLogger = new Logger();
	mainLogger.addTarget(TargetType.Database, { database: logDatabase, source: 'm' });
	mainLogger.setLevel(Logger.LEVEL_INFO);

	if (Setting.value('env') === 'dev') {
		mainLogger.addTarget(TargetType.Console);
		mainLogger.setLevel(Logger.LEVEL_DEBUG);
	}

	Logger.initializeGlobalLogger(mainLogger);
	initLib(mainLogger);

	reg.setLogger(mainLogger);
	reg.setShowErrorMessageBoxHandler((message: string) => { alert(message); });

	BaseService.logger_ = mainLogger;
	// require('@joplin/lib/ntpDate').setLogger(reg.logger());

	reg.logger().info('====================================');
	reg.logger().info(`Starting application ${Setting.value('appId')} v${VersionInfo.appVersion} (${Setting.value('env')})`);

	const dbLogger = new Logger();
	dbLogger.addTarget(TargetType.Database, { database: logDatabase, source: 'm' });
	if (Setting.value('env') === 'dev') {
		dbLogger.addTarget(TargetType.Console);
		dbLogger.setLevel(Logger.LEVEL_INFO); // Set to LEVEL_DEBUG for full SQL queries
	} else {
		dbLogger.setLevel(Logger.LEVEL_INFO);
	}

	const db = new JoplinDatabase(new DatabaseDriverReactNative());
	db.setLogger(dbLogger);
	reg.setDb(db);

	// reg.dispatch = dispatch;
	BaseModel.dispatch = dispatch;
	FoldersScreenUtils.dispatch = dispatch;
	BaseSyncTarget.dispatch = dispatch;
	NavService.dispatch = dispatch;
	BaseModel.setDb(db);

	KvStore.instance().setDb(reg.db());

	BaseItem.loadClass('Note', Note);
	BaseItem.loadClass('Folder', Folder);
	BaseItem.loadClass('Resource', Resource);
	BaseItem.loadClass('Tag', Tag);
	BaseItem.loadClass('NoteTag', NoteTag);
	BaseItem.loadClass('MasterKey', MasterKey);
	BaseItem.loadClass('Revision', Revision);

	const fsDriver = new FsDriverRN();

	Resource.fsDriver_ = fsDriver;
	FileApiDriverLocal.fsDriver_ = fsDriver;

	AlarmService.setDriver(new AlarmServiceDriver(mainLogger));
	AlarmService.setLogger(mainLogger);

	setRSA(RSA);

	try {
		if (Setting.value('env') === 'prod') {
			await db.open({ name: getDatabaseName(currentProfile, isSubProfile) });
		} else {
			await db.open({ name: getDatabaseName(currentProfile, isSubProfile, '-3') });

			// await db.clearForTesting();
		}

		reg.logger().info('Database is ready.');
		reg.logger().info('Loading settings...');

		await loadKeychainServiceAndSettings(KeychainServiceDriverMobile);
		await migrateMasterPassword();

		if (!Setting.value('clientId')) Setting.setValue('clientId', uuid.create());
		reg.logger().info(`Client ID: ${Setting.value('clientId')}`);

		BaseItem.syncShareCache = parseShareCache(Setting.value('sync.shareCache'));

		if (Setting.value('firstStart')) {
			const detectedLocale = shim.detectAndSetLocale(Setting);
			reg.logger().info(`First start: detected locale as ${detectedLocale}`);

			Setting.skipDefaultMigrations();
			Setting.setValue('firstStart', 0);
		} else {
			Setting.applyDefaultMigrations();
		}

		if (Setting.value('env') === Env.Dev) {
			// Setting.setValue('sync.10.path', 'https://api.joplincloud.com');
			// Setting.setValue('sync.10.userContentPath', 'https://joplinusercontent.com');
			Setting.setValue('sync.10.path', 'http://api.joplincloud.local:22300');
			Setting.setValue('sync.10.userContentPath', 'http://joplinusercontent.local:22300');

			// Setting.setValue('sync.target', 10);
			// Setting.setValue('sync.10.username', 'user1@example.com');
			// Setting.setValue('sync.10.password', '111111');
		}

		if (Setting.value('db.ftsEnabled') === -1) {
			const ftsEnabled = await db.ftsEnabled();
			Setting.setValue('db.ftsEnabled', ftsEnabled ? 1 : 0);
			reg.logger().info('db.ftsEnabled = ', Setting.value('db.ftsEnabled'));
		}

		if (Setting.value('env') === 'dev') {
			Setting.setValue('welcome.enabled', false);
		}

		PluginAssetsLoader.instance().setLogger(mainLogger);
		await PluginAssetsLoader.instance().importAssets();

		// eslint-disable-next-line require-atomic-updates
		BaseItem.revisionService_ = RevisionService.instance();

		// Note: for now we hard-code the folder sort order as we need to
		// create a UI to allow customisation (started in branch mobile_add_sidebar_buttons)
		Setting.setValue('folders.sortOrder.field', 'title');
		Setting.setValue('folders.sortOrder.reverse', false);

		reg.logger().info(`Sync target: ${Setting.value('sync.target')}`);

		setLocale(Setting.value('locale'));

		if (Platform.OS === 'android') {
			const ignoreTlsErrors = Setting.value('net.ignoreTlsErrors');
			if (ignoreTlsErrors) {
				await setIgnoreTlsErrors(ignoreTlsErrors);
			}
		}

		// ----------------------------------------------------------------
		// E2EE SETUP
		// ----------------------------------------------------------------

		EncryptionService.fsDriver_ = fsDriver;
		// eslint-disable-next-line require-atomic-updates
		BaseItem.encryptionService_ = EncryptionService.instance();
		BaseItem.shareService_ = ShareService.instance();
		Resource.shareService_ = ShareService.instance();
		DecryptionWorker.instance().dispatch = dispatch;
		DecryptionWorker.instance().setLogger(mainLogger);
		DecryptionWorker.instance().setKvStore(KvStore.instance());
		DecryptionWorker.instance().setEncryptionService(EncryptionService.instance());
		await loadMasterKeysFromSettings(EncryptionService.instance());
		DecryptionWorker.instance().on('resourceMetadataButNotBlobDecrypted', decryptionWorker_resourceMetadataButNotBlobDecrypted);

		// ----------------------------------------------------------------
		// / E2EE SETUP
		// ----------------------------------------------------------------

		await ShareService.instance().initialize(store, EncryptionService.instance());

		reg.logger().info('Loading folders...');

		await FoldersScreenUtils.refreshFolders();

		const tags = await Tag.allWithNotes();

		dispatch({
			type: 'TAG_UPDATE_ALL',
			items: tags,
		});

		// const masterKeys = await MasterKey.all();

		// dispatch({
		// 	type: 'MASTERKEY_UPDATE_ALL',
		// 	items: masterKeys,
		// });

		const folderId = Setting.value('activeFolderId');
		let folder = await Folder.load(folderId);

		if (!folder) folder = await Folder.defaultFolder();

		dispatch({
			type: 'FOLDER_SET_COLLAPSED_ALL',
			ids: Setting.value('collapsedFolderIds'),
		});

		if (!folder) {
			dispatch(DEFAULT_ROUTE);
		} else {
			dispatch({
				type: 'NAV_GO',
				routeName: 'Notes',
				folderId: folder.id,
			});
		}

		await clearSharedFilesCache();
	} catch (error) {
		alert(`Initialization error: ${error.message}`);
		reg.logger().error('Initialization error:', error);
	}

	reg.setupRecurrentSync();

	initializeUserFetcher();
	PoorManIntervals.setInterval(() => { void userFetcher(); }, 1000 * 60 * 60);

	PoorManIntervals.setTimeout(() => {
		void AlarmService.garbageCollect();
	}, 1000 * 60 * 60);

	ResourceService.runInBackground();

	ResourceFetcher.instance().setFileApi(() => { return reg.syncTarget().fileApi(); });
	ResourceFetcher.instance().setLogger(reg.logger());
	ResourceFetcher.instance().dispatch = dispatch;
	ResourceFetcher.instance().on('downloadComplete', resourceFetcher_downloadComplete);
	void ResourceFetcher.instance().start();

	SearchEngine.instance().setDb(reg.db());
	SearchEngine.instance().setLogger(reg.logger());
	SearchEngine.instance().scheduleSyncTables();

	await MigrationService.instance().run();

	// When the app starts we want the full sync to
	// start almost immediately to get the latest data.
	// doWifiConnectionCheck set to true so initial sync
	// doesn't happen on mobile data
	// eslint-disable-next-line promise/prefer-await-to-then -- Old code before rule was applied
	void reg.scheduleSync(100, null, true).then(() => {
		// Wait for the first sync before updating the notifications, since synchronisation
		// might change the notifications.
		void AlarmService.updateAllNotifications();

		void DecryptionWorker.instance().scheduleStart();
	});

	await WelcomeUtils.install(Setting.value('locale'), dispatch);

	// Collect revisions more frequently on mobile because it doesn't auto-save
	// and it cannot collect anything when the app is not active.
	RevisionService.instance().runInBackground(1000 * 30);

	// ----------------------------------------------------------------------------
	// Keep this below to test react-native-rsa-native
	// ----------------------------------------------------------------------------

	// const testData = await createTestData();
	// await checkTestData(testData);

	// const testData = {
	// 	"publicKey": "-----BEGIN RSA PUBLIC KEY-----\nMIIBCgKCAQEAoMx9NBioka8DUjO3bKrWMn8uJ23LH1xySogQFR6yh6qbl6i5LKTw\nPgqvv55FUuQtYTMtUTVLggYQhdCBvwbBrD1OqO4xU6Ew7x5/TQKPV3MSgYaps3FF\nOdipC4FyA00jBe6Z1CIpL+ZaSnvjDbMUf5lW8bmfRuXfdBGAcdSBjqm9ttajOws+\n7BBSQ9nI5dnBnWRIVEUb7e9bulgANzM1LMUOE+gaef7T3uKzc+Cx3BhHgw1JdFbL\nZAndYtP52KI5N3oiFM4II26DxmDrO1tQokNM88l5xT0BXPhYiEl1CeBpo5VHZBY2\nRHr4MM/OyAXSUdulsDzbntpE+Y85zv7gpQIDAQAB\n-----END RSA PUBLIC KEY-----",
	// 	"privateKey": "-----BEGIN RSA PRIVATE KEY-----\nMIIEpAIBAAKCAQEAoMx9NBioka8DUjO3bKrWMn8uJ23LH1xySogQFR6yh6qbl6i5\nLKTwPgqvv55FUuQtYTMtUTVLggYQhdCBvwbBrD1OqO4xU6Ew7x5/TQKPV3MSgYap\ns3FFOdipC4FyA00jBe6Z1CIpL+ZaSnvjDbMUf5lW8bmfRuXfdBGAcdSBjqm9ttaj\nOws+7BBSQ9nI5dnBnWRIVEUb7e9bulgANzM1LMUOE+gaef7T3uKzc+Cx3BhHgw1J\ndFbLZAndYtP52KI5N3oiFM4II26DxmDrO1tQokNM88l5xT0BXPhYiEl1CeBpo5VH\nZBY2RHr4MM/OyAXSUdulsDzbntpE+Y85zv7gpQIDAQABAoIBAEA0Zmm+ztAcyX6x\nF7RUImLXVV55AHntN9V6rrFAKJjzDl1oCUhCM4sSSUqBr7yBT31YKegbF6M7OK21\nq5jS4dIcSKQ7N4bk/dz8mGfvdby9Pc5qLqhvuex3DkiBzzxyOGHN+64wVbHCkJrd\nDLQTpUOtvoGWVHrCno6Bzn+lEnYbvdr0hqI5H4D0ubk6TYed1/4ZlJf0R/o/4jnl\nou0UG2hpJN4ur506cttkZJSTxLjzdO38JuQIAkCEglrMYVY61lBNPxC11Kr3ZN7o\ncm7gWZVyP26KoU27t/g+2FoiBGsWLqGYiuTaqT6dKZ2vHyJGjJIZZStv5ye2Ez8V\nKQwpjQECgYEA3xtwYu4n/G5UjEMumkXHNd/bDamelo1aQvvjkVvxKeASNBqV8cM0\n6Jb2FCuT9Y3mWbFTM0jpqXehpHUOCCnrPKGKnJ0ZS4/SRIrtw0iM6q17fTAqmuOt\nhX0pJ77Il8lVCtx4ItsW+LUGbm6CwotlYLVUuyluhKe0pGw2yafi2N0CgYEAuIFk\ng4p7x0i1LFAlIP0YQ07bJQ0E6FEWbCfMgrV3VjtbnT99EaqPOHhMasITCuoEFlh8\ncgyZ6oH7GEy4IRWrM+Mlm47S+NTrr6KgnTGf570ZAFuqnJac97oFB7BvlQsQot6F\n0L2JKM7dQKIMlvwA9DoXZdKX/9ykiqqIpawNxmkCgYEAuyJOwAw2ads4+3UWT7wb\nfarIF8ugA3OItAqHNFNEEvWpDx8FigVMCZMl0IFE14AwKCc+PBP6OXTolgLAxEQ0\n1WRB2V9D6kc1/Nvy1guydt0QaU7PTZ+O2hrDPF0f74Cl3jhSZBoUSIO+Yz46W2eE\nnvs5mMsFsirgr9E8myRAd9kCgYAGMCDE4KIiHugkolN8dcCYkU58QaGGgSG1YuhT\nAe8Mr1T1QynYq9W92RsHAZdN6GdWsIUL9iw7VzyqpfgO9AEX7mhWfUXKHqoA6/1j\nCEUKqqbqAikIs2x0SoLcrSgw4XwfWkM2qwSsn7N/9W9iqPUHO+OJALUkWawTEoEe\nvVSA8QKBgQCEYCPnxgeQSZkrv7x5soXzgF1YN5EZRa1mTUqPBubs564ZjIIY66mI\nCTaHl7U1cPAhx7mHkSzP/i5NjjLqPZZNOyawWDEEmOzxX69OIzKImb6mEQNyS3do\nI8jnpN5q9pw5TvuEIYSrGqQVnHeaEjSvcT48W9GuzjNVscGfw76fPg==\n-----END RSA PRIVATE KEY-----",
	// 	"plaintext": "just testing",
	// 	"ciphertext": "BfkKLdrmd2UX4sPf0bzhfqrg3rKwH5DS7dPAqdmoQuHlrvEBrYKqheekwpnWQgGggGcm/orlrsQRwlexLv7jfRbb0bMnElkySMu4w6wTxILB66RX9H3vXCz02SwHKFRcuGJxlzTPUC23ki6f/McYJ2n/2L8qYxBO8fncTKutIWV54jY19RS1wQ4IdVDBqzji8D0QsRxUhVlpRk4qxsVnyuoyg9AyDe91LOYKfRc6NdapFij996nKzjxFcKOdBqpis34fN3Cg7avcs2Dm5vi7zlRhyGqJJhORXTU3x6hVwOBkVAisgaB7xS3lHiYp6Fs5tP3hBd0kFwVVx8gALbHsgg=="
	// };
	// await checkTestData(testData);

	// await printTestData();

	// ----------------------------------------------------------------------------
	// On desktop and CLI we run various tests to check that node-rsa is working
	// as expected. On mobile however we cannot run test units directly on
	// device, and that's what would be needed to automatically verify
	// react-native-rsa-native. So instead we run the tests every time the
	// mobile app is started in dev mode. If there's any regression the below
	// call will throw an error, alerting us of the issue. Otherwise it will
	// just print some messages in the console.
	// ----------------------------------------------------------------------------
	if (Setting.value('env') === 'dev') await runIntegrationTests();

	reg.logger().info('Application initialized');
}

class AppComponent extends React.Component {

	private urlOpenListener_: EmitterSubscription|null = null;
	private appStateChangeListener_: NativeEventSubscription|null = null;
	private themeChangeListener_: NativeEventSubscription|null = null;

	public constructor() {
		super();

		this.state = {
			sideMenuContentOpacity: new Animated.Value(0),
			sideMenuWidth: this.getSideMenuWidth(),
			sensorInfo: null,
		};

		this.lastSyncStarted_ = defaultState.syncStarted;

		this.backButtonHandler_ = () => {
			return this.backButtonHandler();
		};

		this.onAppStateChange_ = () => {
			PoorManIntervals.update();
		};

		this.handleOpenURL_ = (event: any) => {
			// logger.info('Sharing: handleOpenURL_: start');

			// If this is called while biometrics haven't been done yet, we can
			// ignore the call, because handleShareData() will be called once
			// biometricsDone is `true`.
			if (event.url === ShareExtension.shareURL && this.props.biometricsDone) {
				logger.info('Sharing: handleOpenURL_: Processing share data');
				void this.handleShareData();
			}
		};

		this.handleNewShare_ = () => {
			// logger.info('Sharing: handleNewShare_: start');

			// look at this.handleOpenURL_ comment
			if (this.props.biometricsDone) {
				logger.info('Sharing: handleNewShare_: Processing share data');
				void this.handleShareData();
			}
		};

		this.unsubscribeNewShareListener_ = ShareExtension.addShareListener(this.handleNewShare_);

		this.handleScreenWidthChange_ = this.handleScreenWidthChange_.bind(this);
	}

	// 2020-10-08: It seems the initialisation code is quite fragile in general and should be kept simple.
	// For example, adding a loading screen as was done in this commit: https://github.com/laurent22/joplin/commit/569355a3182bc12e50a54249882e3d68a72c2b28.
	// had for effect that sharing with the app would create multiple instances of the app, thus breaking
	// database access and so on. It's unclear why it happens and how to fix it but reverting that commit
	// fixed the issue for now.
	//
	// Changing app launch mode doesn't help.
	//
	// It's possible that it's a bug in React Native, or perhaps the framework expects that the whole app can be
	// mounted/unmounted or multiple ones can be running at the same time, but the app was not designed in this
	// way.
	//
	// More reports and info about the multiple instance bug:
	//
	// https://github.com/laurent22/joplin/issues/3800
	// https://github.com/laurent22/joplin/issues/3804
	// https://github.com/laurent22/joplin/issues/3807
	// https://discourse.joplinapp.org/t/webdav-config-encryption-config-randomly-lost-on-android/11364
	// https://discourse.joplinapp.org/t/android-keeps-on-resetting-my-sync-and-theme/11443
	public async componentDidMount() {
		if (this.props.appState === 'starting') {
			this.props.dispatch({
				type: 'APP_STATE_SET',
				state: 'initializing',
			});

			try {
				NetInfo.configure({
					reachabilityUrl: 'https://joplinapp.org/connection_check/',
					reachabilityTest: async (response) => response.status === 200,
				});

				// This will be called right after adding the event listener
				// so there's no need to check netinfo on startup
				this.unsubscribeNetInfoHandler_ = NetInfo.addEventListener(({ type, details }) => {
					const isMobile = details.isConnectionExpensive || type === 'cellular';
					reg.setIsOnMobileData(isMobile);
					this.props.dispatch({
						type: 'MOBILE_DATA_WARNING_UPDATE',
						isOnMobileData: isMobile,
					});
				});
			} catch (error) {
				reg.logger().warn('Something went wrong while checking network info');
				reg.logger().info(error);
			}

			await initialize(this.props.dispatch);

			const loadedSensorInfo = await sensorInfo();
			this.setState({ sensorInfo: loadedSensorInfo });

			// If biometrics is disabled we set biometricsDone to `true`. We do
			// it with a delay so that the component is properly mounted, and
			// the componentDidUpdate gets triggered (which in turns will handle
			// the share data, if any).
			setTimeout(() => {
				if (!biometricsEnabled(loadedSensorInfo)) {
					this.props.dispatch({
						type: 'BIOMETRICS_DONE_SET',
						value: true,
					});
				}
			}, 100);

			this.props.dispatch({
				type: 'APP_STATE_SET',
				state: 'ready',
			});

			// setTimeout(() => {
			// 	this.props.dispatch({
			// 		type: 'NAV_GO',
			// 		routeName: 'ProfileSwitcher',
			// 	});
			// }, 1000);
		}

		this.urlOpenListener_ = Linking.addEventListener('url', this.handleOpenURL_);

		BackButtonService.initialize(this.backButtonHandler_);

		AlarmService.setInAppNotificationHandler(async (alarmId: string) => {
			const alarm = await Alarm.load(alarmId);
			const notification = await Alarm.makeNotification(alarm);
			this.dropdownAlert_.alertWithType('info', notification.title, notification.body ? notification.body : '');
		});

		this.appStateChangeListener_ = RNAppState.addEventListener('change', this.onAppStateChange_);
		this.unsubscribeScreenWidthChangeHandler_ = Dimensions.addEventListener('change', this.handleScreenWidthChange_);

		this.themeChangeListener_ = Appearance.addChangeListener(
			({ colorScheme }) => onSystemColorSchemeChange(colorScheme),
		);
		onSystemColorSchemeChange(Appearance.getColorScheme());

		setupQuickActions(this.props.dispatch, this.props.selectedFolderId);

		await setupNotifications(this.props.dispatch);

		// Setting.setValue('encryption.masterPassword', 'WRONG');
		// setTimeout(() => NavService.go('EncryptionConfig'), 2000);
	}

	public componentWillUnmount() {
		if (this.appStateChangeListener_) {
			this.appStateChangeListener_.remove();
			this.appStateChangeListener_ = null;
		}

		if (this.urlOpenListener_) {
			this.urlOpenListener_.remove();
			this.urlOpenListener_ = null;
		}

		if (this.themeChangeListener_) {
			this.themeChangeListener_.remove();
			this.themeChangeListener_ = null;
		}

		if (this.unsubscribeScreenWidthChangeHandler_) {
			this.unsubscribeScreenWidthChangeHandler_.remove();
			this.unsubscribeScreenWidthChangeHandler_ = null;
		}

		if (this.unsubscribeNetInfoHandler_) this.unsubscribeNetInfoHandler_();

		if (this.unsubscribeNewShareListener_) {
			this.unsubscribeNewShareListener_();
			this.unsubscribeNewShareListener_ = undefined;
		}
	}

	public async componentDidUpdate(prevProps: any) {
		if (this.props.biometricsDone !== prevProps.biometricsDone && this.props.biometricsDone) {
			logger.info('Sharing: componentDidUpdate: biometricsDone');
			void this.handleShareData();
		}
	}

	private async backButtonHandler() {
		if (this.props.noteSelectionEnabled) {
			this.props.dispatch({ type: 'NOTE_SELECTION_END' });
			return true;
		}

		if (this.props.showSideMenu) {
			this.props.dispatch({ type: 'SIDE_MENU_CLOSE' });
			return true;
		}

		if (this.props.historyCanGoBack) {
			this.props.dispatch({ type: 'NAV_BACK' });
			return true;
		}

		BackHandler.exitApp();

		return false;
	}

	private async handleShareData() {
		const sharedData = await ShareExtension.data();

		if (sharedData) {
			reg.logger().info('Received shared data');
			if (this.props.selectedFolderId) {
				logger.info('Sharing: handleShareData: Processing...');
				await handleShared(sharedData, this.props.selectedFolderId, this.props.dispatch);
			} else {
				reg.logger().info('Cannot handle share - default folder id is not set');
			}
		} else {
			logger.info('Sharing: received empty share data.');
		}
	}

	private async handleScreenWidthChange_() {
		this.setState({ sideMenuWidth: this.getSideMenuWidth() });
	}

	public UNSAFE_componentWillReceiveProps(newProps: any) {
		if (newProps.syncStarted !== this.lastSyncStarted_) {
			if (!newProps.syncStarted) FoldersScreenUtils.refreshFolders();
			this.lastSyncStarted_ = newProps.syncStarted;
		}
	}

	private sideMenu_change(isOpen: boolean) {
		// Make sure showSideMenu property of state is updated
		// when the menu is open/closed.
		this.props.dispatch({
			type: isOpen ? 'SIDE_MENU_OPEN' : 'SIDE_MENU_CLOSE',
		});
		AccessibilityInfo.announceForAccessibility(
			isOpen ? _('Side menu opened') : _('Side menu closed'),
		);
	}

	private getSideMenuWidth = () => {
		const sideMenuWidth = getResponsiveValue({
			sm: 250,
			md: 260,
			lg: 270,
			xl: 280,
			xxl: 290,
		});

		return sideMenuWidth;
	};

	public render() {
		if (this.props.appState !== 'ready') return null;
		const theme: Theme = themeStyle(this.props.themeId);

		let sideMenuContent: ReactNode = null;
		let menuPosition: SideMenuPosition = 'left';

		if (this.props.routeName === 'Note') {
			sideMenuContent = <SafeAreaView style={{ flex: 1, backgroundColor: theme.backgroundColor }}><SideMenuContentNote options={this.props.noteSideMenuOptions}/></SafeAreaView>;
			menuPosition = 'right';
		} else {
			sideMenuContent = <SafeAreaView style={{ flex: 1, backgroundColor: theme.backgroundColor }}><SideMenuContent/></SafeAreaView>;
		}

		const appNavInit = {
			Notes: { screen: NotesScreen },
			Note: { screen: NoteScreen },
			Tags: { screen: TagsScreen },
			Folder: { screen: FolderScreen },
			OneDriveLogin: { screen: OneDriveLoginScreen },
			DropboxLogin: { screen: DropboxLoginScreen },
			EncryptionConfig: { screen: EncryptionConfigScreen },
			UpgradeSyncTarget: { screen: UpgradeSyncTargetScreen },
			ProfileSwitcher: { screen: ProfileSwitcher },
			ProfileEditor: { screen: ProfileEditor },
			Log: { screen: LogScreen },
			Status: { screen: StatusScreen },
			Search: { screen: SearchScreen },
			Config: { screen: ConfigScreen },
		};


		// const statusBarStyle = theme.appearance === 'light-content';
		const statusBarStyle = 'light-content';

		const shouldShowMainContent = !biometricsEnabled(this.state.sensorInfo) || this.props.biometricsDone;

		logger.info('root.biometrics: biometricsDone', this.props.biometricsDone);
		logger.info('root.biometrics: biometricsEnabled', biometricsEnabled(this.state.sensorInfo));
		logger.info('root.biometrics: shouldShowMainContent', shouldShowMainContent);
		logger.info('root.biometrics: this.state.sensorInfo', this.state.sensorInfo);

		const mainContent = (
			<View style={{ flex: 1, backgroundColor: theme.backgroundColor }}>
<<<<<<< HEAD
				<Drawer
					// Need to reset the key here based on menu position, otherwise
					// the drawer will flash open on screen and close every time the
					// drawer position switches (i.e. when opening or closing a note)
					key={`main-drawer-${menuPosition}`}
					open={this.props.showSideMenu}
					onOpen={() => this.sideMenu_change(true)}
					onClose={() => this.sideMenu_change(false)}
					drawerPosition={menuPosition}
					swipeEdgeWidth={15}
					swipeEnabled={!this.props.disableSideMenuGestures}
					drawerStyle={{
						width: this.state.sideMenuWidth,
=======
				<SideMenu
					menu={sideMenuContent}
					edgeHitWidth={20}
					openMenuOffset={this.state.sideMenuWidth}
					menuPosition={menuPosition}
					onChange={(isOpen: boolean) => this.sideMenu_change(isOpen)}
					onSliding={(percent: number) => {
						this.props.dispatch({
							type: 'SIDE_MENU_OPEN_PERCENT',
							value: percent,
						});
>>>>>>> 04ef13cd
					}}
				>
					<StatusBar barStyle={statusBarStyle} />
					<MenuContext style={{ flex: 1 }}>
						<SafeAreaView style={{ flex: 0, backgroundColor: theme.backgroundColor2 }}/>
						<SafeAreaView style={{ flex: 1 }}>
							<View style={{ flex: 1, backgroundColor: theme.backgroundColor }}>
								{ shouldShowMainContent && <AppNav screens={appNavInit} dispatch={this.props.dispatch} /> }
							</View>
							<DropdownAlert ref={(ref: any) => this.dropdownAlert_ = ref} tapToCloseEnabled={true} />
							{ !shouldShowMainContent && <BiometricPopup
								dispatch={this.props.dispatch}
								themeId={this.props.themeId}
								sensorInfo={this.state.sensorInfo}
							/> }
						</SafeAreaView>
					</MenuContext>
				</SideMenu>
			</View>
		);


		const paperTheme = theme.appearance === ThemeAppearance.Dark ? MD3DarkTheme : MD3LightTheme;

		// Wrap everything in a PaperProvider -- this allows using components from react-native-paper
		return (
			<PaperProvider theme={{
				...paperTheme,
				version: 3,
				colors: {
					...paperTheme.colors,
					onPrimaryContainer: theme.color5,
					primaryContainer: theme.backgroundColor5,
					surfaceVariant: theme.backgroundColor,
					onSurfaceVariant: theme.color,
					primary: theme.color,
				},
			}}>
				{mainContent}
			</PaperProvider>
		);
	}
}

const mapStateToProps = (state: any) => {
	return {
		historyCanGoBack: state.historyCanGoBack,
		showSideMenu: state.showSideMenu,
		syncStarted: state.syncStarted,
		appState: state.appState,
		noteSelectionEnabled: state.noteSelectionEnabled,
		selectedFolderId: state.selectedFolderId,
		routeName: state.route.routeName,
		themeId: state.settings.theme,
		noteSideMenuOptions: state.noteSideMenuOptions,
		disableSideMenuGestures: state.disableSideMenuGestures,
		biometricsDone: state.biometricsDone,
		biometricsEnabled: state.settings['security.biometricsEnabled'],
	};
};

const App = connect(mapStateToProps)(AppComponent);

export default class Root extends React.Component {
	public render() {
		return (
			<Provider store={store}>
				<App/>
			</Provider>
		);
	}
}<|MERGE_RESOLUTION|>--- conflicted
+++ resolved
@@ -1052,33 +1052,18 @@
 
 		const mainContent = (
 			<View style={{ flex: 1, backgroundColor: theme.backgroundColor }}>
-<<<<<<< HEAD
-				<Drawer
-					// Need to reset the key here based on menu position, otherwise
-					// the drawer will flash open on screen and close every time the
-					// drawer position switches (i.e. when opening or closing a note)
-					key={`main-drawer-${menuPosition}`}
-					open={this.props.showSideMenu}
-					onOpen={() => this.sideMenu_change(true)}
-					onClose={() => this.sideMenu_change(false)}
-					drawerPosition={menuPosition}
-					swipeEdgeWidth={15}
-					swipeEnabled={!this.props.disableSideMenuGestures}
-					drawerStyle={{
-						width: this.state.sideMenuWidth,
-=======
 				<SideMenu
 					menu={sideMenuContent}
 					edgeHitWidth={20}
 					openMenuOffset={this.state.sideMenuWidth}
 					menuPosition={menuPosition}
 					onChange={(isOpen: boolean) => this.sideMenu_change(isOpen)}
+					disableGestures={this.props.disableSideMenuGestures}
 					onSliding={(percent: number) => {
 						this.props.dispatch({
 							type: 'SIDE_MENU_OPEN_PERCENT',
 							value: percent,
 						});
->>>>>>> 04ef13cd
 					}}
 				>
 					<StatusBar barStyle={statusBarStyle} />
