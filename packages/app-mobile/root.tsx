const React = require('react');
import shim from '@joplin/lib/shim';
shim.setReact(React);

import setupQuickActions from './setupQuickActions';
import PluginAssetsLoader from './PluginAssetsLoader';
import AlarmService from '@joplin/lib/services/AlarmService';
import Alarm from '@joplin/lib/models/Alarm';
import time from '@joplin/lib/time';
import Logger, { TargetType } from '@joplin/lib/Logger';
import BaseModel from '@joplin/lib/BaseModel';
import BaseService from '@joplin/lib/services/BaseService';
import ResourceService from '@joplin/lib/services/ResourceService';
import KvStore from '@joplin/lib/services/KvStore';
import NoteScreen from './components/screens/Note';
import UpgradeSyncTargetScreen from './components/screens/UpgradeSyncTargetScreen';
import Setting, { Env } from '@joplin/lib/models/Setting';
import RNFetchBlob from 'rn-fetch-blob';
import PoorManIntervals from '@joplin/lib/PoorManIntervals';
import reducer from '@joplin/lib/reducer';
import ShareExtension from './utils/ShareExtension';
import handleShared from './utils/shareHandler';
import uuid from '@joplin/lib/uuid';
import { loadKeychainServiceAndSettings } from '@joplin/lib/services/SettingUtils';
import KeychainServiceDriverMobile from '@joplin/lib/services/keychain/KeychainServiceDriver.mobile';
import { setLocale, closestSupportedLocale, defaultLocale } from '@joplin/lib/locale';
import SyncTargetJoplinServer from '@joplin/lib/SyncTargetJoplinServer';
import SyncTargetJoplinCloud from '@joplin/lib/SyncTargetJoplinCloud';
import SyncTargetOneDrive from '@joplin/lib/SyncTargetOneDrive';
const VersionInfo = require('react-native-version-info').default;
const { AppState, Keyboard, NativeModules, BackHandler, Animated, View, StatusBar, Linking, Platform, Dimensions } = require('react-native');
import getResponsiveValue from './components/getResponsiveValue';
import NetInfo from '@react-native-community/netinfo';
const DropdownAlert = require('react-native-dropdownalert').default;
const AlarmServiceDriver = require('./services/AlarmServiceDriver').default;
const SafeAreaView = require('./components/SafeAreaView');
const { connect, Provider } = require('react-redux');
const { BackButtonService } = require('./services/back-button.js');
import NavService from '@joplin/lib/services/NavService';
import { createStore, applyMiddleware } from 'redux';
const reduxSharedMiddleware = require('@joplin/lib/components/shared/reduxSharedMiddleware');
const { shimInit } = require('./utils/shim-init-react.js');
const { AppNav } = require('./components/app-nav.js');
import Note from '@joplin/lib/models/Note';
import Folder from '@joplin/lib/models/Folder';
import BaseSyncTarget from '@joplin/lib/BaseSyncTarget';
const { FoldersScreenUtils } = require('@joplin/lib/folders-screen-utils.js');
import Resource from '@joplin/lib/models/Resource';
import Tag from '@joplin/lib/models/Tag';
import NoteTag from '@joplin/lib/models/NoteTag';
import BaseItem from '@joplin/lib/models/BaseItem';
import MasterKey from '@joplin/lib/models/MasterKey';
import Revision from '@joplin/lib/models/Revision';
import RevisionService from '@joplin/lib/services/RevisionService';
import JoplinDatabase from '@joplin/lib/JoplinDatabase';
import Database from '@joplin/lib/database';
const { NotesScreen } = require('./components/screens/notes.js');
const { TagsScreen } = require('./components/screens/tags.js');
import ConfigScreen from './components/screens/ConfigScreen';
const { FolderScreen } = require('./components/screens/folder.js');
const { LogScreen } = require('./components/screens/log.js');
const { StatusScreen } = require('./components/screens/status.js');
const { SearchScreen } = require('./components/screens/search.js');
const { OneDriveLoginScreen } = require('./components/screens/onedrive-login.js');
import EncryptionConfigScreen from './components/screens/encryption-config';
const { DropboxLoginScreen } = require('./components/screens/dropbox-login.js');
const { MenuContext } = require('react-native-popup-menu');
import SideMenu from './components/sideMenu';
const { SideMenuContent } = require('./components/side-menu-content.js');
const { SideMenuContentNote } = require('./components/side-menu-content-note.js');
const { DatabaseDriverReactNative } = require('./utils/database-driver-react-native');
import { reg } from '@joplin/lib/registry';
const { defaultState } = require('@joplin/lib/reducer');
const { FileApiDriverLocal } = require('@joplin/lib/file-api-driver-local');
import ResourceFetcher from '@joplin/lib/services/ResourceFetcher';
import SearchEngine from '@joplin/lib/services/searchengine/SearchEngine';
const WelcomeUtils = require('@joplin/lib/WelcomeUtils');
const { themeStyle } = require('./components/global-style.js');
import SyncTargetRegistry from '@joplin/lib/SyncTargetRegistry';
const SyncTargetFilesystem = require('@joplin/lib/SyncTargetFilesystem.js');
const SyncTargetNextcloud = require('@joplin/lib/SyncTargetNextcloud.js');
const SyncTargetWebDAV = require('@joplin/lib/SyncTargetWebDAV.js');
const SyncTargetDropbox = require('@joplin/lib/SyncTargetDropbox.js');
const SyncTargetAmazonS3 = require('@joplin/lib/SyncTargetAmazonS3.js');

SyncTargetRegistry.addClass(SyncTargetNone);
SyncTargetRegistry.addClass(SyncTargetOneDrive);
SyncTargetRegistry.addClass(SyncTargetNextcloud);
SyncTargetRegistry.addClass(SyncTargetWebDAV);
SyncTargetRegistry.addClass(SyncTargetDropbox);
SyncTargetRegistry.addClass(SyncTargetFilesystem);
SyncTargetRegistry.addClass(SyncTargetAmazonS3);
SyncTargetRegistry.addClass(SyncTargetJoplinServer);
SyncTargetRegistry.addClass(SyncTargetJoplinCloud);

import FsDriverRN from './utils/fs-driver-rn';
import DecryptionWorker from '@joplin/lib/services/DecryptionWorker';
import EncryptionService from '@joplin/lib/services/e2ee/EncryptionService';
import MigrationService from '@joplin/lib/services/MigrationService';
import { clearSharedFilesCache } from './utils/ShareUtils';
import setIgnoreTlsErrors from './utils/TlsUtils';
import ShareService from '@joplin/lib/services/share/ShareService';
import setupNotifications from './utils/setupNotifications';
import { loadMasterKeysFromSettings, migrateMasterPassword } from '@joplin/lib/services/e2ee/utils';
import SyncTargetNone from '@joplin/lib/SyncTargetNone';
import { setRSA } from '@joplin/lib/services/e2ee/ppk';
import RSA from './services/e2ee/RSA.react-native';
import { runIntegrationTests } from '@joplin/lib/services/e2ee/ppkTestUtils';

let storeDispatch = function(_action: any) {};

const logReducerAction = function(action: any) {
	if (['SIDE_MENU_OPEN_PERCENT', 'SYNC_REPORT_UPDATE'].indexOf(action.type) >= 0) return;

	const msg = [action.type];
	if (action.routeName) msg.push(action.routeName);

	// reg.logger().debug('Reducer action', msg.join(', '));
};

const generalMiddleware = (store: any) => (next: any) => async (action: any) => {
	logReducerAction(action);
	PoorManIntervals.update(); // This function needs to be called regularly so put it here

	const result = next(action);
	const newState = store.getState();

	await reduxSharedMiddleware(store, next, action);

	if (action.type == 'NAV_GO') Keyboard.dismiss();

	if (['NOTE_UPDATE_ONE', 'NOTE_DELETE', 'FOLDER_UPDATE_ONE', 'FOLDER_DELETE'].indexOf(action.type) >= 0) {
		if (!await reg.syncTarget().syncStarted()) void reg.scheduleSync(5 * 1000, { syncSteps: ['update_remote', 'delete_remote'] }, true);
		SearchEngine.instance().scheduleSyncTables();
	}

	if (['EVENT_NOTE_ALARM_FIELD_CHANGE', 'NOTE_DELETE'].indexOf(action.type) >= 0) {
		await AlarmService.updateNoteNotification(action.id, action.type === 'NOTE_DELETE');
	}

	if (action.type == 'SETTING_UPDATE_ONE' && action.key == 'sync.interval' || action.type == 'SETTING_UPDATE_ALL') {
		reg.setupRecurrentSync();
	}

	if ((action.type == 'SETTING_UPDATE_ONE' && (action.key == 'dateFormat' || action.key == 'timeFormat')) || (action.type == 'SETTING_UPDATE_ALL')) {
		time.setDateFormat(Setting.value('dateFormat'));
		time.setTimeFormat(Setting.value('timeFormat'));
	}

	if (action.type == 'SETTING_UPDATE_ONE' && action.key == 'locale' || action.type == 'SETTING_UPDATE_ALL') {
		setLocale(Setting.value('locale'));
	}

	if ((action.type == 'SETTING_UPDATE_ONE' && (action.key.indexOf('encryption.') === 0)) || (action.type == 'SETTING_UPDATE_ALL')) {
		await loadMasterKeysFromSettings(EncryptionService.instance());
		void DecryptionWorker.instance().scheduleStart();
		const loadedMasterKeyIds = EncryptionService.instance().loadedMasterKeyIds();

		storeDispatch({
			type: 'MASTERKEY_REMOVE_NOT_LOADED',
			ids: loadedMasterKeyIds,
		});

		// Schedule a sync operation so that items that need to be encrypted
		// are sent to sync target.
		void reg.scheduleSync(null, null, true);
	}

	if (action.type == 'NAV_GO' && action.routeName == 'Notes') {
		Setting.setValue('activeFolderId', newState.selectedFolderId);
	}

	if (action.type === 'SYNC_GOT_ENCRYPTED_ITEM') {
		void DecryptionWorker.instance().scheduleStart();
	}

	if (action.type === 'SYNC_CREATED_OR_UPDATED_RESOURCE') {
		void ResourceFetcher.instance().autoAddResources();
	}

	return result;
};

const navHistory: any[] = [];

function historyCanGoBackTo(route: any) {
	if (route.routeName === 'Note') return false;
	if (route.routeName === 'Folder') return false;

	// There's no point going back to these screens in general and, at least in OneDrive case,
	// it can be buggy to do so, due to incorrectly relying on global state (reg.syncTarget...)
	if (route.routeName === 'OneDriveLogin') return false;
	if (route.routeName === 'DropboxLogin') return false;

	return true;
}

const DEFAULT_ROUTE = {
	type: 'NAV_GO',
	routeName: 'Notes',
	smartFilterId: 'c3176726992c11e9ac940492261af972',
};

const appDefaultState = Object.assign({}, defaultState, {
	sideMenuOpenPercent: 0,
	route: DEFAULT_ROUTE,
	noteSelectionEnabled: false,
	noteSideMenuOptions: null,
	isOnMobileData: false,
});

const appReducer = (state = appDefaultState, action: any) => {
	let newState = state;
	let historyGoingBack = false;

	try {
		switch (action.type) {

		// @ts-ignore
		case 'NAV_BACK':

		{
			if (!navHistory.length) break;

			let newAction = null;
			while (navHistory.length) {
				newAction = navHistory.pop();
				if (newAction.routeName != state.route.routeName) break;
			}

			action = newAction ? newAction : navHistory.pop();

			historyGoingBack = true;
		}

		// Fall throught

		case 'NAV_GO':

			{
				const currentRoute = state.route;

				if (!historyGoingBack && historyCanGoBackTo(currentRoute)) {
				// If the route *name* is the same (even if the other parameters are different), we
				// overwrite the last route in the history with the current one. If the route name
				// is different, we push a new history entry.
					if (currentRoute.routeName == action.routeName) {
					// nothing
					} else {
						navHistory.push(currentRoute);
					}
				}

				// HACK: whenever a new screen is loaded, all the previous screens of that type
				// are overwritten with the new screen parameters. This is because the way notes
				// are currently loaded is not optimal (doesn't retain history properly) so
				// this is a simple fix without doing a big refactoring to change the way notes
				// are loaded. Might be good enough since going back to different folders
				// is probably not a common workflow.
				for (let i = 0; i < navHistory.length; i++) {
					const n = navHistory[i];
					if (n.routeName == action.routeName) {
						navHistory[i] = Object.assign({}, action);
					}
				}

				newState = Object.assign({}, state);

				newState.selectedNoteHash = '';

				if ('noteId' in action) {
					newState.selectedNoteIds = action.noteId ? [action.noteId] : [];
				}

				if ('folderId' in action) {
					newState.selectedFolderId = action.folderId;
					newState.notesParentType = 'Folder';
				}

				if ('tagId' in action) {
					newState.selectedTagId = action.tagId;
					newState.notesParentType = 'Tag';
				}

				if ('smartFilterId' in action) {
					newState.smartFilterId = action.smartFilterId;
					newState.notesParentType = 'SmartFilter';
				}

				if ('itemType' in action) {
					newState.selectedItemType = action.itemType;
				}

				if ('noteHash' in action) {
					newState.selectedNoteHash = action.noteHash;
				}

				if ('sharedData' in action) {
					newState.sharedData = action.sharedData;
				} else {
					newState.sharedData = null;
				}

				newState.route = action;
				newState.historyCanGoBack = !!navHistory.length;
			}
			break;

		case 'SIDE_MENU_TOGGLE':

			newState = Object.assign({}, state);
			newState.showSideMenu = !newState.showSideMenu;
			break;

		case 'SIDE_MENU_OPEN':

			newState = Object.assign({}, state);
			newState.showSideMenu = true;
			break;

		case 'SIDE_MENU_CLOSE':

			newState = Object.assign({}, state);
			newState.showSideMenu = false;
			break;

		case 'SIDE_MENU_OPEN_PERCENT':

			newState = Object.assign({}, state);
			newState.sideMenuOpenPercent = action.value;
			break;

		case 'NOTE_SELECTION_TOGGLE':

			{
				newState = Object.assign({}, state);

				const noteId = action.id;
				const newSelectedNoteIds = state.selectedNoteIds.slice();
				const existingIndex = state.selectedNoteIds.indexOf(noteId);

				if (existingIndex >= 0) {
					newSelectedNoteIds.splice(existingIndex, 1);
				} else {
					newSelectedNoteIds.push(noteId);
				}

				newState.selectedNoteIds = newSelectedNoteIds;
				newState.noteSelectionEnabled = !!newSelectedNoteIds.length;
			}
			break;

		case 'NOTE_SELECTION_START':

			if (!state.noteSelectionEnabled) {
				newState = Object.assign({}, state);
				newState.noteSelectionEnabled = true;
				newState.selectedNoteIds = [action.id];
			}
			break;

		case 'NOTE_SELECTION_END':

			newState = Object.assign({}, state);
			newState.noteSelectionEnabled = false;
			newState.selectedNoteIds = [];
			break;

		case 'NOTE_SIDE_MENU_OPTIONS_SET':

			newState = Object.assign({}, state);
			newState.noteSideMenuOptions = action.options;
			break;

		case 'MOBILE_DATA_WARNING_UPDATE':

			newState = Object.assign({}, state);
			newState.isOnMobileData = action.isOnMobileData;
			break;

		}
	} catch (error) {
		error.message = `In reducer: ${error.message} Action: ${JSON.stringify(action)}`;
		throw error;
	}

	return reducer(newState, action);
};

const store = createStore(appReducer, applyMiddleware(generalMiddleware));
storeDispatch = store.dispatch;

function resourceFetcher_downloadComplete(event: any) {
	if (event.encrypted) {
		void DecryptionWorker.instance().scheduleStart();
	}
}

function decryptionWorker_resourceMetadataButNotBlobDecrypted() {
	ResourceFetcher.instance().scheduleAutoAddResources();
}

async function initialize(dispatch: Function) {
	shimInit();

	// @ts-ignore
	Setting.setConstant('env', __DEV__ ? 'dev' : 'prod');
	Setting.setConstant('appId', 'net.cozic.joplin-mobile');
	Setting.setConstant('appType', 'mobile');
	Setting.setConstant('resourceDir', RNFetchBlob.fs.dirs.DocumentDir);

	const logDatabase = new Database(new DatabaseDriverReactNative());
	await logDatabase.open({ name: 'log.sqlite' });
	await logDatabase.exec(Logger.databaseCreateTableSql());

	const mainLogger = new Logger();
	mainLogger.addTarget(TargetType.Database, { database: logDatabase, source: 'm' });
	mainLogger.setLevel(Logger.LEVEL_INFO);

	if (Setting.value('env') == 'dev') {
		mainLogger.addTarget(TargetType.Console);
		mainLogger.setLevel(Logger.LEVEL_DEBUG);
	}

	Logger.initializeGlobalLogger(mainLogger);

	reg.setLogger(mainLogger);
	reg.setShowErrorMessageBoxHandler((message: string) => { alert(message); });

	BaseService.logger_ = mainLogger;
	// require('@joplin/lib/ntpDate').setLogger(reg.logger());

	reg.logger().info('====================================');
	reg.logger().info(`Starting application ${Setting.value('appId')} v${VersionInfo.appVersion} (${Setting.value('env')})`);

	const dbLogger = new Logger();
	dbLogger.addTarget(TargetType.Database, { database: logDatabase, source: 'm' });
	if (Setting.value('env') == 'dev') {
		dbLogger.addTarget(TargetType.Console);
		dbLogger.setLevel(Logger.LEVEL_INFO); // Set to LEVEL_DEBUG for full SQL queries
	} else {
		dbLogger.setLevel(Logger.LEVEL_INFO);
	}

	const db = new JoplinDatabase(new DatabaseDriverReactNative());
	db.setLogger(dbLogger);
	reg.setDb(db);

	// reg.dispatch = dispatch;
	BaseModel.dispatch = dispatch;
	FoldersScreenUtils.dispatch = dispatch;
	BaseSyncTarget.dispatch = dispatch;
	NavService.dispatch = dispatch;
	BaseModel.setDb(db);

	KvStore.instance().setDb(reg.db());

	BaseItem.loadClass('Note', Note);
	BaseItem.loadClass('Folder', Folder);
	BaseItem.loadClass('Resource', Resource);
	BaseItem.loadClass('Tag', Tag);
	BaseItem.loadClass('NoteTag', NoteTag);
	BaseItem.loadClass('MasterKey', MasterKey);
	BaseItem.loadClass('Revision', Revision);

	const fsDriver = new FsDriverRN();

	Resource.fsDriver_ = fsDriver;
	FileApiDriverLocal.fsDriver_ = fsDriver;

	AlarmService.setDriver(new AlarmServiceDriver(mainLogger));
	AlarmService.setLogger(mainLogger);

	setRSA(RSA);

	try {
		if (Setting.value('env') == 'prod') {
			await db.open({ name: 'joplin.sqlite' });
		} else {
			await db.open({ name: 'joplin-1.sqlite' });

			// await db.clearForTesting();
		}

		reg.logger().info('Database is ready.');
		reg.logger().info('Loading settings...');

		await loadKeychainServiceAndSettings(KeychainServiceDriverMobile);
		await migrateMasterPassword();

		if (!Setting.value('clientId')) Setting.setValue('clientId', uuid.create());

		if (Setting.value('firstStart')) {
			let locale = NativeModules.I18nManager.localeIdentifier;
			if (!locale) locale = defaultLocale();
			Setting.setValue('locale', closestSupportedLocale(locale));
			Setting.skipDefaultMigrations();
			Setting.setValue('firstStart', 0);
		} else {
			Setting.applyDefaultMigrations();
		}

		if (Setting.value('env') === Env.Dev) {
			// Setting.setValue('sync.10.path', 'https://api.joplincloud.com');
			// Setting.setValue('sync.10.userContentPath', 'https://joplinusercontent.com');
			Setting.setValue('sync.10.path', 'http://api.joplincloud.local:22300');
			Setting.setValue('sync.10.userContentPath', 'http://joplinusercontent.local:22300');

			// Setting.setValue('sync.target', 10);
			// Setting.setValue('sync.10.username', 'user1@example.com');
			// Setting.setValue('sync.10.password', '111111');
		}

		if (Setting.value('db.ftsEnabled') === -1) {
			const ftsEnabled = await db.ftsEnabled();
			Setting.setValue('db.ftsEnabled', ftsEnabled ? 1 : 0);
			reg.logger().info('db.ftsEnabled = ', Setting.value('db.ftsEnabled'));
		}

		if (Setting.value('env') === 'dev') {
			Setting.setValue('welcome.enabled', false);
		}

		PluginAssetsLoader.instance().setLogger(mainLogger);
		await PluginAssetsLoader.instance().importAssets();

		// eslint-disable-next-line require-atomic-updates
		BaseItem.revisionService_ = RevisionService.instance();

		// Note: for now we hard-code the folder sort order as we need to
		// create a UI to allow customisation (started in branch mobile_add_sidebar_buttons)
		Setting.setValue('folders.sortOrder.field', 'title');
		Setting.setValue('folders.sortOrder.reverse', false);

		reg.logger().info(`Sync target: ${Setting.value('sync.target')}`);

		setLocale(Setting.value('locale'));

		if (Platform.OS === 'android') {
			const ignoreTlsErrors = Setting.value('net.ignoreTlsErrors');
			if (ignoreTlsErrors) {
				await setIgnoreTlsErrors(ignoreTlsErrors);
			}
		}

		// ----------------------------------------------------------------
		// E2EE SETUP
		// ----------------------------------------------------------------

		EncryptionService.fsDriver_ = fsDriver;
		// eslint-disable-next-line require-atomic-updates
		BaseItem.encryptionService_ = EncryptionService.instance();
		BaseItem.shareService_ = ShareService.instance();
		Resource.shareService_ = ShareService.instance();
		DecryptionWorker.instance().dispatch = dispatch;
		DecryptionWorker.instance().setLogger(mainLogger);
		DecryptionWorker.instance().setKvStore(KvStore.instance());
		DecryptionWorker.instance().setEncryptionService(EncryptionService.instance());
		await loadMasterKeysFromSettings(EncryptionService.instance());
		DecryptionWorker.instance().on('resourceMetadataButNotBlobDecrypted', decryptionWorker_resourceMetadataButNotBlobDecrypted);

		// ----------------------------------------------------------------
		// / E2EE SETUP
		// ----------------------------------------------------------------

		await ShareService.instance().initialize(store, EncryptionService.instance());

		reg.logger().info('Loading folders...');

		await FoldersScreenUtils.refreshFolders();

		const tags = await Tag.allWithNotes();

		dispatch({
			type: 'TAG_UPDATE_ALL',
			items: tags,
		});

		// const masterKeys = await MasterKey.all();

		// dispatch({
		// 	type: 'MASTERKEY_UPDATE_ALL',
		// 	items: masterKeys,
		// });

		const folderId = Setting.value('activeFolderId');
		let folder = await Folder.load(folderId);

		if (!folder) folder = await Folder.defaultFolder();

		dispatch({
			type: 'FOLDER_SET_COLLAPSED_ALL',
			ids: Setting.value('collapsedFolderIds'),
		});

		if (!folder) {
			dispatch(DEFAULT_ROUTE);
		} else {
			dispatch({
				type: 'NAV_GO',
				routeName: 'Notes',
				folderId: folder.id,
			});
		}

		await clearSharedFilesCache();
	} catch (error) {
		alert(`Initialization error: ${error.message}`);
		reg.logger().error('Initialization error:', error);
	}

	reg.setupRecurrentSync();

	PoorManIntervals.setTimeout(() => {
		void AlarmService.garbageCollect();
	}, 1000 * 60 * 60);

	ResourceService.runInBackground();

	ResourceFetcher.instance().setFileApi(() => { return reg.syncTarget().fileApi(); });
	ResourceFetcher.instance().setLogger(reg.logger());
	ResourceFetcher.instance().dispatch = dispatch;
	ResourceFetcher.instance().on('downloadComplete', resourceFetcher_downloadComplete);
	void ResourceFetcher.instance().start();

	SearchEngine.instance().setDb(reg.db());
	SearchEngine.instance().setLogger(reg.logger());
	SearchEngine.instance().scheduleSyncTables();

	await MigrationService.instance().run();

	// When the app starts we want the full sync to
	// start almost immediately to get the latest data.
	// doWifiConnectionCheck set to true so initial sync
	// doesn't happen on mobile data
	void reg.scheduleSync(1000, null, true).then(() => {
		// Wait for the first sync before updating the notifications, since synchronisation
		// might change the notifications.
		void AlarmService.updateAllNotifications();

		void DecryptionWorker.instance().scheduleStart();
	});

	await WelcomeUtils.install(dispatch);

	// Collect revisions more frequently on mobile because it doesn't auto-save
	// and it cannot collect anything when the app is not active.
	RevisionService.instance().runInBackground(1000 * 30);

	// ----------------------------------------------------------------------------
	// Keep this below to test react-native-rsa-native
	// ----------------------------------------------------------------------------

	// const testData = await createTestData();
	// await checkTestData(testData);

	// const testData = {
	// 	"publicKey": "-----BEGIN RSA PUBLIC KEY-----\nMIIBCgKCAQEAoMx9NBioka8DUjO3bKrWMn8uJ23LH1xySogQFR6yh6qbl6i5LKTw\nPgqvv55FUuQtYTMtUTVLggYQhdCBvwbBrD1OqO4xU6Ew7x5/TQKPV3MSgYaps3FF\nOdipC4FyA00jBe6Z1CIpL+ZaSnvjDbMUf5lW8bmfRuXfdBGAcdSBjqm9ttajOws+\n7BBSQ9nI5dnBnWRIVEUb7e9bulgANzM1LMUOE+gaef7T3uKzc+Cx3BhHgw1JdFbL\nZAndYtP52KI5N3oiFM4II26DxmDrO1tQokNM88l5xT0BXPhYiEl1CeBpo5VHZBY2\nRHr4MM/OyAXSUdulsDzbntpE+Y85zv7gpQIDAQAB\n-----END RSA PUBLIC KEY-----",
	// 	"privateKey": "-----BEGIN RSA PRIVATE KEY-----\nMIIEpAIBAAKCAQEAoMx9NBioka8DUjO3bKrWMn8uJ23LH1xySogQFR6yh6qbl6i5\nLKTwPgqvv55FUuQtYTMtUTVLggYQhdCBvwbBrD1OqO4xU6Ew7x5/TQKPV3MSgYap\ns3FFOdipC4FyA00jBe6Z1CIpL+ZaSnvjDbMUf5lW8bmfRuXfdBGAcdSBjqm9ttaj\nOws+7BBSQ9nI5dnBnWRIVEUb7e9bulgANzM1LMUOE+gaef7T3uKzc+Cx3BhHgw1J\ndFbLZAndYtP52KI5N3oiFM4II26DxmDrO1tQokNM88l5xT0BXPhYiEl1CeBpo5VH\nZBY2RHr4MM/OyAXSUdulsDzbntpE+Y85zv7gpQIDAQABAoIBAEA0Zmm+ztAcyX6x\nF7RUImLXVV55AHntN9V6rrFAKJjzDl1oCUhCM4sSSUqBr7yBT31YKegbF6M7OK21\nq5jS4dIcSKQ7N4bk/dz8mGfvdby9Pc5qLqhvuex3DkiBzzxyOGHN+64wVbHCkJrd\nDLQTpUOtvoGWVHrCno6Bzn+lEnYbvdr0hqI5H4D0ubk6TYed1/4ZlJf0R/o/4jnl\nou0UG2hpJN4ur506cttkZJSTxLjzdO38JuQIAkCEglrMYVY61lBNPxC11Kr3ZN7o\ncm7gWZVyP26KoU27t/g+2FoiBGsWLqGYiuTaqT6dKZ2vHyJGjJIZZStv5ye2Ez8V\nKQwpjQECgYEA3xtwYu4n/G5UjEMumkXHNd/bDamelo1aQvvjkVvxKeASNBqV8cM0\n6Jb2FCuT9Y3mWbFTM0jpqXehpHUOCCnrPKGKnJ0ZS4/SRIrtw0iM6q17fTAqmuOt\nhX0pJ77Il8lVCtx4ItsW+LUGbm6CwotlYLVUuyluhKe0pGw2yafi2N0CgYEAuIFk\ng4p7x0i1LFAlIP0YQ07bJQ0E6FEWbCfMgrV3VjtbnT99EaqPOHhMasITCuoEFlh8\ncgyZ6oH7GEy4IRWrM+Mlm47S+NTrr6KgnTGf570ZAFuqnJac97oFB7BvlQsQot6F\n0L2JKM7dQKIMlvwA9DoXZdKX/9ykiqqIpawNxmkCgYEAuyJOwAw2ads4+3UWT7wb\nfarIF8ugA3OItAqHNFNEEvWpDx8FigVMCZMl0IFE14AwKCc+PBP6OXTolgLAxEQ0\n1WRB2V9D6kc1/Nvy1guydt0QaU7PTZ+O2hrDPF0f74Cl3jhSZBoUSIO+Yz46W2eE\nnvs5mMsFsirgr9E8myRAd9kCgYAGMCDE4KIiHugkolN8dcCYkU58QaGGgSG1YuhT\nAe8Mr1T1QynYq9W92RsHAZdN6GdWsIUL9iw7VzyqpfgO9AEX7mhWfUXKHqoA6/1j\nCEUKqqbqAikIs2x0SoLcrSgw4XwfWkM2qwSsn7N/9W9iqPUHO+OJALUkWawTEoEe\nvVSA8QKBgQCEYCPnxgeQSZkrv7x5soXzgF1YN5EZRa1mTUqPBubs564ZjIIY66mI\nCTaHl7U1cPAhx7mHkSzP/i5NjjLqPZZNOyawWDEEmOzxX69OIzKImb6mEQNyS3do\nI8jnpN5q9pw5TvuEIYSrGqQVnHeaEjSvcT48W9GuzjNVscGfw76fPg==\n-----END RSA PRIVATE KEY-----",
	// 	"plaintext": "just testing",
	// 	"ciphertext": "BfkKLdrmd2UX4sPf0bzhfqrg3rKwH5DS7dPAqdmoQuHlrvEBrYKqheekwpnWQgGggGcm/orlrsQRwlexLv7jfRbb0bMnElkySMu4w6wTxILB66RX9H3vXCz02SwHKFRcuGJxlzTPUC23ki6f/McYJ2n/2L8qYxBO8fncTKutIWV54jY19RS1wQ4IdVDBqzji8D0QsRxUhVlpRk4qxsVnyuoyg9AyDe91LOYKfRc6NdapFij996nKzjxFcKOdBqpis34fN3Cg7avcs2Dm5vi7zlRhyGqJJhORXTU3x6hVwOBkVAisgaB7xS3lHiYp6Fs5tP3hBd0kFwVVx8gALbHsgg=="
	// };
	// await checkTestData(testData);

	// await printTestData();

	// ----------------------------------------------------------------------------
	// On desktop and CLI we run various tests to check that node-rsa is working
	// as expected. On mobile however we cannot run test units directly on
	// device, and that's what would be needed to automatically verify
	// react-native-rsa-native. So instead we run the tests every time the
	// mobile app is started in dev mode. If there's any regression the below
	// call will throw an error, alerting us of the issue. Otherwise it will
	// just print some messages in the console.
	// ----------------------------------------------------------------------------
	if (Setting.value('env') == 'dev') await runIntegrationTests();

	reg.logger().info('Application initialized');
}

class AppComponent extends React.Component {

	public constructor() {
		super();

		this.getSideMenuWidth = () => {
			const sideMenuWidth = getResponsiveValue({
				sm: 250,
				md: 260,
				lg: 270,
				xl: 280,
				xxl: 290,
			});

			return sideMenuWidth;
		};

		this.state = {
			sideMenuContentOpacity: new Animated.Value(0),
			sideMenuWidth: this.getSideMenuWidth(),
		};

		this.lastSyncStarted_ = defaultState.syncStarted;

		this.backButtonHandler_ = () => {
			return this.backButtonHandler();
		};

		this.onAppStateChange_ = () => {
			PoorManIntervals.update();
		};

		this.handleOpenURL_ = (event: any) => {
			if (event.url == ShareExtension.shareURL) {
				void this.handleShareData();
			}
		};

		this.handleScreenWidthChange_ = this.handleScreenWidthChange_.bind(this);
	}

	// 2020-10-08: It seems the initialisation code is quite fragile in general and should be kept simple.
	// For example, adding a loading screen as was done in this commit: https://github.com/laurent22/joplin/commit/569355a3182bc12e50a54249882e3d68a72c2b28.
	// had for effect that sharing with the app would create multiple instances of the app, thus breaking
	// database access and so on. It's unclear why it happens and how to fix it but reverting that commit
	// fixed the issue for now.
	//
	// Changing app launch mode doesn't help.
	//
	// It's possible that it's a bug in React Native, or perhaps the framework expects that the whole app can be
	// mounted/unmounted or multiple ones can be running at the same time, but the app was not designed in this
	// way.
	//
	// More reports and info about the multiple instance bug:
	//
	// https://github.com/laurent22/joplin/issues/3800
	// https://github.com/laurent22/joplin/issues/3804
	// https://github.com/laurent22/joplin/issues/3807
	// https://discourse.joplinapp.org/t/webdav-config-encryption-config-randomly-lost-on-android/11364
	// https://discourse.joplinapp.org/t/android-keeps-on-resetting-my-sync-and-theme/11443
	public async componentDidMount() {
		if (this.props.appState == 'starting') {
			this.props.dispatch({
				type: 'APP_STATE_SET',
				state: 'initializing',
			});

			try {
				NetInfo.configure({
					reachabilityUrl: 'https://joplinapp.org/connection_check/',
					reachabilityTest: async (response) => response.status === 200,
				});

				// This will be called right after adding the event listener
				// so there's no need to check netinfo on startup
				this.unsubscribeNetInfoHandler_ = NetInfo.addEventListener(({ type, details }) => {
					const isMobile = details.isConnectionExpensive || type === 'cellular';
					reg.setIsOnMobileData(isMobile);
					this.props.dispatch({
						type: 'MOBILE_DATA_WARNING_UPDATE',
						isOnMobileData: isMobile,
					});
				});
			} catch (error) {
				reg.logger().warn('Something went wrong while checking network info');
				reg.logger().info(error);
			}

			await initialize(this.props.dispatch);

			this.props.dispatch({
				type: 'APP_STATE_SET',
				state: 'ready',
			});
		}

		Linking.addEventListener('url', this.handleOpenURL_);

		BackButtonService.initialize(this.backButtonHandler_);

		AlarmService.setInAppNotificationHandler(async (alarmId: string) => {
			const alarm = await Alarm.load(alarmId);
			const notification = await Alarm.makeNotification(alarm);
			this.dropdownAlert_.alertWithType('info', notification.title, notification.body ? notification.body : '');
		});

		AppState.addEventListener('change', this.onAppStateChange_);
		this.unsubscribeScreenWidthChangeHandler_ = Dimensions.addEventListener('change', this.handleScreenWidthChange_);

		await this.handleShareData();

		setupQuickActions(this.props.dispatch, this.props.selectedFolderId);

		await setupNotifications(this.props.dispatch);

		// Setting.setValue('encryption.masterPassword', 'WRONG');
		// setTimeout(() => NavService.go('EncryptionConfig'), 2000);
	}

	public componentWillUnmount() {
		AppState.removeEventListener('change', this.onAppStateChange_);
		Linking.removeEventListener('url', this.handleOpenURL_);

		if (this.unsubscribeScreenWidthChangeHandler_) {
			this.unsubscribeScreenWidthChangeHandler_.remove();
			this.unsubscribeScreenWidthChangeHandler_ = null;
		}

		if (this.unsubscribeNetInfoHandler_) this.unsubscribeNetInfoHandler_();
	}

	public componentDidUpdate(prevProps: any) {
		if (this.props.showSideMenu !== prevProps.showSideMenu) {
			Animated.timing(this.state.sideMenuContentOpacity, {
				toValue: this.props.showSideMenu ? 0.5 : 0,
				duration: 600,
			}).start();
		}
	}

	private async backButtonHandler() {
		if (this.props.noteSelectionEnabled) {
			this.props.dispatch({ type: 'NOTE_SELECTION_END' });
			return true;
		}

		if (this.props.showSideMenu) {
			this.props.dispatch({ type: 'SIDE_MENU_CLOSE' });
			return true;
		}

		if (this.props.historyCanGoBack) {
			this.props.dispatch({ type: 'NAV_BACK' });
			return true;
		}

		BackHandler.exitApp();

		return false;
	}

	private async handleShareData() {
		const sharedData = await ShareExtension.data();
		if (sharedData) {
			reg.logger().info('Received shared data');
			if (this.props.selectedFolderId) {
				await handleShared(sharedData, this.props.selectedFolderId, this.props.dispatch);
			} else {
				reg.logger().info('Cannot handle share - default folder id is not set');
			}
		}
	}

	private async handleScreenWidthChange_() {
		this.setState({ sideMenuWidth: this.getSideMenuWidth() });
	}

	public UNSAFE_componentWillReceiveProps(newProps: any) {
		if (newProps.syncStarted != this.lastSyncStarted_) {
			if (!newProps.syncStarted) FoldersScreenUtils.refreshFolders();
			this.lastSyncStarted_ = newProps.syncStarted;
		}
	}

	private sideMenu_change(isOpen: boolean) {
		// Make sure showSideMenu property of state is updated
		// when the menu is open/closed.
		this.props.dispatch({
			type: isOpen ? 'SIDE_MENU_OPEN' : 'SIDE_MENU_CLOSE',
		});
	}

	public render() {
		if (this.props.appState != 'ready') return null;
		const theme = themeStyle(this.props.themeId);

		let sideMenuContent = null;
		let menuPosition = 'left';

		if (this.props.routeName === 'Note') {
			sideMenuContent = <SafeAreaView style={{ flex: 1, backgroundColor: theme.backgroundColor }}><SideMenuContentNote options={this.props.noteSideMenuOptions}/></SafeAreaView>;
			menuPosition = 'right';
		} else {
			sideMenuContent = <SafeAreaView style={{ flex: 1, backgroundColor: theme.backgroundColor }}><SideMenuContent/></SafeAreaView>;
		}

		const appNavInit = {
			Notes: { screen: NotesScreen },
			Note: { screen: NoteScreen },
			Tags: { screen: TagsScreen },
			Folder: { screen: FolderScreen },
			OneDriveLogin: { screen: OneDriveLoginScreen },
			DropboxLogin: { screen: DropboxLoginScreen },
			EncryptionConfig: { screen: EncryptionConfigScreen },
			UpgradeSyncTarget: { screen: UpgradeSyncTargetScreen },
			Log: { screen: LogScreen },
			Status: { screen: StatusScreen },
			Search: { screen: SearchScreen },
			Config: { screen: ConfigScreen },
		};

<<<<<<< HEAD
		const statusBarStyle = theme.appearance === 'light' ? 'dark-content' : 'light-content';
=======
		// const statusBarStyle = theme.appearance === 'light-content';
		const statusBarStyle = 'light-content';

>>>>>>> 520d9746
		return (
			<View style={{ flex: 1, backgroundColor: theme.backgroundColor }}>
				<SideMenu
					menu={sideMenuContent}
					edgeHitWidth={5}
					openMenuOffset={this.state.sideMenuWidth}
					menuPosition={menuPosition}
					onChange={(isOpen: boolean) => this.sideMenu_change(isOpen)}
					onSliding={(percent: number) => {
						this.props.dispatch({
							type: 'SIDE_MENU_OPEN_PERCENT',
							value: percent,
						});
					}}
				>
					<StatusBar barStyle={statusBarStyle} />
					<MenuContext style={{ flex: 1 }}>
						<SafeAreaView style={{ flex: 0, backgroundColor: theme.backgroundColor2 }}/>
						<SafeAreaView style={{ flex: 1 }}>
							<View style={{ flex: 1, backgroundColor: theme.backgroundColor }}>
								<AppNav screens={appNavInit} />
							</View>
							<DropdownAlert ref={(ref: any) => this.dropdownAlert_ = ref} tapToCloseEnabled={true} />
							<Animated.View pointerEvents='none' style={{ position: 'absolute', backgroundColor: 'black', opacity: this.state.sideMenuContentOpacity, width: '100%', height: '120%' }}/>
						</SafeAreaView>
					</MenuContext>
				</SideMenu>
			</View>
		);
	}
}

const mapStateToProps = (state: any) => {
	return {
		historyCanGoBack: state.historyCanGoBack,
		showSideMenu: state.showSideMenu,
		syncStarted: state.syncStarted,
		appState: state.appState,
		noteSelectionEnabled: state.noteSelectionEnabled,
		selectedFolderId: state.selectedFolderId,
		routeName: state.route.routeName,
		themeId: state.settings.theme,
		noteSideMenuOptions: state.noteSideMenuOptions,
	};
};

const App = connect(mapStateToProps)(AppComponent);

export default class Root extends React.Component {
	public render() {
		return (
			<Provider store={store}>
				<App/>
			</Provider>
		);
	}
}<|MERGE_RESOLUTION|>--- conflicted
+++ resolved
@@ -899,13 +899,10 @@
 			Config: { screen: ConfigScreen },
 		};
 
-<<<<<<< HEAD
-		const statusBarStyle = theme.appearance === 'light' ? 'dark-content' : 'light-content';
-=======
+
 		// const statusBarStyle = theme.appearance === 'light-content';
 		const statusBarStyle = 'light-content';
 
->>>>>>> 520d9746
 		return (
 			<View style={{ flex: 1, backgroundColor: theme.backgroundColor }}>
 				<SideMenu
