--- conflicted
+++ resolved
@@ -99,11 +99,7 @@
 SyncTargetRegistry.addClass(SyncTargetJoplinServer);
 SyncTargetRegistry.addClass(SyncTargetJoplinCloud);
 
-<<<<<<< HEAD
 // import FsDriverRN from './utils/fs-driver-rn';
-=======
-import FsDriverRN from './utils/fs-driver/fs-driver-rn';
->>>>>>> 3255f4d6
 import DecryptionWorker from '@joplin/lib/services/DecryptionWorker';
 import EncryptionService from '@joplin/lib/services/e2ee/EncryptionService';
 import MigrationService from '@joplin/lib/services/MigrationService';
@@ -127,11 +123,8 @@
 import { ReactNode } from 'react';
 import { parseShareCache } from '@joplin/lib/services/share/reducer';
 import autodetectTheme, { onSystemColorSchemeChange } from './utils/autodetectTheme';
-<<<<<<< HEAD
 import { FileApi } from '@joplin/lib/file-api';
-=======
 import runOnDeviceFsDriverTests from './utils/fs-driver/runOnDeviceTests';
->>>>>>> 3255f4d6
 
 type SideMenuPosition = 'left' | 'right';
 
@@ -264,168 +257,168 @@
 	try {
 		switch (action.type) {
 
-		case 'NAV_BACK':
-		case 'NAV_GO':
-
-			if (action.type === 'NAV_BACK') {
-				if (!navHistory.length) break;
-
-				let newAction = null;
-				while (navHistory.length) {
-					newAction = navHistory.pop();
-					if (newAction.routeName !== state.route.routeName) break;
+			case 'NAV_BACK':
+			case 'NAV_GO':
+
+				if (action.type === 'NAV_BACK') {
+					if (!navHistory.length) break;
+
+					let newAction = null;
+					while (navHistory.length) {
+						newAction = navHistory.pop();
+						if (newAction.routeName !== state.route.routeName) break;
+					}
+
+					action = newAction ? newAction : navHistory.pop();
+
+					historyGoingBack = true;
 				}
 
-				action = newAction ? newAction : navHistory.pop();
-
-				historyGoingBack = true;
-			}
-
-			{
-				const currentRoute = state.route;
-
-				if (!historyGoingBack && historyCanGoBackTo(currentRoute)) {
-					// If the route *name* is the same (even if the other parameters are different), we
-					// overwrite the last route in the history with the current one. If the route name
-					// is different, we push a new history entry.
-					if (currentRoute.routeName === action.routeName) {
-						// nothing
+				{
+					const currentRoute = state.route;
+
+					if (!historyGoingBack && historyCanGoBackTo(currentRoute)) {
+						// If the route *name* is the same (even if the other parameters are different), we
+						// overwrite the last route in the history with the current one. If the route name
+						// is different, we push a new history entry.
+						if (currentRoute.routeName === action.routeName) {
+							// nothing
+						} else {
+							navHistory.push(currentRoute);
+						}
+					}
+
+					// HACK: whenever a new screen is loaded, all the previous screens of that type
+					// are overwritten with the new screen parameters. This is because the way notes
+					// are currently loaded is not optimal (doesn't retain history properly) so
+					// this is a simple fix without doing a big refactoring to change the way notes
+					// are loaded. Might be good enough since going back to different folders
+					// is probably not a common workflow.
+					for (let i = 0; i < navHistory.length; i++) {
+						const n = navHistory[i];
+						if (n.routeName === action.routeName) {
+							navHistory[i] = { ...action };
+						}
+					}
+
+					newState = { ...state };
+
+					newState.selectedNoteHash = '';
+
+					if ('noteId' in action) {
+						newState.selectedNoteIds = action.noteId ? [action.noteId] : [];
+					}
+
+					if ('folderId' in action) {
+						newState.selectedFolderId = action.folderId;
+						newState.notesParentType = 'Folder';
+					}
+
+					if ('tagId' in action) {
+						newState.selectedTagId = action.tagId;
+						newState.notesParentType = 'Tag';
+					}
+
+					if ('smartFilterId' in action) {
+						newState.smartFilterId = action.smartFilterId;
+						newState.notesParentType = 'SmartFilter';
+					}
+
+					if ('itemType' in action) {
+						newState.selectedItemType = action.itemType;
+					}
+
+					if ('noteHash' in action) {
+						newState.selectedNoteHash = action.noteHash;
+					}
+
+					if ('sharedData' in action) {
+						newState.sharedData = action.sharedData;
 					} else {
-						navHistory.push(currentRoute);
+						newState.sharedData = null;
 					}
+
+					newState.route = action;
+					newState.historyCanGoBack = !!navHistory.length;
 				}
-
-				// HACK: whenever a new screen is loaded, all the previous screens of that type
-				// are overwritten with the new screen parameters. This is because the way notes
-				// are currently loaded is not optimal (doesn't retain history properly) so
-				// this is a simple fix without doing a big refactoring to change the way notes
-				// are loaded. Might be good enough since going back to different folders
-				// is probably not a common workflow.
-				for (let i = 0; i < navHistory.length; i++) {
-					const n = navHistory[i];
-					if (n.routeName === action.routeName) {
-						navHistory[i] = { ...action };
+				break;
+
+			case 'SIDE_MENU_TOGGLE':
+
+				newState = { ...state };
+				newState.showSideMenu = !newState.showSideMenu;
+				break;
+
+			case 'SIDE_MENU_OPEN':
+
+				newState = { ...state };
+				newState.showSideMenu = true;
+				break;
+
+			case 'SIDE_MENU_CLOSE':
+
+				newState = { ...state };
+				newState.showSideMenu = false;
+				break;
+
+			case 'SIDE_MENU_OPEN_PERCENT':
+
+				newState = { ...state };
+				newState.sideMenuOpenPercent = action.value;
+				break;
+
+			case 'NOTE_SELECTION_TOGGLE':
+
+				{
+					newState = { ...state };
+
+					const noteId = action.id;
+					const newSelectedNoteIds = state.selectedNoteIds.slice();
+					const existingIndex = state.selectedNoteIds.indexOf(noteId);
+
+					if (existingIndex >= 0) {
+						newSelectedNoteIds.splice(existingIndex, 1);
+					} else {
+						newSelectedNoteIds.push(noteId);
 					}
+
+					newState.selectedNoteIds = newSelectedNoteIds;
+					newState.noteSelectionEnabled = !!newSelectedNoteIds.length;
 				}
+				break;
+
+			case 'NOTE_SELECTION_START':
+
+				if (!state.noteSelectionEnabled) {
+					newState = { ...state };
+					newState.noteSelectionEnabled = true;
+					newState.selectedNoteIds = [action.id];
+				}
+				break;
+
+			case 'NOTE_SELECTION_END':
 
 				newState = { ...state };
-
-				newState.selectedNoteHash = '';
-
-				if ('noteId' in action) {
-					newState.selectedNoteIds = action.noteId ? [action.noteId] : [];
-				}
-
-				if ('folderId' in action) {
-					newState.selectedFolderId = action.folderId;
-					newState.notesParentType = 'Folder';
-				}
-
-				if ('tagId' in action) {
-					newState.selectedTagId = action.tagId;
-					newState.notesParentType = 'Tag';
-				}
-
-				if ('smartFilterId' in action) {
-					newState.smartFilterId = action.smartFilterId;
-					newState.notesParentType = 'SmartFilter';
-				}
-
-				if ('itemType' in action) {
-					newState.selectedItemType = action.itemType;
-				}
-
-				if ('noteHash' in action) {
-					newState.selectedNoteHash = action.noteHash;
-				}
-
-				if ('sharedData' in action) {
-					newState.sharedData = action.sharedData;
-				} else {
-					newState.sharedData = null;
-				}
-
-				newState.route = action;
-				newState.historyCanGoBack = !!navHistory.length;
-			}
-			break;
-
-		case 'SIDE_MENU_TOGGLE':
-
-			newState = { ...state };
-			newState.showSideMenu = !newState.showSideMenu;
-			break;
-
-		case 'SIDE_MENU_OPEN':
-
-			newState = { ...state };
-			newState.showSideMenu = true;
-			break;
-
-		case 'SIDE_MENU_CLOSE':
-
-			newState = { ...state };
-			newState.showSideMenu = false;
-			break;
-
-		case 'SIDE_MENU_OPEN_PERCENT':
-
-			newState = { ...state };
-			newState.sideMenuOpenPercent = action.value;
-			break;
-
-		case 'NOTE_SELECTION_TOGGLE':
-
-			{
+				newState.noteSelectionEnabled = false;
+				newState.selectedNoteIds = [];
+				break;
+
+			case 'NOTE_SIDE_MENU_OPTIONS_SET':
+
 				newState = { ...state };
-
-				const noteId = action.id;
-				const newSelectedNoteIds = state.selectedNoteIds.slice();
-				const existingIndex = state.selectedNoteIds.indexOf(noteId);
-
-				if (existingIndex >= 0) {
-					newSelectedNoteIds.splice(existingIndex, 1);
-				} else {
-					newSelectedNoteIds.push(noteId);
-				}
-
-				newState.selectedNoteIds = newSelectedNoteIds;
-				newState.noteSelectionEnabled = !!newSelectedNoteIds.length;
-			}
-			break;
-
-		case 'NOTE_SELECTION_START':
-
-			if (!state.noteSelectionEnabled) {
+				newState.noteSideMenuOptions = action.options;
+				break;
+
+			case 'SET_SIDE_MENU_TOUCH_GESTURES_DISABLED':
 				newState = { ...state };
-				newState.noteSelectionEnabled = true;
-				newState.selectedNoteIds = [action.id];
-			}
-			break;
-
-		case 'NOTE_SELECTION_END':
-
-			newState = { ...state };
-			newState.noteSelectionEnabled = false;
-			newState.selectedNoteIds = [];
-			break;
-
-		case 'NOTE_SIDE_MENU_OPTIONS_SET':
-
-			newState = { ...state };
-			newState.noteSideMenuOptions = action.options;
-			break;
-
-		case 'SET_SIDE_MENU_TOUCH_GESTURES_DISABLED':
-			newState = { ...state };
-			newState.disableSideMenuGestures = action.disableSideMenuGestures;
-			break;
-
-		case 'MOBILE_DATA_WARNING_UPDATE':
-
-			newState = { ...state };
-			newState.isOnMobileData = action.isOnMobileData;
-			break;
+				newState.disableSideMenuGestures = action.disableSideMenuGestures;
+				break;
+
+			case 'MOBILE_DATA_WARNING_UPDATE':
+
+				newState = { ...state };
+				newState.isOnMobileData = action.isOnMobileData;
+				break;
 
 		}
 	} catch (error) {
@@ -812,16 +805,10 @@
 
 class AppComponent extends React.Component {
 
-<<<<<<< HEAD
 	private urlOpenListener_: EmitterSubscription | null = null;
 	private appStateChangeListener_: NativeEventSubscription | null = null;
 	private themeChangeListener_: NativeEventSubscription | null = null;
-=======
-	private urlOpenListener_: EmitterSubscription|null = null;
-	private appStateChangeListener_: NativeEventSubscription|null = null;
-	private themeChangeListener_: NativeEventSubscription|null = null;
 	private dropdownAlert_ = (_data: any) => new Promise<any>(res => res);
->>>>>>> 3255f4d6
 
 	public constructor() {
 		super();
@@ -1149,13 +1136,8 @@
 							<View style={{ flex: 1, backgroundColor: theme.backgroundColor }}>
 								{shouldShowMainContent && <AppNav screens={appNavInit} dispatch={this.props.dispatch} />}
 							</View>
-<<<<<<< HEAD
-							<DropdownAlert ref={(ref: any) => this.dropdownAlert_ = ref} tapToCloseEnabled={true} />
+							<DropdownAlert alert={(func: any) => (this.dropdownAlert_ = func)} />
 							{!shouldShowMainContent && <BiometricPopup
-=======
-							<DropdownAlert alert={(func: any) => (this.dropdownAlert_ = func)} />
-							{ !shouldShowMainContent && <BiometricPopup
->>>>>>> 3255f4d6
 								dispatch={this.props.dispatch}
 								themeId={this.props.themeId}
 								sensorInfo={this.state.sensorInfo}
