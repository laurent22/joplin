const React = require('react');
import shim from '@joplin/lib/shim';
shim.setReact(React);

import setupQuickActions from './setupQuickActions';
import PluginAssetsLoader from './PluginAssetsLoader';
import AlarmService from '@joplin/lib/services/AlarmService';
import Alarm from '@joplin/lib/models/Alarm';
import time from '@joplin/lib/time';
import Logger, { TargetType } from '@joplin/utils/Logger';
import BaseModel from '@joplin/lib/BaseModel';
import BaseService from '@joplin/lib/services/BaseService';
import ResourceService from '@joplin/lib/services/ResourceService';
import KvStore from '@joplin/lib/services/KvStore';
import NoteScreen from './components/screens/Note';
import UpgradeSyncTargetScreen from './components/screens/UpgradeSyncTargetScreen';
import Setting, { Env } from '@joplin/lib/models/Setting';
import PoorManIntervals from '@joplin/lib/PoorManIntervals';
import reducer, { NotesParent, parseNotesParent, serializeNotesParent } from '@joplin/lib/reducer';
import ShareExtension from './utils/ShareExtension';
import handleShared from './utils/shareHandler';
import uuid from '@joplin/lib/uuid';
import { loadKeychainServiceAndSettings } from '@joplin/lib/services/SettingUtils';
import KeychainServiceDriverMobile from '@joplin/lib/services/keychain/KeychainServiceDriver.mobile';
import { _, setLocale } from '@joplin/lib/locale';
import SyncTargetJoplinServer from '@joplin/lib/SyncTargetJoplinServer';
import SyncTargetJoplinCloud from '@joplin/lib/SyncTargetJoplinCloud';
import SyncTargetOneDrive from '@joplin/lib/SyncTargetOneDrive';
import initProfile from '@joplin/lib/services/profileConfig/initProfile';
const VersionInfo = require('react-native-version-info').default;
const { Keyboard, BackHandler, Animated, View, StatusBar, Platform, Dimensions } = require('react-native');
import { AppState as RNAppState, EmitterSubscription, Linking, NativeEventSubscription, Appearance, AccessibilityInfo } from 'react-native';
import getResponsiveValue from './components/getResponsiveValue';
import NetInfo from '@react-native-community/netinfo';
const DropdownAlert = require('react-native-dropdownalert').default;
const AlarmServiceDriver = require('./services/AlarmServiceDriver').default;
const SafeAreaView = require('./components/SafeAreaView');
const { connect, Provider } = require('react-redux');
import { Provider as PaperProvider, MD3DarkTheme, MD3LightTheme } from 'react-native-paper';
const { BackButtonService } = require('./services/back-button.js');
import NavService from '@joplin/lib/services/NavService';
import { createStore, applyMiddleware } from 'redux';
import reduxSharedMiddleware from '@joplin/lib/components/shared/reduxSharedMiddleware';
const { shimInit } = require('./utils/shim-init-react.js');
const { AppNav } = require('./components/app-nav.js');
import Note from '@joplin/lib/models/Note';
import Folder from '@joplin/lib/models/Folder';
import BaseSyncTarget from '@joplin/lib/BaseSyncTarget';
import Resource from '@joplin/lib/models/Resource';
import Tag from '@joplin/lib/models/Tag';
import NoteTag from '@joplin/lib/models/NoteTag';
import BaseItem from '@joplin/lib/models/BaseItem';
import MasterKey from '@joplin/lib/models/MasterKey';
import Revision from '@joplin/lib/models/Revision';
import RevisionService from '@joplin/lib/services/RevisionService';
import JoplinDatabase from '@joplin/lib/JoplinDatabase';
import Database from '@joplin/lib/database';
import NotesScreen from './components/screens/Notes';
const { TagsScreen } = require('./components/screens/tags.js');
import ConfigScreen from './components/screens/ConfigScreen/ConfigScreen';
const { FolderScreen } = require('./components/screens/folder.js');
import LogScreen from './components/screens/LogScreen';
import StatusScreen from './components/screens/status';
const { SearchScreen } = require('./components/screens/search.js');
const { OneDriveLoginScreen } = require('./components/screens/onedrive-login.js');
import EncryptionConfigScreen from './components/screens/encryption-config';
const { DropboxLoginScreen } = require('./components/screens/dropbox-login.js');
import { MenuProvider } from 'react-native-popup-menu';
import SideMenu from './components/SideMenu';
import SideMenuContent from './components/side-menu-content';
const { SideMenuContentNote } = require('./components/side-menu-content-note.js');
const { DatabaseDriverReactNative } = require('./utils/database-driver-react-native');
import { reg } from '@joplin/lib/registry';
const { defaultState } = require('@joplin/lib/reducer');
import FileApiDriverLocal from '@joplin/lib/file-api-driver-local';
import ResourceFetcher from '@joplin/lib/services/ResourceFetcher';
import SearchEngine from '@joplin/lib/services/search/SearchEngine';
import WelcomeUtils from '@joplin/lib/WelcomeUtils';
import { themeStyle } from './components/global-style';
import SyncTargetRegistry from '@joplin/lib/SyncTargetRegistry';
import SyncTargetFilesystem from '@joplin/lib/SyncTargetFilesystem';
const SyncTargetNextcloud = require('@joplin/lib/SyncTargetNextcloud.js');
const SyncTargetWebDAV = require('@joplin/lib/SyncTargetWebDAV.js');
const SyncTargetDropbox = require('@joplin/lib/SyncTargetDropbox.js');
const SyncTargetAmazonS3 = require('@joplin/lib/SyncTargetAmazonS3.js');
import BiometricPopup from './components/biometrics/BiometricPopup';
import initLib from '@joplin/lib/initLib';
import JoplinCloudLoginScreen from './components/screens/JoplinCloudLoginScreen';

SyncTargetRegistry.addClass(SyncTargetNone);
SyncTargetRegistry.addClass(SyncTargetOneDrive);
SyncTargetRegistry.addClass(SyncTargetNextcloud);
SyncTargetRegistry.addClass(SyncTargetWebDAV);
SyncTargetRegistry.addClass(SyncTargetDropbox);
SyncTargetRegistry.addClass(SyncTargetFilesystem);
SyncTargetRegistry.addClass(SyncTargetAmazonS3);
SyncTargetRegistry.addClass(SyncTargetJoplinServer);
SyncTargetRegistry.addClass(SyncTargetJoplinCloud);

import FsDriverRN from './utils/fs-driver/fs-driver-rn';
import DecryptionWorker from '@joplin/lib/services/DecryptionWorker';
import EncryptionService from '@joplin/lib/services/e2ee/EncryptionService';
import MigrationService from '@joplin/lib/services/MigrationService';
import { clearSharedFilesCache } from './utils/ShareUtils';
import setIgnoreTlsErrors from './utils/TlsUtils';
import ShareService from '@joplin/lib/services/share/ShareService';
import setupNotifications from './utils/setupNotifications';
import { loadMasterKeysFromSettings, migrateMasterPassword } from '@joplin/lib/services/e2ee/utils';
import SyncTargetNone from '@joplin/lib/SyncTargetNone';
import { setRSA } from '@joplin/lib/services/e2ee/ppk';
import RSA from './services/e2ee/RSA.react-native';
import { runIntegrationTests as runRsaIntegrationTests } from '@joplin/lib/services/e2ee/ppkTestUtils';
import { Theme, ThemeAppearance } from '@joplin/lib/themes/type';
import ProfileSwitcher from './components/ProfileSwitcher/ProfileSwitcher';
import ProfileEditor from './components/ProfileSwitcher/ProfileEditor';
import sensorInfo, { SensorInfo } from './components/biometrics/sensorInfo';
import { getCurrentProfile } from '@joplin/lib/services/profileConfig';
import { getDatabaseName, getPluginDataDir, getProfilesRootDir, getResourceDir, setDispatch } from './services/profiles';
import userFetcher, { initializeUserFetcher } from '@joplin/lib/utils/userFetcher';
import { ReactNode } from 'react';
import { parseShareCache } from '@joplin/lib/services/share/reducer';
import autodetectTheme, { onSystemColorSchemeChange } from './utils/autodetectTheme';
import runOnDeviceFsDriverTests from './utils/fs-driver/runOnDeviceTests';
import PluginRunnerWebView from './plugins/PluginRunner/PluginRunnerWebView';
import { refreshFolders, scheduleRefreshFolders } from '@joplin/lib/folders-screen-utils';
import KeymapService from '@joplin/lib/services/KeymapService';
import PluginService from '@joplin/lib/services/plugins/PluginService';
import initializeCommandService from './utils/initializeCommandService';
import PlatformImplementation from './plugins/PlatformImplementation';
import ShareManager from './components/screens/ShareManager';
import appDefaultState, { DEFAULT_ROUTE } from './utils/appDefaultState';

type SideMenuPosition = 'left' | 'right';

const logger = Logger.create('root');

// eslint-disable-next-line @typescript-eslint/no-explicit-any -- Old code before rule was applied
let storeDispatch: any = function(_action: any) {};

// eslint-disable-next-line @typescript-eslint/no-explicit-any -- Old code before rule was applied
const logReducerAction = function(action: any) {
	if (['SIDE_MENU_OPEN_PERCENT', 'SYNC_REPORT_UPDATE'].indexOf(action.type) >= 0) return;

	const msg = [action.type];
	if (action.routeName) msg.push(action.routeName);

	// reg.logger().debug('Reducer action', msg.join(', '));
};

const biometricsEnabled = (sensorInfo: SensorInfo): boolean => {
	return !!sensorInfo && sensorInfo.enabled;
};

// eslint-disable-next-line @typescript-eslint/no-explicit-any -- Old code before rule was applied
const generalMiddleware = (store: any) => (next: any) => async (action: any) => {
	logReducerAction(action);
	PoorManIntervals.update(); // This function needs to be called regularly so put it here

	const result = next(action);
	const newState = store.getState();
	let doRefreshFolders = false;

	// eslint-disable-next-line @typescript-eslint/no-explicit-any -- Old code before rule was applied
	await reduxSharedMiddleware(store, next, action, storeDispatch as any);

	if (action.type === 'NAV_GO') Keyboard.dismiss();

	if (['NOTE_UPDATE_ONE', 'NOTE_DELETE', 'FOLDER_UPDATE_ONE', 'FOLDER_DELETE'].indexOf(action.type) >= 0) {
		if (!await reg.syncTarget().syncStarted()) void reg.scheduleSync(1000, { syncSteps: ['update_remote', 'delete_remote'] }, true);
		SearchEngine.instance().scheduleSyncTables();
	}

	if (['FOLDER_UPDATE_ONE'].indexOf(action.type) >= 0) {
		doRefreshFolders = true;
	}

	if (['EVENT_NOTE_ALARM_FIELD_CHANGE', 'NOTE_DELETE'].indexOf(action.type) >= 0) {
		await AlarmService.updateNoteNotification(action.id, action.type === 'NOTE_DELETE');
	}

	if (action.type === 'SETTING_UPDATE_ONE' && action.key === 'sync.interval' || action.type === 'SETTING_UPDATE_ALL') {
		reg.setupRecurrentSync();
	}

	if ((action.type === 'SETTING_UPDATE_ONE' && (action.key === 'dateFormat' || action.key === 'timeFormat')) || (action.type === 'SETTING_UPDATE_ALL')) {
		time.setDateFormat(Setting.value('dateFormat'));
		time.setTimeFormat(Setting.value('timeFormat'));
	}

	if (action.type === 'SETTING_UPDATE_ONE' && action.key === 'locale' || action.type === 'SETTING_UPDATE_ALL') {
		setLocale(Setting.value('locale'));
	}

	if ((action.type === 'SETTING_UPDATE_ONE' && (action.key.indexOf('encryption.') === 0)) || (action.type === 'SETTING_UPDATE_ALL')) {
		await loadMasterKeysFromSettings(EncryptionService.instance());
		void DecryptionWorker.instance().scheduleStart();
		const loadedMasterKeyIds = EncryptionService.instance().loadedMasterKeyIds();

		storeDispatch({
			type: 'MASTERKEY_REMOVE_NOT_LOADED',
			ids: loadedMasterKeyIds,
		});

		// Schedule a sync operation so that items that need to be encrypted
		// are sent to sync target.
		void reg.scheduleSync(null, null, true);
	}

	if (
		action.type === 'AUTODETECT_THEME'
		|| action.type === 'SETTING_UPDATE_ALL'
		|| (action.type === 'SETTING_UPDATE_ONE' && ['themeAutoDetect', 'preferredLightTheme', 'preferredDarkTheme'].includes(action.key))
	) {
		autodetectTheme();
	}

	if (action.type === 'NAV_GO' && action.routeName === 'Notes') {
		Setting.setValue('activeFolderId', newState.selectedFolderId);
		const notesParent: NotesParent = {
			type: action.smartFilterId ? 'SmartFilter' : 'Folder',
			selectedItemId: action.smartFilterId ? action.smartFilterId : newState.selectedFolderId,
		};
		Setting.setValue('notesParent', serializeNotesParent(notesParent));
	}

	if (action.type === 'SYNC_GOT_ENCRYPTED_ITEM') {
		void DecryptionWorker.instance().scheduleStart();
	}

	if (action.type === 'SYNC_CREATED_OR_UPDATED_RESOURCE') {
		void ResourceFetcher.instance().autoAddResources();
	}

	if (doRefreshFolders) {
		// eslint-disable-next-line @typescript-eslint/no-explicit-any -- Old code before rule was applied
		await scheduleRefreshFolders((action: any) => storeDispatch(action), newState.selectedFolderId);
	}

	return result;
};

// eslint-disable-next-line @typescript-eslint/no-explicit-any -- Old code before rule was applied
const navHistory: any[] = [];

// eslint-disable-next-line @typescript-eslint/no-explicit-any -- Old code before rule was applied
function historyCanGoBackTo(route: any) {
	if (route.routeName === 'Note') return false;
	if (route.routeName === 'Folder') return false;

	// There's no point going back to these screens in general and, at least in OneDrive case,
	// it can be buggy to do so, due to incorrectly relying on global state (reg.syncTarget...)
	if (route.routeName === 'OneDriveLogin') return false;
	if (route.routeName === 'DropboxLogin') return false;

	return true;
}

<<<<<<< HEAD
=======
const DEFAULT_ROUTE = {
	type: 'NAV_GO',
	routeName: 'Notes',
	smartFilterId: 'c3176726992c11e9ac940492261af972',
};

const appDefaultState: AppState = { ...defaultState, sideMenuOpenPercent: 0,
	route: DEFAULT_ROUTE,
	noteSelectionEnabled: false,
	noteSideMenuOptions: null,
	isOnMobileData: false,
	disableSideMenuGestures: false,
	showPanelsDialog: false,
	openPluginPanels: Object.create(null),
};

>>>>>>> 9ac95597
// eslint-disable-next-line @typescript-eslint/no-explicit-any -- Old code before rule was applied
const appReducer = (state = appDefaultState, action: any) => {
	let newState = state;
	let historyGoingBack = false;

	try {
		switch (action.type) {

		case 'NAV_BACK':
		case 'NAV_GO':

			if (action.type === 'NAV_BACK') {
				if (!navHistory.length) break;

				let newAction = null;
				while (navHistory.length) {
					newAction = navHistory.pop();
					if (newAction.routeName !== state.route.routeName) break;
				}

				action = newAction ? newAction : navHistory.pop();

				historyGoingBack = true;
			}

			{
				const currentRoute = state.route;

				if (!historyGoingBack && historyCanGoBackTo(currentRoute)) {
				// If the route *name* is the same (even if the other parameters are different), we
				// overwrite the last route in the history with the current one. If the route name
				// is different, we push a new history entry.
					if (currentRoute.routeName === action.routeName) {
					// nothing
					} else {
						navHistory.push(currentRoute);
					}
				}

				// HACK: whenever a new screen is loaded, all the previous screens of that type
				// are overwritten with the new screen parameters. This is because the way notes
				// are currently loaded is not optimal (doesn't retain history properly) so
				// this is a simple fix without doing a big refactoring to change the way notes
				// are loaded. Might be good enough since going back to different folders
				// is probably not a common workflow.
				for (let i = 0; i < navHistory.length; i++) {
					const n = navHistory[i];
					if (n.routeName === action.routeName) {
						navHistory[i] = { ...action };
					}
				}

				newState = { ...state };

				newState.selectedNoteHash = '';

				if ('noteId' in action) {
					newState.selectedNoteIds = action.noteId ? [action.noteId] : [];
				}

				if ('folderId' in action) {
					newState.selectedFolderId = action.folderId;
					newState.notesParentType = 'Folder';
				}

				if ('tagId' in action) {
					newState.selectedTagId = action.tagId;
					newState.notesParentType = 'Tag';
				}

				if ('smartFilterId' in action) {
					newState.smartFilterId = action.smartFilterId;
					newState.selectedSmartFilterId = action.smartFilterId;
					newState.notesParentType = 'SmartFilter';
				}

				if ('itemType' in action) {
					newState.selectedItemType = action.itemType;
				}

				if ('noteHash' in action) {
					newState.selectedNoteHash = action.noteHash;
				}

				if ('sharedData' in action) {
					newState.sharedData = action.sharedData;
				} else {
					newState.sharedData = null;
				}

				newState.route = action;
				newState.historyCanGoBack = !!navHistory.length;
			}
			break;

		case 'SIDE_MENU_TOGGLE':

			newState = { ...state };
			newState.showSideMenu = !newState.showSideMenu;
			break;

		case 'SIDE_MENU_OPEN':

			newState = { ...state };
			newState.showSideMenu = true;
			break;

		case 'SIDE_MENU_CLOSE':

			newState = { ...state };
			newState.showSideMenu = false;
			break;

		case 'SIDE_MENU_OPEN_PERCENT':

			newState = { ...state };
			newState.sideMenuOpenPercent = action.value;
			break;

		case 'SET_PLUGIN_PANELS_DIALOG_VISIBLE':
			newState = { ...state };
			newState.showPanelsDialog = action.visible;
			break;
		case 'SET_PANEL_VISIBLE':
			{
				const openPanels = { ...state.openPluginPanels, [action.panelKey]: action.visible };
				newState = { ...state, openPluginPanels: openPanels };
			}
			break;

		case 'NOTE_SELECTION_TOGGLE':

			{
				newState = { ...state };

				const noteId = action.id;
				const newSelectedNoteIds = state.selectedNoteIds.slice();
				const existingIndex = state.selectedNoteIds.indexOf(noteId);

				if (existingIndex >= 0) {
					newSelectedNoteIds.splice(existingIndex, 1);
				} else {
					newSelectedNoteIds.push(noteId);
				}

				newState.selectedNoteIds = newSelectedNoteIds;
				newState.noteSelectionEnabled = !!newSelectedNoteIds.length;
			}
			break;

		case 'NOTE_SELECTION_START':

			if (!state.noteSelectionEnabled) {
				newState = { ...state };
				newState.noteSelectionEnabled = true;
				newState.selectedNoteIds = [action.id];
			}
			break;

		case 'NOTE_SELECTION_END':

			newState = { ...state };
			newState.noteSelectionEnabled = false;
			newState.selectedNoteIds = [];
			break;

		case 'NOTE_SIDE_MENU_OPTIONS_SET':

			newState = { ...state };
			newState.noteSideMenuOptions = action.options;
			break;

		case 'SET_SIDE_MENU_TOUCH_GESTURES_DISABLED':
			newState = { ...state };
			newState.disableSideMenuGestures = action.disableSideMenuGestures;
			break;

		case 'MOBILE_DATA_WARNING_UPDATE':

			newState = { ...state };
			newState.isOnMobileData = action.isOnMobileData;
			break;

		}
	} catch (error) {
		error.message = `In reducer: ${error.message} Action: ${JSON.stringify(action)}`;
		throw error;
	}

	return reducer(newState, action);
};

const store = createStore(appReducer, applyMiddleware(generalMiddleware));
storeDispatch = store.dispatch;

// eslint-disable-next-line @typescript-eslint/no-explicit-any -- Old code before rule was applied
function resourceFetcher_downloadComplete(event: any) {
	if (event.encrypted) {
		void DecryptionWorker.instance().scheduleStart();
	}
}

function decryptionWorker_resourceMetadataButNotBlobDecrypted() {
	ResourceFetcher.instance().scheduleAutoAddResources();
}

const initializeTempDir = async () => {
	const tempDir = `${getProfilesRootDir()}/tmp`;

	// Re-create the temporary directory.
	try {
		await shim.fsDriver().remove(tempDir);
	} catch (_error) {
		// The logger may not exist yet. Do nothing.
	}

	await shim.fsDriver().mkdir(tempDir);
	return tempDir;
};

// eslint-disable-next-line @typescript-eslint/ban-types -- Old code before rule was applied
async function initialize(dispatch: Function) {
	shimInit();

	setDispatch(dispatch);
	const { profileConfig, isSubProfile } = await initProfile(getProfilesRootDir());
	const currentProfile = getCurrentProfile(profileConfig);

	dispatch({
		type: 'PROFILE_CONFIG_SET',
		value: profileConfig,
	});

	Setting.setConstant('env', __DEV__ ? 'dev' : 'prod');
	Setting.setConstant('appId', 'net.cozic.joplin-mobile');
	Setting.setConstant('appType', 'mobile');
	Setting.setConstant('tempDir', await initializeTempDir());
	Setting.setConstant('cacheDir', `${getProfilesRootDir()}/cache`);
	const resourceDir = getResourceDir(currentProfile, isSubProfile);
	Setting.setConstant('resourceDir', resourceDir);
	Setting.setConstant('pluginDir', `${getProfilesRootDir()}/plugins`);
	Setting.setConstant('pluginDataDir', getPluginDataDir(currentProfile, isSubProfile));

	await shim.fsDriver().mkdir(resourceDir);

	const logDatabase = new Database(new DatabaseDriverReactNative());
	await logDatabase.open({ name: 'log.sqlite' });
	await logDatabase.exec(Logger.databaseCreateTableSql());

	const mainLogger = new Logger();
	mainLogger.addTarget(TargetType.Database, { database: logDatabase, source: 'm' });
	mainLogger.setLevel(Logger.LEVEL_INFO);

	if (Setting.value('env') === 'dev') {
		mainLogger.addTarget(TargetType.Console);
		mainLogger.setLevel(Logger.LEVEL_DEBUG);
	}

	Logger.initializeGlobalLogger(mainLogger);
	initLib(mainLogger);

	reg.setLogger(mainLogger);
	reg.setShowErrorMessageBoxHandler((message: string) => { alert(message); });

	BaseService.logger_ = mainLogger;
	// require('@joplin/lib/ntpDate').setLogger(reg.logger());

	reg.logger().info('====================================');
	reg.logger().info(`Starting application ${Setting.value('appId')} v${VersionInfo.appVersion} (${Setting.value('env')})`);

	const dbLogger = new Logger();
	dbLogger.addTarget(TargetType.Database, { database: logDatabase, source: 'm' });
	if (Setting.value('env') === 'dev') {
		dbLogger.addTarget(TargetType.Console);
		dbLogger.setLevel(Logger.LEVEL_INFO); // Set to LEVEL_DEBUG for full SQL queries
	} else {
		dbLogger.setLevel(Logger.LEVEL_INFO);
	}

	const db = new JoplinDatabase(new DatabaseDriverReactNative());
	db.setLogger(dbLogger);
	reg.setDb(db);

	// reg.dispatch = dispatch;
	BaseModel.dispatch = dispatch;
	BaseSyncTarget.dispatch = dispatch;
	NavService.dispatch = dispatch;
	BaseModel.setDb(db);

	KvStore.instance().setDb(reg.db());

	BaseItem.loadClass('Note', Note);
	BaseItem.loadClass('Folder', Folder);
	BaseItem.loadClass('Resource', Resource);
	BaseItem.loadClass('Tag', Tag);
	BaseItem.loadClass('NoteTag', NoteTag);
	BaseItem.loadClass('MasterKey', MasterKey);
	BaseItem.loadClass('Revision', Revision);

	const fsDriver = new FsDriverRN();

	Resource.fsDriver_ = fsDriver;
	FileApiDriverLocal.fsDriver_ = fsDriver;

	AlarmService.setDriver(new AlarmServiceDriver(mainLogger));
	AlarmService.setLogger(mainLogger);

	// Currently CommandService is just used for plugins.
	initializeCommandService(store);

	// KeymapService is also present for plugin compatibility
	KeymapService.instance().initialize();

	// Even if there are no plugins, we need to initialize the PluginService so that
	// plugin search can work.
	const platformImplementation = PlatformImplementation.instance();
	PluginService.instance().initialize(
		platformImplementation.versionInfo.version, platformImplementation, null, store,
	);

	setRSA(RSA);

	try {
		if (Setting.value('env') === 'prod') {
			await db.open({ name: getDatabaseName(currentProfile, isSubProfile) });
		} else {
			await db.open({ name: getDatabaseName(currentProfile, isSubProfile, '-20240127-1') });

			// await db.clearForTesting();
		}

		reg.logger().info('Database is ready.');
		reg.logger().info('Loading settings...');

		await loadKeychainServiceAndSettings(KeychainServiceDriverMobile);
		await migrateMasterPassword();

		if (!Setting.value('clientId')) Setting.setValue('clientId', uuid.create());
		reg.logger().info(`Client ID: ${Setting.value('clientId')}`);

		BaseItem.syncShareCache = parseShareCache(Setting.value('sync.shareCache'));

		if (Setting.value('firstStart')) {
			const detectedLocale = shim.detectAndSetLocale(Setting);
			reg.logger().info(`First start: detected locale as ${detectedLocale}`);

			Setting.skipDefaultMigrations();
			Setting.setValue('firstStart', 0);
		} else {
			Setting.applyDefaultMigrations();
		}

		if (Setting.value('env') === Env.Dev) {
			// Setting.setValue('sync.10.path', 'https://api.joplincloud.com');
			// Setting.setValue('sync.10.userContentPath', 'https://joplinusercontent.com');
			Setting.setValue('sync.10.path', 'http://api.joplincloud.local:22300');
			Setting.setValue('sync.10.userContentPath', 'http://joplinusercontent.local:22300');
			Setting.setValue('sync.10.website', 'http://joplincloud.local:22300');

			// Setting.setValue('sync.target', 10);
			// Setting.setValue('sync.10.username', 'user1@example.com');
			// Setting.setValue('sync.10.password', '111111');
		}

		if (Setting.value('db.ftsEnabled') === -1) {
			const ftsEnabled = await db.ftsEnabled();
			Setting.setValue('db.ftsEnabled', ftsEnabled ? 1 : 0);
			reg.logger().info('db.ftsEnabled = ', Setting.value('db.ftsEnabled'));
		}

		if (Setting.value('env') === 'dev') {
			Setting.setValue('welcome.enabled', false);
		}

		PluginAssetsLoader.instance().setLogger(mainLogger);
		await PluginAssetsLoader.instance().importAssets();

		// eslint-disable-next-line require-atomic-updates
		BaseItem.revisionService_ = RevisionService.instance();

		// Note: for now we hard-code the folder sort order as we need to
		// create a UI to allow customisation (started in branch mobile_add_sidebar_buttons)
		Setting.setValue('folders.sortOrder.field', 'title');
		Setting.setValue('folders.sortOrder.reverse', false);

		reg.logger().info(`Sync target: ${Setting.value('sync.target')}`);

		setLocale(Setting.value('locale'));

		if (Platform.OS === 'android') {
			const ignoreTlsErrors = Setting.value('net.ignoreTlsErrors');
			if (ignoreTlsErrors) {
				await setIgnoreTlsErrors(ignoreTlsErrors);
			}
		}

		// ----------------------------------------------------------------
		// E2EE SETUP
		// ----------------------------------------------------------------

		EncryptionService.fsDriver_ = fsDriver;
		// eslint-disable-next-line require-atomic-updates
		BaseItem.encryptionService_ = EncryptionService.instance();
		BaseItem.shareService_ = ShareService.instance();
		Resource.shareService_ = ShareService.instance();
		DecryptionWorker.instance().dispatch = dispatch;
		DecryptionWorker.instance().setLogger(mainLogger);
		DecryptionWorker.instance().setKvStore(KvStore.instance());
		DecryptionWorker.instance().setEncryptionService(EncryptionService.instance());
		await loadMasterKeysFromSettings(EncryptionService.instance());
		DecryptionWorker.instance().on('resourceMetadataButNotBlobDecrypted', decryptionWorker_resourceMetadataButNotBlobDecrypted);

		// ----------------------------------------------------------------
		// / E2EE SETUP
		// ----------------------------------------------------------------

		await ShareService.instance().initialize(store, EncryptionService.instance());

		reg.logger().info('Loading folders...');

		// eslint-disable-next-line @typescript-eslint/no-explicit-any -- Old code before rule was applied
		await refreshFolders((action: any) => dispatch(action), '');

		const tags = await Tag.allWithNotes();

		dispatch({
			type: 'TAG_UPDATE_ALL',
			items: tags,
		});

		// const masterKeys = await MasterKey.all();

		// dispatch({
		// 	type: 'MASTERKEY_UPDATE_ALL',
		// 	items: masterKeys,
		// });

		const folderId = Setting.value('activeFolderId');
		let folder = await Folder.load(folderId);

		if (!folder) folder = await Folder.defaultFolder();

		dispatch({
			type: 'FOLDER_SET_COLLAPSED_ALL',
			ids: Setting.value('collapsedFolderIds'),
		});

		const notesParent = parseNotesParent(Setting.value('notesParent'), Setting.value('activeFolderId'));

		if (notesParent && notesParent.type === 'SmartFilter') {
			dispatch(DEFAULT_ROUTE);
		} else if (!folder) {
			dispatch(DEFAULT_ROUTE);
		} else {
			dispatch({
				type: 'NAV_GO',
				routeName: 'Notes',
				folderId: folder.id,
			});
		}

		await clearSharedFilesCache();
	} catch (error) {
		alert(`Initialization error: ${error.message}`);
		reg.logger().error('Initialization error:', error);
	}

	reg.setupRecurrentSync();

	initializeUserFetcher();
	PoorManIntervals.setInterval(() => { void userFetcher(); }, 1000 * 60 * 60);

	PoorManIntervals.setTimeout(() => {
		void AlarmService.garbageCollect();
	}, 1000 * 60 * 60);

	ResourceService.runInBackground();

	ResourceFetcher.instance().setFileApi(() => { return reg.syncTarget().fileApi(); });
	ResourceFetcher.instance().setLogger(reg.logger());
	ResourceFetcher.instance().dispatch = dispatch;
	ResourceFetcher.instance().on('downloadComplete', resourceFetcher_downloadComplete);
	void ResourceFetcher.instance().start();

	SearchEngine.instance().setDb(reg.db());
	SearchEngine.instance().setLogger(reg.logger());
	SearchEngine.instance().scheduleSyncTables();

	await MigrationService.instance().run();

	// When the app starts we want the full sync to
	// start almost immediately to get the latest data.
	// doWifiConnectionCheck set to true so initial sync
	// doesn't happen on mobile data
	// eslint-disable-next-line promise/prefer-await-to-then -- Old code before rule was applied
	void reg.scheduleSync(100, null, true).then(() => {
		// Wait for the first sync before updating the notifications, since synchronisation
		// might change the notifications.
		void AlarmService.updateAllNotifications();

		void DecryptionWorker.instance().scheduleStart();
	});

	await WelcomeUtils.install(Setting.value('locale'), dispatch);

	// Collect revisions more frequently on mobile because it doesn't auto-save
	// and it cannot collect anything when the app is not active.
	RevisionService.instance().runInBackground(1000 * 30);

	// ----------------------------------------------------------------------------
	// Plugin service setup
	// ----------------------------------------------------------------------------

	// On startup, we can clear plugin update state -- plugins that were updated when the
	// user last ran the app have been updated and will be reloaded.
	const pluginService = PluginService.instance();
	const pluginSettings = pluginService.unserializePluginSettings(Setting.value('plugins.states'));

	const updatedSettings = pluginService.clearUpdateState(pluginSettings);
	Setting.setValue('plugins.states', pluginService.serializePluginSettings(updatedSettings));

	// ----------------------------------------------------------------------------
	// Keep this below to test react-native-rsa-native
	// ----------------------------------------------------------------------------

	// const testData = await createTestData();
	// await checkTestData(testData);

	// const testData = {
	// 	"publicKey": "-----BEGIN RSA PUBLIC KEY-----\nMIIBCgKCAQEAoMx9NBioka8DUjO3bKrWMn8uJ23LH1xySogQFR6yh6qbl6i5LKTw\nPgqvv55FUuQtYTMtUTVLggYQhdCBvwbBrD1OqO4xU6Ew7x5/TQKPV3MSgYaps3FF\nOdipC4FyA00jBe6Z1CIpL+ZaSnvjDbMUf5lW8bmfRuXfdBGAcdSBjqm9ttajOws+\n7BBSQ9nI5dnBnWRIVEUb7e9bulgANzM1LMUOE+gaef7T3uKzc+Cx3BhHgw1JdFbL\nZAndYtP52KI5N3oiFM4II26DxmDrO1tQokNM88l5xT0BXPhYiEl1CeBpo5VHZBY2\nRHr4MM/OyAXSUdulsDzbntpE+Y85zv7gpQIDAQAB\n-----END RSA PUBLIC KEY-----",
	// 	"privateKey": "-----BEGIN RSA PRIVATE KEY-----\nMIIEpAIBAAKCAQEAoMx9NBioka8DUjO3bKrWMn8uJ23LH1xySogQFR6yh6qbl6i5\nLKTwPgqvv55FUuQtYTMtUTVLggYQhdCBvwbBrD1OqO4xU6Ew7x5/TQKPV3MSgYap\ns3FFOdipC4FyA00jBe6Z1CIpL+ZaSnvjDbMUf5lW8bmfRuXfdBGAcdSBjqm9ttaj\nOws+7BBSQ9nI5dnBnWRIVEUb7e9bulgANzM1LMUOE+gaef7T3uKzc+Cx3BhHgw1J\ndFbLZAndYtP52KI5N3oiFM4II26DxmDrO1tQokNM88l5xT0BXPhYiEl1CeBpo5VH\nZBY2RHr4MM/OyAXSUdulsDzbntpE+Y85zv7gpQIDAQABAoIBAEA0Zmm+ztAcyX6x\nF7RUImLXVV55AHntN9V6rrFAKJjzDl1oCUhCM4sSSUqBr7yBT31YKegbF6M7OK21\nq5jS4dIcSKQ7N4bk/dz8mGfvdby9Pc5qLqhvuex3DkiBzzxyOGHN+64wVbHCkJrd\nDLQTpUOtvoGWVHrCno6Bzn+lEnYbvdr0hqI5H4D0ubk6TYed1/4ZlJf0R/o/4jnl\nou0UG2hpJN4ur506cttkZJSTxLjzdO38JuQIAkCEglrMYVY61lBNPxC11Kr3ZN7o\ncm7gWZVyP26KoU27t/g+2FoiBGsWLqGYiuTaqT6dKZ2vHyJGjJIZZStv5ye2Ez8V\nKQwpjQECgYEA3xtwYu4n/G5UjEMumkXHNd/bDamelo1aQvvjkVvxKeASNBqV8cM0\n6Jb2FCuT9Y3mWbFTM0jpqXehpHUOCCnrPKGKnJ0ZS4/SRIrtw0iM6q17fTAqmuOt\nhX0pJ77Il8lVCtx4ItsW+LUGbm6CwotlYLVUuyluhKe0pGw2yafi2N0CgYEAuIFk\ng4p7x0i1LFAlIP0YQ07bJQ0E6FEWbCfMgrV3VjtbnT99EaqPOHhMasITCuoEFlh8\ncgyZ6oH7GEy4IRWrM+Mlm47S+NTrr6KgnTGf570ZAFuqnJac97oFB7BvlQsQot6F\n0L2JKM7dQKIMlvwA9DoXZdKX/9ykiqqIpawNxmkCgYEAuyJOwAw2ads4+3UWT7wb\nfarIF8ugA3OItAqHNFNEEvWpDx8FigVMCZMl0IFE14AwKCc+PBP6OXTolgLAxEQ0\n1WRB2V9D6kc1/Nvy1guydt0QaU7PTZ+O2hrDPF0f74Cl3jhSZBoUSIO+Yz46W2eE\nnvs5mMsFsirgr9E8myRAd9kCgYAGMCDE4KIiHugkolN8dcCYkU58QaGGgSG1YuhT\nAe8Mr1T1QynYq9W92RsHAZdN6GdWsIUL9iw7VzyqpfgO9AEX7mhWfUXKHqoA6/1j\nCEUKqqbqAikIs2x0SoLcrSgw4XwfWkM2qwSsn7N/9W9iqPUHO+OJALUkWawTEoEe\nvVSA8QKBgQCEYCPnxgeQSZkrv7x5soXzgF1YN5EZRa1mTUqPBubs564ZjIIY66mI\nCTaHl7U1cPAhx7mHkSzP/i5NjjLqPZZNOyawWDEEmOzxX69OIzKImb6mEQNyS3do\nI8jnpN5q9pw5TvuEIYSrGqQVnHeaEjSvcT48W9GuzjNVscGfw76fPg==\n-----END RSA PRIVATE KEY-----",
	// 	"plaintext": "just testing",
	// 	"ciphertext": "BfkKLdrmd2UX4sPf0bzhfqrg3rKwH5DS7dPAqdmoQuHlrvEBrYKqheekwpnWQgGggGcm/orlrsQRwlexLv7jfRbb0bMnElkySMu4w6wTxILB66RX9H3vXCz02SwHKFRcuGJxlzTPUC23ki6f/McYJ2n/2L8qYxBO8fncTKutIWV54jY19RS1wQ4IdVDBqzji8D0QsRxUhVlpRk4qxsVnyuoyg9AyDe91LOYKfRc6NdapFij996nKzjxFcKOdBqpis34fN3Cg7avcs2Dm5vi7zlRhyGqJJhORXTU3x6hVwOBkVAisgaB7xS3lHiYp6Fs5tP3hBd0kFwVVx8gALbHsgg=="
	// };
	// await checkTestData(testData);

	// await printTestData();

	// ----------------------------------------------------------------------------
	// On desktop and CLI we run various tests to check that node-rsa is working
	// as expected. On mobile however we cannot run test units directly on
	// device, and that's what would be needed to automatically verify
	// react-native-rsa-native. So instead we run the tests every time the
	// mobile app is started in dev mode. If there's any regression the below
	// call will throw an error, alerting us of the issue. Otherwise it will
	// just print some messages in the console.
	// ----------------------------------------------------------------------------
	if (Setting.value('env') === 'dev') {
		await runRsaIntegrationTests();
		await runOnDeviceFsDriverTests();
	}

	reg.logger().info('Application initialized');
}

class AppComponent extends React.Component {

	private urlOpenListener_: EmitterSubscription|null = null;
	private appStateChangeListener_: NativeEventSubscription|null = null;
	private themeChangeListener_: NativeEventSubscription|null = null;
	// eslint-disable-next-line @typescript-eslint/no-explicit-any -- Old code before rule was applied
	private dropdownAlert_ = (_data: any) => new Promise<any>(res => res);

	public constructor() {
		super();

		this.state = {
			sideMenuContentOpacity: new Animated.Value(0),
			sideMenuWidth: this.getSideMenuWidth(),
			sensorInfo: null,
		};

		this.lastSyncStarted_ = defaultState.syncStarted;

		this.backButtonHandler_ = () => {
			return this.backButtonHandler();
		};

		this.onAppStateChange_ = () => {
			PoorManIntervals.update();
		};

		// eslint-disable-next-line @typescript-eslint/no-explicit-any -- Old code before rule was applied
		this.handleOpenURL_ = (event: any) => {
			// logger.info('Sharing: handleOpenURL_: start');

			// If this is called while biometrics haven't been done yet, we can
			// ignore the call, because handleShareData() will be called once
			// biometricsDone is `true`.
			if (event.url === ShareExtension.shareURL && this.props.biometricsDone) {
				logger.info('Sharing: handleOpenURL_: Processing share data');
				void this.handleShareData();
			}
		};

		this.handleNewShare_ = () => {
			// logger.info('Sharing: handleNewShare_: start');

			// look at this.handleOpenURL_ comment
			if (this.props.biometricsDone) {
				logger.info('Sharing: handleNewShare_: Processing share data');
				void this.handleShareData();
			}
		};

		this.unsubscribeNewShareListener_ = ShareExtension.addShareListener(this.handleNewShare_);

		this.handleScreenWidthChange_ = this.handleScreenWidthChange_.bind(this);
	}

	// 2020-10-08: It seems the initialisation code is quite fragile in general and should be kept simple.
	// For example, adding a loading screen as was done in this commit: https://github.com/laurent22/joplin/commit/569355a3182bc12e50a54249882e3d68a72c2b28.
	// had for effect that sharing with the app would create multiple instances of the app, thus breaking
	// database access and so on. It's unclear why it happens and how to fix it but reverting that commit
	// fixed the issue for now.
	//
	// Changing app launch mode doesn't help.
	//
	// It's possible that it's a bug in React Native, or perhaps the framework expects that the whole app can be
	// mounted/unmounted or multiple ones can be running at the same time, but the app was not designed in this
	// way.
	//
	// More reports and info about the multiple instance bug:
	//
	// https://github.com/laurent22/joplin/issues/3800
	// https://github.com/laurent22/joplin/issues/3804
	// https://github.com/laurent22/joplin/issues/3807
	// https://discourse.joplinapp.org/t/webdav-config-encryption-config-randomly-lost-on-android/11364
	// https://discourse.joplinapp.org/t/android-keeps-on-resetting-my-sync-and-theme/11443
	public async componentDidMount() {
		if (this.props.appState === 'starting') {
			this.props.dispatch({
				type: 'APP_STATE_SET',
				state: 'initializing',
			});

			try {
				NetInfo.configure({
					reachabilityUrl: 'https://joplinapp.org/connection_check/',
					reachabilityTest: async (response) => response.status === 200,
				});

				// This will be called right after adding the event listener
				// so there's no need to check netinfo on startup
				this.unsubscribeNetInfoHandler_ = NetInfo.addEventListener(({ type, details }) => {
					const isMobile = details.isConnectionExpensive || type === 'cellular';
					reg.setIsOnMobileData(isMobile);
					this.props.dispatch({
						type: 'MOBILE_DATA_WARNING_UPDATE',
						isOnMobileData: isMobile,
					});
				});
			} catch (error) {
				reg.logger().warn('Something went wrong while checking network info');
				reg.logger().info(error);
			}

			await initialize(this.props.dispatch);

			const loadedSensorInfo = await sensorInfo();
			this.setState({ sensorInfo: loadedSensorInfo });

			// If biometrics is disabled we set biometricsDone to `true`. We do
			// it with a delay so that the component is properly mounted, and
			// the componentDidUpdate gets triggered (which in turns will handle
			// the share data, if any).
			setTimeout(() => {
				if (!biometricsEnabled(loadedSensorInfo)) {
					this.props.dispatch({
						type: 'BIOMETRICS_DONE_SET',
						value: true,
					});
				}
			}, 100);

			this.props.dispatch({
				type: 'APP_STATE_SET',
				state: 'ready',
			});

			// setTimeout(() => {
			// 	this.props.dispatch({
			// 		type: 'NAV_GO',
			// 		routeName: 'ProfileSwitcher',
			// 	});
			// }, 1000);
		}

		this.urlOpenListener_ = Linking.addEventListener('url', this.handleOpenURL_);

		BackButtonService.initialize(this.backButtonHandler_);

		AlarmService.setInAppNotificationHandler(async (alarmId: string) => {
			const alarm = await Alarm.load(alarmId);
			const notification = await Alarm.makeNotification(alarm);
			void this.dropdownAlert_({
				type: 'info',
				title: notification.title,
				message: notification.body ? notification.body : '',
			});
		});

		this.appStateChangeListener_ = RNAppState.addEventListener('change', this.onAppStateChange_);
		this.unsubscribeScreenWidthChangeHandler_ = Dimensions.addEventListener('change', this.handleScreenWidthChange_);

		this.themeChangeListener_ = Appearance.addChangeListener(
			({ colorScheme }) => onSystemColorSchemeChange(colorScheme),
		);
		onSystemColorSchemeChange(Appearance.getColorScheme());

		setupQuickActions(this.props.dispatch, this.props.selectedFolderId);

		await setupNotifications(this.props.dispatch);

		// Setting.setValue('encryption.masterPassword', 'WRONG');
		// setTimeout(() => NavService.go('EncryptionConfig'), 2000);
	}

	public componentWillUnmount() {
		if (this.appStateChangeListener_) {
			this.appStateChangeListener_.remove();
			this.appStateChangeListener_ = null;
		}

		if (this.urlOpenListener_) {
			this.urlOpenListener_.remove();
			this.urlOpenListener_ = null;
		}

		if (this.themeChangeListener_) {
			this.themeChangeListener_.remove();
			this.themeChangeListener_ = null;
		}

		if (this.unsubscribeScreenWidthChangeHandler_) {
			this.unsubscribeScreenWidthChangeHandler_.remove();
			this.unsubscribeScreenWidthChangeHandler_ = null;
		}

		if (this.unsubscribeNetInfoHandler_) this.unsubscribeNetInfoHandler_();

		if (this.unsubscribeNewShareListener_) {
			this.unsubscribeNewShareListener_();
			this.unsubscribeNewShareListener_ = undefined;
		}
	}

	// eslint-disable-next-line @typescript-eslint/no-explicit-any -- Old code before rule was applied
	public async componentDidUpdate(prevProps: any) {
		if (this.props.biometricsDone !== prevProps.biometricsDone && this.props.biometricsDone) {
			logger.info('Sharing: componentDidUpdate: biometricsDone');
			void this.handleShareData();
		}
	}

	private async backButtonHandler() {
		if (this.props.noteSelectionEnabled) {
			this.props.dispatch({ type: 'NOTE_SELECTION_END' });
			return true;
		}

		if (this.props.showSideMenu) {
			this.props.dispatch({ type: 'SIDE_MENU_CLOSE' });
			return true;
		}

		if (this.props.historyCanGoBack) {
			this.props.dispatch({ type: 'NAV_BACK' });
			return true;
		}

		BackHandler.exitApp();

		return false;
	}

	private async handleShareData() {
		const sharedData = await ShareExtension.data();

		if (sharedData) {
			reg.logger().info('Received shared data');

			// selectedFolderId can be null if no screens other than "All notes"
			// have been opened.
			const targetFolder = this.props.selectedFolderId ?? (await Folder.defaultFolder())?.id;
			if (targetFolder) {
				logger.info('Sharing: handleShareData: Processing...');
				await handleShared(sharedData, targetFolder, this.props.dispatch);
			} else {
				reg.logger().info('Cannot handle share - default folder id is not set');
			}
		} else {
			logger.info('Sharing: received empty share data.');
		}
	}

	private async handleScreenWidthChange_() {
		this.setState({ sideMenuWidth: this.getSideMenuWidth() });
	}

	// eslint-disable-next-line @typescript-eslint/no-explicit-any -- Old code before rule was applied
	public UNSAFE_componentWillReceiveProps(newProps: any) {
		if (newProps.syncStarted !== this.lastSyncStarted_) {
			// eslint-disable-next-line @typescript-eslint/no-explicit-any -- Old code before rule was applied
			if (!newProps.syncStarted) void refreshFolders((action: any) => this.props.dispatch(action), this.props.selectedFolderId);
			this.lastSyncStarted_ = newProps.syncStarted;
		}
	}

	private sideMenu_change(isOpen: boolean) {
		// Make sure showSideMenu property of state is updated
		// when the menu is open/closed.
		this.props.dispatch({
			type: isOpen ? 'SIDE_MENU_OPEN' : 'SIDE_MENU_CLOSE',
		});
		AccessibilityInfo.announceForAccessibility(
			isOpen ? _('Side menu opened') : _('Side menu closed'),
		);
	}

	private getSideMenuWidth = () => {
		const sideMenuWidth = getResponsiveValue({
			sm: 250,
			md: 260,
			lg: 270,
			xl: 280,
			xxl: 290,
		});

		return sideMenuWidth;
	};

	public render() {
		if (this.props.appState !== 'ready') return null;
		const theme: Theme = themeStyle(this.props.themeId);

		let sideMenuContent: ReactNode = null;
		let menuPosition: SideMenuPosition = 'left';
		let disableSideMenuGestures = this.props.disableSideMenuGestures;

		if (this.props.routeName === 'Note') {
			sideMenuContent = <SafeAreaView style={{ flex: 1, backgroundColor: theme.backgroundColor }}><SideMenuContentNote options={this.props.noteSideMenuOptions}/></SafeAreaView>;
			menuPosition = 'right';
		} else if (this.props.routeName === 'Config') {
			disableSideMenuGestures = true;
		} else {
			sideMenuContent = <SafeAreaView style={{ flex: 1, backgroundColor: theme.backgroundColor }}><SideMenuContent/></SafeAreaView>;
		}

		const appNavInit = {
			Notes: { screen: NotesScreen },
			Note: { screen: NoteScreen },
			Tags: { screen: TagsScreen },
			Folder: { screen: FolderScreen },
			OneDriveLogin: { screen: OneDriveLoginScreen },
			DropboxLogin: { screen: DropboxLoginScreen },
			JoplinCloudLogin: { screen: JoplinCloudLoginScreen },
			EncryptionConfig: { screen: EncryptionConfigScreen },
			UpgradeSyncTarget: { screen: UpgradeSyncTargetScreen },
			ShareManager: { screen: ShareManager },
			ProfileSwitcher: { screen: ProfileSwitcher },
			ProfileEditor: { screen: ProfileEditor },
			Log: { screen: LogScreen },
			Status: { screen: StatusScreen },
			Search: { screen: SearchScreen },
			Config: { screen: ConfigScreen },
		};


		// const statusBarStyle = theme.appearance === 'light-content';
		const statusBarStyle = 'light-content';

		const shouldShowMainContent = !biometricsEnabled(this.state.sensorInfo) || this.props.biometricsDone;

		logger.info('root.biometrics: biometricsDone', this.props.biometricsDone);
		logger.info('root.biometrics: biometricsEnabled', biometricsEnabled(this.state.sensorInfo));
		logger.info('root.biometrics: shouldShowMainContent', shouldShowMainContent);
		logger.info('root.biometrics: this.state.sensorInfo', this.state.sensorInfo);

		// The right sidemenu can be difficult to close due to a bug in the sidemenu
		// library (right sidemenus can't be swiped closed).
		//
		// Additionally, it can interfere with scrolling in the note viewer, so we use
		// a smaller edge hit width.
		const menuEdgeHitWidth = menuPosition === 'right' ? 20 : 30;

		const mainContent = (
			<View style={{ flex: 1, backgroundColor: theme.backgroundColor }}>
				<SideMenu
					menu={sideMenuContent}
					edgeHitWidth={menuEdgeHitWidth}
					toleranceX={4}
					toleranceY={20}
					openMenuOffset={this.state.sideMenuWidth}
					menuPosition={menuPosition}
					onChange={(isOpen: boolean) => this.sideMenu_change(isOpen)}
					disableGestures={disableSideMenuGestures}
					onSliding={(percent: number) => {
						this.props.dispatch({
							type: 'SIDE_MENU_OPEN_PERCENT',
							value: percent,
						});
					}}
				>
					<StatusBar barStyle={statusBarStyle} />
					<MenuProvider style={{ flex: 1 }}>
						<SafeAreaView style={{ flex: 0, backgroundColor: theme.backgroundColor2 }}/>
						<SafeAreaView style={{ flex: 1 }}>
							<View style={{ flex: 1, backgroundColor: theme.backgroundColor }}>
								{ shouldShowMainContent && <AppNav screens={appNavInit} dispatch={this.props.dispatch} /> }
							</View>
							{/* eslint-disable-next-line @typescript-eslint/no-explicit-any -- Old code before rule was applied */}
							<DropdownAlert alert={(func: any) => (this.dropdownAlert_ = func)} />
							{ !shouldShowMainContent && <BiometricPopup
								dispatch={this.props.dispatch}
								themeId={this.props.themeId}
								sensorInfo={this.state.sensorInfo}
							/> }
						</SafeAreaView>
					</MenuProvider>
				</SideMenu>
				<PluginRunnerWebView />
			</View>
		);


		const paperTheme = theme.appearance === ThemeAppearance.Dark ? MD3DarkTheme : MD3LightTheme;

		// Wrap everything in a PaperProvider -- this allows using components from react-native-paper
		return (
			<PaperProvider theme={{
				...paperTheme,
				version: 3,
				colors: {
					...paperTheme.colors,
					onPrimaryContainer: theme.color5,
					primaryContainer: theme.backgroundColor5,
					primary: theme.color,

					secondaryContainer: theme.raisedBackgroundColor,
					onSecondaryContainer: theme.raisedColor,

					surfaceVariant: theme.backgroundColor3,
					onSurfaceVariant: theme.color3,

					elevation: {
						level0: 'transparent',
						level1: theme.oddBackgroundColor,
						level2: theme.raisedBackgroundColor,
						level3: theme.raisedBackgroundColor,
						level4: theme.raisedBackgroundColor,
						level5: theme.raisedBackgroundColor,
					},
				},
			}}>
				{mainContent}
			</PaperProvider>
		);
	}
}

// eslint-disable-next-line @typescript-eslint/no-explicit-any -- Old code before rule was applied
const mapStateToProps = (state: any) => {
	return {
		historyCanGoBack: state.historyCanGoBack,
		showSideMenu: state.showSideMenu,
		syncStarted: state.syncStarted,
		appState: state.appState,
		noteSelectionEnabled: state.noteSelectionEnabled,
		selectedFolderId: state.selectedFolderId,
		routeName: state.route.routeName,
		themeId: state.settings.theme,
		noteSideMenuOptions: state.noteSideMenuOptions,
		disableSideMenuGestures: state.disableSideMenuGestures,
		biometricsDone: state.biometricsDone,
		biometricsEnabled: state.settings['security.biometricsEnabled'],
	};
};

const App = connect(mapStateToProps)(AppComponent);

export default class Root extends React.Component {
	public render() {
		return (
			<Provider store={store}>
				<App/>
			</Provider>
		);
	}
}<|MERGE_RESOLUTION|>--- conflicted
+++ resolved
@@ -255,25 +255,6 @@
 	return true;
 }
 
-<<<<<<< HEAD
-=======
-const DEFAULT_ROUTE = {
-	type: 'NAV_GO',
-	routeName: 'Notes',
-	smartFilterId: 'c3176726992c11e9ac940492261af972',
-};
-
-const appDefaultState: AppState = { ...defaultState, sideMenuOpenPercent: 0,
-	route: DEFAULT_ROUTE,
-	noteSelectionEnabled: false,
-	noteSideMenuOptions: null,
-	isOnMobileData: false,
-	disableSideMenuGestures: false,
-	showPanelsDialog: false,
-	openPluginPanels: Object.create(null),
-};
-
->>>>>>> 9ac95597
 // eslint-disable-next-line @typescript-eslint/no-explicit-any -- Old code before rule was applied
 const appReducer = (state = appDefaultState, action: any) => {
 	let newState = state;
