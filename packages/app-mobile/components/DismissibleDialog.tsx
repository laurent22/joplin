import * as React from 'react';
import { useMemo } from 'react';
import { StyleSheet, View, ViewStyle, useWindowDimensions } from 'react-native';
import { IconButton, Surface } from 'react-native-paper';
import { themeStyle } from './global-style';
import Modal from './Modal';
import { _ } from '@joplin/lib/locale';

interface Props {
	themeId: number;
	visible: boolean;
	onDismiss: ()=> void;
	containerStyle?: ViewStyle;
	children: React.ReactNode;
}

const useStyles = (themeId: number, containerStyle: ViewStyle) => {
	const windowSize = useWindowDimensions();

	return useMemo(() => {
		const theme = themeStyle(themeId);

		return StyleSheet.create({
			webView: {
				backgroundColor: 'transparent',
				display: 'flex',
			},
			webViewContainer: {
				flexGrow: 1,
				flexShrink: 1,
			},
			closeButtonContainer: {
				flexDirection: 'row',
				justifyContent: 'flex-end',
			},
			dialog: {
				backgroundColor: theme.backgroundColor,
				borderRadius: 12,
				padding: 10,

				height: windowSize.height * 0.9,
				width: windowSize.width * 0.97,
				flexShrink: 1,

				// Center
				marginLeft: 'auto',
				marginRight: 'auto',

				...containerStyle,
			},
			dialogContainer: {
				display: 'flex',
				flexDirection: 'row',
				justifyContent: 'center',
				alignItems: 'center',
				flexGrow: 1,
<<<<<<< HEAD
				backgroundColor: 'rgba(0, 0, 0, 0.5)',
=======
>>>>>>> 28f3d53b
			},
		});
	}, [themeId, windowSize.width, windowSize.height, containerStyle]);
};

const DismissibleDialog: React.FC<Props> = props => {
	const styles = useStyles(props.themeId, props.containerStyle);

	const closeButton = (
		<View style={styles.closeButtonContainer}>
			<IconButton
				icon='close'
				accessibilityLabel={_('Close')}
				onPress={props.onDismiss}
			/>
		</View>
	);

	return (
		<Modal
			visible={props.visible}
			onDismiss={props.onDismiss}
			onRequestClose={props.onDismiss}
			containerStyle={styles.dialogContainer}
			animationType='fade'
			backgroundColor='rgba(0, 0, 0, 0.1)'
			transparent={true}
		>
			<Surface style={styles.dialog} elevation={1}>
				{closeButton}
				{props.children}
			</Surface>
		</Modal>
	);
};

export default DismissibleDialog;<|MERGE_RESOLUTION|>--- conflicted
+++ resolved
@@ -54,10 +54,6 @@
 				justifyContent: 'center',
 				alignItems: 'center',
 				flexGrow: 1,
-<<<<<<< HEAD
-				backgroundColor: 'rgba(0, 0, 0, 0.5)',
-=======
->>>>>>> 28f3d53b
 			},
 		});
 	}, [themeId, windowSize.width, windowSize.height, containerStyle]);
