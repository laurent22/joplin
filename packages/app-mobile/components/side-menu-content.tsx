--- conflicted
+++ resolved
@@ -146,15 +146,6 @@
 
 		const folder = folderOrAll as FolderEntity;
 
-<<<<<<< HEAD
-		const generateFolderDeletion = () => {
-			const folderDeletion = (message: string) => {
-				Alert.alert('', message, [
-					{
-						text: _('OK'),
-						onPress: () => {
-							void Folder.delete(folder.id, { sourceDescription: 'side-menu-content (long-press)' });
-=======
 		if (folder && folder.id === getTrashFolderId()) return;
 
 		const menuItems: any[] = [];
@@ -196,14 +187,13 @@
 						{
 							text: _('OK'),
 							onPress: () => {
-								void Folder.delete(folder.id, { toTrash: true });
+								void Folder.delete(folder.id, { toTrash: true, sourceDescription: 'side-menu-content (long-press)' });
 							},
 						},
 						{
 							text: _('Cancel'),
 							onPress: () => { },
 							style: 'cancel',
->>>>>>> 6e3162f9
 						},
 					]);
 				};
