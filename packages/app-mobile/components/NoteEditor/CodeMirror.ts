/* eslint-disable import/prefer-default-export */

// This contains the CodeMirror instance, which needs to be built into a bundle
// using `npm run buildInjectedJs`. This bundle is then loaded from
// NoteEditor.tsx into the webview.
//
// In general, since this file is harder to debug due to the intermediate built
// step, it's better to keep it as light as possible - it shoud just be a light
// wrapper to access CodeMirror functionalities. Anything else should be done
// from NoteEditor.tsx.

import { MarkdownMathExtension } from './MarkdownTeXParser';
import codeMirrorDecorator from './CodeMirrorDecorator';
import createTheme from './CodeMirrorTheme';
import syntaxHighlightingLanguages from './CodeMirrorLanguages';

import { EditorState } from '@codemirror/state';
import { markdown } from '@codemirror/lang-markdown';
<<<<<<< HEAD
import { GFM } from '@lezer/markdown';
import { indentOnInput, indentUnit } from '@codemirror/language';
=======
import { highlightSelectionMatches, search } from '@codemirror/search';
import { defaultHighlightStyle, syntaxHighlighting, HighlightStyle } from '@codemirror/language';
import { tags } from '@lezer/highlight';
>>>>>>> aaa610d5
import { EditorView, drawSelection, highlightSpecialChars, ViewUpdate } from '@codemirror/view';
import { undo, redo, history, undoDepth, redoDepth } from '@codemirror/commands';

import { keymap } from '@codemirror/view';
<<<<<<< HEAD
import { historyKeymap, defaultKeymap, indentWithTab } from '@codemirror/commands';
=======
import { indentOnInput } from '@codemirror/language';
import { searchKeymap } from '@codemirror/search';
import { historyKeymap, defaultKeymap } from '@codemirror/commands';
>>>>>>> aaa610d5

interface CodeMirrorResult {
	editor: EditorView;
	undo: Function;
	redo: Function;
	select: (anchor: number, head: number)=> void;
	insertText: (text: string)=> void;
}

function postMessage(name: string, data: any) {
	(window as any).ReactNativeWebView.postMessage(JSON.stringify({
		data,
		name,
	}));
}

function logMessage(...msg: any[]) {
	postMessage('onLog', { value: msg });
}

export function initCodeMirror(parentElement: any, initialText: string, theme: any): CodeMirrorResult {
	logMessage('Initializing CodeMirror...');

	let schedulePostUndoRedoDepthChangeId_: any = 0;
	function schedulePostUndoRedoDepthChange(editor: EditorView, doItNow: boolean = false) {
		if (schedulePostUndoRedoDepthChangeId_) {
			if (doItNow) {
				clearTimeout(schedulePostUndoRedoDepthChangeId_);
			} else {
				return;
			}
		}

		schedulePostUndoRedoDepthChangeId_ = setTimeout(() => {
			schedulePostUndoRedoDepthChangeId_ = null;
			postMessage('onUndoRedoDepthChange', {
				undoDepth: undoDepth(editor.state),
				redoDepth: redoDepth(editor.state),
			});
		}, doItNow ? 0 : 1000);
	}

	const editor = new EditorView({
		state: EditorState.create({
			// See https://github.com/codemirror/basic-setup/blob/main/src/codemirror.ts
			// for a sample configuration.
			extensions: [
				markdown({
					extensions: [
						GFM,
						MarkdownMathExtension,
					],
					codeLanguages: syntaxHighlightingLanguages,
				}),
				...createTheme(theme),
				history(),
				search(),
				drawSelection(),
				highlightSpecialChars(),
				highlightSelectionMatches(),
				indentOnInput(),

				// By default, indent with a tab
				indentUnit.of('\t'),

				// Full-line styling
				codeMirrorDecorator,

				EditorView.lineWrapping,
				EditorView.contentAttributes.of({ autocapitalize: 'sentence' }),
				EditorView.updateListener.of((viewUpdate: ViewUpdate) => {
					if (viewUpdate.docChanged) {
						postMessage('onChange', { value: editor.state.doc.toString() });
						schedulePostUndoRedoDepthChange(editor);
					}

					if (!viewUpdate.state.selection.eq(viewUpdate.startState.selection)) {
						const mainRange = viewUpdate.state.selection.main;
						const selStart = mainRange.from;
						const selEnd = mainRange.to;
						postMessage('onSelectionChange', { selection: { start: selStart, end: selEnd } });
					}
				}),
				keymap.of([
<<<<<<< HEAD
					...defaultKeymap, ...historyKeymap, indentWithTab,
=======
					...defaultKeymap, ...historyKeymap, ...searchKeymap,
>>>>>>> aaa610d5
				]),
			],
			doc: initialText,
		}),
		parent: parentElement,
	});

	return {
		editor,
		undo: () => {
			undo(editor);
			schedulePostUndoRedoDepthChange(editor, true);
		},
		redo: () => {
			redo(editor);
			schedulePostUndoRedoDepthChange(editor, true);
		},
		select: (anchor: number, head: number) => {
			editor.dispatch(editor.state.update({
				selection: { anchor, head },
				scrollIntoView: true,
			}));
		},
		insertText: (text: string) => {
			editor.dispatch(editor.state.replaceSelection(text));
		},
	};
}<|MERGE_RESOLUTION|>--- conflicted
+++ resolved
@@ -16,25 +16,15 @@
 
 import { EditorState } from '@codemirror/state';
 import { markdown } from '@codemirror/lang-markdown';
-<<<<<<< HEAD
 import { GFM } from '@lezer/markdown';
 import { indentOnInput, indentUnit } from '@codemirror/language';
-=======
 import { highlightSelectionMatches, search } from '@codemirror/search';
-import { defaultHighlightStyle, syntaxHighlighting, HighlightStyle } from '@codemirror/language';
-import { tags } from '@lezer/highlight';
->>>>>>> aaa610d5
 import { EditorView, drawSelection, highlightSpecialChars, ViewUpdate } from '@codemirror/view';
 import { undo, redo, history, undoDepth, redoDepth } from '@codemirror/commands';
 
 import { keymap } from '@codemirror/view';
-<<<<<<< HEAD
+import { searchKeymap } from '@codemirror/search';
 import { historyKeymap, defaultKeymap, indentWithTab } from '@codemirror/commands';
-=======
-import { indentOnInput } from '@codemirror/language';
-import { searchKeymap } from '@codemirror/search';
-import { historyKeymap, defaultKeymap } from '@codemirror/commands';
->>>>>>> aaa610d5
 
 interface CodeMirrorResult {
 	editor: EditorView;
@@ -119,11 +109,7 @@
 					}
 				}),
 				keymap.of([
-<<<<<<< HEAD
-					...defaultKeymap, ...historyKeymap, indentWithTab,
-=======
-					...defaultKeymap, ...historyKeymap, ...searchKeymap,
->>>>>>> aaa610d5
+					...defaultKeymap, ...historyKeymap, indentWithTab, ...searchKeymap,
 				]),
 			],
 			doc: initialText,
