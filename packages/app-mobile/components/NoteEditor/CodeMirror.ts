/* eslint-disable import/prefer-default-export */

// This contains the CodeMirror instance, which needs to be built into a bundle
// using `npm run buildInjectedJs`. This bundle is then loaded from
// NoteEditor.tsx into the webview.
//
// In general, since this file is harder to debug due to the intermediate built
// step, it's better to keep it as light as possible - it shoud just be a light
// wrapper to access CodeMirror functionalities. Anything else should be done
// from NoteEditor.tsx.

import { MarkdownMathExtension } from './markdownMathParser';
import codeMirrorDecorator from './codeMirrorDecorators';
import createTheme from './codeMirrorTheme';
import syntaxHighlightingLanguages from './codeMirrorLanguages';

import { EditorState } from '@codemirror/state';
import { markdown } from '@codemirror/lang-markdown';
import { GFM } from '@lezer/markdown';
import { indentOnInput, indentUnit } from '@codemirror/language';
import { highlightSelectionMatches, search } from '@codemirror/search';
import { EditorView, drawSelection, highlightSpecialChars, ViewUpdate } from '@codemirror/view';
import { undo, redo, history, undoDepth, redoDepth } from '@codemirror/commands';

import { keymap } from '@codemirror/view';
import { searchKeymap } from '@codemirror/search';
<<<<<<< HEAD
import { historyKeymap, defaultKeymap, indentWithTab } from '@codemirror/commands';

import { EditorControl, EditorSettings } from './types';
import { ChangeEvent, SelectionChangeEvent, Selection } from './types';

=======
import { historyKeymap, defaultKeymap } from '@codemirror/commands';

interface CodeMirrorResult {
	editor: EditorView;
	undo: Function;
	redo: Function;
	select(anchor: number, head: number): void;
	scrollSelectionIntoView(): void;
	insertText(text: string): void;
}
>>>>>>> c58ce8e2

function postMessage(name: string, data: any) {
	(window as any).ReactNativeWebView.postMessage(JSON.stringify({
		data,
		name,
	}));
}

function logMessage(...msg: any[]) {
	postMessage('onLog', { value: msg });
}

export function initCodeMirror(
	parentElement: any, initialText: string, settings: EditorSettings
): EditorControl {
	logMessage('Initializing CodeMirror...');
	const theme = settings.themeData;

	let schedulePostUndoRedoDepthChangeId_: any = 0;
	const schedulePostUndoRedoDepthChange = (editor: EditorView, doItNow: boolean = false) => {
		if (schedulePostUndoRedoDepthChangeId_) {
			if (doItNow) {
				clearTimeout(schedulePostUndoRedoDepthChangeId_);
			} else {
				return;
			}
		}

		schedulePostUndoRedoDepthChangeId_ = setTimeout(() => {
			schedulePostUndoRedoDepthChangeId_ = null;
			postMessage('onUndoRedoDepthChange', {
				undoDepth: undoDepth(editor.state),
				redoDepth: redoDepth(editor.state),
			});
		}, doItNow ? 0 : 1000);
	};

	const notifyDocChanged = (viewUpdate: ViewUpdate) => {
		if (viewUpdate.docChanged) {
			const event: ChangeEvent = {
				value: editor.state.doc.toString(),
			};

			postMessage('onChange', event);
			schedulePostUndoRedoDepthChange(editor);
		}
	};

	const notifySelectionChange = (viewUpdate: ViewUpdate) => {
		if (!viewUpdate.state.selection.eq(viewUpdate.startState.selection)) {
			const mainRange = viewUpdate.state.selection.main;
			const selection: Selection = {
				start: mainRange.from,
				end: mainRange.to,
			};
			const event: SelectionChangeEvent = {
				selection,
			};
			postMessage('onSelectionChange', event);
		}
	};

	const editor = new EditorView({
		state: EditorState.create({
			// See https://github.com/codemirror/basic-setup/blob/main/src/codemirror.ts
			// for a sample configuration.
			extensions: [
				markdown({
					extensions: [
						GFM,

						// Don't highlight KaTeX if the user disabled it
						settings.katexEnabled ? MarkdownMathExtension : [],
					],
					codeLanguages: syntaxHighlightingLanguages,
				}),
				...createTheme(theme),
				history(),
				search(),
				drawSelection(),
				highlightSpecialChars(),
				highlightSelectionMatches(),
				indentOnInput(),

				// By default, indent with a tab
				indentUnit.of('\t'),

				// Full-line styling
				codeMirrorDecorator,

				EditorView.lineWrapping,
				EditorView.contentAttributes.of({ autocapitalize: 'sentence' }),
				EditorView.updateListener.of((viewUpdate: ViewUpdate) => {
					notifyDocChanged(viewUpdate);
					notifySelectionChange(viewUpdate);
				}),
				keymap.of([
					...defaultKeymap, ...historyKeymap, indentWithTab, ...searchKeymap,
				]),
			],
			doc: initialText,
		}),
		parent: parentElement,
	});

	return {
		editor,

		undo: () => {
			undo(editor);
			schedulePostUndoRedoDepthChange(editor, true);
		},
		redo: () => {
			redo(editor);
			schedulePostUndoRedoDepthChange(editor, true);
		},
		select: (anchor: number, head: number) => {
			editor.dispatch(editor.state.update({
				selection: { anchor, head },
				scrollIntoView: true,
			}));
		},
		scrollSelectionIntoView: () => {
			editor.dispatch(editor.state.update({
				scrollIntoView: true,
			}));
		},
		insertText: (text: string) => {
			editor.dispatch(editor.state.replaceSelection(text));
		},
	};
}<|MERGE_RESOLUTION|>--- conflicted
+++ resolved
@@ -24,24 +24,11 @@
 
 import { keymap } from '@codemirror/view';
 import { searchKeymap } from '@codemirror/search';
-<<<<<<< HEAD
 import { historyKeymap, defaultKeymap, indentWithTab } from '@codemirror/commands';
 
 import { EditorControl, EditorSettings } from './types';
 import { ChangeEvent, SelectionChangeEvent, Selection } from './types';
 
-=======
-import { historyKeymap, defaultKeymap } from '@codemirror/commands';
-
-interface CodeMirrorResult {
-	editor: EditorView;
-	undo: Function;
-	redo: Function;
-	select(anchor: number, head: number): void;
-	scrollSelectionIntoView(): void;
-	insertText(text: string): void;
-}
->>>>>>> c58ce8e2
 
 function postMessage(name: string, data: any) {
 	(window as any).ReactNativeWebView.postMessage(JSON.stringify({
