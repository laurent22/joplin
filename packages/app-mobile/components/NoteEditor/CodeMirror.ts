/* eslint-disable import/prefer-default-export */

// This contains the CodeMirror instance, which needs to be built into a bundle
// using `npm run buildInjectedJs`. This bundle is then loaded from
// NoteEditor.tsx into the webview.
//
// In general, since this file is harder to debug due to the intermediate built
// step, it's better to keep it as light as possible - it shoud just be a light
// wrapper to access CodeMirror functionalities. Anything else should be done
// from NoteEditor.tsx.

<<<<<<< HEAD
import { SelectionFormatting } from './EditorType';
import MarkdownTeXParser from './MarkdownTeXParser';

import { EditorState, Extension, Line } from '@codemirror/state';
=======
import { MarkdownMathExtension } from './MarkdownMathParser';
import codeMirrorDecorator from './CodeMirrorDecorator';
import createTheme from './CodeMirrorTheme';
import syntaxHighlightingLanguages from './CodeMirrorLanguages';

import { EditorState } from '@codemirror/state';
>>>>>>> 45425c91
import { markdown } from '@codemirror/lang-markdown';
import { GFM } from '@lezer/markdown';
import { indentOnInput, indentUnit } from '@codemirror/language';
import { highlightSelectionMatches, search } from '@codemirror/search';
<<<<<<< HEAD
import { defaultHighlightStyle, syntaxHighlighting, HighlightStyle } from '@codemirror/language';
import { tags } from '@lezer/highlight';
import { GFM } from '@lezer/markdown';
import { EditorView, drawSelection, highlightSpecialChars, ViewUpdate, KeyBinding } from '@codemirror/view';
import { undo, redo, history, undoDepth, redoDepth } from '@codemirror/commands';

import { keymap } from '@codemirror/view';
import { indentOnInput, syntaxTree } from '@codemirror/language';
import { searchKeymap } from '@codemirror/search';
import { historyKeymap, defaultKeymap } from '@codemirror/commands';

import { SelectionRange, EditorSelection, ChangeSpec } from '@codemirror/state';
import { Text as DocumentText } from '@codemirror/state';

interface CodeMirrorResult {
	editor: EditorView;
	undo: Function;
	redo: Function;
	select: (anchor: number, head: number)=> void;
	insertText: (text: string)=> void;
}
=======
import { EditorView, drawSelection, highlightSpecialChars, ViewUpdate } from '@codemirror/view';
import { undo, redo, history, undoDepth, redoDepth } from '@codemirror/commands';

import { keymap } from '@codemirror/view';
import { searchKeymap } from '@codemirror/search';
import { historyKeymap, defaultKeymap, indentWithTab } from '@codemirror/commands';

import { EditorControl, EditorSettings } from './EditorType';
import { ChangeEvent, SelectionChangeEvent, Selection } from './EditorType';

>>>>>>> 45425c91

// Specifies the update of a single selection region and its contents
type SelectionUpdate = { range: SelectionRange; changes?: ChangeSpec };

// Specifies a type of formatting region in Markdown
class RegionSpec {
	// Patterns to use when creating an instance of the tag.
	// E.g.
	//   templateStart=**
	//   templateStop=**
	//  would be used to create
	//   **content here**
	public templateStart: string;
	public templateStop: string;

	// Size of the buffer used to check for a match.
	// Particularly useful for [startExp], [stopExp].
	// Only used when the selection is empty.
	protected startBuffSize: number;
	protected stopBuffSize: number;

	// Regular expressions for matching possible starting/stopping
	// regions.
	protected startExp?: RegExp;
	protected stopExp?: RegExp;

	public constructor({
		templateStart, templateStop,
		startExp, stopExp,
		startBuffSize, stopBuffSize,
	}: {
			templateStart: string; templateStop: string;
			startExp?: RegExp; stopExp?: RegExp;
			startBuffSize?: number; stopBuffSize?: number;
	}) {
		this.templateStart = templateStart;
		this.templateStop = templateStop;
		this.startExp = startExp;
		this.stopExp = stopExp;
		this.startBuffSize = startBuffSize ?? this.templateStart.length;
		this.stopBuffSize = stopBuffSize ?? this.templateStop.length;
	}


	// Returns the length of a match for this in [searchText], matching either
	// [template] or [regex], starting at [startIndex] or ending at [endIndex].
	// Note that the [regex], if provided, must have the global flag enabled.
	private matchLen({
		searchText, template, startIndex, endIndex, regex,
	}: {
		searchText: string; template: string;
		startIndex: number; endIndex: number; regex?: RegExp;
	}): number {
		let matchLength, matchIndex;

		// Returns true if [idx] is in the right place (the match is at
		// the end of the string or the beginning based on startIndex/endIndex).
		const indexSatisfies = (idx: number, len: number): boolean => {
			return (startIndex == -1 || idx == startIndex)
				&& (endIndex == -1 || idx == endIndex - len);
		};

		if (regex) {
			// Enforce 'g' flag.
			if (regex.flags.indexOf('g') == -1) {
				throw new Error('Regular expressions used by RegionSpec must have the global flag!');
			}

			// Search from the beginning.
			regex!.lastIndex = 0;

			let foundMatch = null;
			let match;
			while ((match = regex!.exec(searchText)) !== null) {
				if (indexSatisfies(match.index, match[0].length)) {
					foundMatch = match;
					break;
				}
			}

			if (!foundMatch) {
				return -1;
			}

			matchLength = foundMatch[0].length;
			matchIndex = foundMatch.index;
		} else {
			if (startIndex != -1) {
				matchIndex = searchText.indexOf(template);
			} else {
				matchIndex = searchText.lastIndexOf(template);
			}

			if (matchIndex == -1) {
				return -1;
			}

			matchLength = template.length;
		}
		// If the match isn't in the right place,
		if (!indexSatisfies(matchIndex, matchLength)) {
			return -1;
		}

		return matchLength;
	}

	// If [sel].empty,
	//   returns the length of a match for this that precedes [sel].
	//   returns -1 if no match is found.
	// Else,
	//   returns the length of the match in the region containing [sel]
	public matchStart(doc: DocumentText, sel: SelectionRange): number {
		let searchText;
		if (sel.empty) {
			searchText = doc.sliceString(sel.from - this.startBuffSize, sel.from);
		} else {
			searchText = doc.sliceString(sel.from, sel.to);
		}

		return this.matchLen({
			searchText,
			template: this.templateStart,
			startIndex: 0,
			endIndex: -1,
			regex: this.startExp,
		});
	}

	public matchStop(doc: DocumentText, sel: SelectionRange): number {
		let searchText;
		if (sel.empty) {
			searchText = doc.sliceString(sel.to, sel.to + this.stopBuffSize);
		} else {
			searchText = doc.sliceString(sel.from, sel.to);
		}

		return this.matchLen({
			searchText,
			template: this.templateStop,
			startIndex: -1,
			endIndex: searchText.length,
			regex: this.stopExp,
		});
	}

	// Lightweight tests.
	public static _test() {
		const fail = (reason: string) => {
			logMessage('Test failed!', reason);
			throw new Error(`Test failure: ${reason}`);
		};
		const failIfNeq = (a: any, b: any, reason: string) => {
			if (a != b) {
				fail(`${reason} (${a as string} != ${b as string})`);
			}
		};

		let spec = new RegionSpec({
			templateStart: '**',
			templateStop: '**',
		});
		failIfNeq(
			spec.matchStart(DocumentText.of(['**test**']), EditorSelection.range(0, 5)), 2,
			'Bolded/matchStart failed'
		);
		failIfNeq(
			spec.matchStop(DocumentText.of(['**...** test.']), EditorSelection.range(5, 5)), 2,
			'Bolded/matchStop (single caret) failed'
		);
		failIfNeq(
			spec.matchStop(DocumentText.of(['**...** test.']), EditorSelection.range(3, 3)), -1,
			'Bolded/nomatch(single caret) failed'
		);

		spec = new RegionSpec({
			templateStart: '*',
			templateStop: '*',
			startExp: /[*_]/g,
			stopExp: /[*_]/g,
		});
		const testString = 'This is a _test_';
		const testSel = EditorSelection.range('This is a '.length, testString.length);
		failIfNeq(
			spec.matchStart(DocumentText.of([testString]), testSel), 1,
			'Italicized/matchStart (full selection) failed'
		);
		failIfNeq(
			spec.matchStop(DocumentText.of([testString]), testSel), 1,
			'Italicized/matchStop (full selection) failed'
		);

		spec = new RegionSpec({
			templateStart: ' - ',
			templateStop: '',
			startBuffSize: 4,
			startExp: /^\s*[-*]\s/g,
		});
		failIfNeq(
			spec.matchStart(DocumentText.of(['- Test...']), EditorSelection.range(1, 6)), -1,
			'List region spec/no matchStart (simple) failure!'
		);
		failIfNeq(
			spec.matchStart(DocumentText.of(['- Test...']), EditorSelection.range(0, 6)), 2,
			'List region spec/matchStart (simple) failure!'
		);
		failIfNeq(
			spec.matchStart(DocumentText.of(['   - Test...']), EditorSelection.range(0, 6)), 5,
			'List region spec/matchStart failure!'
		);
		failIfNeq(
			spec.matchStop(DocumentText.of(['   - Test...']), EditorSelection.range(0, 100)), 0,
			'List region spec/matchStop failure!'
		);
	}
}

RegionSpec._test();


function postMessage(name: string, data: any) {
	(window as any).ReactNativeWebView.postMessage(JSON.stringify({
		data,
		name,
	}));
}

function logMessage(...msg: any[]) {
	postMessage('onLog', { value: msg });
}

<<<<<<< HEAD
// For an example on how to customize the theme, see:
//
// https://github.com/codemirror/theme-one-dark/blob/main/src/one-dark.ts
//
// For a tutorial, see:
//
// https://codemirror.net/6/examples/styling/#themes
//
// Use Safari developer tools to view the content of the CodeMirror iframe while
// the app is running. It seems that what appears as ".ͼ1" in the CSS is the
// equivalent of "&" in the theme object. So to target ".ͼ1.cm-focused", you'd
// use '&.cm-focused' in the theme.
const createTheme = (theme: any): Extension[] => {
	const isDarkTheme = theme.appearance === 'dark';

	const baseGlobalStyle: Record<string, string> = {
		color: theme.color,
		backgroundColor: theme.backgroundColor,
		fontFamily: theme.fontFamily,
		fontSize: `${theme.fontSize}px`,
	};
	const baseCursorStyle: Record<string, string> = { };
	const baseContentStyle: Record<string, string> = { };
	const baseSelectionStyle: Record<string, string> = { };

	// If we're in dark mode, the caret and selection are difficult to see.
	// Adjust them appropriately
	if (isDarkTheme) {
		// Styling the caret requires styling both the caret itself
		// and the CodeMirror caret.
		// See https://codemirror.net/6/examples/styling/#themes
		baseContentStyle.caretColor = 'white';
		baseCursorStyle.borderLeftColor = 'white';

		baseSelectionStyle.backgroundColor = '#6b6b6b';
	}

	const baseTheme = EditorView.baseTheme({
		'&': baseGlobalStyle,

		// These must be !important or more specific than CodeMirror's built-ins
		'.cm-content': baseContentStyle,
		'&.cm-focused .cm-cursor': baseCursorStyle,
		'&.cm-focused .cm-selectionBackground, ::selection': baseSelectionStyle,

		'&.cm-focused': {
			outline: 'none',
		},
	});

	const appearanceTheme = EditorView.theme({}, { dark: isDarkTheme });

	const baseHeadingStyle = {
		fontWeight: 'bold',
		fontFamily: theme.fontFamily,
	};

	const highlightingStyle = HighlightStyle.define([
		{
			tag: tags.strong,
			fontWeight: 'bold',
		},
		{
			tag: tags.emphasis,
			fontStyle: 'italic',
		},
		{
			...baseHeadingStyle,
			tag: tags.heading1,
			fontSize: '1.6em',
			borderBottom: `1px solid ${theme.dividerColor}`,
		},
		{
			...baseHeadingStyle,
			tag: tags.heading2,
			fontSize: '1.4em',
		},
		{
			...baseHeadingStyle,
			tag: tags.heading3,
			fontSize: '1.3em',
		},
		{
			...baseHeadingStyle,
			tag: tags.heading4,
			fontSize: '1.2em',
		},
		{
			...baseHeadingStyle,
			tag: tags.heading5,
			fontSize: '1.1em',
		},
		{
			...baseHeadingStyle,
			tag: tags.heading6,
			fontSize: '1.0em',
		},
		{
			tag: tags.list,
			fontFamily: theme.fontFamily,
		},
		{
			tag: tags.comment,
			color: theme.color3,
			borderRadius: '4px',
			fontStyle: 'italic',
		},
		{
			tag: tags.link,
			color: theme.urlColor,
			textDecoration: 'underline',
		},
	]);

	return [
		baseTheme,
		appearanceTheme,
		syntaxHighlighting(highlightingStyle),

		// If we haven't defined highlighting for tags, fall back
		// to the default.
		syntaxHighlighting(defaultHighlightStyle, { fallback: true }),
	];
};

export function initCodeMirror(parentElement: any, initialText: string, theme: any): CodeMirrorResult {
=======
export function initCodeMirror(
	parentElement: any, initialText: string, settings: EditorSettings
): EditorControl {
>>>>>>> 45425c91
	logMessage('Initializing CodeMirror...');
	const theme = settings.themeData;

	let schedulePostUndoRedoDepthChangeId_: any = 0;
	function schedulePostUndoRedoDepthChange(editor: EditorView, doItNow: boolean = false) {
		if (schedulePostUndoRedoDepthChangeId_) {
			if (doItNow) {
				clearTimeout(schedulePostUndoRedoDepthChangeId_);
			} else {
				return;
			}
		}

		schedulePostUndoRedoDepthChangeId_ = setTimeout(() => {
			schedulePostUndoRedoDepthChangeId_ = null;
			postMessage('onUndoRedoDepthChange', {
				undoDepth: undoDepth(editor.state),
				redoDepth: redoDepth(editor.state),
			});
		}, doItNow ? 0 : 1000);
	}

	function notifyDocChanged(viewUpdate: ViewUpdate) {
		if (viewUpdate.docChanged) {
<<<<<<< HEAD
			postMessage('onChange', { value: editor.state.doc.toString() });
=======
			const event: ChangeEvent = {
				value: editor.state.doc.toString(),
			};

			postMessage('onChange', event);
>>>>>>> 45425c91
			schedulePostUndoRedoDepthChange(editor);
		}
	}

	function notifySelectionChange(viewUpdate: ViewUpdate) {
		if (!viewUpdate.state.selection.eq(viewUpdate.startState.selection)) {
			const mainRange = viewUpdate.state.selection.main;
<<<<<<< HEAD
			const selStart = mainRange.from;
			const selEnd = mainRange.to;
			postMessage('onSelectionChange', { selection: { start: selStart, end: selEnd } });
		}
	}

	function notifySelectionFormattingChange(viewUpdate: ViewUpdate) {
		if (viewUpdate.docChanged || !viewUpdate.state.selection.eq(viewUpdate.startState.selection)) {
			const oldFormatting = computeSelectionFormatting(viewUpdate.startState);
			const newFormatting = computeSelectionFormatting(viewUpdate.state);

			if (!oldFormatting.eq(newFormatting)) {
				postMessage('onSelectionFormattingChange', newFormatting.toJSON());
			}
		}
	}

	function notifyLinkEditRequest() {
		postMessage('onRequestLinkEdit', null);
	}

	function computeSelectionFormatting(state: EditorState) {
		const range = state.selection.main;
		const formatting: SelectionFormatting = new SelectionFormatting();
		formatting.selectedText = state.doc.sliceString(range.from, range.to);

		const parseLinkData = (nodeText: string) => {
			const linkMatch = nodeText.match(/\[([^\]]*)\]\(([^)]*)\)/);
			return {
				linkText: linkMatch[1],
				linkURL: linkMatch[2],
			};
		};

		// Find the smallest range.
		syntaxTree(state).iterate({
			from: range.from, to: range.to,
			enter: node => {
				// Only handle notes that contain the entire range.
				if (node.from > range.from || node.to < range.to) {
					return;
				}
				// Lazily compute the node's text
				const nodeText = () => state.doc.sliceString(node.from, node.to);

				switch (node.name) {
				case 'StrongEmphasis':
					formatting.bolded = true;
					break;
				case 'Emphasis':
					formatting.italicized = true;
					break;
				case 'ListItem':
					formatting.listLevel += 1;
					break;
				case 'BulletList':
					formatting.inUnorderedList = true;
					break;
				case 'OrderedList':
					formatting.inOrderedList = true;
					break;
				case 'TaskList':
					formatting.inChecklist = true;
					break;
				case 'InlineCode':
				case 'FencedCode':
					formatting.inCode = true;
					break;
				case 'InlineMath':
				case 'BlockMath':
					formatting.inMath = true;
					break;
				case 'ATXHeading1':
					formatting.headerLevel = 1;
					break;
				case 'ATXHeading2':
					formatting.headerLevel = 2;
					break;
				case 'ATXHeading3':
					formatting.headerLevel = 3;
					break;
				case 'ATXHeading4':
					formatting.headerLevel = 4;
					break;
				case 'URL':
					formatting.inLink = true;
					formatting.linkData.linkURL = nodeText();
					break;
				case 'Link':
					formatting.inLink = true;
					formatting.linkData = parseLinkData(nodeText());
					break;
				}
			},
		});

		return formatting;
	}

	const selectionCommands = {
		// Expands selections to the smallest container node
		// with name [nodeName].
		// Returns a new selection.
		growSelectionToNode(sel: SelectionRange, nodeName: string): SelectionRange {
			let newFrom = null;
			let newTo = null;
			let smallestLen = Infinity;

			// Find the smallest range.
			syntaxTree(editor.state).iterate({
				from: sel.from, to: sel.to,
				enter: node => {
					if (node.name == nodeName) {
						if (node.to - node.from < smallestLen) {
							newFrom = node.from;
							newTo = node.to;
							smallestLen = newTo - newFrom;
						}
					}
				},
			});

			// If it's in such a node,
			if (newFrom != null && newTo != null) {
				return EditorSelection.range(newFrom, newTo);
			} else {
				return sel;
			}
		},

		// Adds/removes [spec.templateStart] before the current selection and
		// [spec.templateStop] after it.
		// For example, surroundSelecton('**', '**') surrounds every selection
		// range with asterisks (including the caret).
		// If the selection is already surrounded by these characters, they are
		// removed.
		toggleRegionSurrounded(doc: DocumentText, sel: SelectionRange, spec: RegionSpec): SelectionUpdate {
			let content = doc.sliceString(sel.from, sel.to);
			const startMatchLen = spec.matchStart(editor.state.doc, sel);
			const endMatchLen = spec.matchStop(editor.state.doc, sel);

			const startsWithBefore = startMatchLen >= 0;
			const endsWithAfter = endMatchLen >= 0;

			const changes = [];
			let finalSelStart = sel.from;
			let finalSelStop = sel.to;

			if (startsWithBefore && endsWithAfter) {
				// Remove the before and after.
				content = content.substring(startMatchLen);
				content = content.substring(0, content.length - endMatchLen);

				finalSelStop -= startMatchLen + endMatchLen;

				changes.push({
					from: sel.from,
					to: sel.to,
					insert: content,
				});
			} else {
				changes.push({
					from: sel.from,
					insert: spec.templateStart,
				});

				changes.push({
					from: sel.to,
					insert: spec.templateStop,
				});

				// If not a caret,
				if (!sel.empty) {
					// Select the surrounding chars.
					finalSelStop += spec.templateStart.length + spec.templateStop.length;
				} else {
					// Position the caret within the added content.
					finalSelStart = sel.from + spec.templateStart.length;
					finalSelStop = finalSelStart;
				}
			}

			return {
				changes,
				range: EditorSelection.range(finalSelStart, finalSelStop),
			};
		},

		// Toggles whether the current selection/caret location is
		// associated with [nodeName], if [start] defines the start of
		// the region and [end], the end.
		toggleGlobalSelectionFormat(nodeName: string, spec: RegionSpec) {
			const changes = editor.state.changeByRange((sel: SelectionRange) => {
				return selectionCommands.toggleSelectionFormat(nodeName, sel, spec);
			});
			editor.dispatch(changes);
		},

		toggleSelectionFormat(nodeName: string, sel: SelectionRange, spec: RegionSpec): SelectionUpdate {
			const endMatchLen = spec.matchStop(editor.state.doc, sel);

			// If at the end of the region, move the
			// caret to the end.
			// E.g.
			//   **foobar|**
			//   **foobar**|
			if (sel.empty && endMatchLen > -1) {
				const newCursorPos = sel.from + endMatchLen;

				return {
					range: EditorSelection.range(newCursorPos, newCursorPos),
				};
			}

			// Grow the selection to encompass the entire node.
			const newRange = selectionCommands.growSelectionToNode(sel, nodeName);
			return selectionCommands.toggleRegionSurrounded(editor.state.doc, newRange, spec);
		},

		// Toggle formatting in a region, applying a block version of the formatting
		// if multiple lines are selected.
		toggleRegionFormat(
			inlineNodeName: string, inlineSpec: RegionSpec,

			// The block version of the tag (e.g. fenced code)
			blockNodeName: string,
			blockRegex: { start: RegExp; stop: RegExp },

			// start: Single-line content that precedes the block
			// stop: Single-line content that follows the block.
			// line breaks will be added
			blockTemplate: { start: string; stop: string }
		) {
			const doc = editor.state.doc;

			const getMatchEndPoints = (match: RegExpMatchArray, line: Line):
				[startIdx: number, stopIdx: number] => {
				const startIdx = line.from + match.index;
				let stopIdx;
				// If it matches the entire line, remove the newline character.
				if (match[0].length == line.text.length) {
					stopIdx = line.to + 1;
				} else {
					stopIdx = startIdx + match[0].length;
				}

				stopIdx = Math.min(stopIdx, doc.length);
				return [startIdx, stopIdx];
			};

			const changes = editor.state.changeByRange((sel: SelectionRange) => {

				// If we're in the block version, grow the selection to cover the entire region.
				sel = selectionCommands.growSelectionToNode(sel, blockNodeName);

				const fromLine = doc.lineAt(sel.from);
				const toLine = doc.lineAt(sel.to);
				let charsAdded = 0;
				const changes = [];

				// Single line: Inline toggle.
				if (fromLine.number == toLine.number) {
					return selectionCommands.toggleSelectionFormat(inlineNodeName, sel, inlineSpec);
				}

				// Otherwise, we're toggling the block version
				const startMatch = blockRegex.start.exec(fromLine.text);
				const stopMatch = blockRegex.stop.exec(toLine.text);
				if (startMatch && stopMatch) {
					// Get start and stop indicies for the starting and ending matches
					const [fromMatchFrom, fromMatchTo] = getMatchEndPoints(startMatch, fromLine);
					const [toMatchFrom, toMatchTo] = getMatchEndPoints(stopMatch, toLine);


					// Delete content of the first line
					changes.push({
						from: fromMatchFrom,
						to: fromMatchTo,
					});
					charsAdded -= fromMatchTo - fromMatchFrom;

					// Delete content of the last line
					changes.push({
						from: toMatchFrom,
						to: toMatchTo,
					});
					charsAdded -= toMatchTo - toMatchFrom;
				} else {
					const insertBefore = `${blockTemplate.start}\n`;
					const insertAfter = `\n${blockTemplate.stop}`;
					changes.push({
						from: fromLine.from,
						insert: insertBefore,
					});

					changes.push({
						from: toLine.to,
						insert: insertAfter,
					});
					charsAdded += insertBefore.length + insertAfter.length;
				}

				return {
					changes,

					// Selection should now encompass all lines that were changed.
					range: EditorSelection.range(
						fromLine.from, Math.min(doc.length, toLine.to + charsAdded)
					),
				};
			});
			editor.dispatch(changes);
		},

		// Toggles whether all lines in the user's selection start with [regex].
		// [template] is that match of [regex] that is used when adding a match.
		// [template] can also be a function that maps a given line to a string.
		// If so, it is called on each line of a selection sequentially, starting
		// with the first.
		// If [matchEmpty], all lines **after the first** that have no non-space
		// content are ignored.
		// [nodeName], if given, is the name of the node to expand the selection
		// to, (e.g. TaskList to expand selections to containing TaskLists if possible).
		// Note that selection is only expanded if the existing selection is empty
		// (just a caret).
		toggleSelectedLinesStartWith(
			regex: RegExp,
			template: string | ((line: Line, firstLine: Line, lastLine: Line)=> string),
			matchEmpty: boolean, nodeName?: string
		): boolean {
			let didDeletion = false;

			const changes = editor.state.changeByRange((sel: SelectionRange) => {
				// Attempt to select all lines in the region
				if (nodeName && sel.empty) {
					sel = selectionCommands.growSelectionToNode(sel, nodeName);
				}

				const doc = editor.state.doc;
				const fromLine = doc.lineAt(sel.from);
				const toLine = doc.lineAt(sel.to);
				let hasProp = false;
				let charsAdded = 0;

				const changes = [];
				const lines = [];

				for (let i = fromLine.number; i <= toLine.number; i++) {
					const line = doc.line(i);

					// If already matching [regex],
					if (line.text.search(regex) == 0) {
						hasProp = true;
					}

					lines.push(line);
				}

				for (const line of lines) {
					// Only process if the line is non-empty.
					if (!matchEmpty && line.text.trim().length == 0
							// Treat the first line differently
							&& fromLine.number < line.number) {
						continue;
					}

					if (hasProp) {
						const match = line.text.match(regex);
						if (!match) {
							continue;
						}

						changes.push({
							from: line.from,
							to: line.from + match[0].length,
						});

						charsAdded -= match[0].length;
						didDeletion = true;
					} else {
						let templateVal;
						if (typeof template == 'string') {
							templateVal = template;
						} else {
							templateVal = template(line, fromLine, toLine);
						}

						changes.push({
							from: line.from,
							insert: templateVal,
						});

						charsAdded += templateVal.length;
					}
				}

				return {
					changes,

					// Selection should now encompass all lines that were changed.
					range: EditorSelection.range(fromLine.from, toLine.to + charsAdded),
				};
			});
			editor.dispatch(changes);

			return didDeletion;
		},

		// Bolds/unbolds the current selection.
		bold() {
			logMessage('Toggling bolded!');

			selectionCommands.toggleGlobalSelectionFormat('StrongEmphasis', new RegionSpec({
				templateStart: '**',
				templateStop: '**',
			}));
		},

		// Italicizes/deitalicizes the current selection.
		italicize() {
			logMessage('Toggling italicized!');

			selectionCommands.toggleGlobalSelectionFormat('Emphasis', new RegionSpec({
				// Template start/end
				templateStart: '*',
				templateStop: '*',

				// Regular expressions that match all possible start/ends
				startExp: /[_*]/g,
				stopExp: /[_*]/g,
			}));
		},

		toggleCode() {
			logMessage('Toggling code!');

			const codeFenceRegex = /^```\w*\s*$/;
			const inlineRegionSpec = new RegionSpec({
				templateStart: '`',
				templateStop: '`',
			});

			selectionCommands.toggleRegionFormat(
				'InlineCode', inlineRegionSpec,

				'FencedCode', { start: codeFenceRegex, stop: codeFenceRegex },
				{ start: '```', stop: '```' }
			);
		},

		toggleMath() {
			logMessage('Toggling math!');

			const blockStartRegex = /^\$\$/;
			const blockStopRegex = /\$\$\s*$/;
			const inlineRegionSpec = new RegionSpec({
				templateStart: '$',
				templateStop: '$',
			});

			selectionCommands.toggleRegionFormat(
				'InlineMath', inlineRegionSpec,

				'BlockMath', { start: blockStartRegex, stop: blockStopRegex },
				{ start: '$$', stop: '$$' }
			);
		},

		toggleList(bulleted: boolean) {
			logMessage('Toggling bulleted list!');

			// Include `(?:\[[ xX]+\]...)?` to also match checklists.
			const bulletedRegex = /^\s*[-*]\s(?:\[[ xX]+\]\s?)?/;
			const numberedRegex = /^\s*\d+\.\s?/;
			const otherListTypeRegex = bulleted ? numberedRegex : bulletedRegex;
			const thisListTypeRegex = bulleted ? bulletedRegex : numberedRegex;


			const matchEmpty = false;
			// Remove formatting from a different type of list
			selectionCommands.toggleSelectedLinesStartWith(
				otherListTypeRegex,
				'',
				matchEmpty,
				bulleted ? 'OrderedList' : 'BulletList'
			);

			let lineIdx = 0;
			selectionCommands.toggleSelectedLinesStartWith(
				thisListTypeRegex,
				() => {
					if (bulleted) {
						return ' - ';
					}

					lineIdx ++;
					return ` ${lineIdx}. `;
				},
				matchEmpty,
				bulleted ? 'BulletList' : 'OrderedList'
			);
		},

		toggleHeaderLevel(level: number) {
			logMessage(`Setting heading level to ${level}`);

			let headerStr = '';
			for (let i = 0; i < level; i++) {
				headerStr += '#';
			}

			const matchEmpty = true;
			// Remove header formatting for any other level
			selectionCommands.toggleSelectedLinesStartWith(
				new RegExp(
					// Check all numbers of #s lower than [level]
					`${level - 1 >= 1 ? `(?:^[#]{1,${level - 1}}\\s)|` : ''

					// Check all number of #s higher than [level]
					}(?:^[#]{${level + 1},}\\s)`
				),
				'',
				matchEmpty
			);

			// Set to the proper header level
			selectionCommands.toggleSelectedLinesStartWith(
				// We want exactly [level] '#' characters.
				new RegExp(`^[#]{${level}} `),
				`${headerStr} `,
				matchEmpty
			);
		},

		increaseIndent() {
			logMessage('Increasing indentation.');
			const matchEmpty = true;
			const matchNothing = /$ ^/;

			selectionCommands.toggleSelectedLinesStartWith(
				// Add a tab to the beginning of all lines
				matchNothing,
				// Always indent with a tab
				'\t',
				matchEmpty
			);
		},

		decreaseIndent() {
			logMessage('Decreasing indentation.');
			const matchEmpty = true;
			selectionCommands.toggleSelectedLinesStartWith(
				// Assume indentation is either a tab or in units
				// of four spaces.
				/^(?:[\t]|[ ]{1,4})/,
				// Don't add new text
				'',
				matchEmpty
			);
		},

		// Create a new link with [label] and [url], or, if a link is either partially
		// or fully selected, update the label and URL of that link.
		updateLink(label: string, url: string) {
			const linkText = `[${label}](${url})`;

			const transaction = editor.state.changeByRange((sel: SelectionRange) => {
				const changes = [];

				// Search for a link that overlaps [sel]
				let linkFrom: number | null = null;
				let linkTo: number | null = null;
				syntaxTree(editor.state).iterate({
					from: sel.from, to: sel.to,
					enter: node => {
						const haveFoundLink = (linkFrom != null && linkTo != null);

						if (node.name == 'Link' || (node.name == 'URL' && !haveFoundLink)) {
							linkFrom = node.from;
							linkTo = node.to;
						}
					},
				});

				if (linkFrom == null || linkTo == null) {
					linkFrom = sel.from;
					linkTo = sel.to;
				}

				changes.push({
					from: linkFrom, to: linkTo,
					insert: linkText,
				});

				return {
					changes,
					range: EditorSelection.range(linkFrom, linkFrom + linkText.length),
				};
			});
			editor.dispatch(transaction);
		},
	};

	// Returns a keyboard command that returns true (so accepts the keybind)
	const keyCommand = (key: string, run: ()=> void): KeyBinding => {
		return {
			key,
			run: (_: EditorView): boolean => {
				run();
				return true;
			},
			preventDefault: true,
		};
	};
=======
			const selection: Selection = {
				start: mainRange.from,
				end: mainRange.to,
			};
			const event: SelectionChangeEvent = {
				selection,
			};
			postMessage('onSelectionChange', event);
		}
	}
>>>>>>> 45425c91

	const editor = new EditorView({
		state: EditorState.create({
			// See https://github.com/codemirror/basic-setup/blob/main/src/codemirror.ts
			// for a sample configuration.
			extensions: [
				markdown({
					extensions: [
<<<<<<< HEAD
						GFM, MarkdownTeXParser,
					],
=======
						GFM,

						// Don't highlight KaTeX if the user disabled it
						settings.katexEnabled ? MarkdownMathExtension : [],
					],
					codeLanguages: syntaxHighlightingLanguages,
>>>>>>> 45425c91
				}),
				...createTheme(theme),
				history(),
				search(),
				drawSelection(),
				highlightSpecialChars(),
				highlightSelectionMatches(),
				indentOnInput(),

				// By default, indent with a tab
				indentUnit.of('\t'),

				// Full-line styling
				codeMirrorDecorator,

				EditorView.lineWrapping,
				EditorView.contentAttributes.of({ autocapitalize: 'sentence' }),
				EditorView.updateListener.of((viewUpdate: ViewUpdate) => {
					notifyDocChanged(viewUpdate);
					notifySelectionChange(viewUpdate);
<<<<<<< HEAD
					notifySelectionFormattingChange(viewUpdate);
				}),
				keymap.of([
					...defaultKeymap, ...historyKeymap, ...searchKeymap,

					// Markdown formatting keyboard shortcuts
					keyCommand('Mod-b', selectionCommands.bold),
					keyCommand('Mod-i', selectionCommands.italicize),
					keyCommand('Mod-$', selectionCommands.toggleMath),
					keyCommand('Mod-`', selectionCommands.toggleCode),
					keyCommand('Mod-k', notifyLinkEditRequest),
=======
				}),
				keymap.of([
					...defaultKeymap, ...historyKeymap, indentWithTab, ...searchKeymap,
>>>>>>> 45425c91
				]),
			],
			doc: initialText,
		}),
		parent: parentElement,
	});

	const editorControls = {
		editor,
<<<<<<< HEAD
		undo() {
=======

		undo: () => {
>>>>>>> 45425c91
			undo(editor);
			schedulePostUndoRedoDepthChange(editor, true);
		},
		redo() {
			redo(editor);
			schedulePostUndoRedoDepthChange(editor, true);
		},
		select(anchor: number, head: number) {
			editor.dispatch(editor.state.update({
				selection: { anchor, head },
				scrollIntoView: true,
			}));
		},
		scrollSelectionIntoView() {
			editor.dispatch(editor.state.update({
				scrollIntoView: true,
			}));
		},
		insertText(text: string) {
			editor.dispatch(editor.state.replaceSelection(text));
		},

		// Formatting commands
		selectionCommands,
	};

	return editorControls;
}
<|MERGE_RESOLUTION|>--- conflicted
+++ resolved
@@ -9,57 +9,28 @@
 // wrapper to access CodeMirror functionalities. Anything else should be done
 // from NoteEditor.tsx.
 
-<<<<<<< HEAD
 import { SelectionFormatting } from './EditorType';
-import MarkdownTeXParser from './MarkdownTeXParser';
-
-import { EditorState, Extension, Line } from '@codemirror/state';
-=======
 import { MarkdownMathExtension } from './MarkdownMathParser';
 import codeMirrorDecorator from './CodeMirrorDecorator';
 import createTheme from './CodeMirrorTheme';
 import syntaxHighlightingLanguages from './CodeMirrorLanguages';
 
 import { EditorState } from '@codemirror/state';
->>>>>>> 45425c91
 import { markdown } from '@codemirror/lang-markdown';
 import { GFM } from '@lezer/markdown';
-import { indentOnInput, indentUnit } from '@codemirror/language';
+import { indentOnInput, indentUnit, syntaxTree } from '@codemirror/language';
 import { highlightSelectionMatches, search } from '@codemirror/search';
-<<<<<<< HEAD
-import { defaultHighlightStyle, syntaxHighlighting, HighlightStyle } from '@codemirror/language';
-import { tags } from '@lezer/highlight';
-import { GFM } from '@lezer/markdown';
-import { EditorView, drawSelection, highlightSpecialChars, ViewUpdate, KeyBinding } from '@codemirror/view';
-import { undo, redo, history, undoDepth, redoDepth } from '@codemirror/commands';
-
-import { keymap } from '@codemirror/view';
-import { indentOnInput, syntaxTree } from '@codemirror/language';
-import { searchKeymap } from '@codemirror/search';
-import { historyKeymap, defaultKeymap } from '@codemirror/commands';
-
-import { SelectionRange, EditorSelection, ChangeSpec } from '@codemirror/state';
-import { Text as DocumentText } from '@codemirror/state';
-
-interface CodeMirrorResult {
-	editor: EditorView;
-	undo: Function;
-	redo: Function;
-	select: (anchor: number, head: number)=> void;
-	insertText: (text: string)=> void;
-}
-=======
 import { EditorView, drawSelection, highlightSpecialChars, ViewUpdate } from '@codemirror/view';
 import { undo, redo, history, undoDepth, redoDepth } from '@codemirror/commands';
 
-import { keymap } from '@codemirror/view';
+import { keymap, KeyBinding } from '@codemirror/view';
 import { searchKeymap } from '@codemirror/search';
 import { historyKeymap, defaultKeymap, indentWithTab } from '@codemirror/commands';
 
-import { EditorControl, EditorSettings } from './EditorType';
+import { CodeMirrorControl, EditorSettings } from './EditorType';
 import { ChangeEvent, SelectionChangeEvent, Selection } from './EditorType';
-
->>>>>>> 45425c91
+import { SelectionRange, EditorSelection, ChangeSpec, Line } from '@codemirror/state';
+import { Text as DocumentText } from '@codemirror/state';
 
 // Specifies the update of a single selection region and its contents
 type SelectionUpdate = { range: SelectionRange; changes?: ChangeSpec };
@@ -291,138 +262,10 @@
 	postMessage('onLog', { value: msg });
 }
 
-<<<<<<< HEAD
-// For an example on how to customize the theme, see:
-//
-// https://github.com/codemirror/theme-one-dark/blob/main/src/one-dark.ts
-//
-// For a tutorial, see:
-//
-// https://codemirror.net/6/examples/styling/#themes
-//
-// Use Safari developer tools to view the content of the CodeMirror iframe while
-// the app is running. It seems that what appears as ".ͼ1" in the CSS is the
-// equivalent of "&" in the theme object. So to target ".ͼ1.cm-focused", you'd
-// use '&.cm-focused' in the theme.
-const createTheme = (theme: any): Extension[] => {
-	const isDarkTheme = theme.appearance === 'dark';
-
-	const baseGlobalStyle: Record<string, string> = {
-		color: theme.color,
-		backgroundColor: theme.backgroundColor,
-		fontFamily: theme.fontFamily,
-		fontSize: `${theme.fontSize}px`,
-	};
-	const baseCursorStyle: Record<string, string> = { };
-	const baseContentStyle: Record<string, string> = { };
-	const baseSelectionStyle: Record<string, string> = { };
-
-	// If we're in dark mode, the caret and selection are difficult to see.
-	// Adjust them appropriately
-	if (isDarkTheme) {
-		// Styling the caret requires styling both the caret itself
-		// and the CodeMirror caret.
-		// See https://codemirror.net/6/examples/styling/#themes
-		baseContentStyle.caretColor = 'white';
-		baseCursorStyle.borderLeftColor = 'white';
-
-		baseSelectionStyle.backgroundColor = '#6b6b6b';
-	}
-
-	const baseTheme = EditorView.baseTheme({
-		'&': baseGlobalStyle,
-
-		// These must be !important or more specific than CodeMirror's built-ins
-		'.cm-content': baseContentStyle,
-		'&.cm-focused .cm-cursor': baseCursorStyle,
-		'&.cm-focused .cm-selectionBackground, ::selection': baseSelectionStyle,
-
-		'&.cm-focused': {
-			outline: 'none',
-		},
-	});
-
-	const appearanceTheme = EditorView.theme({}, { dark: isDarkTheme });
-
-	const baseHeadingStyle = {
-		fontWeight: 'bold',
-		fontFamily: theme.fontFamily,
-	};
-
-	const highlightingStyle = HighlightStyle.define([
-		{
-			tag: tags.strong,
-			fontWeight: 'bold',
-		},
-		{
-			tag: tags.emphasis,
-			fontStyle: 'italic',
-		},
-		{
-			...baseHeadingStyle,
-			tag: tags.heading1,
-			fontSize: '1.6em',
-			borderBottom: `1px solid ${theme.dividerColor}`,
-		},
-		{
-			...baseHeadingStyle,
-			tag: tags.heading2,
-			fontSize: '1.4em',
-		},
-		{
-			...baseHeadingStyle,
-			tag: tags.heading3,
-			fontSize: '1.3em',
-		},
-		{
-			...baseHeadingStyle,
-			tag: tags.heading4,
-			fontSize: '1.2em',
-		},
-		{
-			...baseHeadingStyle,
-			tag: tags.heading5,
-			fontSize: '1.1em',
-		},
-		{
-			...baseHeadingStyle,
-			tag: tags.heading6,
-			fontSize: '1.0em',
-		},
-		{
-			tag: tags.list,
-			fontFamily: theme.fontFamily,
-		},
-		{
-			tag: tags.comment,
-			color: theme.color3,
-			borderRadius: '4px',
-			fontStyle: 'italic',
-		},
-		{
-			tag: tags.link,
-			color: theme.urlColor,
-			textDecoration: 'underline',
-		},
-	]);
-
-	return [
-		baseTheme,
-		appearanceTheme,
-		syntaxHighlighting(highlightingStyle),
-
-		// If we haven't defined highlighting for tags, fall back
-		// to the default.
-		syntaxHighlighting(defaultHighlightStyle, { fallback: true }),
-	];
-};
-
-export function initCodeMirror(parentElement: any, initialText: string, theme: any): CodeMirrorResult {
-=======
+
 export function initCodeMirror(
 	parentElement: any, initialText: string, settings: EditorSettings
-): EditorControl {
->>>>>>> 45425c91
+): CodeMirrorControl {
 	logMessage('Initializing CodeMirror...');
 	const theme = settings.themeData;
 
@@ -447,15 +290,11 @@
 
 	function notifyDocChanged(viewUpdate: ViewUpdate) {
 		if (viewUpdate.docChanged) {
-<<<<<<< HEAD
-			postMessage('onChange', { value: editor.state.doc.toString() });
-=======
 			const event: ChangeEvent = {
 				value: editor.state.doc.toString(),
 			};
 
 			postMessage('onChange', event);
->>>>>>> 45425c91
 			schedulePostUndoRedoDepthChange(editor);
 		}
 	}
@@ -463,10 +302,14 @@
 	function notifySelectionChange(viewUpdate: ViewUpdate) {
 		if (!viewUpdate.state.selection.eq(viewUpdate.startState.selection)) {
 			const mainRange = viewUpdate.state.selection.main;
-<<<<<<< HEAD
-			const selStart = mainRange.from;
-			const selEnd = mainRange.to;
-			postMessage('onSelectionChange', { selection: { start: selStart, end: selEnd } });
+			const selection: Selection = {
+				start: mainRange.from,
+				end: mainRange.to,
+			};
+			const event: SelectionChangeEvent = {
+				selection,
+			};
+			postMessage('onSelectionChange', event);
 		}
 	}
 
@@ -873,7 +716,7 @@
 		},
 
 		// Bolds/unbolds the current selection.
-		bold() {
+		toggleBolded() {
 			logMessage('Toggling bolded!');
 
 			selectionCommands.toggleGlobalSelectionFormat('StrongEmphasis', new RegionSpec({
@@ -883,7 +726,7 @@
 		},
 
 		// Italicizes/deitalicizes the current selection.
-		italicize() {
+		toggleItalicized() {
 			logMessage('Toggling italicized!');
 
 			selectionCommands.toggleGlobalSelectionFormat('Emphasis', new RegionSpec({
@@ -1078,18 +921,6 @@
 			preventDefault: true,
 		};
 	};
-=======
-			const selection: Selection = {
-				start: mainRange.from,
-				end: mainRange.to,
-			};
-			const event: SelectionChangeEvent = {
-				selection,
-			};
-			postMessage('onSelectionChange', event);
-		}
-	}
->>>>>>> 45425c91
 
 	const editor = new EditorView({
 		state: EditorState.create({
@@ -1098,17 +929,12 @@
 			extensions: [
 				markdown({
 					extensions: [
-<<<<<<< HEAD
-						GFM, MarkdownTeXParser,
-					],
-=======
 						GFM,
 
 						// Don't highlight KaTeX if the user disabled it
 						settings.katexEnabled ? MarkdownMathExtension : [],
 					],
 					codeLanguages: syntaxHighlightingLanguages,
->>>>>>> 45425c91
 				}),
 				...createTheme(theme),
 				history(),
@@ -1129,23 +955,17 @@
 				EditorView.updateListener.of((viewUpdate: ViewUpdate) => {
 					notifyDocChanged(viewUpdate);
 					notifySelectionChange(viewUpdate);
-<<<<<<< HEAD
 					notifySelectionFormattingChange(viewUpdate);
 				}),
 				keymap.of([
-					...defaultKeymap, ...historyKeymap, ...searchKeymap,
+					...defaultKeymap, ...historyKeymap, indentWithTab, ...searchKeymap,
 
 					// Markdown formatting keyboard shortcuts
-					keyCommand('Mod-b', selectionCommands.bold),
-					keyCommand('Mod-i', selectionCommands.italicize),
+					keyCommand('Mod-b', selectionCommands.toggleBolded),
+					keyCommand('Mod-i', selectionCommands.toggleItalicized),
 					keyCommand('Mod-$', selectionCommands.toggleMath),
 					keyCommand('Mod-`', selectionCommands.toggleCode),
 					keyCommand('Mod-k', notifyLinkEditRequest),
-=======
-				}),
-				keymap.of([
-					...defaultKeymap, ...historyKeymap, indentWithTab, ...searchKeymap,
->>>>>>> 45425c91
 				]),
 			],
 			doc: initialText,
@@ -1155,12 +975,7 @@
 
 	const editorControls = {
 		editor,
-<<<<<<< HEAD
 		undo() {
-=======
-
-		undo: () => {
->>>>>>> 45425c91
 			undo(editor);
 			schedulePostUndoRedoDepthChange(editor, true);
 		},
@@ -1184,7 +999,7 @@
 		},
 
 		// Formatting commands
-		selectionCommands,
+		...selectionCommands,
 	};
 
 	return editorControls;
