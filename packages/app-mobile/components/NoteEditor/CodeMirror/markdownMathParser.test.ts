--- conflicted
+++ resolved
@@ -1,20 +1,10 @@
-<<<<<<< HEAD
 import { markdown } from '@codemirror/lang-markdown';
 import { syntaxTree } from '@codemirror/language';
-=======
-import { ensureSyntaxTree } from '@codemirror/language';
->>>>>>> da01dc88
 import { SyntaxNode } from '@lezer/common';
 import { EditorState } from '@codemirror/state';
 import { blockMathTagName, inlineMathContentTagName, inlineMathTagName, MarkdownMathExtension } from './markdownMathParser';
 import { GFM as GithubFlavoredMarkdownExt } from '@lezer/markdown';
-<<<<<<< HEAD
 import forceFullParse from './testUtil/forceFullParse';
-=======
-import { markdown } from '@codemirror/lang-markdown';
-
-const syntaxTreeCreateTimeout = 100; // ms
->>>>>>> da01dc88
 
 // Creates an EditorState with math and markdown extensions
 const createEditorState = (initialText: string): EditorState => {
