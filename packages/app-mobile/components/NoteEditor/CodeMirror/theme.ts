<<<<<<< HEAD
// Provides a set of Extensions for syntax highlighting.
=======
//
// Create a set of Extensions that provide syntax highlighting.
//
>>>>>>> 12a510c4


import { defaultHighlightStyle, syntaxHighlighting, HighlightStyle } from '@codemirror/language';
import { tags } from '@lezer/highlight';
import { EditorView } from '@codemirror/view';
import { Extension } from '@codemirror/state';

import { inlineMathTag, mathTag } from './markdownMathParser';

// For an example on how to customize the theme, see:
//
// https://github.com/codemirror/theme-one-dark/blob/main/src/one-dark.ts
//
// For a tutorial, see:
//
// https://codemirror.net/6/examples/styling/#themes
//
// Use Safari developer tools to view the content of the CodeMirror iframe while
// the app is running. It seems that what appears as ".ͼ1" in the CSS is the
// equivalent of "&" in the theme object. So to target ".ͼ1.cm-focused", you'd
// use '&.cm-focused' in the theme.
//
// [theme] should be a joplin theme (see @joplin/lib/theme)
const createTheme = (theme: any): Extension[] => {
	const isDarkTheme = theme.appearance === 'dark';

	const baseGlobalStyle: Record<string, string> = {
		color: theme.color,
		backgroundColor: theme.backgroundColor,

		// On iOS, apply system font scaling (e.g. font scaling
		// set in accessibility settings).
		font: '-apple-system-body',
	};
	const baseCursorStyle: Record<string, string> = { };
	const baseContentStyle: Record<string, string> = {
		fontFamily: theme.fontFamily,

		// To allow accessibility font scaling, we also need to set the
		// fontSize to a value in `em`s (relative scaling relative to
		// parent font size).
		fontSize: `${theme.fontSize}em`,
	};
	const baseSelectionStyle: Record<string, string> = { };
	const blurredSelectionStyle: Record<string, string> = { };

	// If we're in dark mode, the caret and selection are difficult to see.
	// Adjust them appropriately
	if (isDarkTheme) {
		// Styling the caret requires styling both the caret itself
		// and the CodeMirror caret.
		// See https://codemirror.net/6/examples/styling/#themes
		baseContentStyle.caretColor = 'white';
		baseCursorStyle.borderLeftColor = 'white';

		baseSelectionStyle.backgroundColor = '#6b6b6b';
		blurredSelectionStyle.backgroundColor = '#444';
	}

	const baseTheme = EditorView.baseTheme({
		'&': baseGlobalStyle,

		// These must be !important or more specific than CodeMirror's built-ins
		'.cm-content': {
			fontFamily: theme.fontFamily,
			...baseContentStyle,
		},
		'&.cm-focused .cm-cursor': baseCursorStyle,
		'&.cm-focused .cm-selectionBackground, ::selection': baseSelectionStyle,
		'.cm-selectionBackground': blurredSelectionStyle,

		'&.cm-focused': {
			outline: 'none',
		},

		'& .cm-blockQuote': {
			borderLeft: `4px solid ${theme.colorFaded}`,
			opacity: theme.blockQuoteOpacity,
			paddingLeft: '4px',
		},

		'& .cm-codeBlock': {
			'&.cm-regionFirstLine, &.cm-regionLastLine': {
				borderRadius: '3px',
			},
			'&:not(.cm-regionFirstLine)': {
				borderTop: 'none',
				borderTopLeftRadius: 0,
				borderTopRightRadius: 0,
			},
			'&:not(.cm-regionLastLine)': {
				borderBottom: 'none',
				borderBottomLeftRadius: 0,
				borderBottomRightRadius: 0,
			},

			borderWidth: '1px',
			borderStyle: 'solid',
			borderColor: theme.colorFaded,
			backgroundColor: 'rgba(155, 155, 155, 0.1)',
		},

		// CodeMirror wraps the existing inline span in an additional element.
		// Due to a Chrome rendering bug, because the .cm-inlineCode wraps a
		// span with a larger font-size, the .cm-inlineCode's bounding box won't
		// be big enough for its content.
		// As such, we need to style whichever element directly wraps its content.
		'& .cm-headerLine > .cm-inlineCode > *, & :not(.cm-headerLine) > .cm-inlineCode': {
			borderWidth: '1px',
			borderStyle: 'solid',
			borderColor: isDarkTheme ? 'rgba(200, 200, 200, 0.5)' : 'rgba(100, 100, 100, 0.5)',
			borderRadius: '4px',
		},

		'& .cm-mathBlock, & .cm-inlineMath': {
			color: isDarkTheme ? '#9fa' : '#276',
		},


		// Style the search widget. Use ':root' to increase the selector's precedence
		// (override the existing preset styles).
		':root & .cm-panel.cm-search': {
			'& label, & button, & input': {
				fontSize: '1em',
				color: isDarkTheme ? 'white' : 'black',
			},
		},
	});

	const appearanceTheme = EditorView.theme({}, { dark: isDarkTheme });

	const baseHeadingStyle = {
		fontWeight: 'bold',
		fontFamily: theme.fontFamily,
	};

	const highlightingStyle = HighlightStyle.define([
		{
			tag: tags.strong,
			fontWeight: 'bold',
		},
		{
			tag: tags.emphasis,
			fontStyle: 'italic',
		},
		{
			...baseHeadingStyle,
			tag: tags.heading1,
			fontSize: '1.6em',
			borderBottom: `1px solid ${theme.dividerColor}`,
		},
		{
			...baseHeadingStyle,
			tag: tags.heading2,
			fontSize: '1.4em',
		},
		{
			...baseHeadingStyle,
			tag: tags.heading3,
			fontSize: '1.3em',
		},
		{
			...baseHeadingStyle,
			tag: tags.heading4,
			fontSize: '1.2em',
		},
		{
			...baseHeadingStyle,
			tag: tags.heading5,
			fontSize: '1.1em',
		},
		{
			...baseHeadingStyle,
			tag: tags.heading6,
			fontSize: '1.0em',
		},
		{
			tag: tags.list,
			fontFamily: theme.fontFamily,
		},
		{
			tag: tags.comment,
			opacity: 0.9,
			fontStyle: 'italic',
		},
		{
			tag: tags.link,
			color: theme.urlColor,
			textDecoration: 'underline',
		},
		{
			tag: [mathTag, inlineMathTag],
			fontStyle: 'italic',
		},

		// Content of code blocks
		{
			tag: tags.keyword,
			color: isDarkTheme ? '#ff7' : '#740',
		},
		{
			tag: tags.operator,
			color: isDarkTheme ? '#f7f' : '#805',
		},
		{
			tag: tags.literal,
			color: isDarkTheme ? '#aaf' : '#037',
		},
		{
			tag: tags.operator,
			color: isDarkTheme ? '#fa9' : '#490',
		},
		{
			tag: tags.typeName,
			color: isDarkTheme ? '#7ff' : '#a00',
		},
	]);

	return [
		baseTheme,
		appearanceTheme,
		syntaxHighlighting(highlightingStyle),

		// If we haven't defined highlighting for tags, fall back
		// to the default.
		syntaxHighlighting(defaultHighlightStyle, { fallback: true }),
	];
};


export default createTheme;<|MERGE_RESOLUTION|>--- conflicted
+++ resolved
@@ -1,10 +1,6 @@
-<<<<<<< HEAD
-// Provides a set of Extensions for syntax highlighting.
-=======
 //
 // Create a set of Extensions that provide syntax highlighting.
 //
->>>>>>> 12a510c4
 
 
 import { defaultHighlightStyle, syntaxHighlighting, HighlightStyle } from '@codemirror/language';
