/* eslint-disable import/prefer-default-export */

// This contains the CodeMirror instance, which needs to be built into a bundle
// using `npm run buildInjectedJs`. This bundle is then loaded from
// NoteEditor.tsx into the webview.
//
// In general, since this file is harder to debug due to the intermediate built
// step, it's better to keep it as light as possible - it shoud just be a light
// wrapper to access CodeMirror functionalities. Anything else should be done
// from NoteEditor.tsx.

import { MarkdownMathExtension } from './markdownMathParser';
import createTheme from './theme';
import decoratorExtension from './decoratorExtension';

import syntaxHighlightingLanguages from './syntaxHighlightingLanguages';

import { EditorState } from '@codemirror/state';
import { markdown } from '@codemirror/lang-markdown';
import { GFM as GitHubFlavoredMarkdownExtension } from '@lezer/markdown';
import { indentOnInput, indentUnit, syntaxTree } from '@codemirror/language';
import {
	openSearchPanel, closeSearchPanel, SearchQuery, setSearchQuery, getSearchQuery,
	highlightSelectionMatches, search, findNext, findPrevious, replaceAll, replaceNext,
} from '@codemirror/search';

import {
	EditorView, drawSelection, highlightSpecialChars, ViewUpdate, Command,
} from '@codemirror/view';
import { undo, redo, history, undoDepth, redoDepth, indentWithTab } from '@codemirror/commands';

import { keymap, KeyBinding } from '@codemirror/view';
import { searchKeymap } from '@codemirror/search';
import { historyKeymap, defaultKeymap } from '@codemirror/commands';

import { CodeMirrorControl } from './types';
import { EditorSettings, ListType, SearchState } from '../types';
import { ChangeEvent, SelectionChangeEvent, Selection } from '../types';
import SelectionFormatting from '../SelectionFormatting';
import { logMessage, postMessage } from './webviewLogger';
import {
	decreaseIndent, increaseIndent,
	toggleBolded, toggleCode,
	toggleHeaderLevel, toggleItalicized,
	toggleList, toggleMath, updateLink,
} from './markdownCommands';

export function initCodeMirror(
	parentElement: any, initialText: string, settings: EditorSettings
): CodeMirrorControl {
	logMessage('Initializing CodeMirror...');
	const theme = settings.themeData;

	let searchVisible = false;

	let schedulePostUndoRedoDepthChangeId_: any = 0;
	const schedulePostUndoRedoDepthChange = (editor: EditorView, doItNow: boolean = false) => {
		if (schedulePostUndoRedoDepthChangeId_) {
			if (doItNow) {
				clearTimeout(schedulePostUndoRedoDepthChangeId_);
			} else {
				return;
			}
		}

		schedulePostUndoRedoDepthChangeId_ = setTimeout(() => {
			schedulePostUndoRedoDepthChangeId_ = null;
			postMessage('onUndoRedoDepthChange', {
				undoDepth: undoDepth(editor.state),
				redoDepth: redoDepth(editor.state),
			});
		}, doItNow ? 0 : 1000);
	};

	const notifyDocChanged = (viewUpdate: ViewUpdate) => {
		if (viewUpdate.docChanged) {
			const event: ChangeEvent = {
				value: editor.state.doc.toString(),
			};

			postMessage('onChange', event);
			schedulePostUndoRedoDepthChange(editor);
		}
	};

	const notifyLinkEditRequest = () => {
		postMessage('onRequestLinkEdit', null);
	};

	const showSearchDialog = () => {
		const query = getSearchQuery(editor.state);
		const searchState: SearchState = {
			searchText: query.search,
			replaceText: query.replace,
			useRegex: query.regexp,
			caseSensitive: query.caseSensitive,
			dialogVisible: true,
		};

		postMessage('onRequestShowSearch', searchState);
		searchVisible = true;
	};

	const hideSearchDialog = () => {
		postMessage('onRequestHideSearch', null);
		searchVisible = false;
	};

	const notifySelectionChange = (viewUpdate: ViewUpdate) => {
		if (!viewUpdate.state.selection.eq(viewUpdate.startState.selection)) {
			const mainRange = viewUpdate.state.selection.main;
			const selection: Selection = {
				start: mainRange.from,
				end: mainRange.to,
			};
			const event: SelectionChangeEvent = {
				selection,
			};
			postMessage('onSelectionChange', event);
		}
	};

	const notifySelectionFormattingChange = (viewUpdate?: ViewUpdate) => {
		// If we can't determine the previous formatting, post the update regardless
		if (!viewUpdate) {
			const formatting = computeSelectionFormatting(editor.state);
			postMessage('onSelectionFormattingChange', formatting.toJSON());
		} else if (viewUpdate.docChanged || !viewUpdate.state.selection.eq(viewUpdate.startState.selection)) {
			// Only post the update if something changed
			const oldFormatting = computeSelectionFormatting(viewUpdate.startState);
			const newFormatting = computeSelectionFormatting(viewUpdate.state);

			if (!oldFormatting.eq(newFormatting)) {
				postMessage('onSelectionFormattingChange', newFormatting.toJSON());
			}
		}
	};

	const computeSelectionFormatting = (state: EditorState): SelectionFormatting => {
		const range = state.selection.main;
		const formatting: SelectionFormatting = new SelectionFormatting();
		formatting.selectedText = state.doc.sliceString(range.from, range.to);
		formatting.spellChecking = editor.contentDOM.spellcheck;

		const parseLinkData = (nodeText: string) => {
			const linkMatch = nodeText.match(/\[([^\]]*)\]\(([^)]*)\)/);

			if (linkMatch) {
				return {
					linkText: linkMatch[1],
					linkURL: linkMatch[2],
				};
			}

			return null;
		};

		// Find nodes that overlap/are within the selected region
		syntaxTree(state).iterate({
			from: range.from, to: range.to,
			enter: node => {
				// Checklists don't have a specific containing node. As such,
				// we're in a checklist if we've selected a 'Task' node.
				if (node.name === 'Task') {
					formatting.inChecklist = true;
				}

				// Only handle notes that contain the entire range.
				if (node.from > range.from || node.to < range.to) {
					return;
				}
				// Lazily compute the node's text
				const nodeText = () => state.doc.sliceString(node.from, node.to);

				switch (node.name) {
				case 'StrongEmphasis':
					formatting.bolded = true;
					break;
				case 'Emphasis':
					formatting.italicized = true;
					break;
				case 'ListItem':
					formatting.listLevel += 1;
					break;
				case 'BulletList':
					formatting.inUnorderedList = true;
					break;
				case 'OrderedList':
					formatting.inOrderedList = true;
					break;
				case 'TaskList':
					formatting.inChecklist = true;
					break;
				case 'InlineCode':
				case 'FencedCode':
					formatting.inCode = true;
					formatting.unspellCheckableRegion = true;
					break;
				case 'InlineMath':
				case 'BlockMath':
					formatting.inMath = true;
					formatting.unspellCheckableRegion = true;
					break;
				case 'ATXHeading1':
					formatting.headerLevel = 1;
					break;
				case 'ATXHeading2':
					formatting.headerLevel = 2;
					break;
				case 'ATXHeading3':
					formatting.headerLevel = 3;
					break;
				case 'ATXHeading4':
					formatting.headerLevel = 4;
					break;
				case 'ATXHeading5':
					formatting.headerLevel = 5;
					break;
				case 'URL':
					formatting.inLink = true;
					formatting.linkData.linkURL = nodeText();
					formatting.unspellCheckableRegion = true;
					break;
				case 'Link':
					formatting.inLink = true;
					formatting.linkData = parseLinkData(nodeText());
					break;
				}
			},
		});

		// The markdown parser marks checklists as unordered lists. Ensure
		// that they aren't marked as such.
		if (formatting.inChecklist) {
			if (!formatting.inUnorderedList) {
				// Even if the selection contains a Task, because an unordered list node
				// must contain a valid Task node, we're only in a checklist if we're also in
				// an unordered list.
				formatting.inChecklist = false;
			} else {
				formatting.inUnorderedList = false;
			}
		}

		if (formatting.unspellCheckableRegion) {
			formatting.spellChecking = false;
		}

		return formatting;
	};

	// Returns a keyboard command that returns true (so accepts the keybind)
	const keyCommand = (key: string, run: Command): KeyBinding => {
		return {
			key,
			run,
			preventDefault: true,
		};
	};

	const editor = new EditorView({
		state: EditorState.create({
			// See https://github.com/codemirror/basic-setup/blob/main/src/codemirror.ts
			// for a sample configuration.
			extensions: [
				markdown({
					extensions: [
						GitHubFlavoredMarkdownExtension,

						// Don't highlight KaTeX if the user disabled it
						settings.katexEnabled ? MarkdownMathExtension : [],
					],
					codeLanguages: syntaxHighlightingLanguages,
				}),
				...createTheme(theme),
				history(),
				search({
					createPanel(_: EditorView) {
						return {
							// The actual search dialog is implemented with react native,
							// use a dummy element.
							dom: document.createElement('div'),
							mount() {
								showSearchDialog();
							},
							destroy() {
								hideSearchDialog();
							},
						};
					},
				}),
				drawSelection(),
				highlightSpecialChars(),
				highlightSelectionMatches(),
				indentOnInput(),

				// By default, indent with four spaces
				indentUnit.of('    '),
				EditorState.tabSize.of(4),

				// Apply styles to entire lines (block-display decorations)
				decoratorExtension,

				EditorView.lineWrapping,
<<<<<<< HEAD
				EditorView.contentAttributes.of({ autocapitalize: 'sentence', spellcheck: 'true' }),
=======
				EditorView.contentAttributes.of({
					autocapitalize: 'sentence',
					spellcheck: 'true',
				}),
>>>>>>> fd82758e
				EditorView.updateListener.of((viewUpdate: ViewUpdate) => {
					notifyDocChanged(viewUpdate);
					notifySelectionChange(viewUpdate);
					notifySelectionFormattingChange(viewUpdate);
				}),
				keymap.of([
					// Custom mod-f binding: Toggle the external dialog implementation
					// (don't show/hide the Panel dialog).
					keyCommand('Mod-f', (_: EditorView) => {
						if (searchVisible) {
							hideSearchDialog();
						} else {
							showSearchDialog();
						}
						return true;
					}),
					// Markdown formatting keyboard shortcuts
					keyCommand('Mod-b', toggleBolded),
					keyCommand('Mod-i', toggleItalicized),
					keyCommand('Mod-$', toggleMath),
					keyCommand('Mod-`', toggleCode),
					keyCommand('Mod-[', decreaseIndent),
					keyCommand('Mod-]', increaseIndent),
					keyCommand('Mod-k', (_: EditorView) => {
						notifyLinkEditRequest();
						return true;
					}),

					...defaultKeymap, ...historyKeymap, indentWithTab, ...searchKeymap,
				]),
			],
			doc: initialText,
		}),
		parent: parentElement,
	});

	const updateSearchQuery = (newState: SearchState) => {
		const query = new SearchQuery({
			search: newState.searchText,
			caseSensitive: newState.caseSensitive,
			regexp: newState.useRegex,
			replace: newState.replaceText,
		});
		editor.dispatch({
			effects: setSearchQuery.of(query),
		});
	};

	const editorControls = {
		editor,
		undo: () => {
			undo(editor);
			schedulePostUndoRedoDepthChange(editor, true);
		},
		redo: () => {
			redo(editor);
			schedulePostUndoRedoDepthChange(editor, true);
		},
		select: (anchor: number, head: number) => {
			editor.dispatch(editor.state.update({
				selection: { anchor, head },
				scrollIntoView: true,
			}));
		},
		scrollSelectionIntoView: () => {
			editor.dispatch(editor.state.update({
				scrollIntoView: true,
			}));
		},
		insertText: (text: string) => {
			editor.dispatch(editor.state.replaceSelection(text));
		},
		toggleFindDialog: () => {
			const opened = openSearchPanel(editor);
			if (!opened) {
				closeSearchPanel(editor);
			}
		},
		setSpellcheckEnabled: (enabled: boolean) => {
			editor.contentDOM.spellcheck = enabled;
			notifySelectionFormattingChange();
		},

		// Formatting
		toggleBolded: () => { toggleBolded(editor); },
		toggleItalicized: () => { toggleItalicized(editor); },
		toggleCode: () => { toggleCode(editor); },
		toggleMath: () => { toggleMath(editor); },
		increaseIndent: () => { increaseIndent(editor); },
		decreaseIndent: () => { decreaseIndent(editor); },
		toggleList: (kind: ListType) => { toggleList(kind)(editor); },
		toggleHeaderLevel: (level: number) => { toggleHeaderLevel(level)(editor); },
		updateLink: (label: string, url: string) => { updateLink(label, url)(editor); },

		// Search
		searchControl: {
			findNext: () => {
				findNext(editor);
			},
			findPrevious: () => {
				findPrevious(editor);
			},
			replaceCurrent: () => {
				replaceNext(editor);
			},
			replaceAll: () => {
				replaceAll(editor);
			},
			setSearchState: (state: SearchState) => {
				updateSearchQuery(state);
			},
			showSearch: () => {
				showSearchDialog();
			},
			hideSearch: () => {
				hideSearchDialog();
			},
		},
	};

	return editorControls;
}
<|MERGE_RESOLUTION|>--- conflicted
+++ resolved
@@ -302,14 +302,10 @@
 				decoratorExtension,
 
 				EditorView.lineWrapping,
-<<<<<<< HEAD
-				EditorView.contentAttributes.of({ autocapitalize: 'sentence', spellcheck: 'true' }),
-=======
 				EditorView.contentAttributes.of({
 					autocapitalize: 'sentence',
 					spellcheck: 'true',
 				}),
->>>>>>> fd82758e
 				EditorView.updateListener.of((viewUpdate: ViewUpdate) => {
 					notifyDocChanged(viewUpdate);
 					notifySelectionChange(viewUpdate);
