/* eslint-disable import/prefer-default-export */

// This contains the CodeMirror instance, which needs to be built into a bundle
// using `npm run buildInjectedJs`. This bundle is then loaded from
// NoteEditor.tsx into the webview.
//
// In general, since this file is harder to debug due to the intermediate built
// step, it's better to keep it as light as possible - it shoud just be a light
// wrapper to access CodeMirror functionalities. Anything else should be done
// from NoteEditor.tsx.

import { MarkdownMathExtension } from './markdownMathParser';
import codeMirrorDecorator from './decorators';
import createTheme from './theme';
<<<<<<< HEAD
import syntaxHighlightingLanguages from './languages';
=======
import decoratorExtension from './decoratorExtension';
>>>>>>> 12a510c4

import { EditorState } from '@codemirror/state';
import { markdown } from '@codemirror/lang-markdown';
import { GFM as GitHubFlavoredMarkdownExtension } from '@lezer/markdown';
<<<<<<< HEAD
import { indentOnInput, indentUnit, syntaxTree } from '@codemirror/language';
import {
	openSearchPanel, closeSearchPanel, SearchQuery, setSearchQuery, getSearchQuery,highlightSelectionMatches, search,
	findNext, findPrevious, replaceAll, replaceNext,
} from '@codemirror/search';
=======
import syntaxHighlightingLanguages from './syntaxHighlightingLanguages';
>>>>>>> 12a510c4

import {
	EditorView, drawSelection, highlightSpecialChars, ViewUpdate, Command,
} from '@codemirror/view';
import { undo, redo, history, undoDepth, redoDepth } from '@codemirror/commands';

import { keymap, KeyBinding } from '@codemirror/view';
import { searchKeymap } from '@codemirror/search';
import { historyKeymap, defaultKeymap, indentWithTab } from '@codemirror/commands';

import { CodeMirrorControl } from './types';
import { EditorSettings, ListType, SearchState } from '../types';
import { ChangeEvent, SelectionChangeEvent, Selection } from '../types';
import SelectionFormatting from '../SelectionFormatting';
import { logMessage, postMessage } from './webviewLogger';
import {
	decreaseIndent, increaseIndent,
	toggleBolded, toggleCode,
	toggleHeaderLevel, toggleItalicized,
	toggleList, toggleMath, updateLink,
} from './markdownCommands';

export function initCodeMirror(
	parentElement: any, initialText: string, settings: EditorSettings
): CodeMirrorControl {
	logMessage('Initializing CodeMirror...');
	const theme = settings.themeData;

	let searchVisible = false;

	let schedulePostUndoRedoDepthChangeId_: any = 0;
	const schedulePostUndoRedoDepthChange = (editor: EditorView, doItNow: boolean = false) => {
		if (schedulePostUndoRedoDepthChangeId_) {
			if (doItNow) {
				clearTimeout(schedulePostUndoRedoDepthChangeId_);
			} else {
				return;
			}
		}

		schedulePostUndoRedoDepthChangeId_ = setTimeout(() => {
			schedulePostUndoRedoDepthChangeId_ = null;
			postMessage('onUndoRedoDepthChange', {
				undoDepth: undoDepth(editor.state),
				redoDepth: redoDepth(editor.state),
			});
		}, doItNow ? 0 : 1000);
	};

	const notifyDocChanged = (viewUpdate: ViewUpdate) => {
		if (viewUpdate.docChanged) {
			const event: ChangeEvent = {
				value: editor.state.doc.toString(),
			};

			postMessage('onChange', event);
			schedulePostUndoRedoDepthChange(editor);
		}
	};

	const notifyLinkEditRequest = () => {
		postMessage('onRequestLinkEdit', null);
	};

	const showSearchDialog = () => {
		const query = getSearchQuery(editor.state);
		const searchState: SearchState = {
			searchText: query.search,
			replaceText: query.replace,
			useRegex: query.regexp,
			caseSensitive: query.caseSensitive,
			dialogVisible: true,
		};

		postMessage('onRequestShowSearch', searchState);
		searchVisible = true;
	};

	const hideSearchDialog = () => {
		postMessage('onRequestHideSearch', null);
		searchVisible = false;
	};

	const notifySelectionChange = (viewUpdate: ViewUpdate) => {
		if (!viewUpdate.state.selection.eq(viewUpdate.startState.selection)) {
			const mainRange = viewUpdate.state.selection.main;
			const selection: Selection = {
				start: mainRange.from,
				end: mainRange.to,
			};
			const event: SelectionChangeEvent = {
				selection,
			};
			postMessage('onSelectionChange', event);
		}
	};

	const notifySelectionFormattingChange = (viewUpdate?: ViewUpdate) => {
		// If we can't determine the previous formatting, post the update regardless
		if (viewUpdate == null) {
			const formatting = computeSelectionFormatting(editor.state);
			postMessage('onSelectionFormattingChange', formatting.toJSON());
		} else if (viewUpdate.docChanged || !viewUpdate.state.selection.eq(viewUpdate.startState.selection)) {
			// Only post the update if something changed
			const oldFormatting = computeSelectionFormatting(viewUpdate.startState);
			const newFormatting = computeSelectionFormatting(viewUpdate.state);

			if (!oldFormatting.eq(newFormatting)) {
				postMessage('onSelectionFormattingChange', newFormatting.toJSON());
			}
		}
	};

	const computeSelectionFormatting = (state: EditorState): SelectionFormatting => {
		const range = state.selection.main;
		const formatting: SelectionFormatting = new SelectionFormatting();
		formatting.selectedText = state.doc.sliceString(range.from, range.to);
		formatting.spellChecking = editor.contentDOM.spellcheck;

		const parseLinkData = (nodeText: string) => {
			const linkMatch = nodeText.match(/\[([^\]]*)\]\(([^)]*)\)/);

			if (linkMatch) {
				return {
					linkText: linkMatch[1],
					linkURL: linkMatch[2],
				};
			}

			return null;
		};

		// Find nodes that overlap/are within the selected region
		syntaxTree(state).iterate({
			from: range.from, to: range.to,
			enter: node => {
				// Checklists don't have a specific containing node. As such,
				// we're in a checklist if we've selected a 'Task' node.
				if (node.name == 'Task') {
					formatting.inChecklist = true;
				}

				// Only handle notes that contain the entire range.
				if (node.from > range.from || node.to < range.to) {
					return;
				}
				// Lazily compute the node's text
				const nodeText = () => state.doc.sliceString(node.from, node.to);

				switch (node.name) {
				case 'StrongEmphasis':
					formatting.bolded = true;
					break;
				case 'Emphasis':
					formatting.italicized = true;
					break;
				case 'ListItem':
					formatting.listLevel += 1;
					break;
				case 'BulletList':
					formatting.inUnorderedList = true;
					break;
				case 'OrderedList':
					formatting.inOrderedList = true;
					break;
				case 'TaskList':
					formatting.inChecklist = true;
					break;
				case 'InlineCode':
				case 'FencedCode':
					formatting.inCode = true;
					formatting.unspellCheckableRegion = true;
					break;
				case 'InlineMath':
				case 'BlockMath':
					formatting.inMath = true;
					formatting.unspellCheckableRegion = true;
					break;
				case 'ATXHeading1':
					formatting.headerLevel = 1;
					break;
				case 'ATXHeading2':
					formatting.headerLevel = 2;
					break;
				case 'ATXHeading3':
					formatting.headerLevel = 3;
					break;
				case 'ATXHeading4':
					formatting.headerLevel = 4;
					break;
				case 'ATXHeading5':
					formatting.headerLevel = 5;
					break;
				case 'URL':
					formatting.inLink = true;
					formatting.linkData.linkURL = nodeText();
					formatting.unspellCheckableRegion = true;
					break;
				case 'Link':
					formatting.inLink = true;
					formatting.linkData = parseLinkData(nodeText());
					break;
				}
			},
		});

		// The markdown parser marks checklists as unordered lists. Ensure
		// that they aren't marked as such.
		if (formatting.inChecklist) {
			if (!formatting.inUnorderedList) {
				// Even if the selection contains a Task, because an unordered list node
				// must contain a valid Task node, we're only in a checklist if we're also in
				// an unordered list.
				formatting.inChecklist = false;
			} else {
				formatting.inUnorderedList = false;
			}
		}

		if (formatting.unspellCheckableRegion) {
			formatting.spellChecking = false;
		}

		return formatting;
	};

	// Returns a keyboard command that returns true (so accepts the keybind)
	const keyCommand = (key: string, run: Command): KeyBinding => {
		return {
			key,
			run,
			preventDefault: true,
		};
	};

	const editor = new EditorView({
		state: EditorState.create({
			// See https://github.com/codemirror/basic-setup/blob/main/src/codemirror.ts
			// for a sample configuration.
			extensions: [
				markdown({
					extensions: [
						GitHubFlavoredMarkdownExtension,

						// Don't highlight KaTeX if the user disabled it
						settings.katexEnabled ? MarkdownMathExtension : [],
					],
					codeLanguages: syntaxHighlightingLanguages,
				}),
				...createTheme(theme),
				history(),
				search({
					createPanel(_: EditorView) {
						return {
							// The actual search dialog is implemented with react native,
							// use a dummy element.
							dom: document.createElement('div'),
							mount() {
								showSearchDialog();
							},
							destroy() {
								hideSearchDialog();
							},
						};
					},
				}),
				drawSelection(),
				highlightSpecialChars(),
				highlightSelectionMatches(),
				indentOnInput(),

<<<<<<< HEAD
				// By default, indent with four spaces
				indentUnit.of('    '),
				EditorState.tabSize.of(4),

				// Apply styles to entire lines (block-display decorations)
				codeMirrorDecorator,

=======
				decoratorExtension,
>>>>>>> 12a510c4
				EditorView.lineWrapping,
				EditorView.contentAttributes.of({ autocapitalize: 'sentence' }),
				EditorView.updateListener.of((viewUpdate: ViewUpdate) => {
					notifyDocChanged(viewUpdate);
					notifySelectionChange(viewUpdate);
					notifySelectionFormattingChange(viewUpdate);
				}),
				keymap.of([
					// Custom mod-f binding: Toggle the external dialog implementation
					// (don't show/hide the Panel dialog).
					keyCommand('Mod-f', (_: EditorView) => {
						if (searchVisible) {
							hideSearchDialog();
						} else {
							showSearchDialog();
						}
						return true;
					}),
					// Markdown formatting keyboard shortcuts
					keyCommand('Mod-b', toggleBolded),
					keyCommand('Mod-i', toggleItalicized),
					keyCommand('Mod-$', toggleMath),
					keyCommand('Mod-`', toggleCode),
					keyCommand('Mod-[', decreaseIndent),
					keyCommand('Mod-]', increaseIndent),
					keyCommand('Mod-k', (_: EditorView) => {
						notifyLinkEditRequest();
						return true;
					}),

					...defaultKeymap, ...historyKeymap, indentWithTab, ...searchKeymap,
				]),
			],
			doc: initialText,
		}),
		parent: parentElement,
	});

	const updateSearchQuery = (newState: SearchState) => {
		const query = new SearchQuery({
			search: newState.searchText,
			caseSensitive: newState.caseSensitive,
			regexp: newState.useRegex,
			replace: newState.replaceText,
		});
		editor.dispatch({
			effects: setSearchQuery.of(query),
		});
	};

	const editorControls = {
		editor,
		undo: () => {
			undo(editor);
			schedulePostUndoRedoDepthChange(editor, true);
		},
		redo: () => {
			redo(editor);
			schedulePostUndoRedoDepthChange(editor, true);
		},
		select: (anchor: number, head: number) => {
			editor.dispatch(editor.state.update({
				selection: { anchor, head },
				scrollIntoView: true,
			}));
		},
		scrollSelectionIntoView: () => {
			editor.dispatch(editor.state.update({
				scrollIntoView: true,
			}));
		},
		insertText: (text: string) => {
			editor.dispatch(editor.state.replaceSelection(text));
		},
		toggleFindDialog: () => {
			const opened = openSearchPanel(editor);
			if (!opened) {
				closeSearchPanel(editor);
			}
		},
		setSpellcheckEnabled: (enabled: boolean) => {
			editor.contentDOM.spellcheck = enabled;
			notifySelectionFormattingChange();
		},

		// Formatting
		toggleBolded: () => { toggleBolded(editor); },
		toggleItalicized: () => { toggleItalicized(editor); },
		toggleCode: () => { toggleCode(editor); },
		toggleMath: () => { toggleMath(editor); },
		increaseIndent: () => { increaseIndent(editor); },
		decreaseIndent: () => { decreaseIndent(editor); },
		toggleList: (kind: ListType) => { toggleList(kind)(editor); },
		toggleHeaderLevel: (level: number) => { toggleHeaderLevel(level)(editor); },
		updateLink: (label: string, url: string) => { updateLink(label, url)(editor); },

		// Search
		searchControl: {
			findNext: () => {
				findNext(editor);
			},
			findPrevious: () => {
				findPrevious(editor);
			},
			replaceCurrent: () => {
				replaceNext(editor);
			},
			replaceAll: () => {
				replaceAll(editor);
			},
			setSearchState: (state: SearchState) => {
				updateSearchQuery(state);
			},
			showSearch: () => {
				showSearchDialog();
			},
			hideSearch: () => {
				hideSearchDialog();
			},
		},
	};

	return editorControls;
}
<|MERGE_RESOLUTION|>--- conflicted
+++ resolved
@@ -10,35 +10,28 @@
 // from NoteEditor.tsx.
 
 import { MarkdownMathExtension } from './markdownMathParser';
-import codeMirrorDecorator from './decorators';
 import createTheme from './theme';
-<<<<<<< HEAD
-import syntaxHighlightingLanguages from './languages';
-=======
 import decoratorExtension from './decoratorExtension';
->>>>>>> 12a510c4
+
+import syntaxHighlightingLanguages from './syntaxHighlightingLanguages';
 
 import { EditorState } from '@codemirror/state';
 import { markdown } from '@codemirror/lang-markdown';
 import { GFM as GitHubFlavoredMarkdownExtension } from '@lezer/markdown';
-<<<<<<< HEAD
 import { indentOnInput, indentUnit, syntaxTree } from '@codemirror/language';
 import {
 	openSearchPanel, closeSearchPanel, SearchQuery, setSearchQuery, getSearchQuery,highlightSelectionMatches, search,
 	findNext, findPrevious, replaceAll, replaceNext,
 } from '@codemirror/search';
-=======
-import syntaxHighlightingLanguages from './syntaxHighlightingLanguages';
->>>>>>> 12a510c4
 
 import {
 	EditorView, drawSelection, highlightSpecialChars, ViewUpdate, Command,
 } from '@codemirror/view';
-import { undo, redo, history, undoDepth, redoDepth } from '@codemirror/commands';
+import { undo, redo, history, undoDepth, redoDepth, indentWithTab } from '@codemirror/commands';
 
 import { keymap, KeyBinding } from '@codemirror/view';
 import { searchKeymap } from '@codemirror/search';
-import { historyKeymap, defaultKeymap, indentWithTab } from '@codemirror/commands';
+import { historyKeymap, defaultKeymap } from '@codemirror/commands';
 
 import { CodeMirrorControl } from './types';
 import { EditorSettings, ListType, SearchState } from '../types';
@@ -129,7 +122,7 @@
 
 	const notifySelectionFormattingChange = (viewUpdate?: ViewUpdate) => {
 		// If we can't determine the previous formatting, post the update regardless
-		if (viewUpdate == null) {
+		if (!viewUpdate) {
 			const formatting = computeSelectionFormatting(editor.state);
 			postMessage('onSelectionFormattingChange', formatting.toJSON());
 		} else if (viewUpdate.docChanged || !viewUpdate.state.selection.eq(viewUpdate.startState.selection)) {
@@ -168,7 +161,7 @@
 			enter: node => {
 				// Checklists don't have a specific containing node. As such,
 				// we're in a checklist if we've selected a 'Task' node.
-				if (node.name == 'Task') {
+				if (node.name === 'Task') {
 					formatting.inChecklist = true;
 				}
 
@@ -301,17 +294,13 @@
 				highlightSelectionMatches(),
 				indentOnInput(),
 
-<<<<<<< HEAD
 				// By default, indent with four spaces
 				indentUnit.of('    '),
 				EditorState.tabSize.of(4),
 
 				// Apply styles to entire lines (block-display decorations)
-				codeMirrorDecorator,
-
-=======
 				decoratorExtension,
->>>>>>> 12a510c4
+
 				EditorView.lineWrapping,
 				EditorView.contentAttributes.of({ autocapitalize: 'sentence' }),
 				EditorView.updateListener.of((viewUpdate: ViewUpdate) => {
