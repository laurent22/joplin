import Setting from '@joplin/lib/models/Setting';
import shim from '@joplin/lib/shim';
import { themeStyle } from '@joplin/lib/theme';
import MarkdownToolbar from './MarkdownToolbar';
import EditLinkDialog from './EditLinkDialog';
import { defaultSearchState, SearchPanel } from './SearchPanel';

const React = require('react');
const { forwardRef, useImperativeHandle } = require('react');
const { useEffect, useMemo, useState, useCallback, useRef } = require('react');
const { WebView } = require('react-native-webview');
const { View } = require('react-native');
const { editorFont } = require('../global-style');

import SelectionFormatting from './SelectionFormatting';
import {
	EditorSettings,
	EditorControl,

	ChangeEvent, UndoRedoDepthChangeEvent, Selection, SelectionChangeEvent,
	ListType,
	SearchState,
} from './types';
import { _ } from '@joplin/lib/locale';

type ChangeEventHandler = (event: ChangeEvent)=> void;
type UndoRedoDepthChangeHandler = (event: UndoRedoDepthChangeEvent)=> void;
type SelectionChangeEventHandler = (event: SelectionChangeEvent)=> void;

interface Props {
	themeId: number;
	initialText: string;
	initialSelection?: Selection;
	style: any;

	onChange: ChangeEventHandler;
	onSelectionChange: SelectionChangeEventHandler;
	onUndoRedoDepthChange: UndoRedoDepthChangeHandler;
}

function fontFamilyFromSettings() {
	const f = editorFont(Setting.value('style.editor.fontFamily'));
	return [f, 'sans-serif'].join(', ');
}

function useCss(themeId: number): string {
	return useMemo(() => {
		const theme = themeStyle(themeId);
		return `
			:root {
				background-color: ${theme.backgroundColor};
			}
<<<<<<< HEAD
			
			body {
				margin: 0;
				height: 100vh;
				width: 100vh;
				width: 100vw;
				min-width: 100vw;
				box-sizing: border-box;
				
				padding-left: 1px;
				padding-right: 1px;
				padding-bottom: 1px;
				padding-top: 10px;
=======

			body {
				font-size: 13pt;
>>>>>>> 12a510c4
			}
		`;
	}, [themeId]);
}

function useHtml(css: string): string {
	const [html, setHtml] = useState('');

	useMemo(() => {
		setHtml(`
			<!DOCTYPE html>
			<html>
				<head>
					<meta charset="UTF-8">
					<meta name="viewport" content="width=device-width, initial-scale=1, maximum-scale=1">
					<title>${_('Note editor')}</title>
					<style>
						.cm-editor {
							height: 100%;
						}

						${css}
					</style>
				</head>
				<body>
					<div class="CodeMirror" style="height:100%;" autocapitalize="on"></div>
				</body>
			</html>
		`);
	}, [css]);

	return html;
}

function editorTheme(themeId: number) {
	return {
		...themeStyle(themeId),
		fontSize: 0.85, // em
		fontFamily: fontFamilyFromSettings(),
	};
}

function NoteEditor(props: Props, ref: any) {
	const [source, setSource] = useState(undefined);
	const webviewRef = useRef(null);

	const setInitialSelectionJS = props.initialSelection ? `
		cm.select(${props.initialSelection.start}, ${props.initialSelection.end});
	` : '';

	const editorSettings: EditorSettings = {
		themeData: editorTheme(props.themeId),
		katexEnabled: Setting.value('markdown.plugin.katex') as boolean,
	};

	const injectedJavaScript = `
		function postMessage(name, data) {
			window.ReactNativeWebView.postMessage(JSON.stringify({
				data,
				name,
			}));
		}

		function logMessage(...msg) {
			postMessage('onLog', { value: msg });
		}

		// Globalize logMessage, postMessage
		window.logMessage = logMessage;
		window.postMessage = postMessage;

		window.onerror = (message, source, lineno) => {
			window.ReactNativeWebView.postMessage(
				"error: " + message + " in file://" + source + ", line " + lineno
			);
		};

		if (!window.cm) {
			// This variable is not used within this script
			// but is called using "injectJavaScript" from
			// the wrapper component.
			window.cm = null;

			try {
				${shim.injectedJs('codeMirrorBundle')};

				const parentElement = document.getElementsByClassName('CodeMirror')[0];
				const initialText = ${JSON.stringify(props.initialText)};
				const settings = ${JSON.stringify(editorSettings)};

				cm = codeMirrorBundle.initCodeMirror(parentElement, initialText, settings);
				${setInitialSelectionJS}

				window.onresize = () => {
					cm.scrollSelectionIntoView();
				};
			} catch (e) {
				window.ReactNativeWebView.postMessage("error:" + e.message + ": " + JSON.stringify(e))
			}
		}
		true;
	`;

	const css = useCss(props.themeId);
	const html = useHtml(css);
	const [selectionState, setSelectionState] = useState(new SelectionFormatting());
	const [searchState, setSearchState] = useState(defaultSearchState);
	const [linkDialogVisible, setLinkDialogVisible] = useState(false);

	// / Runs [js] in the context of the CodeMirror frame.
	const injectJS = (js: string) => {
		webviewRef.current.injectJavaScript(`
			try {
				${js}
			}
			catch(e) {
				logMessage('Error in injected JS:' + e, e);
				throw e;
			};

			true;`);
	};


	const editorControl: EditorControl = {
		undo() {
			injectJS('cm.undo();');
		},
		redo() {
			injectJS('cm.redo();');
		},
		select(anchor: number, head: number) {
			injectJS(
				`cm.select(${JSON.stringify(anchor)}, ${JSON.stringify(head)});`
			);
		},
		insertText(text: string) {
			injectJS(`cm.insertText(${JSON.stringify(text)});`);
		},

		toggleBolded() {
			injectJS('cm.toggleBolded();');
		},
		toggleItalicized() {
			injectJS('cm.toggleItalicized();');
		},
		toggleList(listType: ListType) {
			injectJS(`cm.toggleList(${JSON.stringify(listType)});`);
		},
		toggleCode() {
			injectJS('cm.toggleCode();');
		},
		toggleMath() {
			injectJS('cm.toggleMath();');
		},
		toggleHeaderLevel(level: number) {
			injectJS(`cm.toggleHeaderLevel(${level});`);
		},
		increaseIndent() {
			injectJS('cm.increaseIndent();');
		},
		decreaseIndent() {
			injectJS('cm.decreaseIndent();');
		},
		updateLink(label: string, url: string) {
			injectJS(`cm.updateLink(
				${JSON.stringify(label)},
				${JSON.stringify(url)}
			);`);
		},
		scrollSelectionIntoView() {
			injectJS('cm.scrollSelectionIntoView();');
		},
		showLinkDialog() {
			setLinkDialogVisible(true);
		},
		hideLinkDialog() {
			setLinkDialogVisible(false);
		},
		hideKeyboard() {
			injectJS('document.activeElement?.blur();');
		},
		setSpellcheckEnabled(enabled: boolean) {
			injectJS(`cm.setSpellcheckEnabled(${enabled ? 'true' : 'false'});`);
		},
		searchControl: {
			findNext() {
				injectJS('cm.searchControl.findNext();');
			},
			findPrevious() {
				injectJS('cm.searchControl.findPrevious();');
			},
			replaceCurrent() {
				injectJS('cm.searchControl.replaceCurrent();');
			},
			replaceAll() {
				injectJS('cm.searchControl.replaceAll();');
			},
			setSearchState(state: SearchState) {
				injectJS(`cm.searchControl.setSearchState(${JSON.stringify(state)})`);
				setSearchState(state);
			},
			showSearch() {
				const newSearchState: SearchState = Object.assign({}, searchState);
				newSearchState.dialogVisible = true;

				setSearchState(newSearchState);
			},
			hideSearch() {
				const newSearchState: SearchState = Object.assign({}, searchState);
				newSearchState.dialogVisible = false;

				setSearchState(newSearchState);
			},
		},
	};

	useImperativeHandle(ref, () => {
		return editorControl;
	});

	useEffect(() => {
		let cancelled = false;
		async function createHtmlFile() {
			const tempFile = `${Setting.value('resourceDir')}/NoteEditor.html`;
			await shim.fsDriver().writeFile(tempFile, html, 'utf8');
			if (cancelled) return;

			setSource({
				uri: `file://${tempFile}?r=${Math.round(Math.random() * 100000000)}`,
				baseUrl: `file://${Setting.value('resourceDir')}/`,
			});
		}

		void createHtmlFile();

		return () => {
			cancelled = true;
		};
	}, [html]);

	const onMessage = useCallback((event: any) => {
		const data = event.nativeEvent.data;

		if (data.indexOf('error:') === 0) {
			console.error('CodeMirror:', data);
			return;
		}

		const msg = JSON.parse(data);

		const handlers: Record<string, Function> = {
			onLog: (event: any) => {
				console.info('CodeMirror:', ...event.value);
			},

			onChange: (event: ChangeEvent) => {
				props.onChange(event);
			},

			onUndoRedoDepthChange: (event: UndoRedoDepthChangeEvent) => {
				console.info('onUndoRedoDepthChange', event);
				props.onUndoRedoDepthChange(event);
			},

			onSelectionChange: (event: SelectionChangeEvent) => {
				props.onSelectionChange(event);
			},

			onSelectionFormattingChange(data: string) {
				// We want a SelectionFormatting object, so are
				// instantiating it from JSON.
				const formatting = SelectionFormatting.fromJSON(data);
				setSelectionState(formatting);
			},

			onRequestLinkEdit() {
				editorControl.showLinkDialog();
			},

			onRequestShowSearch(data: SearchState) {
				setSearchState(data);
				editorControl.searchControl.showSearch();
			},

			onRequestHideSearch() {
				editorControl.searchControl.hideSearch();
			},
		};

		if (handlers[msg.name]) {
			handlers[msg.name](msg.data);
		} else {
			console.info('Unsupported CodeMirror message:', msg);
		}
	}, [props.onChange]);

	const onError = useCallback(() => {
		console.error('NoteEditor: webview error');
	});


	// - `setSupportMultipleWindows` must be `true` for security reasons:
	//   https://github.com/react-native-webview/react-native-webview/releases/tag/v11.0.0
<<<<<<< HEAD
	return (
		<View style={{
			...props.style,
			flexDirection: 'column',
		}}>
			<EditLinkDialog
				visible={linkDialogVisible}
				themeId={props.themeId}
				editorControl={editorControl}
				selectionState={selectionState}
			/>
			<View style={{
				flexGrow: 1,
				flexShrink: 0,
				minHeight: '40%',
			}}>
				<WebView
					style={{
						backgroundColor: editorSettings.themeData.backgroundColor,
					}}
					ref={webviewRef}
					useWebKit={true}
					source={source}
					setSupportMultipleWindows={true}
					hideKeyboardAccessoryView={true}
					allowingReadAccessToURL={`file://${Setting.value('resourceDir')}`}
					originWhitelist={['file://*', './*', 'http://*', 'https://*']}
					allowFileAccess={true}
					injectedJavaScript={injectedJavaScript}
					onMessage={onMessage}
					onError={onError}
				/>
			</View>

			<SearchPanel
				editorSettings={editorSettings}
				searchControl={editorControl.searchControl}
				searchState={searchState}
			/>

			<MarkdownToolbar
				style={{
					overflow: 'hidden',
					flexShrink: 1,
				}}
				editorSettings={editorSettings}
				editorControl={editorControl}
				selectionState={selectionState}
				searchState={searchState}
			/>
		</View>
	);
=======
	// - `scrollEnabled` prevents iOS from scrolling the document (has no effect on Android)
	//    when the editor is focused.
	return <WebView
		style={props.style}
		ref={webviewRef}
		scrollEnabled={false}
		useWebKit={true}
		source={source}
		setSupportMultipleWindows={true}
		allowingReadAccessToURL={`file://${Setting.value('resourceDir')}`}
		originWhitelist={['file://*', './*', 'http://*', 'https://*']}
		allowFileAccess={true}
		injectedJavaScript={injectedJavaScript}
		onMessage={onMessage}
		onError={onError}
	/>;
>>>>>>> 12a510c4
}

export default forwardRef(NoteEditor);<|MERGE_RESOLUTION|>--- conflicted
+++ resolved
@@ -50,8 +50,7 @@
 			:root {
 				background-color: ${theme.backgroundColor};
 			}
-<<<<<<< HEAD
-			
+
 			body {
 				margin: 0;
 				height: 100vh;
@@ -59,16 +58,13 @@
 				width: 100vw;
 				min-width: 100vw;
 				box-sizing: border-box;
-				
+
 				padding-left: 1px;
 				padding-right: 1px;
 				padding-bottom: 1px;
 				padding-top: 10px;
-=======
-
-			body {
+
 				font-size: 13pt;
->>>>>>> 12a510c4
 			}
 		`;
 	}, [themeId]);
@@ -373,7 +369,8 @@
 
 	// - `setSupportMultipleWindows` must be `true` for security reasons:
 	//   https://github.com/react-native-webview/react-native-webview/releases/tag/v11.0.0
-<<<<<<< HEAD
+	// - `scrollEnabled` prevents iOS from scrolling the document (has no effect on Android)
+	//    when the editor is focused.
 	return (
 		<View style={{
 			...props.style,
@@ -395,6 +392,7 @@
 						backgroundColor: editorSettings.themeData.backgroundColor,
 					}}
 					ref={webviewRef}
+					scrollEnabled={false}
 					useWebKit={true}
 					source={source}
 					setSupportMultipleWindows={true}
@@ -426,24 +424,6 @@
 			/>
 		</View>
 	);
-=======
-	// - `scrollEnabled` prevents iOS from scrolling the document (has no effect on Android)
-	//    when the editor is focused.
-	return <WebView
-		style={props.style}
-		ref={webviewRef}
-		scrollEnabled={false}
-		useWebKit={true}
-		source={source}
-		setSupportMultipleWindows={true}
-		allowingReadAccessToURL={`file://${Setting.value('resourceDir')}`}
-		originWhitelist={['file://*', './*', 'http://*', 'https://*']}
-		allowFileAccess={true}
-		injectedJavaScript={injectedJavaScript}
-		onMessage={onMessage}
-		onError={onError}
-	/>;
->>>>>>> 12a510c4
 }
 
 export default forwardRef(NoteEditor);