import Setting from '@joplin/lib/models/Setting';
import shim from '@joplin/lib/shim';
import { themeStyle } from '@joplin/lib/theme';
import themeToCss from '@joplin/lib/services/style/themeToCss';
import EditLinkDialog from './EditLinkDialog';
import { defaultSearchState, SearchPanel } from './SearchPanel';
import ExtendedWebView from '../ExtendedWebView';

import * as React from 'react';
import { forwardRef, useEffect, useImperativeHandle } from 'react';
import { useMemo, useState, useCallback, useRef } from 'react';
import { LayoutChangeEvent, NativeSyntheticEvent, View, ViewStyle } from 'react-native';
const { editorFont } = require('../global-style');

import { EditorControl as EditorBodyControl, PluginData } from '@joplin/editor/types';
import { EditorControl, EditorSettings, SelectionRange, WebViewToEditorApi } from './types';
import { _ } from '@joplin/lib/locale';
import MarkdownToolbar from './MarkdownToolbar/MarkdownToolbar';
import { ChangeEvent, EditorEvent, EditorEventType, SelectionRangeChangeEvent, UndoRedoDepthChangeEvent } from '@joplin/editor/events';
<<<<<<< HEAD
import { EditorCommandType, EditorKeymap, EditorLanguageType, SearchState } from '@joplin/editor/types';
import supportsCommand from '@joplin/editor/CodeMirror/editorCommands/supportsCommand';
import SelectionFormatting, { defaultSelectionFormatting } from '@joplin/editor/SelectionFormatting';
import useCodeMirrorPlugins from './hooks/useCodeMirrorPlugins';
import RNToWebViewMessenger from '../../utils/ipc/RNToWebViewMessenger';
import { WebViewMessageEvent } from 'react-native-webview';
import Logger from '@joplin/utils/Logger';
import { PluginStates } from '@joplin/lib/services/plugins/reducer';
import useEditorCommandHandler from './hooks/useEditorCommandHandler';

const logger = Logger.create('NoteEditor');
=======
import { EditorCommandType, EditorKeymap, EditorLanguageType, ContentScriptData, SearchState } from '@joplin/editor/types';
import supportsCommand from '@joplin/editor/CodeMirror/editorCommands/supportsCommand';
import SelectionFormatting, { defaultSelectionFormatting } from '@joplin/editor/SelectionFormatting';
import Logger from '@joplin/utils/Logger';
import { WebViewErrorEvent } from 'react-native-webview/lib/RNCWebViewNativeComponent';
>>>>>>> 9f5109ae

type ChangeEventHandler = (event: ChangeEvent)=> void;
type UndoRedoDepthChangeHandler = (event: UndoRedoDepthChangeEvent)=> void;
type SelectionChangeEventHandler = (event: SelectionRangeChangeEvent)=> void;
type OnAttachCallback = ()=> void;

const logger = Logger.create('NoteEditor');

interface Props {
	themeId: number;
	initialText: string;
	initialSelection?: SelectionRange;
	style: ViewStyle;
	toolbarEnabled: boolean;
	readOnly: boolean;
	plugins: PluginStates;

	onChange: ChangeEventHandler;
	onSelectionChange: SelectionChangeEventHandler;
	onUndoRedoDepthChange: UndoRedoDepthChangeHandler;
	onAttach: OnAttachCallback;
}

function fontFamilyFromSettings() {
	const font = editorFont(Setting.value('style.editor.fontFamily'));
	return font ? `${font}, sans-serif` : 'sans-serif';
}

function useCss(themeId: number): string {
	return useMemo(() => {
		const theme = themeStyle(themeId);
		const themeVariableCss = themeToCss(theme);
		return `
			${themeVariableCss}

			:root {
				background-color: ${theme.backgroundColor};
			}

			body {
				margin: 0;
				height: 100vh;
				width: 100vh;
				width: 100vw;
				min-width: 100vw;
				box-sizing: border-box;

				padding-left: 1px;
				padding-right: 1px;
				padding-bottom: 1px;
				padding-top: 10px;

				font-size: 13pt;
			}
		`;
	}, [themeId]);
}

function useHtml(css: string): string {
	const [html, setHtml] = useState('');

	useMemo(() => {
		setHtml(`
			<!DOCTYPE html>
			<html>
				<head>
					<meta charset="UTF-8">
					<meta name="viewport" content="width=device-width, initial-scale=1, maximum-scale=1">
					<title>${_('Note editor')}</title>
					<style>
						/* For better scrolling on iOS (working scrollbar) we use external, rather than internal,
						   scrolling. */
						.cm-scroller {
							overflow: none;

							/* Ensure that the editor can be foused by clicking on the lower half of the screen.
							   Don't use 100vh to prevent a scrollbar being present for empty notes. */
							min-height: 80vh;
						}

						${css}
					</style>
				</head>
				<body>
					<div class="CodeMirror" style="height:100%;" autocapitalize="on"></div>
				</body>
			</html>
		`);
	}, [css]);

	return html;
}

function editorTheme(themeId: number) {
	const fontSizeInPx = Setting.value('style.editor.fontSize');

	// Convert from `px` to `em`. To support font size scaling based on
	// system accessibility settings, we need to provide font sizes in `em`.
	// 16px is about 1em with the default root font size.
	const estimatedFontSizeInEm = fontSizeInPx / 16;

	return {
		...themeStyle(themeId),

		// To allow accessibility font scaling, we also need to set the
		// fontSize to a value in `em`s (relative scaling relative to
		// parent font size).
		fontSizeUnits: 'em',
		fontSize: estimatedFontSizeInEm,
		fontFamily: fontFamilyFromSettings(),
	};
}

type OnInjectJSCallback = (js: string)=> void;
type OnSetVisibleCallback = (visible: boolean)=> void;
type OnSearchStateChangeCallback = (state: SearchState)=> void;
const useEditorControl = (
	bodyControl: EditorBodyControl,
	injectJS: OnInjectJSCallback,
	setLinkDialogVisible: OnSetVisibleCallback,
	setSearchState: OnSearchStateChangeCallback,
): EditorControl => {
	return useMemo(() => {
		const execCommand = (command: EditorCommandType) => {
			void bodyControl.execCommand(command);
		};

		const setSearchStateCallback = (state: SearchState) => {
			bodyControl.setSearchState(state);
			setSearchState(state);
		};

		const control: EditorControl = {
			supportsCommand(command: EditorCommandType) {
				return supportsCommand(command);
			},
			execCommand(command, ...args: any[]) {
				return bodyControl.execCommand(command, ...args);
			},

			undo() {
				bodyControl.undo();
			},
			redo() {
				bodyControl.redo();
			},
			select(anchor: number, head: number) {
				bodyControl.select(anchor, head);
			},
			setScrollPercent(fraction: number) {
				bodyControl.setScrollPercent(fraction);
			},
			insertText(text: string) {
				bodyControl.insertText(text);
			},
			updateBody(newBody: string) {
				bodyControl.updateBody(newBody);
			},
			updateSettings(newSettings: EditorSettings) {
				bodyControl.updateSettings(newSettings);
			},

			toggleBolded() {
				execCommand(EditorCommandType.ToggleBolded);
			},
			toggleItalicized() {
				execCommand(EditorCommandType.ToggleItalicized);
			},
			toggleOrderedList() {
				execCommand(EditorCommandType.ToggleNumberedList);
			},
			toggleUnorderedList() {
				execCommand(EditorCommandType.ToggleBulletedList);
			},
			toggleTaskList() {
				execCommand(EditorCommandType.ToggleCheckList);
			},
			toggleCode() {
				execCommand(EditorCommandType.ToggleCode);
			},
			toggleMath() {
				execCommand(EditorCommandType.ToggleMath);
			},
			toggleHeaderLevel(level: number) {
				const levelToCommand = [
					EditorCommandType.ToggleHeading1,
					EditorCommandType.ToggleHeading2,
					EditorCommandType.ToggleHeading3,
					EditorCommandType.ToggleHeading4,
					EditorCommandType.ToggleHeading5,
				];

				const index = level - 1;

				if (index < 0 || index >= levelToCommand.length) {
					throw new Error(`Unsupported header level ${level}`);
				}

				execCommand(levelToCommand[index]);
			},
			increaseIndent() {
				execCommand(EditorCommandType.IndentMore);
			},
			decreaseIndent() {
				execCommand(EditorCommandType.IndentLess);
			},
			updateLink(label: string, url: string) {
				bodyControl.updateLink(label, url);
			},
			scrollSelectionIntoView() {
				execCommand(EditorCommandType.ScrollSelectionIntoView);
			},
			showLinkDialog() {
				setLinkDialogVisible(true);
			},
			hideLinkDialog() {
				setLinkDialogVisible(false);
			},
			hideKeyboard() {
				injectJS('document.activeElement?.blur();');
			},

<<<<<<< HEAD
			setPlugins: async (plugins: PluginData[]) => {
				return bodyControl.setPlugins(plugins);
=======
			setContentScripts: async (plugins: ContentScriptData[]) => {
				injectJS(`cm.setContentScripts(${JSON.stringify(plugins)});`);
>>>>>>> 9f5109ae
			},

			setSearchState: setSearchStateCallback,

			searchControl: {
				findNext() {
					execCommand(EditorCommandType.FindNext);
				},
				findPrevious() {
					execCommand(EditorCommandType.FindPrevious);
				},
				replaceNext() {
					execCommand(EditorCommandType.ReplaceNext);
				},
				replaceAll() {
					execCommand(EditorCommandType.ReplaceAll);
				},

				showSearch() {
					execCommand(EditorCommandType.ShowSearch);
				},
				hideSearch() {
					execCommand(EditorCommandType.HideSearch);
				},

				setSearchState: setSearchStateCallback,
			},
		};

		return control;
	}, [injectJS, setLinkDialogVisible, setSearchState, bodyControl]);
};

function NoteEditor(props: Props, ref: any) {
	const webviewRef = useRef(null);

	const setInitialSelectionJS = props.initialSelection ? `
		cm.select(${props.initialSelection.start}, ${props.initialSelection.end});
		cm.execCommand('scrollSelectionIntoView');
	` : '';

	const editorSettings: EditorSettings = {
		themeId: props.themeId,
		themeData: editorTheme(props.themeId),
		katexEnabled: Setting.value('markdown.plugin.katex'),
		spellcheckEnabled: Setting.value('editor.mobile.spellcheckEnabled'),
		language: EditorLanguageType.Markdown,
		useExternalSearch: true,
		readOnly: props.readOnly,

		keymap: EditorKeymap.Default,

		automatchBraces: false,
		ignoreModifiers: false,

		indentWithTabs: false,
	};

	const injectedJavaScript = `
		window.onerror = (message, source, lineno) => {
			window.ReactNativeWebView.postMessage(
				"error: " + message + " in file://" + source + ", line " + lineno
			);
		};
		window.onunhandledrejection = (event) => {
			window.ReactNativeWebView.postMessage(
				"error: Unhandled promise rejection: " + event
			);
		};

		if (!window.cm) {
			// This variable is not used within this script
			// but is called using "injectJavaScript" from
			// the wrapper component.
			window.cm = null;

			try {
				${shim.injectedJs('codeMirrorBundle')};

				const parentElement = document.getElementsByClassName('CodeMirror')[0];
				const initialText = ${JSON.stringify(props.initialText)};
				const settings = ${JSON.stringify(editorSettings)};

				cm = codeMirrorBundle.initCodeMirror(parentElement, initialText, settings);

				${setInitialSelectionJS}

				window.onresize = () => {
					cm.execCommand('scrollSelectionIntoView');
				};
			} catch (e) {
				window.ReactNativeWebView.postMessage("error:" + e.message + ": " + JSON.stringify(e))
			}
		}
		true;
	`;

	const css = useCss(props.themeId);
	const html = useHtml(css);
	const [selectionState, setSelectionState] = useState<SelectionFormatting>(defaultSelectionFormatting);
	const [linkDialogVisible, setLinkDialogVisible] = useState(false);
	const [searchState, setSearchState] = useState(defaultSearchState);

	// Runs [js] in the context of the CodeMirror frame.
	const injectJS = (js: string) => {
		webviewRef.current.injectJS(js);
	};

	const onEditorEvent = useRef((_event: EditorEvent) => {});

	const editorMessenger = useMemo(() => {
		const localApi: WebViewToEditorApi = {
			async onEditorEvent(event) {
				onEditorEvent.current(event);
			},
			async logMessage(message) {
				logger.debug('CodeMirror:', message);
			},
		};
		const messenger = new RNToWebViewMessenger<WebViewToEditorApi, EditorBodyControl>(
			'editor', webviewRef, localApi,
		);
		return messenger;
	}, []);

	const editorControl = useEditorControl(
		editorMessenger.remoteApi, injectJS, setLinkDialogVisible, setSearchState,
	);

	useEditorCommandHandler(editorControl);

	useImperativeHandle(ref, () => {
		return editorControl;
	});

<<<<<<< HEAD
	useEffect(() => {
		onEditorEvent.current = (event: EditorEvent) => {
			let exhaustivenessCheck: never;
			switch (event.kind) {
			case EditorEventType.Change:
				props.onChange(event);
				break;
			case EditorEventType.UndoRedoDepthChange:
				props.onUndoRedoDepthChange(event);
				break;
			case EditorEventType.SelectionRangeChange:
				props.onSelectionChange(event);
				break;
			case EditorEventType.SelectionFormattingChange:
				setSelectionState(event.formatting);
				break;
			case EditorEventType.EditLink:
				editorControl.showLinkDialog();
				break;
			case EditorEventType.UpdateSearchDialog:
				setSearchState(event.searchState);

				if (event.searchState.dialogVisible) {
					editorControl.searchControl.showSearch();
				} else {
					editorControl.searchControl.hideSearch();
				}
				break;
			case EditorEventType.Scroll:
				// Not handled
				break;
			default:
				exhaustivenessCheck = event;
				return exhaustivenessCheck;
			}
=======
	const onMessage = useCallback((event: any) => {
		const data = event.nativeEvent.data;

		if (data.indexOf('error:') === 0) {
			logger.error('CodeMirror:', data);
>>>>>>> 9f5109ae
			return;
		};
	}, [props.onChange, props.onUndoRedoDepthChange, props.onSelectionChange, editorControl]);

	const codeMirrorPlugins = useCodeMirrorPlugins(props.plugins);
	useEffect(() => {
		void editorControl.setPlugins(codeMirrorPlugins);
	}, [codeMirrorPlugins, editorControl]);

<<<<<<< HEAD
	const onLoadEnd = useCallback(() => {
		editorMessenger.onWebViewLoaded();
	}, [editorMessenger]);
=======
		// eslint-disable-next-line @typescript-eslint/ban-types -- Old code before rule was applied
		const handlers: Record<string, Function> = {
			onLog: (event: any) => {
				logger.info('CodeMirror:', ...event.value);
			},
>>>>>>> 9f5109ae

	const onMessage = useCallback((event: WebViewMessageEvent) => {
		const data = event.nativeEvent.data;

<<<<<<< HEAD
		if (data.indexOf('error:') === 0) {
			logger.error('CodeMirror error', data);
			return;
=======
		if (handlers[msg.name]) {
			handlers[msg.name](msg.data);
		} else {
			logger.warn('Unsupported CodeMirror message:', msg);
>>>>>>> 9f5109ae
		}

		editorMessenger.onWebViewMessage(event);
	}, [editorMessenger]);

	const onError = useCallback((event: NativeSyntheticEvent<WebViewErrorEvent>) => {
		logger.error(`Load error: Code ${event.nativeEvent.code}: ${event.nativeEvent.description}`);
	}, []);

	const [hasSpaceForToolbar, setHasSpaceForToolbar] = useState(true);
	const toolbarEnabled = props.toolbarEnabled && hasSpaceForToolbar;

	const onContainerLayout = useCallback((event: LayoutChangeEvent) => {
		const containerHeight = event.nativeEvent.layout.height;

		if (containerHeight < 140) {
			setHasSpaceForToolbar(false);
		} else {
			setHasSpaceForToolbar(true);
		}
	}, []);

	const toolbar = <MarkdownToolbar
		style={{
			// Don't show the markdown toolbar if there isn't enough space
			// for it:
			flexShrink: 1,
		}}
		editorSettings={editorSettings}
		editorControl={editorControl}
		selectionState={selectionState}
		searchState={searchState}
		pluginStates={props.plugins}
		onAttach={props.onAttach}
		readOnly={props.readOnly}
	/>;

	return (
		<View
			testID='note-editor-root'
			onLayout={onContainerLayout}
			style={{
				...props.style,
				flexDirection: 'column',
			}}
		>
			<EditLinkDialog
				visible={linkDialogVisible}
				themeId={props.themeId}
				editorControl={editorControl}
				selectionState={selectionState}
			/>
			<View style={{
				flexGrow: 1,
				flexShrink: 0,
				minHeight: '30%',
			}}>
				<ExtendedWebView
					webviewInstanceId='NoteEditor'
					themeId={props.themeId}
					scrollEnabled={true}
					ref={webviewRef}
					html={html}
					injectedJavaScript={injectedJavaScript}
					onMessage={onMessage}
					onLoadEnd={onLoadEnd}
					onError={onError}
				/>
			</View>

			<SearchPanel
				editorSettings={editorSettings}
				searchControl={editorControl.searchControl}
				searchState={searchState}
			/>

			{toolbarEnabled ? toolbar : null}
		</View>
	);
}

export default forwardRef(NoteEditor);<|MERGE_RESOLUTION|>--- conflicted
+++ resolved
@@ -12,30 +12,21 @@
 import { LayoutChangeEvent, NativeSyntheticEvent, View, ViewStyle } from 'react-native';
 const { editorFont } = require('../global-style');
 
-import { EditorControl as EditorBodyControl, PluginData } from '@joplin/editor/types';
+import { EditorControl as EditorBodyControl, ContentScriptData } from '@joplin/editor/types';
 import { EditorControl, EditorSettings, SelectionRange, WebViewToEditorApi } from './types';
 import { _ } from '@joplin/lib/locale';
 import MarkdownToolbar from './MarkdownToolbar/MarkdownToolbar';
 import { ChangeEvent, EditorEvent, EditorEventType, SelectionRangeChangeEvent, UndoRedoDepthChangeEvent } from '@joplin/editor/events';
-<<<<<<< HEAD
 import { EditorCommandType, EditorKeymap, EditorLanguageType, SearchState } from '@joplin/editor/types';
 import supportsCommand from '@joplin/editor/CodeMirror/editorCommands/supportsCommand';
 import SelectionFormatting, { defaultSelectionFormatting } from '@joplin/editor/SelectionFormatting';
 import useCodeMirrorPlugins from './hooks/useCodeMirrorPlugins';
 import RNToWebViewMessenger from '../../utils/ipc/RNToWebViewMessenger';
 import { WebViewMessageEvent } from 'react-native-webview';
+import { WebViewErrorEvent } from 'react-native-webview/lib/RNCWebViewNativeComponent';
 import Logger from '@joplin/utils/Logger';
 import { PluginStates } from '@joplin/lib/services/plugins/reducer';
 import useEditorCommandHandler from './hooks/useEditorCommandHandler';
-
-const logger = Logger.create('NoteEditor');
-=======
-import { EditorCommandType, EditorKeymap, EditorLanguageType, ContentScriptData, SearchState } from '@joplin/editor/types';
-import supportsCommand from '@joplin/editor/CodeMirror/editorCommands/supportsCommand';
-import SelectionFormatting, { defaultSelectionFormatting } from '@joplin/editor/SelectionFormatting';
-import Logger from '@joplin/utils/Logger';
-import { WebViewErrorEvent } from 'react-native-webview/lib/RNCWebViewNativeComponent';
->>>>>>> 9f5109ae
 
 type ChangeEventHandler = (event: ChangeEvent)=> void;
 type UndoRedoDepthChangeHandler = (event: UndoRedoDepthChangeEvent)=> void;
@@ -258,13 +249,8 @@
 				injectJS('document.activeElement?.blur();');
 			},
 
-<<<<<<< HEAD
-			setPlugins: async (plugins: PluginData[]) => {
-				return bodyControl.setPlugins(plugins);
-=======
 			setContentScripts: async (plugins: ContentScriptData[]) => {
-				injectJS(`cm.setContentScripts(${JSON.stringify(plugins)});`);
->>>>>>> 9f5109ae
+				return bodyControl.setContentScripts(plugins);
 			},
 
 			setSearchState: setSearchStateCallback,
@@ -400,7 +386,6 @@
 		return editorControl;
 	});
 
-<<<<<<< HEAD
 	useEffect(() => {
 		onEditorEvent.current = (event: EditorEvent) => {
 			let exhaustivenessCheck: never;
@@ -436,47 +421,25 @@
 				exhaustivenessCheck = event;
 				return exhaustivenessCheck;
 			}
-=======
-	const onMessage = useCallback((event: any) => {
-		const data = event.nativeEvent.data;
-
-		if (data.indexOf('error:') === 0) {
-			logger.error('CodeMirror:', data);
->>>>>>> 9f5109ae
 			return;
 		};
 	}, [props.onChange, props.onUndoRedoDepthChange, props.onSelectionChange, editorControl]);
 
 	const codeMirrorPlugins = useCodeMirrorPlugins(props.plugins);
 	useEffect(() => {
-		void editorControl.setPlugins(codeMirrorPlugins);
+		void editorControl.setContentScripts(codeMirrorPlugins);
 	}, [codeMirrorPlugins, editorControl]);
 
-<<<<<<< HEAD
 	const onLoadEnd = useCallback(() => {
 		editorMessenger.onWebViewLoaded();
 	}, [editorMessenger]);
-=======
-		// eslint-disable-next-line @typescript-eslint/ban-types -- Old code before rule was applied
-		const handlers: Record<string, Function> = {
-			onLog: (event: any) => {
-				logger.info('CodeMirror:', ...event.value);
-			},
->>>>>>> 9f5109ae
 
 	const onMessage = useCallback((event: WebViewMessageEvent) => {
 		const data = event.nativeEvent.data;
 
-<<<<<<< HEAD
 		if (data.indexOf('error:') === 0) {
 			logger.error('CodeMirror error', data);
 			return;
-=======
-		if (handlers[msg.name]) {
-			handlers[msg.name](msg.data);
-		} else {
-			logger.warn('Unsupported CodeMirror message:', msg);
->>>>>>> 9f5109ae
 		}
 
 		editorMessenger.onWebViewMessage(event);
