import Setting from '@joplin/lib/models/Setting';
import shim from '@joplin/lib/shim';
import { themeStyle } from '@joplin/lib/theme';
const React = require('react');
const { forwardRef, useImperativeHandle, useEffect, useMemo, useState, useCallback, useRef } = require('react');
const { WebView } = require('react-native-webview');
const { editorFont } = require('../global-style');

export interface ChangeEvent {
	value: string;
}

export interface UndoRedoDepthChangeEvent {
	undoDepth: number;
	redoDepth: number;
}

export interface Selection {
	start: number;
	end: number;
}

export interface SelectionChangeEvent {
	selection: Selection;
}

type ChangeEventHandler = (event: ChangeEvent)=> void;
type UndoRedoDepthChangeHandler = (event: UndoRedoDepthChangeEvent)=> void;
type SelectionChangeEventHandler = (event: SelectionChangeEvent)=> void;

interface Props {
	themeId: number;
	initialText: string;
	initialSelection?: Selection;
	style: any;

	onChange: ChangeEventHandler;
	onSelectionChange: SelectionChangeEventHandler;
	onUndoRedoDepthChange: UndoRedoDepthChangeHandler;
}

function fontFamilyFromSettings() {
	const f = editorFont(Setting.value('style.editor.fontFamily'));
	return [f, 'sans-serif'].join(', ');
}

function useCss(themeId: number): string {
	return useMemo(() => {
		const theme = themeStyle(themeId);
		return `
			:root {
				background-color: ${theme.backgroundColor};
			}
		`;
	}, [themeId]);
}

function useHtml(css: string): string {
	const [html, setHtml] = useState('');

	useEffect(() => {
		setHtml(
			`
				<!DOCTYPE html>
				<html>
					<head>
						<meta charset="UTF-8">
						<meta name="viewport" content="width=device-width, initial-scale=1, maximum-scale=1">
						<style>
							.cm-editor {
								height: 100%;
							}

							${css}
						</style>
					</head>
					<body style="margin:0; height:100vh; width:100vh; width:100vw; min-width:100vw; box-sizing: border-box; padding: 10px;">
						<div class="CodeMirror" style="height:100%;" autocapitalize="on"></div>
					</body>
				</html>
			`
		);
	}, [css]);

	return html;
}

function editorTheme(themeId: number) {
	return {
		...themeStyle(themeId),
		fontSize: 15,
		fontFamily: fontFamilyFromSettings(),
	};
}

function NoteEditor(props: Props, ref: any) {
	const [source, setSource] = useState(undefined);
	const webviewRef = useRef(null);

	const setInitialSelectionJS = props.initialSelection ? `
		cm.select(${props.initialSelection.start}, ${props.initialSelection.end});
	` : '';

	const injectedJavaScript = `
		function postMessage(name, data) {
			window.ReactNativeWebView.postMessage(JSON.stringify({
				data,
				name,
			}));
		}

		function logMessage(...msg) {
			postMessage('onLog', { value: msg });
		}

		// This variable is not used within this script
		// but is called using "injectJavaScript" from
		// the wrapper component.
		window.cm = null;

		try {
			${shim.injectedJs('codeMirrorBundle')};

			const parentElement = document.getElementsByClassName('CodeMirror')[0];
			const theme = ${JSON.stringify(editorTheme(props.themeId))};
			const initialText = ${JSON.stringify(props.initialText)};

			cm = codeMirrorBundle.initCodeMirror(parentElement, initialText, theme);
			${setInitialSelectionJS}

			// Fixes https://github.com/laurent22/joplin/issues/5949
			window.onresize = () => {
				cm.scrollSelectionIntoView();
			};
		} catch (e) {
			window.ReactNativeWebView.postMessage("error:" + e.message + ": " + JSON.stringify(e))
		}
<<<<<<< HEAD
		
=======

>>>>>>> 0b3c4edb
		true;
	`;

	const css = useCss(props.themeId);
	const html = useHtml(css);

	useImperativeHandle(ref, () => {
		return {
			undo: function() {
				webviewRef.current.injectJavaScript('cm.undo(); true;');
			},
			redo: function() {
				webviewRef.current.injectJavaScript('cm.redo(); true;');
			},
			select: (anchor: number, head: number) => {
				webviewRef.current.injectJavaScript(
					`cm.select(${JSON.stringify(anchor)}, ${JSON.stringify(head)}); true;`
				);
			},
			insertText: (text: string) => {
				webviewRef.current.injectJavaScript(`cm.insertText(${JSON.stringify(text)}); true;`);
			},
		};
	});

	useEffect(() => {
		let cancelled = false;
		async function createHtmlFile() {
			const tempFile = `${Setting.value('resourceDir')}/NoteEditor.html`;
			await shim.fsDriver().writeFile(tempFile, html, 'utf8');
			if (cancelled) return;

			setSource({
				uri: `file://${tempFile}?r=${Math.round(Math.random() * 100000000)}`,
				baseUrl: `file://${Setting.value('resourceDir')}/`,
			});
		}

		void createHtmlFile();

		return () => {
			cancelled = true;
		};
	}, [html]);

	const onMessage = useCallback((event: any) => {
		const data = event.nativeEvent.data;

		if (data.indexOf('error:') === 0) {
			console.error('CodeMirror:', data);
			return;
		}

		const msg = JSON.parse(data);

		const handlers: Record<string, Function> = {
			onLog: (event: any) => {
				console.info('CodeMirror:', ...event.value);
			},

			onChange: (event: ChangeEvent) => {
				props.onChange(event);
			},

			onUndoRedoDepthChange: (event: UndoRedoDepthChangeEvent) => {
				console.info('onUndoRedoDepthChange', event);
				props.onUndoRedoDepthChange(event);
			},

			onSelectionChange: (event: SelectionChangeEvent) => {
				props.onSelectionChange(event);
			},
		};

		if (handlers[msg.name]) {
			handlers[msg.name](msg.data);
		} else {
			console.info('Unsupported CodeMirror message:', msg);
		}
	}, [props.onChange]);

	const onError = useCallback(() => {
		console.error('NoteEditor: webview error');
	});

	// - `setSupportMultipleWindows` must be `true` for security reasons:
	//   https://github.com/react-native-webview/react-native-webview/releases/tag/v11.0.0
	return <WebView
		style={props.style}
		ref={webviewRef}
		useWebKit={true}
		source={source}
		setSupportMultipleWindows={true}
		allowingReadAccessToURL={`file://${Setting.value('resourceDir')}`}
		originWhitelist={['file://*', './*', 'http://*', 'https://*']}
		allowFileAccess={true}
		injectedJavaScript={injectedJavaScript}
		onMessage={onMessage}
		onError={onError}
	/>;
}

export default forwardRef(NoteEditor);<|MERGE_RESOLUTION|>--- conflicted
+++ resolved
@@ -135,11 +135,6 @@
 		} catch (e) {
 			window.ReactNativeWebView.postMessage("error:" + e.message + ": " + JSON.stringify(e))
 		}
-<<<<<<< HEAD
-		
-=======
-
->>>>>>> 0b3c4edb
 		true;
 	`;
 
