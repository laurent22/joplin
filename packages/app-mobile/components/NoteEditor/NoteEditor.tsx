import Setting from '@joplin/lib/models/Setting';
import shim from '@joplin/lib/shim';
import { themeStyle } from '@joplin/lib/theme';
import EditLinkDialog from './EditLinkDialog';
import { defaultSearchState, SearchPanel } from './SearchPanel';

const React = require('react');
import { forwardRef, RefObject, useImperativeHandle } from 'react';
import { useEffect, useMemo, useState, useCallback, useRef } from 'react';
const { WebView } = require('react-native-webview');
import { View, ViewStyle } from 'react-native';
const { editorFont } = require('../global-style');

import SelectionFormatting from './SelectionFormatting';
import {
	EditorSettings, EditorControl,
	ChangeEvent, UndoRedoDepthChangeEvent, Selection, SelectionChangeEvent, ListType, SearchState,
} from './types';
import { _ } from '@joplin/lib/locale';
import MarkdownToolbar from './MarkdownToolbar/MarkdownToolbar';

type ChangeEventHandler = (event: ChangeEvent)=> void;
type UndoRedoDepthChangeHandler = (event: UndoRedoDepthChangeEvent)=> void;
type SelectionChangeEventHandler = (event: SelectionChangeEvent)=> void;
type OnAttachCallback = ()=> void;

interface Props {
	themeId: number;
	initialText: string;
	initialSelection?: Selection;
	style: ViewStyle;
	contentStyle?: ViewStyle;

	onChange: ChangeEventHandler;
	onSelectionChange: SelectionChangeEventHandler;
	onUndoRedoDepthChange: UndoRedoDepthChangeHandler;
	onAttach: OnAttachCallback;
}

function fontFamilyFromSettings() {
	const font = editorFont(Setting.value('style.editor.fontFamily'));
	return font ? `${font}, sans-serif` : 'sans-serif';
}

function useCss(themeId: number): string {
	return useMemo(() => {
		const theme = themeStyle(themeId);
		return `
			:root {
				background-color: ${theme.backgroundColor};
			}

			body {
				margin: 0;
				height: 100vh;
				width: 100vh;
				width: 100vw;
				min-width: 100vw;
				box-sizing: border-box;

				padding-left: 1px;
				padding-right: 1px;
				padding-bottom: 1px;
				padding-top: 10px;

				font-size: 13pt;
			}
		`;
	}, [themeId]);
}

function useHtml(css: string): string {
	const [html, setHtml] = useState('');

	useMemo(() => {
		setHtml(`
			<!DOCTYPE html>
			<html>
				<head>
					<meta charset="UTF-8">
					<meta name="viewport" content="width=device-width, initial-scale=1, maximum-scale=1">
					<title>${_('Note editor')}</title>
					<style>
						.cm-editor {
							height: 100%;
						}

						${css}
					</style>
				</head>
				<body>
					<div class="CodeMirror" style="height:100%;" autocapitalize="on"></div>
				</body>
			</html>
		`);
	}, [css]);

	return html;
}

function editorTheme(themeId: number) {
	return {
		...themeStyle(themeId),
		fontSize: 0.85, // em
		fontFamily: fontFamilyFromSettings(),
	};
}

type OnInjectJSCallback = (js: string)=> void;
type OnSetVisibleCallback = (visible: boolean)=> void;
type OnSearchStateChangeCallback = (state: SearchState)=> void;
const useEditorControl = (
	injectJS: OnInjectJSCallback, setLinkDialogVisible: OnSetVisibleCallback,
	setSearchState: OnSearchStateChangeCallback, searchStateRef: RefObject<SearchState>
): EditorControl => {
	return useMemo(() => {
		return {
			undo() {
				injectJS('cm.undo();');
			},
			redo() {
				injectJS('cm.redo();');
			},
			select(anchor: number, head: number) {
				injectJS(
					`cm.select(${JSON.stringify(anchor)}, ${JSON.stringify(head)});`
				);
			},
			insertText(text: string) {
				injectJS(`cm.insertText(${JSON.stringify(text)});`);
			},

			toggleBolded() {
				injectJS('cm.toggleBolded();');
			},
			toggleItalicized() {
				injectJS('cm.toggleItalicized();');
			},
			toggleList(listType: ListType) {
				injectJS(`cm.toggleList(${JSON.stringify(listType)});`);
			},
			toggleCode() {
				injectJS('cm.toggleCode();');
			},
			toggleMath() {
				injectJS('cm.toggleMath();');
			},
			toggleHeaderLevel(level: number) {
				injectJS(`cm.toggleHeaderLevel(${level});`);
			},
			increaseIndent() {
				injectJS('cm.increaseIndent();');
			},
			decreaseIndent() {
				injectJS('cm.decreaseIndent();');
			},
			updateLink(label: string, url: string) {
				injectJS(`cm.updateLink(
					${JSON.stringify(label)},
					${JSON.stringify(url)}
				);`);
			},
			scrollSelectionIntoView() {
				injectJS('cm.scrollSelectionIntoView();');
			},
			showLinkDialog() {
				setLinkDialogVisible(true);
			},
			hideLinkDialog() {
				setLinkDialogVisible(false);
			},
			hideKeyboard() {
				injectJS('document.activeElement?.blur();');
			},
			setSpellcheckEnabled(enabled: boolean) {
				injectJS(`cm.setSpellcheckEnabled(${enabled ? 'true' : 'false'});`);
			},
			searchControl: {
				findNext() {
					injectJS('cm.searchControl.findNext();');
				},
				findPrevious() {
					injectJS('cm.searchControl.findPrevious();');
				},
				replaceCurrent() {
					injectJS('cm.searchControl.replaceCurrent();');
				},
				replaceAll() {
					injectJS('cm.searchControl.replaceAll();');
				},
				setSearchState(state: SearchState) {
					injectJS(`cm.searchControl.setSearchState(${JSON.stringify(state)})`);
					setSearchState(state);
				},
				showSearch() {
					setSearchState({
						...searchStateRef.current,
						dialogVisible: true,
					});
				},
				hideSearch() {
					setSearchState({
						...searchStateRef.current,
						dialogVisible: false,
					});
				},
			},
		};
	}, [injectJS, searchStateRef, setLinkDialogVisible, setSearchState]);
};

function NoteEditor(props: Props, ref: any) {
	const [source, setSource] = useState(undefined);
	const webviewRef = useRef(null);

	const setInitialSelectionJS = props.initialSelection ? `
		cm.select(${props.initialSelection.start}, ${props.initialSelection.end});
	` : '';

	const editorSettings: EditorSettings = {
		themeId: props.themeId,
		themeData: editorTheme(props.themeId),
		katexEnabled: Setting.value('markdown.plugin.katex'),
		spellcheckEnabled: Setting.value('editor.mobile.spellcheckEnabled'),
	};

	const injectedJavaScript = `
		function postMessage(name, data) {
			window.ReactNativeWebView.postMessage(JSON.stringify({
				data,
				name,
			}));
		}

		function logMessage(...msg) {
			postMessage('onLog', { value: msg });
		}

		// Globalize logMessage, postMessage
		window.logMessage = logMessage;
		window.postMessage = postMessage;

		window.onerror = (message, source, lineno) => {
			window.ReactNativeWebView.postMessage(
				"error: " + message + " in file://" + source + ", line " + lineno
			);
		};

		if (!window.cm) {
			// This variable is not used within this script
			// but is called using "injectJavaScript" from
			// the wrapper component.
			window.cm = null;

			try {
				${shim.injectedJs('codeMirrorBundle')};

				const parentElement = document.getElementsByClassName('CodeMirror')[0];
				const initialText = ${JSON.stringify(props.initialText)};
				const settings = ${JSON.stringify(editorSettings)};

				cm = codeMirrorBundle.initCodeMirror(parentElement, initialText, settings);
				${setInitialSelectionJS}

				window.onresize = () => {
					cm.scrollSelectionIntoView();
				};
			} catch (e) {
				window.ReactNativeWebView.postMessage("error:" + e.message + ": " + JSON.stringify(e))
			}
		}
		true;
	`;

	const css = useCss(props.themeId);
	const html = useHtml(css);
	const [selectionState, setSelectionState] = useState(new SelectionFormatting());
	const [linkDialogVisible, setLinkDialogVisible] = useState(false);
	const [searchState, setSearchState] = useState(defaultSearchState);

	// Having a [searchStateRef] allows [editorControl] to not be re-created
	// whenever [searchState] changes.
	const searchStateRef = useRef(defaultSearchState);

	// Keep the reference and the [searchState] in sync
	useEffect(() => {
		searchStateRef.current = searchState;
	}, [searchState]);

	// Runs [js] in the context of the CodeMirror frame.
	const injectJS = (js: string) => {
		webviewRef.current.injectJavaScript(`
			try {
				${js}
			}
			catch(e) {
				logMessage('Error in injected JS:' + e, e);
				throw e;
			};

			true;`);
	};

<<<<<<< HEAD
	const editorControl = useEditorControl(
		injectJS, setLinkDialogVisible, setSearchState, searchStateRef
	);
=======

	const editorControl: EditorControl = {
		undo() {
			injectJS('cm.undo();');
		},
		redo() {
			injectJS('cm.redo();');
		},
		select(anchor: number, head: number) {
			injectJS(
				`cm.select(${JSON.stringify(anchor)}, ${JSON.stringify(head)});`
			);
		},
		insertText(text: string) {
			injectJS(`cm.insertText(${JSON.stringify(text)});`);
		},

		toggleBolded() {
			injectJS('cm.toggleBolded();');
		},
		toggleItalicized() {
			injectJS('cm.toggleItalicized();');
		},
		toggleList(listType: ListType) {
			injectJS(`cm.toggleList(${JSON.stringify(listType)});`);
		},
		toggleCode() {
			injectJS('cm.toggleCode();');
		},
		toggleMath() {
			injectJS('cm.toggleMath();');
		},
		toggleHeaderLevel(level: number) {
			injectJS(`cm.toggleHeaderLevel(${level});`);
		},
		increaseIndent() {
			injectJS('cm.increaseIndent();');
		},
		decreaseIndent() {
			injectJS('cm.decreaseIndent();');
		},
		updateLink(label: string, url: string) {
			injectJS(`cm.updateLink(
				${JSON.stringify(label)},
				${JSON.stringify(url)}
			);`);
		},
		scrollSelectionIntoView() {
			injectJS('cm.scrollSelectionIntoView();');
		},
		showLinkDialog() {
			setLinkDialogVisible(true);
		},
		hideLinkDialog() {
			setLinkDialogVisible(false);
		},
		hideKeyboard() {
			injectJS('document.activeElement?.blur();');
		},
		searchControl: {
			findNext() {
				injectJS('cm.searchControl.findNext();');
			},
			findPrevious() {
				injectJS('cm.searchControl.findPrevious();');
			},
			replaceCurrent() {
				injectJS('cm.searchControl.replaceCurrent();');
			},
			replaceAll() {
				injectJS('cm.searchControl.replaceAll();');
			},
			setSearchState(state: SearchState) {
				injectJS(`cm.searchControl.setSearchState(${JSON.stringify(state)})`);
				setSearchState(state);
			},
			showSearch() {
				const newSearchState: SearchState = Object.assign({}, searchState);
				newSearchState.dialogVisible = true;

				setSearchState(newSearchState);
			},
			hideSearch() {
				const newSearchState: SearchState = Object.assign({}, searchState);
				newSearchState.dialogVisible = false;

				setSearchState(newSearchState);
			},
		},
	};
>>>>>>> ae300de4

	useImperativeHandle(ref, () => {
		return editorControl;
	});

	useEffect(() => {
		let cancelled = false;
		async function createHtmlFile() {
			const tempFile = `${Setting.value('resourceDir')}/NoteEditor.html`;
			await shim.fsDriver().writeFile(tempFile, html, 'utf8');
			if (cancelled) return;

			setSource({
				uri: `file://${tempFile}?r=${Math.round(Math.random() * 100000000)}`,
				baseUrl: `file://${Setting.value('resourceDir')}/`,
			});
		}

		void createHtmlFile();

		return () => {
			cancelled = true;
		};
	}, [html]);

	const onMessage = useCallback((event: any) => {
		const data = event.nativeEvent.data;

		if (data.indexOf('error:') === 0) {
			console.error('CodeMirror:', data);
			return;
		}

		const msg = JSON.parse(data);

		const handlers: Record<string, Function> = {
			onLog: (event: any) => {
				console.info('CodeMirror:', ...event.value);
			},

			onChange: (event: ChangeEvent) => {
				props.onChange(event);
			},

			onUndoRedoDepthChange: (event: UndoRedoDepthChangeEvent) => {
				console.info('onUndoRedoDepthChange', event);
				props.onUndoRedoDepthChange(event);
			},

			onSelectionChange: (event: SelectionChangeEvent) => {
				props.onSelectionChange(event);
			},

			onSelectionFormattingChange(data: string) {
				// We want a SelectionFormatting object, so are
				// instantiating it from JSON.
				const formatting = SelectionFormatting.fromJSON(data);
				setSelectionState(formatting);
			},

			onRequestLinkEdit() {
				editorControl.showLinkDialog();
			},

			onRequestShowSearch(data: SearchState) {
				setSearchState(data);
				editorControl.searchControl.showSearch();
			},

			onRequestHideSearch() {
				editorControl.searchControl.hideSearch();
			},
		};

		if (handlers[msg.name]) {
			handlers[msg.name](msg.data);
		} else {
			console.info('Unsupported CodeMirror message:', msg);
		}
	}, [props.onSelectionChange, props.onUndoRedoDepthChange, props.onChange, editorControl]);

	// eslint-disable-next-line @seiyab/react-hooks/exhaustive-deps -- Old code before rule was applied
	const onError = useCallback(() => {
		console.error('NoteEditor: webview error');
	}, []);


	// - `setSupportMultipleWindows` must be `true` for security reasons:
	//   https://github.com/react-native-webview/react-native-webview/releases/tag/v11.0.0
	// - `scrollEnabled` prevents iOS from scrolling the document (has no effect on Android)
	//    when the editor is focused.
	return (
		<View style={{
			...props.style,
			flexDirection: 'column',
		}}>
			<EditLinkDialog
				visible={linkDialogVisible}
				themeId={props.themeId}
				editorControl={editorControl}
				selectionState={selectionState}
			/>
			<View style={{
				flexGrow: 1,
				flexShrink: 0,
				minHeight: '30%',
				...props.contentStyle,
			}}>
				<WebView
					style={{
						backgroundColor: editorSettings.themeData.backgroundColor,
					}}
					ref={webviewRef}
					scrollEnabled={false}
					useWebKit={true}
					source={source}
					setSupportMultipleWindows={true}
					hideKeyboardAccessoryView={true}
					allowingReadAccessToURL={`file://${Setting.value('resourceDir')}`}
					originWhitelist={['file://*', './*', 'http://*', 'https://*']}
					allowFileAccess={true}
					injectedJavaScript={injectedJavaScript}
					onMessage={onMessage}
					onError={onError}
				/>
			</View>

			<SearchPanel
				editorSettings={editorSettings}
				searchControl={editorControl.searchControl}
				searchState={searchState}
			/>

			<MarkdownToolbar
				style={{
					// Don't show the markdown toolbar if there isn't enough space
					// for it:
					flexShrink: 1,
				}}
				editorSettings={editorSettings}
				editorControl={editorControl}
				selectionState={selectionState}
				searchState={searchState}
				onAttach={props.onAttach}
			/>
		</View>
	);
}

export default forwardRef(NoteEditor);<|MERGE_RESOLUTION|>--- conflicted
+++ resolved
@@ -172,9 +172,6 @@
 			hideKeyboard() {
 				injectJS('document.activeElement?.blur();');
 			},
-			setSpellcheckEnabled(enabled: boolean) {
-				injectJS(`cm.setSpellcheckEnabled(${enabled ? 'true' : 'false'});`);
-			},
 			searchControl: {
 				findNext() {
 					injectJS('cm.searchControl.findNext();');
@@ -301,102 +298,9 @@
 			true;`);
 	};
 
-<<<<<<< HEAD
 	const editorControl = useEditorControl(
 		injectJS, setLinkDialogVisible, setSearchState, searchStateRef
 	);
-=======
-
-	const editorControl: EditorControl = {
-		undo() {
-			injectJS('cm.undo();');
-		},
-		redo() {
-			injectJS('cm.redo();');
-		},
-		select(anchor: number, head: number) {
-			injectJS(
-				`cm.select(${JSON.stringify(anchor)}, ${JSON.stringify(head)});`
-			);
-		},
-		insertText(text: string) {
-			injectJS(`cm.insertText(${JSON.stringify(text)});`);
-		},
-
-		toggleBolded() {
-			injectJS('cm.toggleBolded();');
-		},
-		toggleItalicized() {
-			injectJS('cm.toggleItalicized();');
-		},
-		toggleList(listType: ListType) {
-			injectJS(`cm.toggleList(${JSON.stringify(listType)});`);
-		},
-		toggleCode() {
-			injectJS('cm.toggleCode();');
-		},
-		toggleMath() {
-			injectJS('cm.toggleMath();');
-		},
-		toggleHeaderLevel(level: number) {
-			injectJS(`cm.toggleHeaderLevel(${level});`);
-		},
-		increaseIndent() {
-			injectJS('cm.increaseIndent();');
-		},
-		decreaseIndent() {
-			injectJS('cm.decreaseIndent();');
-		},
-		updateLink(label: string, url: string) {
-			injectJS(`cm.updateLink(
-				${JSON.stringify(label)},
-				${JSON.stringify(url)}
-			);`);
-		},
-		scrollSelectionIntoView() {
-			injectJS('cm.scrollSelectionIntoView();');
-		},
-		showLinkDialog() {
-			setLinkDialogVisible(true);
-		},
-		hideLinkDialog() {
-			setLinkDialogVisible(false);
-		},
-		hideKeyboard() {
-			injectJS('document.activeElement?.blur();');
-		},
-		searchControl: {
-			findNext() {
-				injectJS('cm.searchControl.findNext();');
-			},
-			findPrevious() {
-				injectJS('cm.searchControl.findPrevious();');
-			},
-			replaceCurrent() {
-				injectJS('cm.searchControl.replaceCurrent();');
-			},
-			replaceAll() {
-				injectJS('cm.searchControl.replaceAll();');
-			},
-			setSearchState(state: SearchState) {
-				injectJS(`cm.searchControl.setSearchState(${JSON.stringify(state)})`);
-				setSearchState(state);
-			},
-			showSearch() {
-				const newSearchState: SearchState = Object.assign({}, searchState);
-				newSearchState.dialogVisible = true;
-
-				setSearchState(newSearchState);
-			},
-			hideSearch() {
-				const newSearchState: SearchState = Object.assign({}, searchState);
-				newSearchState.dialogVisible = false;
-
-				setSearchState(newSearchState);
-			},
-		},
-	};
->>>>>>> ae300de4
 
 	useImperativeHandle(ref, () => {
 		return editorControl;
