--- conflicted
+++ resolved
@@ -6,16 +6,9 @@
 import ExtendedWebView from '../ExtendedWebView';
 
 const React = require('react');
-<<<<<<< HEAD
-import { forwardRef, useImperativeHandle } from 'react';
-import { useMemo, useState, useCallback, useRef } from 'react';
-import { View } from 'react-native';
-=======
 import { forwardRef, RefObject, useImperativeHandle } from 'react';
 import { useEffect, useMemo, useState, useCallback, useRef } from 'react';
-const { WebView } = require('react-native-webview');
 import { View, ViewStyle } from 'react-native';
->>>>>>> 6beaaf75
 const { editorFont } = require('../global-style');
 
 import SelectionFormatting from './SelectionFormatting';
@@ -290,109 +283,14 @@
 		searchStateRef.current = searchState;
 	}, [searchState]);
 
-<<<<<<< HEAD
-=======
-	// Runs [js] in the context of the CodeMirror frame.
->>>>>>> 6beaaf75
+	// / Runs [js] in the context of the CodeMirror frame.
 	const injectJS = (js: string) => {
 		webviewRef.current.injectJS(js);
 	};
 
-<<<<<<< HEAD
-	const editorControl: EditorControl = {
-		undo() {
-			injectJS('cm.undo();');
-		},
-		redo() {
-			injectJS('cm.redo();');
-		},
-		select(anchor: number, head: number) {
-			injectJS(
-				`cm.select(${JSON.stringify(anchor)}, ${JSON.stringify(head)});`
-			);
-		},
-		insertText(text: string) {
-			injectJS(`cm.insertText(${JSON.stringify(text)});`);
-		},
-
-		toggleBolded() {
-			injectJS('cm.toggleBolded();');
-		},
-		toggleItalicized() {
-			injectJS('cm.toggleItalicized();');
-		},
-		toggleList(listType: ListType) {
-			injectJS(`cm.toggleList(${JSON.stringify(listType)});`);
-		},
-		toggleCode() {
-			injectJS('cm.toggleCode();');
-		},
-		toggleMath() {
-			injectJS('cm.toggleMath();');
-		},
-		toggleHeaderLevel(level: number) {
-			injectJS(`cm.toggleHeaderLevel(${level});`);
-		},
-		increaseIndent() {
-			injectJS('cm.increaseIndent();');
-		},
-		decreaseIndent() {
-			injectJS('cm.decreaseIndent();');
-		},
-		updateLink(label: string, url: string) {
-			injectJS(`cm.updateLink(
-				${JSON.stringify(label)},
-				${JSON.stringify(url)}
-			);`);
-		},
-		scrollSelectionIntoView() {
-			injectJS('cm.scrollSelectionIntoView();');
-		},
-		showLinkDialog() {
-			setLinkDialogVisible(true);
-		},
-		hideLinkDialog() {
-			setLinkDialogVisible(false);
-		},
-		hideKeyboard() {
-			injectJS('document.activeElement?.blur();');
-		},
-		searchControl: {
-			findNext() {
-				injectJS('cm.searchControl.findNext();');
-			},
-			findPrevious() {
-				injectJS('cm.searchControl.findPrevious();');
-			},
-			replaceCurrent() {
-				injectJS('cm.searchControl.replaceCurrent();');
-			},
-			replaceAll() {
-				injectJS('cm.searchControl.replaceAll();');
-			},
-			setSearchState(state: SearchState) {
-				injectJS(`cm.searchControl.setSearchState(${JSON.stringify(state)})`);
-				setSearchState(state);
-			},
-			showSearch() {
-				const newSearchState: SearchState = Object.assign({}, searchState);
-				newSearchState.dialogVisible = true;
-
-				setSearchState(newSearchState);
-			},
-			hideSearch() {
-				const newSearchState: SearchState = Object.assign({}, searchState);
-				newSearchState.dialogVisible = false;
-
-				setSearchState(newSearchState);
-			},
-		},
-	};
-=======
 	const editorControl = useEditorControl(
 		injectJS, setLinkDialogVisible, setSearchState, searchStateRef
 	);
->>>>>>> 6beaaf75
 
 	useImperativeHandle(ref, () => {
 		return editorControl;
@@ -457,10 +355,6 @@
 	const onError = useCallback(() => {
 		console.error('NoteEditor: webview error');
 	}, []);
-<<<<<<< HEAD
-=======
-
->>>>>>> 6beaaf75
 
 	return (
 		<View style={{
