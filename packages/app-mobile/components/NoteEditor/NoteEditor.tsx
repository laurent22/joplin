import Setting from '@joplin/lib/models/Setting';
import shim from '@joplin/lib/shim';
import { themeStyle } from '@joplin/lib/theme';
<<<<<<< HEAD
import MarkdownToolbar from './MarkdownToolbar';
=======
>>>>>>> 308c7b11
import EditLinkDialog from './EditLinkDialog';
import { defaultSearchState, SearchPanel } from './SearchPanel';

const React = require('react');
const { forwardRef, useImperativeHandle } = require('react');
const { useEffect, useMemo, useState, useCallback, useRef } = require('react');
const { WebView } = require('react-native-webview');
const { View } = require('react-native');
const { editorFont } = require('../global-style');

import SelectionFormatting from './SelectionFormatting';
import {
	EditorSettings,
	EditorControl,

	ChangeEvent, UndoRedoDepthChangeEvent, Selection, SelectionChangeEvent,
	ListType,
	SearchState,
} from './types';
import { _ } from '@joplin/lib/locale';

type ChangeEventHandler = (event: ChangeEvent)=> void;
type UndoRedoDepthChangeHandler = (event: UndoRedoDepthChangeEvent)=> void;
type SelectionChangeEventHandler = (event: SelectionChangeEvent)=> void;

interface Props {
	themeId: number;
	initialText: string;
	initialSelection?: Selection;
	style: any;

	onChange: ChangeEventHandler;
	onSelectionChange: SelectionChangeEventHandler;
	onUndoRedoDepthChange: UndoRedoDepthChangeHandler;
}

function fontFamilyFromSettings() {
	const f = editorFont(Setting.value('style.editor.fontFamily'));
	return [f, 'sans-serif'].join(', ');
}

function useCss(themeId: number): string {
	return useMemo(() => {
		const theme = themeStyle(themeId);
		return `
			:root {
				background-color: ${theme.backgroundColor};
			}
<<<<<<< HEAD
			
=======

>>>>>>> 308c7b11
			body {
				margin: 0;
				height: 100vh;
				width: 100vh;
				width: 100vw;
				min-width: 100vw;
				box-sizing: border-box;
<<<<<<< HEAD
				
=======

>>>>>>> 308c7b11
				padding-left: 1px;
				padding-right: 1px;
				padding-bottom: 1px;
				padding-top: 10px;
<<<<<<< HEAD
=======

				font-size: 13pt;
>>>>>>> 308c7b11
			}
		`;
	}, [themeId]);
}

function useHtml(css: string): string {
	const [html, setHtml] = useState('');

	useMemo(() => {
		setHtml(`
			<!DOCTYPE html>
			<html>
				<head>
					<meta charset="UTF-8">
					<meta name="viewport" content="width=device-width, initial-scale=1, maximum-scale=1">
					<title>${_('Note editor')}</title>
					<style>
						.cm-editor {
							height: 100%;
						}

						${css}
					</style>
				</head>
				<body>
					<div class="CodeMirror" style="height:100%;" autocapitalize="on"></div>
				</body>
			</html>
		`);
	}, [css]);

	return html;
}

function editorTheme(themeId: number) {
	return {
		...themeStyle(themeId),
		fontSize: 0.85, // em
		fontFamily: fontFamilyFromSettings(),
	};
}

function NoteEditor(props: Props, ref: any) {
	const [source, setSource] = useState(undefined);
	const webviewRef = useRef(null);

	const setInitialSelectionJS = props.initialSelection ? `
		cm.select(${props.initialSelection.start}, ${props.initialSelection.end});
	` : '';

	const editorSettings: EditorSettings = {
		themeData: editorTheme(props.themeId),
		katexEnabled: Setting.value('markdown.plugin.katex') as boolean,
	};

	const injectedJavaScript = `
		function postMessage(name, data) {
			window.ReactNativeWebView.postMessage(JSON.stringify({
				data,
				name,
			}));
		}

		function logMessage(...msg) {
			postMessage('onLog', { value: msg });
		}

		// Globalize logMessage, postMessage
		window.logMessage = logMessage;
		window.postMessage = postMessage;

		window.onerror = (message, source, lineno) => {
			window.ReactNativeWebView.postMessage(
				"error: " + message + " in file://" + source + ", line " + lineno
			);
		};

		if (!window.cm) {
			// This variable is not used within this script
			// but is called using "injectJavaScript" from
			// the wrapper component.
			window.cm = null;

			try {
				${shim.injectedJs('codeMirrorBundle')};

				const parentElement = document.getElementsByClassName('CodeMirror')[0];
				const initialText = ${JSON.stringify(props.initialText)};
				const settings = ${JSON.stringify(editorSettings)};
<<<<<<< HEAD

				cm = codeMirrorBundle.initCodeMirror(parentElement, initialText, settings);
				${setInitialSelectionJS}

				window.onresize = () => {
					cm.scrollSelectionIntoView();
				};
			} catch (e) {
				window.ReactNativeWebView.postMessage("error:" + e.message + ": " + JSON.stringify(e))
			}
		}
=======
>>>>>>> 308c7b11

				cm = codeMirrorBundle.initCodeMirror(parentElement, initialText, settings);
				${setInitialSelectionJS}

				window.onresize = () => {
					cm.scrollSelectionIntoView();
				};
			} catch (e) {
				window.ReactNativeWebView.postMessage("error:" + e.message + ": " + JSON.stringify(e))
			}
		}
		true;
	`;

	const css = useCss(props.themeId);
	const html = useHtml(css);
	const [selectionState, setSelectionState] = useState(new SelectionFormatting());
	const [searchState, setSearchState] = useState(defaultSearchState);
	const [linkDialogVisible, setLinkDialogVisible] = useState(false);

<<<<<<< HEAD
	// Runs [js] in the context of the CodeMirror frame.
=======
	// / Runs [js] in the context of the CodeMirror frame.
>>>>>>> 308c7b11
	const injectJS = (js: string) => {
		webviewRef.current.injectJavaScript(`
			try {
				${js}
			}
			catch(e) {
				logMessage('Error in injected JS:' + e, e);
				throw e;
			};

			true;`);
	};


	const editorControl: EditorControl = {
		undo() {
			injectJS('cm.undo();');
		},
		redo() {
			injectJS('cm.redo();');
		},
		select(anchor: number, head: number) {
			injectJS(
				`cm.select(${JSON.stringify(anchor)}, ${JSON.stringify(head)});`
			);
		},
		insertText(text: string) {
			injectJS(`cm.insertText(${JSON.stringify(text)});`);
		},

		toggleBolded() {
			injectJS('cm.toggleBolded();');
		},
		toggleItalicized() {
			injectJS('cm.toggleItalicized();');
		},
		toggleList(listType: ListType) {
			injectJS(`cm.toggleList(${JSON.stringify(listType)});`);
		},
		toggleCode() {
			injectJS('cm.toggleCode();');
		},
		toggleMath() {
			injectJS('cm.toggleMath();');
		},
		toggleHeaderLevel(level: number) {
			injectJS(`cm.toggleHeaderLevel(${level});`);
		},
		increaseIndent() {
			injectJS('cm.increaseIndent();');
		},
		decreaseIndent() {
			injectJS('cm.decreaseIndent();');
		},
		updateLink(label: string, url: string) {
			injectJS(`cm.updateLink(
				${JSON.stringify(label)},
				${JSON.stringify(url)}
			);`);
		},
		scrollSelectionIntoView() {
			injectJS('cm.scrollSelectionIntoView();');
		},
		showLinkDialog() {
			setLinkDialogVisible(true);
		},
		hideLinkDialog() {
			setLinkDialogVisible(false);
		},
		hideKeyboard() {
			injectJS('document.activeElement?.blur();');
		},
<<<<<<< HEAD
=======
		setSpellcheckEnabled(enabled: boolean) {
			injectJS(`cm.setSpellcheckEnabled(${enabled ? 'true' : 'false'});`);
		},
>>>>>>> 308c7b11
		searchControl: {
			findNext() {
				injectJS('cm.searchControl.findNext();');
			},
			findPrevious() {
				injectJS('cm.searchControl.findPrevious();');
			},
			replaceCurrent() {
				injectJS('cm.searchControl.replaceCurrent();');
			},
			replaceAll() {
				injectJS('cm.searchControl.replaceAll();');
			},
			setSearchState(state: SearchState) {
				injectJS(`cm.searchControl.setSearchState(${JSON.stringify(state)})`);
				setSearchState(state);
			},
			showSearch() {
				const newSearchState: SearchState = Object.assign({}, searchState);
				newSearchState.dialogVisible = true;

				setSearchState(newSearchState);
			},
			hideSearch() {
				const newSearchState: SearchState = Object.assign({}, searchState);
				newSearchState.dialogVisible = false;

				setSearchState(newSearchState);
			},
		},
	};

	useImperativeHandle(ref, () => {
		return editorControl;
	});

	useEffect(() => {
		let cancelled = false;
		async function createHtmlFile() {
			const tempFile = `${Setting.value('resourceDir')}/NoteEditor.html`;
			await shim.fsDriver().writeFile(tempFile, html, 'utf8');
			if (cancelled) return;

			setSource({
				uri: `file://${tempFile}?r=${Math.round(Math.random() * 100000000)}`,
				baseUrl: `file://${Setting.value('resourceDir')}/`,
			});
		}

		void createHtmlFile();

		return () => {
			cancelled = true;
		};
	}, [html]);

	const onMessage = useCallback((event: any) => {
		const data = event.nativeEvent.data;

		if (data.indexOf('error:') === 0) {
			console.error('CodeMirror:', data);
			return;
		}

		const msg = JSON.parse(data);

		const handlers: Record<string, Function> = {
			onLog: (event: any) => {
				console.info('CodeMirror:', ...event.value);
			},

			onChange: (event: ChangeEvent) => {
				props.onChange(event);
			},

			onUndoRedoDepthChange: (event: UndoRedoDepthChangeEvent) => {
				console.info('onUndoRedoDepthChange', event);
				props.onUndoRedoDepthChange(event);
			},

			onSelectionChange: (event: SelectionChangeEvent) => {
				props.onSelectionChange(event);
			},

			onSelectionFormattingChange(data: string) {
				// We want a SelectionFormatting object, so are
				// instantiating it from JSON.
				const formatting = SelectionFormatting.fromJSON(data);
				setSelectionState(formatting);
			},

			onRequestLinkEdit() {
				editorControl.showLinkDialog();
			},

			onRequestShowSearch(data: SearchState) {
				setSearchState(data);
				editorControl.searchControl.showSearch();
			},

			onRequestHideSearch() {
				editorControl.searchControl.hideSearch();
			},
		};

		if (handlers[msg.name]) {
			handlers[msg.name](msg.data);
		} else {
			console.info('Unsupported CodeMirror message:', msg);
		}
	}, [props.onChange]);

	const onError = useCallback(() => {
		console.error('NoteEditor: webview error');
	});


	// - `setSupportMultipleWindows` must be `true` for security reasons:
	//   https://github.com/react-native-webview/react-native-webview/releases/tag/v11.0.0
<<<<<<< HEAD
=======
	// - `scrollEnabled` prevents iOS from scrolling the document (has no effect on Android)
	//    when the editor is focused.
>>>>>>> 308c7b11
	return (
		<View style={{
			...props.style,
			flexDirection: 'column',
		}}>
			<EditLinkDialog
				visible={linkDialogVisible}
				themeId={props.themeId}
				editorControl={editorControl}
				selectionState={selectionState}
			/>
			<View style={{
				flexGrow: 1,
				flexShrink: 0,
				minHeight: '40%',
			}}>
				<WebView
					style={{
						backgroundColor: editorSettings.themeData.backgroundColor,
					}}
					ref={webviewRef}
<<<<<<< HEAD
=======
					scrollEnabled={false}
>>>>>>> 308c7b11
					useWebKit={true}
					source={source}
					setSupportMultipleWindows={true}
					hideKeyboardAccessoryView={true}
					allowingReadAccessToURL={`file://${Setting.value('resourceDir')}`}
					originWhitelist={['file://*', './*', 'http://*', 'https://*']}
					allowFileAccess={true}
					injectedJavaScript={injectedJavaScript}
					onMessage={onMessage}
					onError={onError}
				/>
			</View>

			<SearchPanel
				editorSettings={editorSettings}
				searchControl={editorControl.searchControl}
				searchState={searchState}
			/>
<<<<<<< HEAD

			<MarkdownToolbar
				style={{
					overflow: 'hidden',
					flexShrink: 1,
				}}
				editorSettings={editorSettings}
				editorControl={editorControl}
				selectionState={selectionState}
				searchState={searchState}
			/>
=======
>>>>>>> 308c7b11
		</View>
	);
}

export default forwardRef(NoteEditor);<|MERGE_RESOLUTION|>--- conflicted
+++ resolved
@@ -1,10 +1,6 @@
 import Setting from '@joplin/lib/models/Setting';
 import shim from '@joplin/lib/shim';
 import { themeStyle } from '@joplin/lib/theme';
-<<<<<<< HEAD
-import MarkdownToolbar from './MarkdownToolbar';
-=======
->>>>>>> 308c7b11
 import EditLinkDialog from './EditLinkDialog';
 import { defaultSearchState, SearchPanel } from './SearchPanel';
 
@@ -53,11 +49,7 @@
 			:root {
 				background-color: ${theme.backgroundColor};
 			}
-<<<<<<< HEAD
-			
-=======
-
->>>>>>> 308c7b11
+
 			body {
 				margin: 0;
 				height: 100vh;
@@ -65,20 +57,13 @@
 				width: 100vw;
 				min-width: 100vw;
 				box-sizing: border-box;
-<<<<<<< HEAD
-				
-=======
-
->>>>>>> 308c7b11
+
 				padding-left: 1px;
 				padding-right: 1px;
 				padding-bottom: 1px;
 				padding-top: 10px;
-<<<<<<< HEAD
-=======
 
 				font-size: 13pt;
->>>>>>> 308c7b11
 			}
 		`;
 	}, [themeId]);
@@ -168,7 +153,6 @@
 				const parentElement = document.getElementsByClassName('CodeMirror')[0];
 				const initialText = ${JSON.stringify(props.initialText)};
 				const settings = ${JSON.stringify(editorSettings)};
-<<<<<<< HEAD
 
 				cm = codeMirrorBundle.initCodeMirror(parentElement, initialText, settings);
 				${setInitialSelectionJS}
@@ -180,19 +164,6 @@
 				window.ReactNativeWebView.postMessage("error:" + e.message + ": " + JSON.stringify(e))
 			}
 		}
-=======
->>>>>>> 308c7b11
-
-				cm = codeMirrorBundle.initCodeMirror(parentElement, initialText, settings);
-				${setInitialSelectionJS}
-
-				window.onresize = () => {
-					cm.scrollSelectionIntoView();
-				};
-			} catch (e) {
-				window.ReactNativeWebView.postMessage("error:" + e.message + ": " + JSON.stringify(e))
-			}
-		}
 		true;
 	`;
 
@@ -202,11 +173,7 @@
 	const [searchState, setSearchState] = useState(defaultSearchState);
 	const [linkDialogVisible, setLinkDialogVisible] = useState(false);
 
-<<<<<<< HEAD
-	// Runs [js] in the context of the CodeMirror frame.
-=======
 	// / Runs [js] in the context of the CodeMirror frame.
->>>>>>> 308c7b11
 	const injectJS = (js: string) => {
 		webviewRef.current.injectJavaScript(`
 			try {
@@ -279,12 +246,9 @@
 		hideKeyboard() {
 			injectJS('document.activeElement?.blur();');
 		},
-<<<<<<< HEAD
-=======
 		setSpellcheckEnabled(enabled: boolean) {
 			injectJS(`cm.setSpellcheckEnabled(${enabled ? 'true' : 'false'});`);
 		},
->>>>>>> 308c7b11
 		searchControl: {
 			findNext() {
 				injectJS('cm.searchControl.findNext();');
@@ -404,11 +368,8 @@
 
 	// - `setSupportMultipleWindows` must be `true` for security reasons:
 	//   https://github.com/react-native-webview/react-native-webview/releases/tag/v11.0.0
-<<<<<<< HEAD
-=======
 	// - `scrollEnabled` prevents iOS from scrolling the document (has no effect on Android)
 	//    when the editor is focused.
->>>>>>> 308c7b11
 	return (
 		<View style={{
 			...props.style,
@@ -430,10 +391,7 @@
 						backgroundColor: editorSettings.themeData.backgroundColor,
 					}}
 					ref={webviewRef}
-<<<<<<< HEAD
-=======
 					scrollEnabled={false}
->>>>>>> 308c7b11
 					useWebKit={true}
 					source={source}
 					setSupportMultipleWindows={true}
@@ -452,20 +410,6 @@
 				searchControl={editorControl.searchControl}
 				searchState={searchState}
 			/>
-<<<<<<< HEAD
-
-			<MarkdownToolbar
-				style={{
-					overflow: 'hidden',
-					flexShrink: 1,
-				}}
-				editorSettings={editorSettings}
-				editorControl={editorControl}
-				selectionState={selectionState}
-				searchState={searchState}
-			/>
-=======
->>>>>>> 308c7b11
 		</View>
 	);
 }
