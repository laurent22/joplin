--- conflicted
+++ resolved
@@ -5,11 +5,7 @@
 import { Component } from 'react';
 import { KeyboardAvoidingView, Keyboard, Platform, View, KeyboardEvent, Dimensions, EmitterSubscription } from 'react-native';
 import { AppState } from '../utils/types';
-<<<<<<< HEAD
-const { themeStyle } = require('./global-style');
-=======
 import { themeStyle } from './global-style';
->>>>>>> bc7a0fa0
 
 interface State {
 	autoCompletionBarExtraHeight: number;
