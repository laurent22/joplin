import * as React from 'react';
import { connect } from 'react-redux';
import NotesScreen from './screens/Notes';
import SearchScreen from './screens/search';
import { Component } from 'react';
import { KeyboardAvoidingView, Keyboard, Platform, View, KeyboardEvent, Dimensions, EmitterSubscription } from 'react-native';
import { AppState } from '../utils/types';
import { themeStyle } from './global-style';

interface State {
	autoCompletionBarExtraHeight: number;
	floatingKeyboardEnabled: boolean;
}

interface Props {
	// eslint-disable-next-line @typescript-eslint/no-explicit-any -- Old code before rule was applied
	route: any;
	// eslint-disable-next-line @typescript-eslint/no-explicit-any -- Old code before rule was applied
	screens: any;
	// eslint-disable-next-line @typescript-eslint/no-explicit-any -- Old code before rule was applied
	dispatch: (action: any)=> void;
	themeId: number;
}

class AppNavComponent extends Component<Props, State> {
	private previousRouteName_: string|null = null;
	private keyboardDidShowListener: EmitterSubscription|null = null;
	private keyboardDidHideListener: EmitterSubscription|null = null;
	private keyboardWillChangeFrameListener: EmitterSubscription|null = null;

	public constructor(props: Props) {
		super(props);

		this.previousRouteName_ = null;
		this.state = {
			autoCompletionBarExtraHeight: 0, // Extra padding for the auto completion bar at the top of the keyboard
			floatingKeyboardEnabled: false,
		};
	}

	public UNSAFE_componentWillMount() {
		if (Platform.OS === 'ios') {
			this.keyboardDidShowListener = Keyboard.addListener('keyboardDidShow', this.keyboardDidShow.bind(this));
			this.keyboardDidHideListener = Keyboard.addListener('keyboardDidHide', this.keyboardDidHide.bind(this));
			this.keyboardWillChangeFrameListener = Keyboard.addListener('keyboardWillChangeFrame', this.keyboardWillChangeFrame);
		}
	}

	public componentWillUnmount() {
		this.keyboardDidShowListener?.remove();
		this.keyboardDidHideListener?.remove();
		this.keyboardWillChangeFrameListener?.remove();

		this.keyboardDidShowListener = null;
		this.keyboardDidHideListener = null;
		this.keyboardWillChangeFrameListener = null;
	}

	public keyboardDidShow() {
		this.setState({ autoCompletionBarExtraHeight: 30 });
	}

	public keyboardDidHide() {
		this.setState({ autoCompletionBarExtraHeight: 0 });
	}

	private keyboardWillChangeFrame = (evt: KeyboardEvent) => {
		const windowWidth = Dimensions.get('window').width;

		// If the keyboard isn't as wide as the window, the floating keyboard is disabled.
		// See https://github.com/facebook/react-native/issues/29473#issuecomment-696658937
		this.setState({
			floatingKeyboardEnabled: evt.endCoordinates.width < windowWidth,
		});
	};

	public render() {
		if (!this.props.route) throw new Error('Route must not be null');

		// Note: certain screens are kept into memory, in particular Notes and Search
		// so that the scroll position is not lost when the user navigate away from them.

		const route = this.props.route;
		let Screen = null;
		let notesScreenVisible = false;
		let searchScreenVisible = false;

		if (route.routeName === 'Notes') {
			notesScreenVisible = true;
		} else if (route.routeName === 'Search') {
			searchScreenVisible = true;
		} else {
			Screen = this.props.screens[route.routeName].screen;
		}

		// Keep the search screen loaded if the user is viewing a note from that search screen
		// so that if the back button is pressed, the screen is still loaded. However, unload
		// it if navigating away.
		const searchScreenLoaded = searchScreenVisible || (this.previousRouteName_ === 'Search' && route.routeName === 'Note');

		this.previousRouteName_ = route.routeName;

		const theme = themeStyle(this.props.themeId);

		const style = { flex: 1, backgroundColor: theme.backgroundColor };

		// When the floating keyboard is enabled, the KeyboardAvoidingView can have a very small
		// height. Don't use the KeyboardAvoidingView when the floating keyboard is enabled.
		// See https://github.com/facebook/react-native/issues/29473
		const keyboardAvoidingViewEnabled = !this.state.floatingKeyboardEnabled;

		return (
			<KeyboardAvoidingView
				enabled={keyboardAvoidingViewEnabled}
				behavior={Platform.OS === 'ios' ? 'padding' : null}
				style={style}
			>
<<<<<<< HEAD
				<NotesScreen visible={notesScreenVisible} navigation={{ state: route }} />
				{searchScreenLoaded && <SearchScreen visible={searchScreenVisible} />}
=======
				<NotesScreen visible={notesScreenVisible} />
				{searchScreenLoaded && <SearchScreen visible={searchScreenVisible} navigation={{ state: route }} />}
>>>>>>> 220f8678
				{!notesScreenVisible && !searchScreenVisible && <Screen navigation={{ state: route }} themeId={this.props.themeId} dispatch={this.props.dispatch} />}
				<View style={{ height: this.state.autoCompletionBarExtraHeight }} />
			</KeyboardAvoidingView>
		);
	}
}

const AppNav = connect((state: AppState) => {
	return {
		route: state.route,
		themeId: state.settings.theme,
	};
})(AppNavComponent);

module.exports = { AppNav };<|MERGE_RESOLUTION|>--- conflicted
+++ resolved
@@ -115,13 +115,8 @@
 				behavior={Platform.OS === 'ios' ? 'padding' : null}
 				style={style}
 			>
-<<<<<<< HEAD
-				<NotesScreen visible={notesScreenVisible} navigation={{ state: route }} />
+				<NotesScreen visible={notesScreenVisible} />
 				{searchScreenLoaded && <SearchScreen visible={searchScreenVisible} />}
-=======
-				<NotesScreen visible={notesScreenVisible} />
-				{searchScreenLoaded && <SearchScreen visible={searchScreenVisible} navigation={{ state: route }} />}
->>>>>>> 220f8678
 				{!notesScreenVisible && !searchScreenVisible && <Screen navigation={{ state: route }} themeId={this.props.themeId} dispatch={this.props.dispatch} />}
 				<View style={{ height: this.state.autoCompletionBarExtraHeight }} />
 			</KeyboardAvoidingView>
