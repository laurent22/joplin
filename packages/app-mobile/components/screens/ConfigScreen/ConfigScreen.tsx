import * as React from 'react';
import { Platform, Linking, View, Switch, ScrollView, Text, TouchableOpacity, Alert, PermissionsAndroid, Dimensions, AccessibilityInfo } from 'react-native';
import Setting, { AppType, SettingItem, SettingMetadataSection } from '@joplin/lib/models/Setting';
import NavService from '@joplin/lib/services/NavService';
import SearchEngine from '@joplin/lib/services/search/SearchEngine';
import checkPermissions from '../../../utils/checkPermissions';
import setIgnoreTlsErrors from '../../../utils/TlsUtils';
import { reg } from '@joplin/lib/registry';
import { State } from '@joplin/lib/reducer';
const { BackButtonService } = require('../../../services/back-button.js');
import { connect } from 'react-redux';
import ScreenHeader from '../../ScreenHeader';
import { _ } from '@joplin/lib/locale';
import BaseScreenComponent from '../../base-screen';
import { themeStyle } from '../../global-style';
import * as shared from '@joplin/lib/components/shared/config/config-shared';
import SyncTargetRegistry from '@joplin/lib/SyncTargetRegistry';
import biometricAuthenticate from '../../biometrics/biometricAuthenticate';
import configScreenStyles, { ConfigScreenStyles } from './configScreenStyles';
import NoteExportButton, { exportButtonDescription, exportButtonDefaultTitle } from './NoteExportSection/NoteExportButton';
import SettingsButton from './SettingsButton';
import Clipboard from '@react-native-community/clipboard';
import { ReactElement, ReactNode } from 'react';
import SectionHeader from './SectionHeader';
import ExportProfileButton, { exportProfileButtonTitle } from './NoteExportSection/ExportProfileButton';
import SettingComponent from './SettingComponent';
import ExportDebugReportButton, { exportDebugReportTitle } from './NoteExportSection/ExportDebugReportButton';
import SectionSelector from './SectionSelector';
import { Button, TextInput } from 'react-native-paper';
import PluginService, { PluginSettings } from '@joplin/lib/services/plugins/PluginService';
import PluginStates, { getSearchText as getPluginStatesSearchText } from './plugins/PluginStates';
import PluginUploadButton, { canInstallPluginsFromFile, buttonLabel as pluginUploadButtonSearchText } from './plugins/PluginUploadButton';
import NoteImportButton, { importButtonDefaultTitle, importButtonDescription } from './NoteExportSection/NoteImportButton';
import SectionDescription from './SectionDescription';
import EnablePluginSupportPage from './plugins/EnablePluginSupportPage';
import getPackageInfo from '../../../utils/getPackageInfo';
import versionInfo from '@joplin/lib/versionInfo';

interface ConfigScreenState {
	// eslint-disable-next-line @typescript-eslint/no-explicit-any -- Old code before rule was applied
	settings: any;
	changedSettingKeys: string[];

	searchQuery: string;
	searching: boolean;

	fixingSearchIndex: boolean;
	checkSyncConfigResult: { ok: boolean; errorMessage: string }|'checking'|null;
	showAdvancedSettings: boolean;

	selectedSectionName: string|null;
	sidebarWidth: number;
}

interface ConfigScreenProps {
	// eslint-disable-next-line @typescript-eslint/no-explicit-any -- Old code before rule was applied
	settings: any;
	themeId: number;
	// eslint-disable-next-line @typescript-eslint/no-explicit-any -- Old code before rule was applied
	navigation: any;
}

class ConfigScreenComponent extends BaseScreenComponent<ConfigScreenProps, ConfigScreenState> {
	// eslint-disable-next-line @typescript-eslint/no-explicit-any -- Old code before rule was applied
	public static navigationOptions(): any {
		return { header: null };
	}

	private componentsY_: Record<string, number> = {};
	private styles_: Record<number, ConfigScreenStyles> = {};
	private scrollViewRef_: React.RefObject<ScrollView>;

	public constructor(props: ConfigScreenProps) {
		super(props);

		this.state = {
			...shared.defaultScreenState,
			selectedSectionName: null,
			fixingSearchIndex: false,
			sidebarWidth: 100,
			searchQuery: '',
			searching: false,
		};

		this.scrollViewRef_ = React.createRef<ScrollView>();

		shared.init(reg);
	}

	private checkSyncConfig_ = async () => {
		if (this.state.settings['sync.target'] === SyncTargetRegistry.nameToId('joplinCloud')) {
			const isAuthenticated = await reg.syncTarget().isAuthenticated();
			if (!isAuthenticated) {
				void NavService.go('JoplinCloudLogin');
				return;
			}
		}
		// to ignore TLS errors we need to change the global state of the app, if the check fails we need to restore the original state
		// this call sets the new value and returns the previous one which we can use later to revert the change
		const prevIgnoreTlsErrors = await setIgnoreTlsErrors(this.state.settings['net.ignoreTlsErrors']);
		const result = await shared.checkSyncConfig(this, this.state.settings);
		if (!result || !result.ok) {
			await setIgnoreTlsErrors(prevIgnoreTlsErrors);
		}
	};

	private e2eeConfig_ = () => {
		void NavService.go('EncryptionConfig');
	};

	private saveButton_press = async () => {
		if (this.state.changedSettingKeys.includes('sync.target') && this.state.settings['sync.target'] === SyncTargetRegistry.nameToId('filesystem')) {
			if (Platform.OS === 'android') {
				if (Platform.Version < 29) {
					if (!(await this.checkFilesystemPermission())) {
						Alert.alert(_('Warning'), _('In order to use file system synchronisation your permission to write to external storage is required.'));
					}
				}
			}

			// Save settings anyway, even if permission has not been granted
		}

		// changedSettingKeys is cleared in shared.saveSettings so reading it now
		const shouldSetIgnoreTlsErrors = this.state.changedSettingKeys.includes('net.ignoreTlsErrors');

		const done = await shared.saveSettings(this);
		if (!done) return;

		if (shouldSetIgnoreTlsErrors) {
			await setIgnoreTlsErrors(Setting.value('net.ignoreTlsErrors'));
		}
	};

	private syncStatusButtonPress_ = () => {
		void NavService.go('Status');
	};

	private manageProfilesButtonPress_ = () => {
		void NavService.go('ProfileSwitcher');
	};

	private fixSearchEngineIndexButtonPress_ = async () => {
		this.setState({ fixingSearchIndex: true });
		await SearchEngine.instance().rebuildIndex();
		this.setState({ fixingSearchIndex: false });
	};

	private logButtonPress_ = () => {
		void NavService.go('Log');
	};

	private manageSharesPress_ = () => {
		void NavService.go('ShareManager');
	};

	private setShowSearch_(searching: boolean) {
		if (searching !== this.state.searching) {
			this.setState({ searching });
			AccessibilityInfo.announceForAccessibility(searching ? _('Search shown') : _('Search hidden'));
		}
	}

	private onSearchButtonPress_ = () => {
		this.setShowSearch_(!this.state.searching);
	};

	private onSearchUpdate_ = (newQuery: string) => {
		this.setState({ searchQuery: newQuery });
	};

	private updateSidebarWidth = () => {
		const windowWidth = Dimensions.get('window').width;

		let sidebarNewWidth = windowWidth;

		const sidebarValidWidths = [280, 230];
		const maxFractionOfWindowSize = 1 / 3;
		for (const width of sidebarValidWidths) {
			if (width < windowWidth * maxFractionOfWindowSize) {
				sidebarNewWidth = width;
				break;
			}
		}

		this.setState({ sidebarWidth: sidebarNewWidth });
	};

	private navigationFillsScreen() {
		const windowWidth = Dimensions.get('window').width;
		return this.state.sidebarWidth > windowWidth / 2;
	}

	private onJumpToSection_ = (section: string) => {
		const label = Setting.sectionNameToLabel(section);
		AccessibilityInfo.announceForAccessibility(_('Opening section %s', label));
		this.setState({
			selectedSectionName: section,
			searching: false,
		});
	};

	private showSectionNavigation_ = () => {
		this.setState({ selectedSectionName: null });
	};

	public async checkFilesystemPermission() {
		if (Platform.OS !== 'android') {
			// Not implemented yet
			return true;
		}
		return await checkPermissions(PermissionsAndroid.PERMISSIONS.WRITE_EXTERNAL_STORAGE, {
			title: _('Information'),
			message: _('In order to use file system synchronisation your permission to write to external storage is required.'),
			buttonPositive: _('OK'),
		});
	}

	public UNSAFE_componentWillMount() {
		this.setState({ settings: this.props.settings });
	}

	public styles(): ConfigScreenStyles {
		const themeId = this.props.themeId;

		if (this.styles_[themeId]) return this.styles_[themeId];
		this.styles_ = {};

		this.styles_[themeId] = configScreenStyles(themeId);
		return this.styles_[themeId];
	}

	// eslint-disable-next-line @typescript-eslint/no-explicit-any -- Old code before rule was applied
	private onHeaderLayout(key: string, event: any) {
		const layout = event.nativeEvent.layout;
		this.componentsY_[`header_${key}`] = layout.y;
	}

	// eslint-disable-next-line @typescript-eslint/no-explicit-any -- Old code before rule was applied
	private onSectionLayout(key: string, event: any) {
		const layout = event.nativeEvent.layout;
		this.componentsY_[`section_${key}`] = layout.y;
	}

	private componentY(key: string): number {
		if ((`section_${key}`) in this.componentsY_) return this.componentsY_[`section_${key}`];
		if ((`header_${key}`) in this.componentsY_) return this.componentsY_[`header_${key}`];
		console.error(`ConfigScreen: Could not find key to scroll to: ${key}`);
		return 0;
	}

	private hasUnsavedChanges() {
		return this.state.changedSettingKeys.length > 0;
	}

	private promptSaveChanges(): Promise<void> {
		return new Promise(resolve => {
			if (this.hasUnsavedChanges()) {
				const dialogTitle: string|null = null;
				Alert.alert(
					dialogTitle,
					_('There are unsaved changes.'),
					[{
						text: _('Save changes'),
						onPress: async () => {
							await this.saveButton_press();
							resolve();
						},
					},
					{
						text: _('Discard changes'),
						onPress: () => resolve(),
					}],
				);
			} else {
				resolve();
			}
		});
	}

	private handleNavigateToNewScreen = async (): Promise<boolean> => {
		await this.promptSaveChanges();

		// Continue navigation
		return false;
	};

	private handleBackButtonPress = (): boolean => {
		const goBack = async () => {
			BackButtonService.removeHandler(this.handleBackButtonPress);
			await BackButtonService.back();
		};

		// Cancel search on back
		if (this.state.searching) {
			this.setShowSearch_(false);
			return true;
		}

		// Show navigation when pressing "back" (unless always visible).
		if (this.state.selectedSectionName && this.navigationFillsScreen()) {
			this.showSectionNavigation_();
			return true;
		}

		if (this.hasUnsavedChanges()) {
			void (async () => {
				await this.promptSaveChanges();
				await goBack();
			})();
			return true;
		}

		return false;
	};

	public componentDidMount() {
		if (this.props.navigation.state.sectionName) {
			this.setState({ selectedSectionName: this.props.navigation.state.sectionName });
			setTimeout(() => {
				this.scrollViewRef_.current.scrollTo({
					x: 0,
					y: this.componentY(this.props.navigation.state.sectionName),
					animated: true,
				});
			}, 200);
		}

		BackButtonService.addHandler(this.handleBackButtonPress);
		NavService.addHandler(this.handleNavigateToNewScreen);
		Dimensions.addEventListener('change', this.updateSidebarWidth);
		this.updateSidebarWidth();
	}

	public componentWillUnmount() {
		BackButtonService.removeHandler(this.handleBackButtonPress);
		NavService.removeHandler(this.handleNavigateToNewScreen);
	}

	// eslint-disable-next-line @typescript-eslint/no-explicit-any -- Old code before rule was applied
	private renderButton(key: string, title: string, clickHandler: ()=> void, options: any = null) {
		return (
			<SettingsButton
				key={key}
				title={title}
				clickHandler={clickHandler}
				description={options?.description}
				statusComponent={options?.statusComp}
				styles={this.styles()}
				disabled={options?.disabled}
			/>
		);
	}

	// eslint-disable-next-line @typescript-eslint/no-explicit-any -- Old code before rule was applied
	public sectionToComponent(key: string, section: SettingMetadataSection, settings: any, isSelected: boolean) {
		const settingComps: ReactElement[] = [];
		const advancedSettingComps: ReactElement[] = [];

		const headerTitle = Setting.sectionNameToLabel(section.name);
		const sectionDescription = Setting.sectionDescription(key, AppType.Mobile);
		if (sectionDescription && !this.state.searching) {
			settingComps.push(
				<SectionDescription
					key='section-description'
					content={sectionDescription}
				/>,
			);
		}

		const matchesSearchQuery = (relatedText: string|string[]) => {
			let searchThrough;
			if (Array.isArray(relatedText)) {
				searchThrough = relatedText.join('\n');
			} else {
				searchThrough = relatedText;
			}
			searchThrough = searchThrough.toLocaleLowerCase();

			const searchQuery = this.state.searchQuery.toLocaleLowerCase().trim();

			const hasSearchMatches =
				headerTitle.toLocaleLowerCase() === searchQuery
				|| searchThrough.includes(searchQuery);

			// Don't show results when the search input is empty
			return this.state.searchQuery.length > 0 && hasSearchMatches;
		};

		const addSettingComponent = (
			component: ReactElement,
			relatedText: string|string[],
			settingMetadata?: SettingItem,
		) => {
			const hiddenBySearch = this.state.searching && !matchesSearchQuery(relatedText);
			if (component && !hiddenBySearch) {
				if (settingMetadata?.advanced) {
					advancedSettingComps.push(component);
				} else {
					settingComps.push(component);
				}
			}
		};

		// eslint-disable-next-line @typescript-eslint/no-explicit-any -- Old code before rule was applied
		const addSettingButton = (key: string, title: string, clickHandler: ()=> void, options: any = null) => {
			const relatedText = [title];
			if (typeof options === 'object' && options?.description) {
				relatedText.push(options.description);
			}
			addSettingComponent(this.renderButton(key, title, clickHandler, options), relatedText);
		};

		const styleSheet = this.styles().styleSheet;
		const addSettingLink = (key: string, title: string, target: string) => {
			const component = (
				<View key={key} style={styleSheet.settingContainer}>
					<TouchableOpacity
						onPress={() => {
							void Linking.openURL(target);
						}}
						accessibilityRole='link'
					>
						<Text key="label" style={styleSheet.linkText}>
							{title}
						</Text>
					</TouchableOpacity>
				</View>
			);

			addSettingComponent(component, title);
		};

		const addSettingText = (key: string, text: string) => {
			addSettingComponent(
				<View key={key} style={styleSheet.settingContainer}>
					<Text style={styleSheet.settingText}>{text}</Text>
				</View>,
				text,
			);
		};

		for (let i = 0; i < section.metadatas.length; i++) {
			const md = section.metadatas[i];

			// Handled below
			if (md.key === 'plugins.states') continue;

			if (section.name === 'sync' && md.key === 'sync.resourceDownloadMode') {
				const syncTargetMd = SyncTargetRegistry.idToMetadata(settings['sync.target']);

				if (syncTargetMd.supportsConfigCheck) {
					const messages = shared.checkSyncConfigMessages(this);
					const statusComp = !messages.length ? null : (
						<View style={{ flex: 1, marginTop: 10 }}>
							<Text style={this.styles().styleSheet.descriptionText}>{messages[0]}</Text>
							{messages.length >= 1 ? (
								<View style={{ marginTop: 10 }}>
									<Text style={this.styles().styleSheet.descriptionText}>{messages[1]}</Text>
								</View>
							) : null}
						</View>
					);

					addSettingButton('check_sync_config_button', _('Check synchronisation configuration'), this.checkSyncConfig_, { statusComp: statusComp });
				}
			}

			const settingComp = this.settingToComponent(md.key, settings[md.key]);
			const relatedText = [md.label?.() ?? '', md.description?.() ?? ''];
			addSettingComponent(
				settingComp,
				relatedText,
				md,
			);
		}

		if (section.name === 'plugins') {
			const pluginStatesKey = 'plugins.states';
			const pluginService = PluginService.instance();

			const updatePluginStates = (newSettingValue: PluginSettings) => {
				const value = pluginService.serializePluginSettings(newSettingValue);
				shared.updateSettingValue(this, pluginStatesKey, value);
			};

			if (settings['plugins.pluginSupportEnabled']) {
				addSettingComponent(
					<PluginStates
						key={'plugin-states'}
						styles={this.styles()}
<<<<<<< HEAD
						pluginSettings={settings[pluginStatesKey]}
						themeId={this.props.themeId}
=======
						themeId={this.props.themeId}
						pluginSettings={settings[pluginStatesKey]}
>>>>>>> 569b567f

						updatePluginStates={updatePluginStates}
						shouldShowBasedOnSearchQuery={this.state.searching ? matchesSearchQuery : null}
					/>,
					getPluginStatesSearchText(),
				);

				if (canInstallPluginsFromFile()) {
					addSettingComponent(
						<PluginUploadButton
							key='plugins-install-from-file'
							pluginSettings={settings[pluginStatesKey]}
							updatePluginStates={updatePluginStates}
						/>,
						pluginUploadButtonSearchText(),
					);
				}
			} else {
				const enablePluginSupport = () => {
					shared.updateSettingValue(this, 'plugins.pluginSupportEnabled', true);
				};
				addSettingComponent(
					<EnablePluginSupportPage
						key='plugin-support-disabled-screen'
						themeId={this.props.themeId}
						onEnablePluginSupport={enablePluginSupport}
					/>,
					['plugins', _('Plugins')],
				);
			}

		}

		if (section.name === 'sync') {
			addSettingButton('e2ee_config_button', _('Encryption Config'), this.e2eeConfig_);
		}

		if (section.name === 'joplinCloud') {
			const label = _('Email to note');
			const description = _('Any email sent to this address will be converted into a note and added to your collection. The note will be saved into the Inbox notebook');
			const isEmailToNoteAvailableInAccount = this.props.settings['sync.10.accountType'] !== 1;
			const inboxEmailValue = isEmailToNoteAvailableInAccount ? this.props.settings['sync.10.inboxEmail'] : '-';
			addSettingComponent(
				<View key="joplinCloud">
					<View style={this.styles().styleSheet.settingContainerNoBottomBorder}>
						<Text style={this.styles().styleSheet.settingText}>{label}</Text>
						<Text style={this.styles().styleSheet.settingTextEmphasis}>{inboxEmailValue}</Text>
					</View>
					{
						!isEmailToNoteAvailableInAccount && (
							<View style={this.styles().styleSheet.settingContainerNoBottomBorder}>
								<Text style={this.styles().styleSheet.descriptionAlert}>{_('Your account doesn\'t have access to this feature')}</Text>
							</View>
						)
					}
					{
						this.renderButton(
							'sync.10.inboxEmail',
							_('Copy to clipboard'),
							() => isEmailToNoteAvailableInAccount && Clipboard.setString(this.props.settings['sync.10.inboxEmail']),
							{ description, disabled: !isEmailToNoteAvailableInAccount },
						)
					}
				</View>,
				[label, description],
			);
		}

		if (section.name === 'tools') {
			addSettingButton('profiles_buttons', _('Manage profiles'), this.manageProfilesButtonPress_);
			addSettingButton('status_button', _('Sync Status'), this.syncStatusButtonPress_);
			addSettingButton('log_button', _('Log'), this.logButtonPress_);
			addSettingButton('fix_search_engine_index', this.state.fixingSearchIndex ? _('Fixing search index...') : _('Fix search index'), this.fixSearchEngineIndexButtonPress_, { disabled: this.state.fixingSearchIndex, description: _('Use this to rebuild the search index if there is a problem with search. It may take a long time depending on the number of notes.') });
			const syncTargetInfo = SyncTargetRegistry.infoById(this.state.settings['sync.target']);
			if (syncTargetInfo.supportsShare) {
				addSettingButton('manage_shares_button', _('Manage shared folders'), this.manageSharesPress_);
			}
		}

		if (section.name === 'importOrExport') {
			addSettingComponent(
				<NoteExportButton key='export_as_jex_button' styles={this.styles()} />,
				[exportButtonDefaultTitle(), exportButtonDescription()],
			);
			addSettingComponent(
				<NoteImportButton key='import_as_jex_button' styles={this.styles()} />,
				[importButtonDefaultTitle(), importButtonDescription()],
			);
			addSettingComponent(
				<ExportDebugReportButton key='export_report_button' styles={this.styles()}/>,
				exportDebugReportTitle(),
			);
			addSettingComponent(
				<ExportProfileButton key='export_data' styles={this.styles()}/>,
				exportProfileButtonTitle(),
			);
		}

		if (section.name === 'moreInfo') {
			if (Platform.OS === 'android' && Platform.Version >= 23) {
				// Note: `PermissionsAndroid` doesn't work so we have to ask the user to manually
				// set these permissions. https://stackoverflow.com/questions/49771084/permission-always-returns-never-ask-again

				addSettingComponent(
					<View key="permission_info" style={styleSheet.settingContainer}>
						<View key="permission_info_wrapper">
							<Text key="perm1a" style={styleSheet.settingText}>
								{_('To work correctly, the app needs the following permissions. Please enable them in your phone settings, in Apps > Joplin > Permissions')}
							</Text>
							<Text key="perm2" style={styleSheet.permissionText}>
								{_('- Storage: to allow attaching files to notes and to enable filesystem synchronisation.')}
							</Text>
							<Text key="perm3" style={styleSheet.permissionText}>
								{_('- Camera: to allow taking a picture and attaching it to a note.')}
							</Text>
							<Text key="perm4" style={styleSheet.permissionText}>
								{_('- Location: to allow attaching geo-location information to a note.')}
							</Text>
						</View>
					</View>,
					'',
				);
			}

			addSettingLink('donate_link', _('Make a donation'), 'https://joplinapp.org/donate/');
			addSettingLink('website_link', _('Joplin website'), 'https://joplinapp.org/');
			addSettingLink('privacy_link', _('Privacy Policy'), 'https://joplinapp.org/privacy/');

			const packageInfo = getPackageInfo();
			const appInfo = versionInfo(packageInfo, PluginService.instance().enabledPlugins(settings['plugins.states']));
			const versionInfoText = [
				appInfo.body,
				'',
				_('FTS enabled: %d', this.props.settings['db.ftsEnabled']),
				// eslint-disable-next-line @typescript-eslint/no-explicit-any -- Old code before rule was applied
				_('Hermes enabled: %d', (global as any).HermesInternal ? 1 : 0),
			].join('\n');

			addSettingText('version_info', versionInfoText);
			addSettingButton('copy_app_info', _('Copy version info'), () => {
				Clipboard.setString(versionInfoText);
			});

			const featureFlagKeys = Setting.featureFlagKeys(AppType.Mobile);
			if (featureFlagKeys.length) {
				const headerKey = 'featureFlags';
				const featureFlagsTitle = _('Feature flags');
				addSettingComponent(
					<SectionHeader
						key={headerKey}
						styles={this.styles().styleSheet}
						title={featureFlagsTitle}
						onLayout={event => this.onHeaderLayout(headerKey, event)}
					/>,
					_('Feature flags'),
				);

				addSettingComponent(
					<View key="featureFlagsContainer">{this.renderFeatureFlags(settings, featureFlagKeys)}</View>,
					featureFlagsTitle,
				);
			}
		}

		if (!settingComps.length && !advancedSettingComps.length) return null;
		if (!isSelected && !this.state.searching) return null;

		const headerComponent = (
			<TouchableOpacity onPress={() => {
				this.onJumpToSection_(section.name);
			}}>
				<SectionHeader
					styles={styleSheet}
					title={headerTitle}
				/>
			</TouchableOpacity>
		);

		const renderAdvancedSettings = () => {
			if (!advancedSettingComps.length) return null;

			const toggleAdvancedLabel = this.state.showAdvancedSettings ? _('Hide Advanced Settings') : _('Show Advanced Settings');
			return (
				<>
					<Button
						style={{ marginBottom: 20 }}
						icon={this.state.showAdvancedSettings ? 'menu-down' : 'menu-right'}
						onPress={() => this.setState({ showAdvancedSettings: !this.state.showAdvancedSettings })}
					>
						<Text>{toggleAdvancedLabel}</Text>
					</Button>

					{this.state.showAdvancedSettings ? advancedSettingComps : null}
				</>
			);
		};

		return (
			// eslint-disable-next-line @typescript-eslint/no-explicit-any -- Old code before rule was applied
			<View key={key} onLayout={(event: any) => this.onSectionLayout(key, event)}>
				<View>
					{this.state.searching ? headerComponent : null}
					{settingComps}
					{renderAdvancedSettings()}
				</View>
			</View>
		);
	}

	// eslint-disable-next-line @typescript-eslint/ban-types, @typescript-eslint/no-explicit-any -- Old code before rule was applied, Old code before rule was applied
	private renderToggle(key: string, label: string, value: any, updateSettingValue: Function, descriptionComp: any = null) {
		const theme = themeStyle(this.props.themeId);

		return (
			<View key={key}>
				<View style={this.styles().getContainerStyle(false)}>
					<Text key="label" style={this.styles().styleSheet.switchSettingText}>
						{label}
					</Text>
					{/* eslint-disable-next-line @typescript-eslint/no-explicit-any -- Old code before rule was applied */}
					<Switch key="control" style={this.styles().styleSheet.switchSettingControl} trackColor={{ false: theme.dividerColor }} value={value} onValueChange={(value: any) => void updateSettingValue(key, value)} />
				</View>
				{descriptionComp}
			</View>
		);
	}

	// eslint-disable-next-line @typescript-eslint/no-explicit-any -- Old code before rule was applied
	private handleSetting = async (key: string, value: any): Promise<boolean> => {
		// When the user tries to enable biometrics unlock, we ask for the
		// fingerprint or Face ID, and if it's correct we save immediately. If
		// it's not, we don't turn on the setting.
		if (key === 'security.biometricsEnabled' && !!value) {
			try {
				await biometricAuthenticate();
				shared.updateSettingValue(this, key, value, async () => await this.saveButton_press());
			} catch (error) {
				shared.updateSettingValue(this, key, false);
				Alert.alert(error.message);
			}
			return true;
		}

		if (key === 'security.biometricsEnabled' && !value) {
			shared.updateSettingValue(this, key, value, async () => await this.saveButton_press());
			return true;
		}

		return false;
	};

	// eslint-disable-next-line @typescript-eslint/no-explicit-any -- Old code before rule was applied
	public settingToComponent(key: string, value: any) {
		// eslint-disable-next-line @typescript-eslint/no-explicit-any -- Old code before rule was applied
		const updateSettingValue = async (key: string, value: any) => {
			const handled = await this.handleSetting(key, value);
			if (!handled) shared.updateSettingValue(this, key, value);
		};

		return (
			<SettingComponent
				key={key}
				settingId={key}
				value={value}
				themeId={this.props.themeId}
				updateSettingValue={updateSettingValue}
				styles={this.styles()}
			/>
		);
	}

	// eslint-disable-next-line @typescript-eslint/no-explicit-any -- Old code before rule was applied
	private renderFeatureFlags(settings: any, featureFlagKeys: string[]): any[] {
		// eslint-disable-next-line @typescript-eslint/no-explicit-any -- Old code before rule was applied
		const updateSettingValue = (key: string, value: any) => {
			return shared.updateSettingValue(this, key, value);
		};

		// eslint-disable-next-line @typescript-eslint/no-explicit-any -- Old code before rule was applied
		const output: any[] = [];
		for (const key of featureFlagKeys) {
			output.push(this.renderToggle(key, key, settings[key], updateSettingValue));
		}
		return output;
	}

	public render() {
		const settings = this.state.settings;

		const showAsSidebar = !this.navigationFillsScreen();

		// If the navigation is a sidebar, always show a section.
		let currentSectionName = this.state.selectedSectionName;
		if (showAsSidebar && !currentSectionName) {
			currentSectionName = 'general';
		}

		if (this.state.searching) {
			currentSectionName = null;
		}

		const sectionSelector = (
			<SectionSelector
				selectedSectionName={currentSectionName}
				styles={this.styles()}
				settings={settings}
				openSection={this.onJumpToSection_}
				width={this.state.sidebarWidth}
			/>
		);

		let currentSection: ReactNode;
		if (currentSectionName || this.state.searching) {
			const settingComps = shared.settingsToComponents2(
				this, AppType.Mobile, settings, currentSectionName,

			// TODO: Remove this cast. Currently necessary because of different versions
			// of React in lib/ and app-mobile/
			) as ReactNode[];

			const searchInput = <TextInput
				value={this.state.searchQuery}
				label={_('Search')}
				placeholder={_('Search...')}
				onChangeText={this.onSearchUpdate_}
				autoFocus={true}
			/>;

			currentSection = (
				<ScrollView
					ref={this.scrollViewRef_}
					style={{ flexGrow: 1 }}
				>
					{this.state.searching ? searchInput : null}
					{settingComps}
				</ScrollView>
			);
		} else {
			currentSection = sectionSelector;
		}

		let mainComponent;
		if (showAsSidebar && currentSectionName) {
			mainComponent = (
				<View style={{
					flex: 1,
					flexDirection: 'row',
				}}>
					{sectionSelector}
					<View style={{ width: 10 }}/>
					{currentSection}
				</View>
			);
		} else {
			mainComponent = currentSection;
		}

		let screenHeadingText = _('Configuration');
		if (currentSectionName) {
			screenHeadingText = Setting.sectionNameToLabel(currentSectionName);
		}

		return (
			<View style={this.rootStyle(this.props.themeId).root}>
				<ScreenHeader
					title={screenHeadingText}
					showSaveButton={true}
					showSearchButton={true}
					showSideMenuButton={false}
					saveButtonDisabled={!this.hasUnsavedChanges()}
					onSaveButtonPress={this.saveButton_press}
					onSearchButtonPress={this.onSearchButtonPress_}
				/>
				{mainComponent}
			</View>
		);
	}
}

const ConfigScreen = connect((state: State) => {
	return {
		settings: state.settings,
		themeId: state.settings.theme,
	};
})(ConfigScreenComponent);

export default ConfigScreen;<|MERGE_RESOLUTION|>--- conflicted
+++ resolved
@@ -489,13 +489,8 @@
 					<PluginStates
 						key={'plugin-states'}
 						styles={this.styles()}
-<<<<<<< HEAD
-						pluginSettings={settings[pluginStatesKey]}
-						themeId={this.props.themeId}
-=======
 						themeId={this.props.themeId}
 						pluginSettings={settings[pluginStatesKey]}
->>>>>>> 569b567f
 
 						updatePluginStates={updatePluginStates}
 						shouldShowBasedOnSearchQuery={this.state.searching ? matchesSearchQuery : null}
