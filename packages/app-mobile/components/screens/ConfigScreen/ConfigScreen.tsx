--- conflicted
+++ resolved
@@ -77,7 +77,6 @@
 	}
 
 	private checkSyncConfig_ = async () => {
-<<<<<<< HEAD
 		if (this.state.settings['sync.target'] === SyncTargetRegistry.nameToId('joplinCloud')) {
 			const isAuthenticated = await reg.syncTarget().isAuthenticated();
 			if (!isAuthenticated) {
@@ -85,10 +84,7 @@
 				return;
 			}
 		}
-		// to ignore TLS erros we need to chage the global state of the app, if the check fails we need to restore the original state
-=======
 		// to ignore TLS errors we need to change the global state of the app, if the check fails we need to restore the original state
->>>>>>> 3e220416
 		// this call sets the new value and returns the previous one which we can use later to revert the change
 		const prevIgnoreTlsErrors = await setIgnoreTlsErrors(this.state.settings['net.ignoreTlsErrors']);
 		const result = await shared.checkSyncConfig(this, this.state.settings);
