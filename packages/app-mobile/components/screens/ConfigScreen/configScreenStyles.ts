--- conflicted
+++ resolved
@@ -91,12 +91,8 @@
 		...sidebarButtonMainText,
 		fontSize: theme.fontSizeSmaller,
 		color: theme.color,
-<<<<<<< HEAD
-		opacity: 0.75,
+		opacity: fadedOpacity,
 		paddingTop: 3,
-=======
-		opacity: fadedOpacity,
->>>>>>> 692e9259
 	};
 
 
