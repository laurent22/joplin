import AsyncActionQueue from '@joplin/lib/AsyncActionQueue';
import uuid from '@joplin/lib/uuid';
import Setting from '@joplin/lib/models/Setting';
import shim from '@joplin/lib/shim';
import UndoRedoService from '@joplin/lib/services/UndoRedoService';
import NoteBodyViewer from '../NoteBodyViewer/NoteBodyViewer';
import checkPermissions from '../../utils/checkPermissions';
import NoteEditor from '../NoteEditor/NoteEditor';
import { Size } from '@joplin/utils/types';
const FileViewer = require('react-native-file-viewer').default;
const React = require('react');
import { Keyboard, View, TextInput, StyleSheet, Linking, Image, Share, NativeSyntheticEvent } from 'react-native';
import { Platform, PermissionsAndroid } from 'react-native';
const { connect } = require('react-redux');
// const { MarkdownEditor } = require('@joplin/lib/../MarkdownEditor/index.js');
import DocumentPicker, { DocumentPickerResponse } from 'react-native-document-picker';
import { openDocument } from '@joplin/react-native-saf-x';
import Note from '@joplin/lib/models/Note';
import BaseItem from '@joplin/lib/models/BaseItem';
import Resource from '@joplin/lib/models/Resource';
import Folder from '@joplin/lib/models/Folder';
const Clipboard = require('@react-native-community/clipboard').default;
const md5 = require('md5');
const { BackButtonService } = require('../../services/back-button.js');
import NavService, { OnNavigateCallback as OnNavigateCallback } from '@joplin/lib/services/NavService';
import BaseModel, { ModelType } from '@joplin/lib/BaseModel';
import ActionButton from '../ActionButton';
const { fileExtension, safeFileExtension } = require('@joplin/lib/path-utils');
const mimeUtils = require('@joplin/lib/mime-utils.js').mime;
import ScreenHeader, { MenuOptionType } from '../ScreenHeader';
const NoteTagsDialog = require('./NoteTagsDialog');
import time from '@joplin/lib/time';
const { Checkbox } = require('../checkbox.js');
import { _, currentLocale } from '@joplin/lib/locale';
import { reg } from '@joplin/lib/registry';
import ResourceFetcher from '@joplin/lib/services/ResourceFetcher';
import { BaseScreenComponent } from '../base-screen';
const { themeStyle, editorFont } = require('../global-style.js');
const { dialogs } = require('../../utils/dialogs.js');
const DialogBox = require('react-native-dialogbox').default;
import ImageResizer from '@bam.tech/react-native-image-resizer';
import shared, { BaseNoteScreenComponent } from '@joplin/lib/components/shared/note-screen-shared';
import { Asset, ImagePickerResponse, launchImageLibrary } from 'react-native-image-picker';
import SelectDateTimeDialog from '../SelectDateTimeDialog';
import ShareExtension from '../../utils/ShareExtension.js';
import CameraView from '../CameraView';
import { FolderEntity, NoteEntity, ResourceEntity } from '@joplin/lib/services/database/types';
import Logger from '@joplin/utils/Logger';
import ImageEditor from '../NoteEditor/ImageEditor/ImageEditor';
import promptRestoreAutosave from '../NoteEditor/ImageEditor/promptRestoreAutosave';
import isEditableResource from '../NoteEditor/ImageEditor/isEditableResource';
import VoiceTypingDialog from '../voiceTyping/VoiceTypingDialog';
import { voskEnabled } from '../../services/voiceTyping/vosk';
import { isSupportedLanguage } from '../../services/voiceTyping/vosk.android';
import { ChangeEvent as EditorChangeEvent, SelectionRangeChangeEvent, UndoRedoDepthChangeEvent } from '@joplin/editor/events';
import { join } from 'path';
import { Dispatch } from 'redux';
import { RefObject } from 'react';
import { SelectionRange } from '../NoteEditor/types';
import { AppState } from '../../utils/types';
import restoreItems from '@joplin/lib/services/trash/restoreItems';
import { getDisplayParentTitle } from '@joplin/lib/services/trash';
const urlUtils = require('@joplin/lib/urlUtils');

const emptyArray: any[] = [];

const logger = Logger.create('screens/Note');

interface SelectedDocument {
	type: string;
	mime: string;
	uri: string;
	fileName: string;
}

const pickDocument = async (multiple: boolean): Promise<SelectedDocument[]> => {
	let result: SelectedDocument[] = [];
	try {
		if (shim.fsDriver().isUsingAndroidSAF()) {
			const openDocResult = await openDocument({ multiple });
			if (!openDocResult) {
				throw new Error('User canceled document picker');
			}
			result = openDocResult.map(r => {
				const converted: SelectedDocument = {
					type: r.mime,
					fileName: r.name,
					mime: r.mime,
					uri: r.uri,
				};

				return converted;
			});
		} else {
			let docPickerResult: DocumentPickerResponse[] = [];
			if (multiple) {
				docPickerResult = await DocumentPicker.pick({ allowMultiSelection: true });
			} else {
				docPickerResult = [await DocumentPicker.pickSingle()];
			}

			result = docPickerResult.map(r => {
				return {
					mime: '',
					type: r.type,
					uri: r.uri,
					fileName: r.name,
				};
			});
		}
	} catch (error) {
		if (DocumentPicker.isCancel(error) || error?.message?.includes('cancel')) {
			logger.info('pickDocuments: user has cancelled');
			return [];
		} else {
			throw error;
		}
	}

	return result;
};

interface Props {
	provisionalNoteIds: string[];
	dispatch: Dispatch;
	noteId: string;
	useEditorBeta: boolean;
	themeId: number;
	editorFontSize: number;
	editorFont: number; // e.g. Setting.FONT_MENLO
	showSideMenu: boolean;
	searchQuery: string[];
	ftsEnabled: boolean;
	highlightedWords: string[];
	noteHash: string;
	toolbarEnabled: boolean;
}

interface State {
	note: NoteEntity;
	mode: 'view'|'edit';
	readOnly: boolean;
	folder: FolderEntity|null;
	lastSavedNote: any;
	isLoading: boolean;
	titleTextInputHeight: number;
	alarmDialogShown: boolean;
	heightBumpView: number;
	noteTagDialogShown: boolean;
	fromShare: boolean;
	showCamera: boolean;
	showImageEditor: boolean;
	imageEditorResource: ResourceEntity;
	imageEditorResourceFilepath: string;
	noteResources: Record<string, ResourceEntity>;
	newAndNoTitleChangeNoteId: boolean|null;

	HACK_webviewLoadingState: number;

	undoRedoButtonState: {
		canUndo: boolean;
		canRedo: boolean;
	};

	voiceTypingDialogShown: boolean;
}

class NoteScreenComponent extends BaseScreenComponent<Props, State> implements BaseNoteScreenComponent {
	// This isn't in this.state because we don't want changing scroll to trigger
	// a re-render.
	private lastBodyScroll: number|undefined = undefined;

	private saveActionQueues_: any;
	private doFocusUpdate_: boolean;
	private styles_: any;
	private editorRef: any;
	private titleTextFieldRef: RefObject<TextInput>;
	private navHandler: OnNavigateCallback;
	private backHandler: ()=> Promise<boolean>;
	private undoRedoService_: UndoRedoService;
	private noteTagDialog_closeRequested: any;
	private onJoplinLinkClick_: any;
	private refreshResource: (resource: any, noteBody?: string)=> Promise<void>;
	private selection: SelectionRange;
	private menuOptionsCache_: Record<string, any>;
	private focusUpdateIID_: any;
	private folderPickerOptions_: any;
	public dialogbox: any;

	public static navigationOptions(): any {
		return { header: null };
	}

	public constructor(props: Props) {
		super(props);

		this.state = {
			note: Note.new(),
			mode: 'view',
			readOnly: false,
			folder: null,
			lastSavedNote: null,
			isLoading: true,
			titleTextInputHeight: 20,
			alarmDialogShown: false,
			heightBumpView: 0,
			noteTagDialogShown: false,
			fromShare: false,
			showCamera: false,
			showImageEditor: false,
			imageEditorResource: null,
			noteResources: {},
			imageEditorResourceFilepath: null,
			newAndNoTitleChangeNoteId: null,

			// HACK: For reasons I can't explain, when the WebView is present, the TextInput initially does not display (It's just a white rectangle with
			// no visible text). It will only appear when tapping it or doing certain action like selecting text on the webview. The bug started to
			// appear one day and did not go away - reverting to an old RN version did not help, undoing all
			// the commits till a working version did not help. The bug also does not happen in the simulator which makes it hard to fix.
			// Eventually, a way that "worked" is to add a 1px margin on top of the text input just after the webview has loaded, then removing this
			// margin. This forces RN to update the text input and to display it. Maybe that hack can be removed once RN is upgraded.
			// See https://github.com/laurent22/joplin/issues/1057
			HACK_webviewLoadingState: 0,

			undoRedoButtonState: {
				canUndo: false,
				canRedo: false,
			},

			voiceTypingDialogShown: false,
		};

		this.saveActionQueues_ = {};

		// this.markdownEditorRef = React.createRef(); // For focusing the Markdown editor

		this.doFocusUpdate_ = false;

		this.styles_ = {};

		this.editorRef = React.createRef();

		const saveDialog = async () => {
			if (this.isModified()) {
				const buttonId = await dialogs.pop(this, _('This note has been modified:'), [{ text: _('Save changes'), id: 'save' }, { text: _('Discard changes'), id: 'discard' }, { text: _('Cancel'), id: 'cancel' }]);

				if (buttonId === 'cancel') return true;
				if (buttonId === 'save') await this.saveNoteButton_press();
			}

			return false;
		};

		this.navHandler = async () => {
			return await saveDialog();
		};

		this.backHandler = async () => {

			if (this.isModified()) {
				await this.saveNoteButton_press();
			}

			const isProvisionalNote = this.props.provisionalNoteIds.includes(this.props.noteId);

			if (isProvisionalNote) {
				return false;
			}

			if (this.state.mode === 'edit') {
				Keyboard.dismiss();

				this.setState({
					note: { ...this.state.lastSavedNote },
					mode: 'view',
				});

				await this.undoRedoService_.reset();

				return true;
			}

			if (this.state.fromShare) {
				// effectively the same as NAV_BACK but NAV_BACK causes undesired behaviour in this case:
				// - share to Joplin from some other app
				// - open Joplin and open any note
				// - go back -- with NAV_BACK this causes the app to exit rather than just showing notes
				this.props.dispatch({
					type: 'NAV_GO',
					routeName: 'Notes',
					folderId: this.state.note.parent_id,
				});

				ShareExtension.close();
				return true;
			}

			return false;
		};

		this.noteTagDialog_closeRequested = () => {
			this.setState({ noteTagDialogShown: false });
		};

		this.onJoplinLinkClick_ = async (msg: string) => {
			try {
				const resourceUrlInfo = urlUtils.parseResourceUrl(msg);
				if (resourceUrlInfo) {
					const itemId = resourceUrlInfo.itemId;
					const item = await BaseItem.loadItemById(itemId);
					if (!item) throw new Error(_('No item with ID %s', itemId));

					if (item.type_ === BaseModel.TYPE_NOTE) {
						// Easier to just go back, then go to the note since
						// the Note screen doesn't handle reloading a different note

						this.props.dispatch({
							type: 'NAV_BACK',
						});

						shim.setTimeout(() => {
							this.props.dispatch({
								type: 'NAV_GO',
								routeName: 'Note',
								noteId: item.id,
								noteHash: resourceUrlInfo.hash,
							});
						}, 5);
					} else if (item.type_ === BaseModel.TYPE_RESOURCE) {
						if (!(await Resource.isReady(item))) throw new Error(_('This attachment is not downloaded or not decrypted yet.'));

						const resourcePath = Resource.fullPath(item);
						logger.info(`Opening resource: ${resourcePath}`);
						await FileViewer.open(resourcePath);
					} else {
						throw new Error(_('The Joplin mobile app does not currently support this type of link: %s', BaseModel.modelTypeToName(item.type_)));
					}
				} else {
					if (msg.indexOf('file://') === 0) {
						throw new Error(_('Links with protocol "%s" are not supported', 'file://'));
					} else {
						await Linking.openURL(msg);
					}
				}
			} catch (error) {
				dialogs.error(this, error.message);
			}
		};

		this.refreshResource = async (resource: any, noteBody: string = null) => {
			if (noteBody === null && this.state.note && this.state.note.body) noteBody = this.state.note.body;
			if (noteBody === null) return;

			const resourceIds = await Note.linkedResourceIds(noteBody);
			if (resourceIds.indexOf(resource.id) >= 0) {
				shared.clearResourceCache();
				const attachedResources = await shared.attachedResources(noteBody);
				this.setState({ noteResources: attachedResources });
			}
		};

		this.takePhoto_onPress = this.takePhoto_onPress.bind(this);
		this.cameraView_onPhoto = this.cameraView_onPhoto.bind(this);
		this.cameraView_onCancel = this.cameraView_onCancel.bind(this);
		this.properties_onPress = this.properties_onPress.bind(this);
		this.showOnMap_onPress = this.showOnMap_onPress.bind(this);
		this.onMarkForDownload = this.onMarkForDownload.bind(this);
		this.sideMenuOptions = this.sideMenuOptions.bind(this);
		this.folderPickerOptions_valueChanged = this.folderPickerOptions_valueChanged.bind(this);
		this.saveNoteButton_press = this.saveNoteButton_press.bind(this);
		this.onAlarmDialogAccept = this.onAlarmDialogAccept.bind(this);
		this.onAlarmDialogReject = this.onAlarmDialogReject.bind(this);
		this.todoCheckbox_change = this.todoCheckbox_change.bind(this);
		this.title_changeText = this.title_changeText.bind(this);
		this.undoRedoService_stackChange = this.undoRedoService_stackChange.bind(this);
		this.screenHeader_undoButtonPress = this.screenHeader_undoButtonPress.bind(this);
		this.screenHeader_redoButtonPress = this.screenHeader_redoButtonPress.bind(this);
		this.onBodyViewerLoadEnd = this.onBodyViewerLoadEnd.bind(this);
		this.onBodyViewerCheckboxChange = this.onBodyViewerCheckboxChange.bind(this);
		this.onBodyChange = this.onBodyChange.bind(this);
		this.onUndoRedoDepthChange = this.onUndoRedoDepthChange.bind(this);
		this.voiceTypingDialog_onText = this.voiceTypingDialog_onText.bind(this);
		this.voiceTypingDialog_onDismiss = this.voiceTypingDialog_onDismiss.bind(this);
	}

	private useEditorBeta(): boolean {
		return this.props.useEditorBeta;
	}

	private onBodyChange(event: EditorChangeEvent) {
		shared.noteComponent_change(this, 'body', event.value);
		this.scheduleSave();
	}

	private onUndoRedoDepthChange(event: UndoRedoDepthChangeEvent) {
		if (this.useEditorBeta()) {
			this.setState({ undoRedoButtonState: {
				canUndo: !!event.undoDepth,
				canRedo: !!event.redoDepth,
			} });
		}
	}

	private undoRedoService_stackChange() {
		if (!this.useEditorBeta()) {
			this.setState({ undoRedoButtonState: {
				canUndo: this.undoRedoService_.canUndo,
				canRedo: this.undoRedoService_.canRedo,
			} });
		}
	}

	private async undoRedo(type: 'undo'|'redo') {
		const undoState = await this.undoRedoService_[type](this.undoState());
		if (!undoState) return;

		this.setState((state: any) => {
			const newNote = { ...state.note };
			newNote.body = undoState.body;
			return {
				note: newNote,
			};
		});
	}

	private screenHeader_undoButtonPress() {
		if (this.useEditorBeta()) {
			this.editorRef.current.undo();
		} else {
			void this.undoRedo('undo');
		}
	}

	private screenHeader_redoButtonPress() {
		if (this.useEditorBeta()) {
			this.editorRef.current.redo();
		} else {
			void this.undoRedo('redo');
		}
	}

	public undoState(noteBody: string = null) {
		return {
			body: noteBody === null ? this.state.note.body : noteBody,
		};
	}

	public styles() {
		const themeId = this.props.themeId;
		const theme = themeStyle(themeId);

		const cacheKey = [themeId, this.state.titleTextInputHeight, this.state.HACK_webviewLoadingState].join('_');

		if (this.styles_[cacheKey]) return this.styles_[cacheKey];
		this.styles_ = {};

		// TODO: Clean up these style names and nesting
		const styles: any = {
			screen: {
				flex: 1,
				backgroundColor: theme.backgroundColor,
			},
			bodyTextInput: {
				flex: 1,
				paddingLeft: theme.marginLeft,
				paddingRight: theme.marginRight,

				// Add extra space to allow scrolling past end of document, and also to fix this:
				// https://github.com/laurent22/joplin/issues/1437
				// 2020-04-20: removed bottom padding because it doesn't work properly in Android
				// Instead of being inside the scrollable area, the padding is outside thus
				// restricting the view.
				// See https://github.com/laurent22/joplin/issues/3041#issuecomment-616267739
				// paddingBottom: Math.round(dimensions.height / 4),

				textAlignVertical: 'top',
				color: theme.color,
				backgroundColor: theme.backgroundColor,
				fontSize: this.props.editorFontSize,
				fontFamily: editorFont(this.props.editorFont),
			},
			noteBodyViewer: {
				flex: 1,
			},
			checkbox: {
				color: theme.color,
				paddingRight: 10,
				paddingLeft: theme.marginLeft,
				paddingTop: 10, // Added for iOS (Not needed for Android??)
				paddingBottom: 10, // Added for iOS (Not needed for Android??)
			},
			markdownButtons: {
				borderColor: theme.dividerColor,
				color: theme.urlColor,
			},
		};

		styles.noteBodyViewerPreview = {
			...styles.noteBodyViewer,
			borderTopColor: theme.dividerColor,
			borderTopWidth: 1,
			borderBottomColor: theme.dividerColor,
			borderBottomWidth: 1,
		};

		styles.titleContainer = {
			flex: 0,
			flexDirection: 'row',
			paddingLeft: theme.marginLeft,
			paddingRight: theme.marginRight,
			borderBottomColor: theme.dividerColor,
			borderBottomWidth: 1,
		};

		styles.titleContainerTodo = { ...styles.titleContainer };
		styles.titleContainerTodo.paddingLeft = 0;

		styles.titleTextInput = {
			flex: 1,
			marginTop: 0,
			paddingLeft: 0,
			color: theme.color,
			backgroundColor: theme.backgroundColor,
			fontWeight: 'bold',
			fontSize: theme.fontSize,
			paddingTop: 10, // Added for iOS (Not needed for Android??)
			paddingBottom: 10, // Added for iOS (Not needed for Android??)
		};

		if (this.state.HACK_webviewLoadingState === 1) styles.titleTextInput.marginTop = 1;

		this.styles_[cacheKey] = StyleSheet.create(styles);
		return this.styles_[cacheKey];
	}

	public isModified() {
		return shared.isModified(this);
	}

	public async requestGeoLocationPermissions() {
		if (!Setting.value('trackLocation')) return;

		const response = await checkPermissions(PermissionsAndroid.PERMISSIONS.ACCESS_FINE_LOCATION, {
			message: _('In order to associate a geo-location with the note, the app needs your permission to access your location.\n\nYou may turn off this option at any time in the Configuration screen.'),
			title: _('Permission needed'),
		});

		// If the user simply pressed "Deny", we don't automatically switch it off because they might accept
		// once we show the rationale again on second try. If they press "Never again" however we switch it off.
		// https://github.com/zoontek/react-native-permissions/issues/385#issuecomment-563132396
		if (response === PermissionsAndroid.RESULTS.NEVER_ASK_AGAIN) {
			reg.logger().info('Geo-location tracking has been automatically disabled');
			Setting.setValue('trackLocation', false);
		}
	}

	public async componentDidMount() {
		BackButtonService.addHandler(this.backHandler);
		NavService.addHandler(this.navHandler);

		shared.clearResourceCache();
		shared.installResourceHandling(this.refreshResource);

		await shared.initState(this);

		this.undoRedoService_ = new UndoRedoService();
		this.undoRedoService_.on('stackChange', this.undoRedoService_stackChange);

		if (this.state.note && this.state.note.body && Setting.value('sync.resourceDownloadMode') === 'auto') {
			const resourceIds = await Note.linkedResourceIds(this.state.note.body);
			await ResourceFetcher.instance().markForDownload(resourceIds);
		}

		// Although it is async, we don't wait for the answer so that if permission
		// has already been granted, it doesn't slow down opening the note. If it hasn't
		// been granted, the popup will open anyway.
		void this.requestGeoLocationPermissions();
	}

	public onMarkForDownload(event: any) {
		void ResourceFetcher.instance().markForDownload(event.resourceId);
	}

	public componentDidUpdate(prevProps: any, prevState: any) {
		if (this.doFocusUpdate_) {
			this.doFocusUpdate_ = false;
			this.focusUpdate();
		}

		if (prevProps.showSideMenu !== this.props.showSideMenu && this.props.showSideMenu) {
			this.props.dispatch({
				type: 'NOTE_SIDE_MENU_OPTIONS_SET',
				options: this.sideMenuOptions(),
			});
		}

		if (prevState.isLoading !== this.state.isLoading && !this.state.isLoading) {
			// If there's autosave data, prompt the user to restore it.
			void promptRestoreAutosave((drawingData: string) => {
				void this.attachNewDrawing(drawingData);
			});
		}

		// Disable opening/closing the side menu with touch gestures
		// when the image editor is open.
		if (prevState.showImageEditor !== this.state.showImageEditor) {
			this.props.dispatch({
				type: 'SET_SIDE_MENU_TOUCH_GESTURES_DISABLED',
				disableSideMenuGestures: this.state.showImageEditor,
			});
		}
	}

	public componentWillUnmount() {
		BackButtonService.removeHandler(this.backHandler);
		NavService.removeHandler(this.navHandler);

		shared.uninstallResourceHandling(this.refreshResource);

		this.saveActionQueue(this.state.note.id).processAllNow();

		// It cannot theoretically be undefined, since componentDidMount should always be called before
		// componentWillUnmount, but with React Native the impossible often becomes possible.
		if (this.undoRedoService_) this.undoRedoService_.off('stackChange', this.undoRedoService_stackChange);
	}

	private title_changeText(text: string) {
		shared.noteComponent_change(this, 'title', text);
		this.setState({ newAndNoTitleChangeNoteId: null });
		this.scheduleSave();
	}

	private body_changeText(text: string) {
		if (!this.undoRedoService_.canUndo) {
			this.undoRedoService_.push(this.undoState());
		} else {
			this.undoRedoService_.schedulePush(this.undoState());
		}

		shared.noteComponent_change(this, 'body', text);
		this.scheduleSave();
	}

	private onPlainEditorSelectionChange = (event: NativeSyntheticEvent<any>) => {
		this.selection = event.nativeEvent.selection;
	};

	private onMarkdownEditorSelectionChange = (event: SelectionRangeChangeEvent) => {
		this.selection = { start: event.from, end: event.to };
	};

	public makeSaveAction() {
		return async () => {
			return shared.saveNoteButton_press(this, null, null);
		};
	}

	public saveActionQueue(noteId: string) {
		if (!this.saveActionQueues_[noteId]) {
			this.saveActionQueues_[noteId] = new AsyncActionQueue(500);
		}
		return this.saveActionQueues_[noteId];
	}

	public scheduleSave() {
		this.saveActionQueue(this.state.note.id).push(this.makeSaveAction());
	}

	private async saveNoteButton_press(folderId: string = null) {
		await shared.saveNoteButton_press(this, folderId, null);

		Keyboard.dismiss();
	}

	public async saveOneProperty(name: string, value: any) {
		await shared.saveOneProperty(this, name, value);
	}

	private async deleteNote_onPress() {
		const note = this.state.note;
		if (!note.id) return;

		const folderId = note.parent_id;

<<<<<<< HEAD
		await Note.delete(note.id, { sourceDescription: 'Delete note button' });
=======
		await Note.delete(note.id, { toTrash: true });
>>>>>>> 6e3162f9

		this.props.dispatch({
			type: 'NAV_GO',
			routeName: 'Notes',
			folderId: folderId,
		});
	}

	private async pickDocuments() {
		const result = await pickDocument(true);
		return result;
	}

	public async imageDimensions(uri: string): Promise<Size> {
		return new Promise((resolve, reject) => {
			Image.getSize(
				uri,
				(width: number, height: number) => {
					resolve({ width: width, height: height });
				},
				(error: any) => {
					reject(error);
				},
			);
		});
	}

	public async resizeImage(localFilePath: string, targetPath: string, mimeType: string) {
		const maxSize = Resource.IMAGE_MAX_DIMENSION;
		const dimensions = await this.imageDimensions(localFilePath);
		reg.logger().info('Original dimensions ', dimensions);

		const saveOriginalImage = async () => {
			await shim.fsDriver().copy(localFilePath, targetPath);
			return true;
		};
		const saveResizedImage = async () => {
			dimensions.width = maxSize;
			dimensions.height = maxSize;
			reg.logger().info('New dimensions ', dimensions);

			const format = mimeType === 'image/png' ? 'PNG' : 'JPEG';
			reg.logger().info(`Resizing image ${localFilePath}`);
			const resizedImage = await ImageResizer.createResizedImage(
				localFilePath,
				dimensions.width,
				dimensions.height,
				format,
				85, // quality
				undefined, // rotation
				undefined, // outputPath
				true, // keep metadata
			);

			const resizedImagePath = resizedImage.uri;
			reg.logger().info('Resized image ', resizedImagePath);
			reg.logger().info(`Moving ${resizedImagePath} => ${targetPath}`);

			await shim.fsDriver().copy(resizedImagePath, targetPath);

			try {
				await shim.fsDriver().unlink(resizedImagePath);
			} catch (error) {
				reg.logger().warn('Error when unlinking cached file: ', error);
			}
			return true;
		};

		const canResize = dimensions.width > maxSize || dimensions.height > maxSize;
		if (canResize) {
			const resizeLargeImages = Setting.value('imageResizing');
			if (resizeLargeImages === 'alwaysAsk') {
				const userAnswer = await dialogs.pop(this, `${_('You are about to attach a large image (%dx%d pixels). Would you like to resize it down to %d pixels before attaching it?', dimensions.width, dimensions.height, maxSize)}\n\n${_('(You may disable this prompt in the options)')}`, [
					{ text: _('Yes'), id: 'yes' },
					{ text: _('No'), id: 'no' },
					{ text: _('Cancel'), id: 'cancel' },
				]);
				if (userAnswer === 'yes') return await saveResizedImage();
				if (userAnswer === 'no') return await saveOriginalImage();
				if (userAnswer === 'cancel') return false;
			} else if (resizeLargeImages === 'alwaysResize') {
				return await saveResizedImage();
			}
		}

		return await saveOriginalImage();
	}

	public async attachFile(pickerResponse: Asset, fileType: string): Promise<ResourceEntity|null> {
		if (!pickerResponse) {
			// User has cancelled
			return null;
		}

		const localFilePath = Platform.select({
			android: pickerResponse.uri,
			ios: decodeURI(pickerResponse.uri),
		});

		let mimeType = pickerResponse.type;

		if (!mimeType) {
			const ext = fileExtension(localFilePath);
			mimeType = mimeUtils.fromFileExtension(ext);
		}

		if (!mimeType && fileType === 'image') {
			// Assume JPEG if we couldn't determine the file type. It seems to happen with the image picker
			// when the file path is something like content://media/external/images/media/123456
			// If the image is not a JPEG, something will throw an error below, but there's a good chance
			// it will work.
			reg.logger().info('Missing file type and could not detect it - assuming image/jpg');
			mimeType = 'image/jpg';
		}

		reg.logger().info(`Got file: ${localFilePath}`);
		reg.logger().info(`Got type: ${mimeType}`);

		let resource: ResourceEntity = Resource.new();
		resource.id = uuid.create();
		resource.mime = mimeType;
		resource.title = pickerResponse.fileName ? pickerResponse.fileName : '';
		resource.file_extension = safeFileExtension(fileExtension(pickerResponse.fileName ? pickerResponse.fileName : localFilePath));

		if (!resource.mime) resource.mime = 'application/octet-stream';

		const targetPath = Resource.fullPath(resource);

		try {
			if (mimeType === 'image/jpeg' || mimeType === 'image/jpg' || mimeType === 'image/png') {
				const done = await this.resizeImage(localFilePath, targetPath, mimeType);
				if (!done) return null;
			} else {
				if (fileType === 'image' && mimeType !== 'image/svg+xml') {
					dialogs.error(this, _('Unsupported image type: %s', mimeType));
					return null;
				} else {
					await shim.fsDriver().copy(localFilePath, targetPath);
					const stat = await shim.fsDriver().stat(targetPath);

					if (stat.size >= 200 * 1024 * 1024) {
						await shim.fsDriver().remove(targetPath);
						throw new Error('Resources larger than 200 MB are not currently supported as they may crash the mobile applications. The issue is being investigated and will be fixed at a later time.');
					}
				}
			}
		} catch (error) {
			reg.logger().warn('Could not attach file:', error);
			await dialogs.error(this, error.message);
			return null;
		}

		const itDoes = await shim.fsDriver().waitTillExists(targetPath);
		if (!itDoes) throw new Error(`Resource file was not created: ${targetPath}`);

		const fileStat = await shim.fsDriver().stat(targetPath);
		resource.size = fileStat.size;

		resource = await Resource.save(resource, { isNew: true });

		const resourceTag = Resource.markupTag(resource);

		const newNote = { ...this.state.note };

		if (this.state.mode === 'edit') {
			let newText = '';

			if (this.selection) {
				newText = `\n${resourceTag}\n`;
				const prefix = newNote.body.substring(0, this.selection.start);
				const suffix = newNote.body.substring(this.selection.end);
				newNote.body = `${prefix}${newText}${suffix}`;
			} else {
				newText = `\n${resourceTag}`;
				newNote.body = `${newNote.body}\n${newText}`;
			}

			if (this.useEditorBeta()) {
				// The beta editor needs to be explicitly informed of changes
				// to the note's body
				if (this.editorRef.current) {
					this.editorRef.current.insertText(newText);
				} else {
					logger.error(`Tried to attach resource ${resource.id} to the note when the editor is not visible!`);
				}
			}
		} else {
			newNote.body += `\n${resourceTag}`;
		}

		this.setState({ note: newNote });

		void this.refreshResource(resource, newNote.body);

		this.scheduleSave();

		return resource;
	}

	private async attachPhoto_onPress() {
		// the selection Limit should be specified. I think 200 is enough?
		const response: ImagePickerResponse = await launchImageLibrary({ mediaType: 'photo', includeBase64: false, selectionLimit: 200 });

		if (response.errorCode) {
			reg.logger().warn('Got error from picker', response.errorCode);
			return;
		}

		if (response.didCancel) {
			reg.logger().info('User cancelled picker');
			return;
		}

		for (const asset of response.assets) {
			await this.attachFile(asset, 'image');
		}
	}

	private takePhoto_onPress() {
		this.setState({ showCamera: true });
	}

	private cameraView_onPhoto(data: any) {
		void this.attachFile(
			{
				uri: data.uri,
				type: 'image/jpg',
			},
			'image',
		);

		this.setState({ showCamera: false });
	}

	private cameraView_onCancel() {
		this.setState({ showCamera: false });
	}

	private async attachNewDrawing(svgData: string) {
		const filePath = `${Setting.value('resourceDir')}/saved-drawing.joplin.svg`;
		await shim.fsDriver().writeFile(filePath, svgData, 'utf8');
		logger.info('Saved new drawing to', filePath);

		return await this.attachFile({
			uri: filePath,
			fileName: _('Drawing'),
		}, 'image');
	}

	private async updateDrawing(svgData: string) {
		let resource: ResourceEntity|null = this.state.imageEditorResource;

		if (!resource) {
			resource = await this.attachNewDrawing(svgData);

			// Set resource and file path to allow
			// 1. subsequent saves to update the resource
			// 2. the editor to load from the resource's filepath (can happen
			//    if the webview is reloaded).
			this.setState({
				imageEditorResourceFilepath: Resource.fullPath(resource),
				imageEditorResource: resource,
			});
		} else {
			logger.info('Saving drawing to resource', resource.id);

			const tempFilePath = join(Setting.value('tempDir'), uuid.createNano());
			await shim.fsDriver().writeFile(tempFilePath, svgData, 'utf8');

			resource = await Resource.updateResourceBlobContent(
				resource.id,
				tempFilePath,
			);
			await shim.fsDriver().remove(tempFilePath);

			await this.refreshResource(resource);
		}
	}

	private onSaveDrawing = async (svgData: string) => {
		await this.updateDrawing(svgData);
	};

	private onCloseDrawing = () => {
		this.setState({ showImageEditor: false });
	};

	private drawPicture_onPress = async () => {
		if (this.state.mode === 'edit') {
			// Create a new empty drawing and attach it now, before the image editor is opened.
			// With the present structure of Note.tsx, the we can't use this.editorRef while
			// the image editor is open, and thus can't attach drawings at the cursor location.
			const resource = await this.attachNewDrawing('');
			await this.editDrawing(resource);
		} else {
			logger.info('Showing image editor...');
			this.setState({
				showImageEditor: true,
				imageEditorResourceFilepath: null,
				imageEditorResource: null,
			});
		}
	};

	private async editDrawing(item: BaseItem) {
		const filePath = Resource.fullPath(item);
		this.setState({
			showImageEditor: true,
			imageEditorResourceFilepath: filePath,
			imageEditorResource: item,
		});
	}

	private onEditResource = async (message: string) => {
		const messageData = /^edit:(.*)$/.exec(message);
		if (!messageData) {
			throw new Error('onEditResource: Error: Invalid message');
		}

		const resourceId = messageData[1];

		const resource = await BaseItem.loadItemById(resourceId);
		await Resource.requireIsReady(resource);

		if (isEditableResource(resource.mime)) {
			await this.editDrawing(resource);
		} else {
			throw new Error(_('Unable to edit resource of type %s', resource.mime));
		}
	};

	private async attachFile_onPress() {
		const response = await this.pickDocuments();
		for (const asset of response) {
			await this.attachFile(asset, 'all');
		}
	}

	private toggleIsTodo_onPress() {
		shared.toggleIsTodo_onPress(this);

		this.scheduleSave();
	}

	private tags_onPress() {
		if (!this.state.note || !this.state.note.id) return;

		this.setState({ noteTagDialogShown: true });
	}

	private async share_onPress() {
		await Share.share({
			message: `${this.state.note.title}\n\n${this.state.note.body}`,
			title: this.state.note.title,
		});
	}

	private properties_onPress() {
		this.props.dispatch({ type: 'SIDE_MENU_OPEN' });
	}

	public async onAlarmDialogAccept(date: Date) {
		const response = await checkPermissions(PermissionsAndroid.PERMISSIONS.POST_NOTIFICATIONS);

		// The POST_NOTIFICATIONS permission isn't supported on Android API < 33.
		// (If unsupported, returns NEVER_ASK_AGAIN).
		// On earlier releases, notifications should work without this permission.
		if (response === PermissionsAndroid.RESULTS.DENIED) {
			logger.warn('POST_NOTIFICATIONS permission was not granted');
			return;
		}

		const newNote = { ...this.state.note };
		newNote.todo_due = date ? date.getTime() : 0;

		await this.saveOneProperty('todo_due', date ? date.getTime() : 0);

		this.setState({ alarmDialogShown: false });
	}

	public onAlarmDialogReject() {
		this.setState({ alarmDialogShown: false });
	}

	private async showOnMap_onPress() {
		if (!this.state.note.id) return;

		const note = await Note.load(this.state.note.id);
		try {
			const url = Note.geolocationUrl(note);
			await Linking.openURL(url);
		} catch (error) {
			this.props.dispatch({ type: 'SIDE_MENU_CLOSE' });
			await dialogs.error(this, error.message);
		}
	}

	private async showSource_onPress() {
		if (!this.state.note.id) return;

		const note = await Note.load(this.state.note.id);
		try {
			await Linking.openURL(note.source_url);
		} catch (error) {
			await dialogs.error(this, error.message);
		}
	}

	private copyMarkdownLink_onPress() {
		const note = this.state.note;
		Clipboard.setString(Note.markdownTag(note));
	}

	public sideMenuOptions() {
		const note = this.state.note;
		if (!note) return [];

		const output = [];

		const createdDateString = time.formatMsToLocal(note.user_created_time);
		const updatedDateString = time.formatMsToLocal(note.user_updated_time);

		output.push({ title: _('Created: %s', createdDateString) });
		output.push({ title: _('Updated: %s', updatedDateString) });
		output.push({ isDivider: true });

		output.push({
			title: _('View on map'),
			onPress: () => {
				void this.showOnMap_onPress();
			},
		});
		if (note.source_url) {
			output.push({
				title: _('Go to source URL'),
				onPress: () => {
					void this.showSource_onPress();
				},
			});
		}

		return output;
	}

	public async showAttachMenu() {
		// If the keyboard is editing a WebView, the standard Keyboard.dismiss()
		// may not work. As such, we also need to call hideKeyboard on the editorRef
		this.editorRef.current?.hideKeyboard();

		const buttons = [];

		// On iOS, it will show "local files", which means certain files saved from the browser
		// and the iCloud files, but it doesn't include photos and images from the CameraRoll
		//
		// On Android, it will depend on the phone, but usually it will allow browsing all files and photos.
		buttons.push({ text: _('Attach file'), id: 'attachFile' });

		// Disabled on Android because it doesn't work due to permission issues, but enabled on iOS
		// because that's only way to browse photos from the camera roll.
		if (Platform.OS === 'ios') buttons.push({ text: _('Attach photo'), id: 'attachPhoto' });
		buttons.push({ text: _('Take photo'), id: 'takePhoto' });

		const buttonId = await dialogs.pop(this, _('Choose an option'), buttons);

		if (buttonId === 'takePhoto') this.takePhoto_onPress();
		if (buttonId === 'attachFile') void this.attachFile_onPress();
		if (buttonId === 'attachPhoto') void this.attachPhoto_onPress();
	}

	// private vosk_:Vosk;

	// private async getVosk() {
	// 	if (this.vosk_) return this.vosk_;
	// 	this.vosk_ = new Vosk();
	// 	await this.vosk_.loadModel('model-fr-fr');
	// 	return this.vosk_;
	// }

	// private async voiceRecording_onPress() {
	// 	logger.info('Vosk: Getting instance...');

	// 	const vosk = await this.getVosk();

	// 	this.voskResult_ = [];

	// 	const eventHandlers: any[] = [];

	// 	eventHandlers.push(vosk.onResult(e => {
	// 		logger.info('Vosk: result', e.data);
	// 		this.voskResult_.push(e.data);
	// 	}));

	// 	eventHandlers.push(vosk.onError(e => {
	// 		logger.warn('Vosk: error', e.data);
	// 	}));

	// 	eventHandlers.push(vosk.onTimeout(e => {
	// 		logger.warn('Vosk: timeout', e.data);
	// 	}));

	// 	eventHandlers.push(vosk.onFinalResult(e => {
	// 		logger.info('Vosk: final result', e.data);
	// 	}));

	// 	logger.info('Vosk: Starting recording...');

	// 	void vosk.start();

	// 	const buttonId = await dialogs.pop(this, 'Voice recording in progress...', [
	// 		{ text: 'Stop recording', id: 'stop' },
	// 		{ text: _('Cancel'), id: 'cancel' },
	// 	]);

	// 	logger.info('Vosk: Stopping recording...');
	// 	vosk.stop();

	// 	for (const eventHandler of eventHandlers) {
	// 		eventHandler.remove();
	// 	}

	// 	logger.info('Vosk: Recording stopped:', this.voskResult_);

	// 	if (buttonId === 'cancel') return;

	// 	const newNote: NoteEntity = { ...this.state.note };
	// 	newNote.body = `${newNote.body} ${this.voskResult_.join(' ')}`;
	// 	this.setState({ note: newNote });
	// 	this.scheduleSave();
	// }



	public menuOptions() {
		const note = this.state.note;
		const isTodo = note && !!note.is_todo;
		const isSaved = note && note.id;
		const readOnly = this.state.readOnly;
		const isDeleted = !!this.state.note.deleted_time;

		const cacheKey = md5([isTodo, isSaved].join('_'));
		if (!this.menuOptionsCache_) this.menuOptionsCache_ = {};

		if (this.menuOptionsCache_[cacheKey]) return this.menuOptionsCache_[cacheKey];

		const output: MenuOptionType[] = [];

		// The file attachment modules only work in Android >= 5 (Version 21)
		// https://github.com/react-community/react-native-image-picker/issues/606

		// As of 2020-10-13, support for attaching images from the gallery is removed
		// as the package react-native-image-picker has permission issues. It's still
		// possible to attach files, which has often a similar UI, with thumbnails for
		// images so normally it should be enough.
		let canAttachPicture = true;
		if (Platform.OS === 'android' && Platform.Version < 21) canAttachPicture = false;
		if (canAttachPicture) {
			output.push({
				title: _('Attach...'),
				onPress: () => this.showAttachMenu(),
				disabled: readOnly,
			});
		}

		output.push({
			title: _('Draw picture'),
			onPress: () => this.drawPicture_onPress(),
			disabled: readOnly,
		});

		if (isTodo) {
			output.push({
				title: _('Set alarm'),
				onPress: () => {
					this.setState({ alarmDialogShown: true });
				},
				disabled: readOnly,
			});
		}

		output.push({
			title: _('Share'),
			onPress: () => {
				void this.share_onPress();
			},
			disabled: readOnly,
		});

		// Voice typing is enabled only for French language and on Android for now
		if (voskEnabled && shim.mobilePlatform() === 'android' && isSupportedLanguage(currentLocale())) {
			output.push({
				title: _('Voice typing...'),
				onPress: () => {
					// this.voiceRecording_onPress();
					this.setState({ voiceTypingDialogShown: true });
				},
				disabled: readOnly,
			});
		}

		if (isSaved && !isDeleted) {
			output.push({
				title: _('Tags'),
				onPress: () => {
					this.tags_onPress();
				},
			});
		}

		output.push({
			title: isTodo ? _('Convert to note') : _('Convert to todo'),
			onPress: () => {
				this.toggleIsTodo_onPress();
			},
			disabled: readOnly,
		});

		if (isSaved && !isDeleted) {
			output.push({
				title: _('Copy Markdown link'),
				onPress: () => {
					this.copyMarkdownLink_onPress();
				},
			});
		}

		output.push({
			title: _('Properties'),
			onPress: () => {
				this.properties_onPress();
			},
		});

		if (isDeleted) {
			output.push({
				title: _('Restore'),
				onPress: async () => {
					await restoreItems(ModelType.Note, [this.state.note.id]);
					this.props.dispatch({
						type: 'NAV_GO',
						routeName: 'Notes',
					});
				},
			});
		}

		output.push({
			title: _('Delete'),
			onPress: () => {
				void this.deleteNote_onPress();
			},
			disabled: readOnly,
		});

		this.menuOptionsCache_ = {};
		this.menuOptionsCache_[cacheKey] = output;

		return output;
	}

	private async todoCheckbox_change(checked: boolean) {
		await this.saveOneProperty('todo_completed', checked ? time.unixMs() : 0);
	}

	public scheduleFocusUpdate() {
		if (this.focusUpdateIID_) shim.clearTimeout(this.focusUpdateIID_);

		this.focusUpdateIID_ = shim.setTimeout(() => {
			this.focusUpdateIID_ = null;
			this.focusUpdate();
		}, 100);
	}

	public focusUpdate() {
		if (this.focusUpdateIID_) shim.clearTimeout(this.focusUpdateIID_);
		this.focusUpdateIID_ = null;

		if (!this.state.note) return;
		let fieldToFocus = this.state.note.is_todo ? 'title' : 'body';
		if (this.state.mode === 'view') fieldToFocus = '';

		// Avoid writing `this.titleTextFieldRef.current` -- titleTextFieldRef may
		// be undefined.
		if (fieldToFocus === 'title' && this.titleTextFieldRef?.current) {
			this.titleTextFieldRef.current.focus();
		}
		// if (fieldToFocus === 'body' && this.markdownEditorRef.current) {
		// 	if (this.markdownEditorRef.current) {
		// 		this.markdownEditorRef.current.focus();
		// 	}
		// }
	}

	private async folderPickerOptions_valueChanged(itemValue: any) {
		const note = this.state.note;
		const isProvisionalNote = this.props.provisionalNoteIds.includes(note.id);

		if (isProvisionalNote) {
			await this.saveNoteButton_press(itemValue);
		} else {
			await Note.moveToFolder(note.id, itemValue);
		}

		note.parent_id = itemValue;

		const folder = await Folder.load(note.parent_id);

		this.setState({
			lastSavedNote: { ...note },
			note: note,
			folder: folder,
		});
	}

	public folderPickerOptions() {
		const options = {
			enabled: !this.state.readOnly,
			selectedFolderId: this.state.folder ? this.state.folder.id : null,
			onValueChange: this.folderPickerOptions_valueChanged,
		};

		if (this.folderPickerOptions_ && options.selectedFolderId === this.folderPickerOptions_.selectedFolderId) return this.folderPickerOptions_;

		this.folderPickerOptions_ = options;
		return this.folderPickerOptions_;
	}

	public onBodyViewerLoadEnd() {
		shim.setTimeout(() => {
			this.setState({ HACK_webviewLoadingState: 1 });
			shim.setTimeout(() => {
				this.setState({ HACK_webviewLoadingState: 0 });
			}, 50);
		}, 5);
	}

	private onBodyViewerScroll = (scrollTop: number) => {
		this.lastBodyScroll = scrollTop;
	};

	public onBodyViewerCheckboxChange(newBody: string) {
		void this.saveOneProperty('body', newBody);
	}

	private voiceTypingDialog_onText(text: string) {
		if (this.state.mode === 'view') {
			const newNote: NoteEntity = { ...this.state.note };
			newNote.body = `${newNote.body} ${text}`;
			this.setState({ note: newNote });
			this.scheduleSave();
		} else {
			if (this.useEditorBeta()) {
				// We add a space so that if the feature is used twice in a row,
				// the sentences are not stuck to each others.
				this.editorRef.current.insertText(`${text} `);
			} else {
				logger.warn('Voice typing is not supported in plaintext editor');
			}
		}
	}

	private voiceTypingDialog_onDismiss() {
		this.setState({ voiceTypingDialogShown: false });
	}

	public render() {
		if (this.state.isLoading) {
			return (
				<View style={this.styles().screen}>
					<ScreenHeader />
				</View>
			);
		}

		const theme = themeStyle(this.props.themeId);
		const note: NoteEntity = this.state.note;
		const isTodo = !!Number(note.is_todo);

		if (this.state.showCamera) {
			return <CameraView themeId={this.props.themeId} style={{ flex: 1 }} onPhoto={this.cameraView_onPhoto} onCancel={this.cameraView_onCancel} />;
		} else if (this.state.showImageEditor) {
			return <ImageEditor
				resourceFilename={this.state.imageEditorResourceFilepath}
				themeId={this.props.themeId}
				onSave={this.onSaveDrawing}
				onExit={this.onCloseDrawing}
			/>;
		}

		// Currently keyword highlighting is supported only when FTS is available.
		const keywords = this.props.searchQuery && !!this.props.ftsEnabled ? this.props.highlightedWords : emptyArray;

		let bodyComponent = null;
		if (this.state.mode === 'view') {
			// Note: as of 2018-12-29 it's important not to display the viewer if the note body is empty,
			// to avoid the HACK_webviewLoadingState related bug.
			bodyComponent =
				!note || !note.body.trim() ? null : (
					<NoteBodyViewer
						onJoplinLinkClick={this.onJoplinLinkClick_}
						style={this.styles().noteBodyViewer}
						// Extra bottom padding to make it possible to scroll past the
						// action button (so that it doesn't overlap the text)
						paddingBottom={150}
						noteBody={note.body}
						noteMarkupLanguage={note.markup_language}
						noteResources={this.state.noteResources}
						highlightedKeywords={keywords}
						themeId={this.props.themeId}
						noteHash={this.props.noteHash}
						onCheckboxChange={this.onBodyViewerCheckboxChange}
						onMarkForDownload={this.onMarkForDownload}
						onRequestEditResource={this.onEditResource}
						onLoadEnd={this.onBodyViewerLoadEnd}
						onScroll={this.onBodyViewerScroll}
						initialScroll={this.lastBodyScroll}
					/>
				);
		} else {
			// Note: In theory ScrollView can be used to provide smoother scrolling of the TextInput.
			// However it causes memory or rendering issues on older Android devices, probably because
			// the whole text input has to be in memory for the scrollview to work. So we keep it as
			// a plain TextInput for now.
			// See https://github.com/laurent22/joplin/issues/3041

			// IMPORTANT: The TextInput selection is unreliable and cannot be used in a controlled component
			// context. In other words, the selection should be considered read-only. For example, if the selection
			// is saved to the state in onSelectionChange and the current text in onChangeText, then set
			// back in `selection` and `value` props, it will mostly work. But when typing fast, sooner or
			// later the real selection will be different from what is stored in the state, thus making
			// the cursor jump around. Eg, when typing "abcdef", it will do this:
			//     abcd|
			//     abcde|
			//     abcde|f

			if (!this.useEditorBeta()) {
				bodyComponent = (
					<TextInput
						autoCapitalize="sentences"
						style={this.styles().bodyTextInput}
						ref="noteBodyTextField"
						multiline={true}
						value={note.body}
						onChangeText={(text: string) => this.body_changeText(text)}
						onSelectionChange={this.onPlainEditorSelectionChange}
						blurOnSubmit={false}
						selectionColor={theme.textSelectionColor}
						keyboardAppearance={theme.keyboardAppearance}
						placeholder={_('Add body')}
						placeholderTextColor={theme.colorFaded}
						// need some extra padding for iOS so that the keyboard won't cover last line of the note
						// see https://github.com/laurent22/joplin/issues/3607
						// Property is gone as of RN 0.72?
						// paddingBottom={ (Platform.OS === 'ios' ? 40 : 0) as any}
					/>
				);
			} else {
				const editorStyle = this.styles().bodyTextInput;

				bodyComponent = <NoteEditor
					ref={this.editorRef}
					toolbarEnabled={this.props.toolbarEnabled}
					themeId={this.props.themeId}
					initialText={note.body}
					initialSelection={this.selection}
					onChange={this.onBodyChange}
					onSelectionChange={this.onMarkdownEditorSelectionChange}
					onUndoRedoDepthChange={this.onUndoRedoDepthChange}
					onAttach={() => this.showAttachMenu()}
					readOnly={this.state.readOnly}
					style={{
						...editorStyle,
						paddingLeft: 0,
						paddingRight: 0,
					}}
					contentStyle={{
						// Apply padding to the editor's content, but not the toolbar.
						paddingLeft: editorStyle.paddingLeft,
						paddingRight: editorStyle.paddingRight,
					}}
				/>;
			}
		}

		const renderActionButton = () => {
			if (this.state.voiceTypingDialogShown) return null;
			if (!this.state.note || !!this.state.note.deleted_time) return null;

			const editButton = {
				label: _('Edit'),
				icon: 'create',
				onPress: () => {
					this.setState({ mode: 'edit' });

					this.doFocusUpdate_ = true;
				},
			};

			if (this.state.mode === 'edit') return null;

			return <ActionButton mainButton={editButton} dispatch={this.props.dispatch} />;
		};

		// Save button is not really needed anymore with the improved save logic
		const showSaveButton = false; // this.state.mode === 'edit' || this.isModified() || this.saveButtonHasBeenShown_;
		const saveButtonDisabled = true;// !this.isModified();

		const titleContainerStyle = isTodo ? this.styles().titleContainerTodo : this.styles().titleContainer;

		const dueDate = Note.dueDateObject(note);

		const titleComp = (
			<View style={titleContainerStyle}>
				{isTodo && <Checkbox style={this.styles().checkbox} checked={!!Number(note.todo_completed)} onChange={this.todoCheckbox_change} />}
				<TextInput
					ref={this.titleTextFieldRef}
					underlineColorAndroid="#ffffff00"
					autoCapitalize="sentences"
					style={this.styles().titleTextInput}
					value={note.title}
					onChangeText={this.title_changeText}
					selectionColor={theme.textSelectionColor}
					keyboardAppearance={theme.keyboardAppearance}
					placeholder={_('Add title')}
					placeholderTextColor={theme.colorFaded}
					editable={!this.state.readOnly}
				/>
			</View>
		);

		const noteTagDialog = !this.state.noteTagDialogShown ? null : <NoteTagsDialog onCloseRequested={this.noteTagDialog_closeRequested} />;

		const renderVoiceTypingDialog = () => {
			if (!this.state.voiceTypingDialogShown) return null;
			return <VoiceTypingDialog locale={currentLocale()} onText={this.voiceTypingDialog_onText} onDismiss={this.voiceTypingDialog_onDismiss}/>;
		};

		return (
			<View style={this.rootStyle(this.props.themeId).root}>
				<ScreenHeader
					folderPickerOptions={this.folderPickerOptions()}
					menuOptions={this.menuOptions()}
					showSaveButton={showSaveButton}
					saveButtonDisabled={saveButtonDisabled}
					onSaveButtonPress={this.saveNoteButton_press}
					showSideMenuButton={false}
					showSearchButton={false}
					showUndoButton={(this.state.undoRedoButtonState.canUndo || this.state.undoRedoButtonState.canRedo) && this.state.mode === 'edit'}
					showRedoButton={this.state.undoRedoButtonState.canRedo && this.state.mode === 'edit'}
					undoButtonDisabled={!this.state.undoRedoButtonState.canUndo && this.state.undoRedoButtonState.canRedo}
					onUndoButtonPress={this.screenHeader_undoButtonPress}
					onRedoButtonPress={this.screenHeader_redoButtonPress}
					title={getDisplayParentTitle(this.state.note, this.state.folder)}
				/>
				{titleComp}
				{bodyComponent}
				{renderActionButton()}
				{renderVoiceTypingDialog()}

				<SelectDateTimeDialog themeId={this.props.themeId} shown={this.state.alarmDialogShown} date={dueDate} onAccept={this.onAlarmDialogAccept} onReject={this.onAlarmDialogReject} />

				<DialogBox
					ref={(dialogbox: any) => {
						this.dialogbox = dialogbox;
					}}
				/>
				{noteTagDialog}
			</View>
		);
	}
}

const NoteScreen = connect((state: AppState) => {
	return {
		noteId: state.selectedNoteIds.length ? state.selectedNoteIds[0] : null,
		noteHash: state.selectedNoteHash,
		folderId: state.selectedFolderId,
		itemType: state.selectedItemType,
		folders: state.folders,
		searchQuery: state.searchQuery,
		themeId: state.settings.theme,
		editorFont: [state.settings['style.editor.fontFamily']],
		editorFontSize: state.settings['style.editor.fontSize'],
		toolbarEnabled: state.settings['editor.mobile.toolbarEnabled'],
		ftsEnabled: state.settings['db.ftsEnabled'],
		sharedData: state.sharedData,
		showSideMenu: state.showSideMenu,
		provisionalNoteIds: state.provisionalNoteIds,
		highlightedWords: state.highlightedWords,

		// What we call "beta editor" in this component is actually the (now
		// default) CodeMirror editor. That should be refactored to make it less
		// confusing.
		useEditorBeta: !state.settings['editor.usePlainText'],
	};
})(NoteScreenComponent);

export default NoteScreen;<|MERGE_RESOLUTION|>--- conflicted
+++ resolved
@@ -682,11 +682,7 @@
 
 		const folderId = note.parent_id;
 
-<<<<<<< HEAD
-		await Note.delete(note.id, { sourceDescription: 'Delete note button' });
-=======
-		await Note.delete(note.id, { toTrash: true });
->>>>>>> 6e3162f9
+		await Note.delete(note.id, { toTrash: true, sourceDescription: 'Delete note button' });
 
 		this.props.dispatch({
 			type: 'NAV_GO',
