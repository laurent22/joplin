--- conflicted
+++ resolved
@@ -728,11 +728,7 @@
 		});
 	}
 
-<<<<<<< HEAD
-	async pickDocuments() {
-=======
-	private async pickDocument() {
->>>>>>> 540fbbc2
+	private async pickDocuments() {
 		try {
 			// the result is an array
 			const result = await DocumentPicker.pickMultiple();
@@ -917,8 +913,7 @@
 		this.scheduleSave();
 	}
 
-<<<<<<< HEAD
-	async attachPhoto_onPress() {
+	private async attachPhoto_onPress() {
 		// the selection Limit should be specfied. I think 200 is enough?
 		const response: ImagePickerResponse = await this.showImagePicker({ mediaType: 'photo', includeBase64: false, selectionLimit: 200 });
 
@@ -935,11 +930,6 @@
 		for (const asset of response.assets) {
 			await this.attachFile(asset, 'image');
 		}
-=======
-	private async attachPhoto_onPress() {
-		const response = await this.showImagePicker({ mediaType: 'photo', noData: true });
-		await this.attachFile(response, 'image');
->>>>>>> 540fbbc2
 	}
 
 	private takePhoto_onPress() {
@@ -962,17 +952,11 @@
 		this.setState({ showCamera: false });
 	}
 
-<<<<<<< HEAD
-	async attachFile_onPress() {
+	private async attachFile_onPress() {
 		const response = await this.pickDocuments();
 		for (const asset of response) {
 			await this.attachFile(asset, 'all');
 		}
-=======
-	private async attachFile_onPress() {
-		const response = await this.pickDocument();
-		await this.attachFile(response, 'all');
->>>>>>> 540fbbc2
 	}
 
 	private toggleIsTodo_onPress() {
