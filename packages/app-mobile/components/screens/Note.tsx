import AsyncActionQueue from '@joplin/lib/AsyncActionQueue';
import uuid from '@joplin/lib/uuid';
import Setting from '@joplin/lib/models/Setting';
import shim from '@joplin/lib/shim';
import UndoRedoService from '@joplin/lib/services/UndoRedoService';
import { State } from '@joplin/lib/reducer';
import NoteBodyViewer from '../NoteBodyViewer/NoteBodyViewer';
import checkPermissions from '../../utils/checkPermissions';
import NoteEditor from '../NoteEditor/NoteEditor';
import { ChangeEvent, UndoRedoDepthChangeEvent } from '../NoteEditor/types';

const FileViewer = require('react-native-file-viewer').default;
const React = require('react');
import { Platform, Keyboard, View, TextInput, StyleSheet, Linking, Image, Share, PermissionsAndroid, Animated, TouchableOpacity, Dimensions, PanResponder } from 'react-native';
const { connect } = require('react-redux');
// const { MarkdownEditor } = require('@joplin/lib/../MarkdownEditor/index.js');
const RNFS = require('react-native-fs');
import Note from '@joplin/lib/models/Note';
import BaseItem from '@joplin/lib/models/BaseItem';
import Resource from '@joplin/lib/models/Resource';
import Folder from '@joplin/lib/models/Folder';
const Clipboard = require('@react-native-community/clipboard').default;
const md5 = require('md5');
const { BackButtonService } = require('../../services/back-button.js');
import NavService from '@joplin/lib/services/NavService';
import BaseModel from '@joplin/lib/BaseModel';
const { ActionButton } = require('../action-button.js');
const { fileExtension, safeFileExtension } = require('@joplin/lib/path-utils');
const mimeUtils = require('@joplin/lib/mime-utils.js').mime;
import ScreenHeader from '../ScreenHeader';
const NoteTagsDialog = require('./NoteTagsDialog');
import time from '@joplin/lib/time';
import Checkbox from '../checkbox';
const { _ } = require('@joplin/lib/locale');
import { reg } from '@joplin/lib/registry';
import ResourceFetcher from '@joplin/lib/services/ResourceFetcher';
const { BaseScreenComponent } = require('../base-screen.js');
import { themeStyle, editorFont } from '../global-style';
const { dialogs } = require('../../utils/dialogs.js');
const DialogBox = require('react-native-dialogbox').default;
const DocumentPicker = require('react-native-document-picker').default;
const ImageResizer = require('react-native-image-resizer').default;
const shared = require('@joplin/lib/components/shared/note-screen-shared.js');
const ImagePicker = require('react-native-image-picker').default;
import { ImagePickerResponse } from 'react-native-image-picker';
import SelectDateTimeDialog from '../SelectDateTimeDialog';
import ShareExtension from '../../utils/ShareExtension.js';
import CameraView from '../CameraView';
import NotesBar from '../NotesBar';
import { NoteEntity } from '@joplin/lib/services/database/types';
import Logger from '@joplin/lib/Logger';
import SyncStatusIcon from '../SyncStatusIcon';
const urlUtils = require('@joplin/lib/urlUtils');
const Icon = require('react-native-vector-icons/Feather').default;
import getResponsiveValue from '../getResponsiveValue';

const emptyArray: any[] = [];

const logger = Logger.create('screens/Note');

class NoteScreenComponent extends BaseScreenComponent {
	public static navigationOptions(): any {
		return { header: null };
	}

	public constructor() {
		super();
		this.state = {
			note: Note.new(),
			mode: 'view',
			folder: null,
			lastSavedNote: null,
			isLoading: true,
			titleTextInputHeight: 20,
			alarmDialogShown: false,
			heightBumpView: 0,
			noteTagDialogShown: false,
			fromShare: false,
			showCamera: false,
			noteResources: {},
			lastSaveScheduledTimestamp: null,

			// HACK: For reasons I can't explain, when the WebView is present, the TextInput initially does not display (It's just a white rectangle with
			// no visible text). It will only appear when tapping it or doing certain action like selecting text on the webview. The bug started to
			// appear one day and did not go away - reverting to an old RN version did not help, undoing all
			// the commits till a working version did not help. The bug also does not happen in the simulator which makes it hard to fix.
			// Eventually, a way that "worked" is to add a 1px margin on top of the text input just after the webview has loaded, then removing this
			// margin. This forces RN to update the text input and to display it. Maybe that hack can be removed once RN is upgraded.
			// See https://github.com/laurent22/joplin/issues/1057
			HACK_webviewLoadingState: 0,

			undoRedoButtonState: {
				canUndo: false,
				canRedo: false,
			},

			notesBarWidth: this.getNotesBarWidth(),
			isTablet: Dimensions.get('window').width >= 768,
		};

		this.saveActionQueues_ = {};

		// this.markdownEditorRef = React.createRef(); // For focusing the Markdown editor

		this.doFocusUpdate_ = false;

		this.saveButtonHasBeenShown_ = false;

		this.styles_ = {};

		this.editorRef = React.createRef();

		const saveDialog = async () => {
			if (this.isModified()) {
				const buttonId = await dialogs.pop(this, _('This note has been modified:'), [{ text: _('Save changes'), id: 'save' }, { text: _('Discard changes'), id: 'discard' }, { text: _('Cancel'), id: 'cancel' }]);

				if (buttonId === 'cancel') return true;
				if (buttonId === 'save') await this.saveNoteButton_press();
			}

			return false;
		};

		this.navHandler = async () => {
			return await saveDialog();
		};

		this.backHandler = async () => {

			if (this.isModified()) {
				await this.saveNoteButton_press();
			}

			const isProvisionalNote = this.props.provisionalNoteIds.includes(this.props.noteId);

			if (isProvisionalNote) {
				return false;
			}

			if (this.state.mode === 'edit') {
				Keyboard.dismiss();

				this.setState({
					note: Object.assign({}, this.state.lastSavedNote),
					mode: 'view',
				});

				await this.undoRedoService_.reset();

				return true;
			}

			if (this.state.fromShare) {
				// effectively the same as NAV_BACK but NAV_BACK causes undesired behaviour in this case:
				// - share to Joplin from some other app
				// - open Joplin and open any note
				// - go back -- with NAV_BACK this causes the app to exit rather than just showing notes
				this.props.dispatch({
					type: 'NAV_GO',
					routeName: 'Notes',
					folderId: this.state.note.parent_id,
				});
				return true;
			}

			return false;
		};

		this.noteTagDialog_closeRequested = () => {
			this.setState({ noteTagDialogShown: false });
		};

		this.onJoplinLinkClick_ = async (msg: string) => {
			try {
				const resourceUrlInfo = urlUtils.parseResourceUrl(msg);
				if (resourceUrlInfo) {
					const itemId = resourceUrlInfo.itemId;
					const item = await BaseItem.loadItemById(itemId);
					if (!item) throw new Error(_('No item with ID %s', itemId));

					if (item.type_ === BaseModel.TYPE_NOTE) {
						// Easier to just go back, then go to the note since
						// the Note screen doesn't handle reloading a different note

						this.props.dispatch({
							type: 'NAV_BACK',
						});

						shim.setTimeout(() => {
							this.props.dispatch({
								type: 'NAV_GO',
								routeName: 'Note',
								noteId: item.id,
								noteHash: resourceUrlInfo.hash,
							});
						}, 5);
					} else if (item.type_ === BaseModel.TYPE_RESOURCE) {
						if (!(await Resource.isReady(item))) throw new Error(_('This attachment is not downloaded or not decrypted yet.'));
						const resourcePath = Resource.fullPath(item);

						logger.info(`Opening resource: ${resourcePath}`);
						await FileViewer.open(resourcePath);
					} else {
						throw new Error(_('The Joplin mobile app does not currently support this type of link: %s', BaseModel.modelTypeToName(item.type_)));
					}
				} else {
					if (msg.indexOf('file://') === 0) {
						throw new Error(_('Links with protocol "%s" are not supported', 'file://'));
					} else {
						await Linking.openURL(msg);
					}
				}
			} catch (error) {
				dialogs.error(this, error.message);
			}
		};

		this.refreshResource = async (resource: any, noteBody: string = null) => {
			if (noteBody === null && this.state.note && this.state.note.body) noteBody = this.state.note.body;
			if (noteBody === null) return;

			const resourceIds = await Note.linkedResourceIds(noteBody);
			if (resourceIds.indexOf(resource.id) >= 0) {
				shared.clearResourceCache();
				const attachedResources = await shared.attachedResources(noteBody);
				this.setState({ noteResources: attachedResources });
			}
		};

		this.takePhoto_onPress = this.takePhoto_onPress.bind(this);
		this.cameraView_onPhoto = this.cameraView_onPhoto.bind(this);
		this.cameraView_onCancel = this.cameraView_onCancel.bind(this);
		this.properties_onPress = this.properties_onPress.bind(this);
		this.showOnMap_onPress = this.showOnMap_onPress.bind(this);
		this.onMarkForDownload = this.onMarkForDownload.bind(this);
		this.sideMenuOptions = this.sideMenuOptions.bind(this);
		this.folderPickerOptions_valueChanged = this.folderPickerOptions_valueChanged.bind(this);
		this.saveNoteButton_press = this.saveNoteButton_press.bind(this);
		this.onAlarmDialogAccept = this.onAlarmDialogAccept.bind(this);
		this.onAlarmDialogReject = this.onAlarmDialogReject.bind(this);
		this.todoCheckbox_change = this.todoCheckbox_change.bind(this);
		this.title_changeText = this.title_changeText.bind(this);
		this.undoRedoService_stackChange = this.undoRedoService_stackChange.bind(this);
		this.screenHeader_undoButtonPress = this.screenHeader_undoButtonPress.bind(this);
		this.screenHeader_redoButtonPress = this.screenHeader_redoButtonPress.bind(this);
		this.body_selectionChange = this.body_selectionChange.bind(this);
		this.onBodyViewerLoadEnd = this.onBodyViewerLoadEnd.bind(this);
		this.onBodyViewerCheckboxChange = this.onBodyViewerCheckboxChange.bind(this);
		this.onBodyChange = this.onBodyChange.bind(this);
		this.onUndoRedoDepthChange = this.onUndoRedoDepthChange.bind(this);
		this.onNotesBarToggle = this.onNotesBarToggle.bind(this);
		this.handleScreenWidthChange_ = this.handleScreenWidthChange_.bind(this);
	}

	private useEditorBeta(): boolean {
		return this.props.useEditorBeta;
	}

	private onBodyChange(event: ChangeEvent) {
		shared.noteComponent_change(this, 'body', event.value);
		this.scheduleSave();
	}

	private onUndoRedoDepthChange(event: UndoRedoDepthChangeEvent) {
		if (this.useEditorBeta()) {
			this.setState({ undoRedoButtonState: {
				canUndo: !!event.undoDepth,
				canRedo: !!event.redoDepth,
			} });
		}
	}

	private undoRedoService_stackChange() {
		if (!this.useEditorBeta()) {
			this.setState({ undoRedoButtonState: {
				canUndo: this.undoRedoService_.canUndo,
				canRedo: this.undoRedoService_.canRedo,
			} });
		}
	}

	private async undoRedo(type: string) {
		const undoState = await this.undoRedoService_[type](this.undoState());
		if (!undoState) return;

		this.setState((state: any) => {
			const newNote = Object.assign({}, state.note);
			newNote.body = undoState.body;
			return {
				note: newNote,
			};
		});
	}

	private getNotesBarWidth = () => {
		const notesBarWidth = getResponsiveValue({
			sm: 250,
			md: 260,
			lg: 270,
			xl: 280,
			xxl: 290,
		});

		return notesBarWidth;
	};

	// Update state that depends on the screen width when the screen width changes ( the device orientation changess)
	private handleScreenWidthChange_() {
		this.setState({
			notesBarWidth: this.getNotesBarWidth(),
			isTablet: Dimensions.get('window').width >= 768,
		});
	}

	private screenHeader_undoButtonPress() {
		if (this.useEditorBeta()) {
			this.editorRef.current.undo();
		} else {
			void this.undoRedo('undo');
		}
	}

	private screenHeader_redoButtonPress() {
		if (this.useEditorBeta()) {
			this.editorRef.current.redo();
		} else {
			void this.undoRedo('redo');
		}
	}

	private undoState(noteBody: string = null) {
		return {
			body: noteBody === null ? this.state.note.body : noteBody,
		};
	}

	private styles() {
		const themeId = this.props.themeId;
		const theme = themeStyle(themeId);

		const cacheKey = [themeId, this.state.titleTextInputHeight, this.state.HACK_webviewLoadingState].join('_');

		if (this.styles_[cacheKey]) return this.styles_[cacheKey];
		this.styles_ = {};

		// TODO: Clean up these style names and nesting
		const styles: any = {
			screen: {
				flex: 1,
				backgroundColor: theme.backgroundColor,
			},
			bodyTextInput: {
				flex: 1,
				paddingLeft: theme.marginLeft,
				paddingRight: theme.marginRight,
				paddingBottom: Platform.OS === 'ios' ? 40 : 0,

				// Add extra space to allow scrolling past end of document, and also to fix this:
				// https://github.com/laurent22/joplin/issues/1437
				// 2020-04-20: removed bottom padding because it doesn't work properly in Android
				// Instead of being inside the scrollable area, the padding is outside thus
				// restricting the view.
				// See https://github.com/laurent22/joplin/issues/3041#issuecomment-616267739
				// paddingBottom: Math.round(dimensions.height / 4),

				textAlignVertical: 'top',
				color: theme.color,
				backgroundColor: theme.backgroundColor,
				fontSize: theme.fontSize,
				fontFamily: editorFont(this.props.editorFont),
			},
			noteBodyViewer: {
				flex: 1,
				paddingLeft: theme.marginLeft,
				paddingRight: theme.marginRight,
			},
			checkbox: {
				color: theme.color,
				paddingRight: 10,
				paddingLeft: theme.marginLeft,
				paddingTop: 10, // Added for iOS (Not needed for Android??)
				paddingBottom: 10, // Added for iOS (Not needed for Android??)
			},
			markdownButtons: {
				borderColor: theme.dividerColor,
				color: theme.urlColor,
			},
		};

		styles.noteBodyViewerPreview = {
			...styles.noteBodyViewer,
			borderTopColor: theme.dividerColor,
			borderTopWidth: 1,
			borderBottomColor: theme.dividerColor,
			borderBottomWidth: 1,
		};

		styles.titleContainer = {
			flex: 0,
			flexDirection: 'row',
			paddingLeft: theme.marginLeft,
			paddingRight: theme.marginRight,
			borderBottomColor: theme.dividerColor,
			borderBottomWidth: 1,
		};

		styles.titleContainerTodo = Object.assign({}, styles.titleContainer);
		styles.titleContainerTodo.paddingLeft = 0;

		styles.titleTextInput = {
			flex: 1,
			marginTop: 0,
			paddingLeft: 0,
			color: theme.color,
			backgroundColor: theme.backgroundColor,
			fontWeight: 'bold',
			fontSize: theme.fontSize,
			paddingTop: 10, // Added for iOS (Not needed for Android??)
			paddingBottom: 10, // Added for iOS (Not needed for Android??)
		};

		styles.noteMainComp = {
			flex: 1,
			flexDirection: 'row',
			position: 'relative',
		};

		styles.notesBarContainer = {
			position: 'relative',
			left: this.notesBarPosition,
			top: 0,
			width: this.state.notesBarWidth,
			height: '100%',
		};

		styles.noteComp = {
			position: 'relative',
			top: 0,
			left: this.notePosition,
			width: this.noteWidth,
		};

		styles.noteActionButton = {
			width: 54,
			height: 54,
			backgroundColor: theme.backgroundColor3,
			borderWidth: 1,
			borderColor: theme.dividerColor,
			alignItems: 'center',
			justifyContent: 'center',
		};

		styles.noteActionButtonActive = {
			...styles.noteActionButton,
			borderWidth: 0,
			backgroundColor: theme.color4,
		};

		styles.noteActionButton1 = {
			borderBottomWidth: 0,
			borderTopLeftRadius: 8,
			borderTopRightRadius: 8,
		};

		styles.noteActionButton2 = {
			// Removing this temporarily till second noteAction is implemented
			// borderBottomLeftRadius: 8,
			// borderBottomRightRadius: 8,
			borderRadius: 8,
		};

		styles.noteActionButtonIcon = {
			fontSize: 30,
			color: theme.color,
		};

		styles.noteActionButtonIconActive = {
			...styles.noteActionButtonIcon,
			color: theme.backgroundColor,
		};

		styles.noteActionButtonGroup = {
			position: 'absolute',
			top: '8%',
			right: '3%',
			transform: [{ translateY: this.noteActionsPositionY }],
		};

		if (this.state.HACK_webviewLoadingState === 1) styles.titleTextInput.marginTop = 1;

		this.styles_[cacheKey] = StyleSheet.create(styles);
		return this.styles_[cacheKey];
	}

	private isModified() {
		return shared.isModified(this);
	}

	private async requestGeoLocationPermissions() {
		if (!Setting.value('trackLocation')) return;

		const response = await checkPermissions(PermissionsAndroid.PERMISSIONS.ACCESS_FINE_LOCATION, {
			message: _('In order to associate a geo-location with the note, the app needs your permission to access your location.\n\nYou may turn off this option at any time in the Configuration screen.'),
			title: _('Permission needed'),
		});

		// If the user simply pressed "Deny", we don't automatically switch it off because they might accept
		// once we show the rationale again on second try. If they press "Never again" however we switch it off.
		// https://github.com/zoontek/react-native-permissions/issues/385#issuecomment-563132396
		if (response === PermissionsAndroid.RESULTS.NEVER_ASK_AGAIN) {
			reg.logger().info('Geo-location tracking has been automatically disabled');
			Setting.setValue('trackLocation', false);
		}
	}

	public async componentDidMount() {
		BackButtonService.addHandler(this.backHandler);
		NavService.addHandler(this.navHandler);

		shared.clearResourceCache();
		shared.installResourceHandling(this.refreshResource);

		await shared.initState(this);

		this.undoRedoService_ = new UndoRedoService();
		this.undoRedoService_.on('stackChange', this.undoRedoService_stackChange);

		if (this.state.note && this.state.note.body && Setting.value('sync.resourceDownloadMode') === 'auto') {
			const resourceIds = await Note.linkedResourceIds(this.state.note.body);
			await ResourceFetcher.instance().markForDownload(resourceIds);
		}

		// Although it is async, we don't wait for the answer so that if permission
		// has already been granted, it doesn't slow down opening the note. If it hasn't
		// been granted, the popup will open anyway.
		void this.requestGeoLocationPermissions();

		this.unsubscribeScreenWidthChangeHandler_ = Dimensions.addEventListener('change', this.handleScreenWidthChange_);
	}

	private animateNotesBarOpen = () => {
		Animated.parallel([
			Animated.spring(
				this.notesBarPosition,
				{
					toValue: 0,
					useNativeDriver: false,
				}
			),
			Animated.spring(
				this.notePosition,
				{
					toValue: 0,
					useNativeDriver: false,
				}
			),
			Animated.spring(
				this.noteWidth,
				{
					toValue: Dimensions.get('window').width - this.state.notesBarWidth,
					useNativeDriver: false,
				}
			),
		]).start();
	};

	private animateNotesBarClose = () => {
		Animated.parallel([
			Animated.spring(
				this.notesBarPosition,
				{
					toValue: -1 * this.state.notesBarWidth,
					useNativeDriver: false,
				}
			),
			Animated.spring(
				this.notePosition,
				{
					toValue: -1 * this.state.notesBarWidth,
					useNativeDriver: false,
				}
			),
			Animated.spring(
				this.noteWidth,
				{
					toValue: Dimensions.get('window').width,
					useNativeDriver: false,
				}
			),
		]).start();
	};

	private onNotesBarToggle = async () => {
		if (this.props.showNotesBar) {
			this.props.dispatch({ type: 'NOTES_BAR_CLOSE' });
		} else {
			this.props.dispatch({ type: 'NOTES_BAR_OPEN' });
		}
	};

	private onMarkForDownload(event: any) {
		void ResourceFetcher.instance().markForDownload(event.resourceId);
	}

	public componentDidUpdate(prevProps: any) {
		if (this.doFocusUpdate_) {
			this.doFocusUpdate_ = false;
			this.focusUpdate();
		}

		if (prevProps.showSideMenu !== this.props.showSideMenu && this.props.showSideMenu) {
			this.props.dispatch({
				type: 'NOTE_SIDE_MENU_OPTIONS_SET',
				options: this.sideMenuOptions(),
			});
		}

		if (this.props.showNotesBar !== prevProps.showNotesBar) {
			if (this.props.showNotesBar) {
				this.animateNotesBarOpen();
			} else {
				this.animateNotesBarClose();
			}
		}
	}

	public componentWillUnmount() {
		BackButtonService.removeHandler(this.backHandler);
		NavService.removeHandler(this.navHandler);

		shared.uninstallResourceHandling(this.refreshResource);

		if (this.state.fromShare) {
			ShareExtension.close();
		}

		this.saveActionQueue(this.state.note.id).processAllNow();

		// It cannot theoretically be undefined, since componentDidMount should always be called before
		// componentWillUnmount, but with React Native the impossible often becomes possible.
		if (this.undoRedoService_) this.undoRedoService_.off('stackChange', this.undoRedoService_stackChange);

		if (this.unsubscribeScreenWidthChangeHandler_) {
			this.unsubscribeScreenWidthChangeHandler_.remove();
			this.unsubscribeScreenWidthChangeHandler_ = null;
		}
	}

	public componentWillMount() {
		if (this.props.showNotesBar) {
			this.notesBarPosition = new Animated.Value(0);
			this.notePosition = new Animated.Value(0);
			this.noteWidth = new Animated.Value(Dimensions.get('window').width - 250);
		} else {
			this.notesBarPosition = new Animated.Value(-1 * this.state.notesBarWidth);
			this.notePosition = new Animated.Value(-1 * this.state.notesBarWidth);
			this.noteWidth = new Animated.Value(Dimensions.get('window').width);
		}

		this.noteActionsPositionY = new Animated.Value(0);
	}

	private title_changeText(text: string) {
		shared.noteComponent_change(this, 'title', text);
		this.setState({ newAndNoTitleChangeNoteId: null });
		this.scheduleSave();
	}

	private body_changeText(text: string) {
		if (!this.undoRedoService_.canUndo) {
			this.undoRedoService_.push(this.undoState());
		} else {
			this.undoRedoService_.schedulePush(this.undoState());
		}

		shared.noteComponent_change(this, 'body', text);
		this.scheduleSave();
	}

	private body_selectionChange(event: any) {
		if (this.useEditorBeta()) {
			this.selection = event.selection;
		} else {
			this.selection = event.nativeEvent.selection;
		}
	}

	private makeSaveAction() {
		return async () => {
			return shared.saveNoteButton_press(this);
		};
	}

	private saveActionQueue(noteId: string) {
		if (!this.saveActionQueues_[noteId]) {
			this.saveActionQueues_[noteId] = new AsyncActionQueue(500);
		}
		return this.saveActionQueues_[noteId];
	}

<<<<<<< HEAD
	scheduleSave() {
		this.setState({
			lastSaveScheduledTimestamp: time.unixMs(),
		});

=======
	private scheduleSave() {
>>>>>>> afc34b44
		this.saveActionQueue(this.state.note.id).push(this.makeSaveAction());
	}

	private async saveNoteButton_press(folderId: string = null) {
		await shared.saveNoteButton_press(this, folderId);

		Keyboard.dismiss();
	}

	private async saveOneProperty(name: string, value: any) {
		await shared.saveOneProperty(this, name, value);
	}

	private async deleteNote_onPress() {
		const note = this.state.note;
		if (!note.id) return;

		const ok = await dialogs.confirm(this, _('Delete note?'));
		if (!ok) return;

		const folderId = note.parent_id;

		await Note.delete(note.id);

		this.props.dispatch({
			type: 'NAV_GO',
			routeName: 'Notes',
			folderId: folderId,
		});
	}

	private async pickDocuments() {
		try {
			// the result is an array
			const result = await DocumentPicker.pickMultiple();
			return result;
		} catch (error) {
			if (DocumentPicker.isCancel(error)) {
				console.info('pickDocuments: user has cancelled');
				return null;
			} else {
				throw error;
			}
		}
	}

	private async imageDimensions(uri: string) {
		return new Promise((resolve, reject) => {
			Image.getSize(
				uri,
				(width: number, height: number) => {
					resolve({ width: width, height: height });
				},
				(error: any) => {
					reject(error);
				}
			);
		});
	}

	private showImagePicker(options: any) {
		return new Promise((resolve) => {
			ImagePicker.launchImageLibrary(options, (response: any) => {
				resolve(response);
			});
		});
	}

	private async resizeImage(localFilePath: string, targetPath: string, mimeType: string) {
		const maxSize = Resource.IMAGE_MAX_DIMENSION;

		const dimensions: any = await this.imageDimensions(localFilePath);

		reg.logger().info('Original dimensions ', dimensions);

		let mustResize = dimensions.width > maxSize || dimensions.height > maxSize;

		if (mustResize) {
			const buttonId = await dialogs.pop(this, _('You are about to attach a large image (%dx%d pixels). Would you like to resize it down to %d pixels before attaching it?', dimensions.width, dimensions.height, maxSize), [
				{ text: _('Yes'), id: 'yes' },
				{ text: _('No'), id: 'no' },
				{ text: _('Cancel'), id: 'cancel' },
			]);

			if (buttonId === 'cancel') return false;

			mustResize = buttonId === 'yes';
		}

		if (mustResize) {
			dimensions.width = maxSize;
			dimensions.height = maxSize;

			reg.logger().info('New dimensions ', dimensions);

			const format = mimeType === 'image/png' ? 'PNG' : 'JPEG';
			reg.logger().info(`Resizing image ${localFilePath}`);
			const resizedImage = await ImageResizer.createResizedImage(localFilePath, dimensions.width, dimensions.height, format, 85); // , 0, targetPath);

			const resizedImagePath = resizedImage.uri;
			reg.logger().info('Resized image ', resizedImagePath);
			reg.logger().info(`Moving ${resizedImagePath} => ${targetPath}`);

			await RNFS.copyFile(resizedImagePath, targetPath);

			try {
				await RNFS.unlink(resizedImagePath);
			} catch (error) {
				reg.logger().warn('Error when unlinking cached file: ', error);
			}
		} else {
			await RNFS.copyFile(localFilePath, targetPath);
		}

		return true;
	}

	private async attachFile(pickerResponse: any, fileType: string) {
		if (!pickerResponse) {
			// User has cancelled
			return;
		}

		const localFilePath = Platform.select({
			android: pickerResponse.uri,
			ios: decodeURI(pickerResponse.uri),
		});

		let mimeType = pickerResponse.type;

		if (!mimeType) {
			const ext = fileExtension(localFilePath);
			mimeType = mimeUtils.fromFileExtension(ext);
		}

		if (!mimeType && fileType === 'image') {
			// Assume JPEG if we couldn't determine the file type. It seems to happen with the image picker
			// when the file path is something like content://media/external/images/media/123456
			// If the image is not a JPEG, something will throw an error below, but there's a good chance
			// it will work.
			reg.logger().info('Missing file type and could not detect it - assuming image/jpg');
			mimeType = 'image/jpg';
		}

		reg.logger().info(`Got file: ${localFilePath}`);
		reg.logger().info(`Got type: ${mimeType}`);

		let resource = Resource.new();
		resource.id = uuid.create();
		resource.mime = mimeType;
		resource.title = pickerResponse.name ? pickerResponse.name : '';
		resource.file_extension = safeFileExtension(fileExtension(pickerResponse.name ? pickerResponse.name : localFilePath));

		if (!resource.mime) resource.mime = 'application/octet-stream';

		const targetPath = Resource.fullPath(resource);

		try {
			if (mimeType === 'image/jpeg' || mimeType === 'image/jpg' || mimeType === 'image/png') {
				const done = await this.resizeImage(localFilePath, targetPath, mimeType);
				if (!done) return;
			} else {
				if (fileType === 'image') {
					dialogs.error(this, _('Unsupported image type: %s', mimeType));
					return;
				} else {
					await shim.fsDriver().copy(localFilePath, targetPath);

					const stat = await shim.fsDriver().stat(targetPath);
					if (stat.size >= 200 * 1024 * 1024) {
						await shim.fsDriver().remove(targetPath);
						throw new Error('Resources larger than 200 MB are not currently supported as they may crash the mobile applications. The issue is being investigated and will be fixed at a later time.');
					}
				}
			}
		} catch (error) {
			reg.logger().warn('Could not attach file:', error);
			await dialogs.error(this, error.message);
			return;
		}

		const itDoes = await shim.fsDriver().waitTillExists(targetPath);
		if (!itDoes) throw new Error(`Resource file was not created: ${targetPath}`);

		const fileStat = await shim.fsDriver().stat(targetPath);
		resource.size = fileStat.size;

		resource = await Resource.save(resource, { isNew: true });

		const resourceTag = Resource.markdownTag(resource);

		const newNote = Object.assign({}, this.state.note);

		if (this.state.mode === 'edit' && !!this.selection) {
			const newText = `\n${resourceTag}\n`;

			const prefix = newNote.body.substring(0, this.selection.start);
			const suffix = newNote.body.substring(this.selection.end);
			newNote.body = `${prefix}${newText}${suffix}`;

			if (this.useEditorBeta()) {
				// The beta editor needs to be explicitly informed of changes
				// to the note's body
				this.editorRef.current.insertText(newText);
			}
		} else {
			newNote.body += `\n${resourceTag}`;
		}

		this.setState({ note: newNote });

		this.refreshResource(resource, newNote.body);

		this.scheduleSave();
	}

	private async attachPhoto_onPress() {
		// the selection Limit should be specfied. I think 200 is enough?
		const response: ImagePickerResponse = await this.showImagePicker({ mediaType: 'photo', includeBase64: false, selectionLimit: 200 });

		if (response.errorCode) {
			reg.logger().warn('Got error from picker', response.errorCode);
			return;
		}

		if (response.didCancel) {
			reg.logger().info('User cancelled picker');
			return;
		}

		for (const asset of response.assets) {
			await this.attachFile(asset, 'image');
		}
	}

	private takePhoto_onPress() {
		this.setState({ showCamera: true });
	}

	private cameraView_onPhoto(data: any) {
		void this.attachFile(
			{
				uri: data.uri,
				type: 'image/jpg',
			},
			'image'
		);

		this.setState({ showCamera: false });
	}

	private cameraView_onCancel() {
		this.setState({ showCamera: false });
	}

	private async attachFile_onPress() {
		const response = await this.pickDocuments();
		for (const asset of response) {
			await this.attachFile(asset, 'all');
		}
	}

	private toggleIsTodo_onPress() {
		shared.toggleIsTodo_onPress(this);

		this.scheduleSave();
	}

	private tags_onPress() {
		if (!this.state.note || !this.state.note.id) return;

		this.setState({ noteTagDialogShown: true });
	}

	private async share_onPress() {
		await Share.share({
			message: `${this.state.note.title}\n\n${this.state.note.body}`,
			title: this.state.note.title,
		});
	}

	private properties_onPress() {
		this.props.dispatch({ type: 'SIDE_MENU_OPEN' });
	}

	public setAlarm_onPress() {
		this.setState({ alarmDialogShown: true });
	}

	private async onAlarmDialogAccept(date: Date) {
		const newNote = Object.assign({}, this.state.note);
		newNote.todo_due = date ? date.getTime() : 0;

		await this.saveOneProperty('todo_due', date ? date.getTime() : 0);

		this.setState({ alarmDialogShown: false });
	}

	private onAlarmDialogReject() {
		this.setState({ alarmDialogShown: false });
	}

	private async showOnMap_onPress() {
		if (!this.state.note.id) return;

		const note = await Note.load(this.state.note.id);
		try {
			const url = Note.geolocationUrl(note);
			await Linking.openURL(url);
		} catch (error) {
			this.props.dispatch({ type: 'SIDE_MENU_CLOSE' });
			await dialogs.error(this, error.message);
		}
	}

	private async showSource_onPress() {
		if (!this.state.note.id) return;

		const note = await Note.load(this.state.note.id);
		try {
			await Linking.openURL(note.source_url);
		} catch (error) {
			await dialogs.error(this, error.message);
		}
	}

	private copyMarkdownLink_onPress() {
		const note = this.state.note;
		Clipboard.setString(Note.markdownTag(note));
	}

	private sideMenuOptions() {
		const note = this.state.note;
		if (!note) return [];

		const output = [];

		const createdDateString = time.formatMsToLocal(note.user_created_time);
		const updatedDateString = time.formatMsToLocal(note.user_updated_time);

		output.push({ title: _('Created: %s', createdDateString) });
		output.push({ title: _('Updated: %s', updatedDateString) });
		output.push({ isDivider: true });

		output.push({
			title: _('View on map'),
			onPress: () => {
				void this.showOnMap_onPress();
			},
		});
		if (note.source_url) {
			output.push({
				title: _('Go to source URL'),
				onPress: () => {
					void this.showSource_onPress();
				},
			});
		}

		return output;
	}

	async showAttachMenu() {
		const buttons = [];

		// On iOS, it will show "local files", which means certain files saved from the browser
		// and the iCloud files, but it doesn't include photos and images from the CameraRoll
		//
		// On Android, it will depend on the phone, but usually it will allow browing all files and photos.
		buttons.push({ text: _('Attach file'), id: 'attachFile' });

		// Disabled on Android because it doesn't work due to permission issues, but enabled on iOS
		// because that's only way to browse photos from the camera roll.
		if (Platform.OS === 'ios') buttons.push({ text: _('Attach photo'), id: 'attachPhoto' });
		buttons.push({ text: _('Take photo'), id: 'takePhoto' });

		const buttonId = await dialogs.pop(this, _('Choose an option'), buttons);

		if (buttonId === 'takePhoto') this.takePhoto_onPress();
		if (buttonId === 'attachFile') void this.attachFile_onPress();
		if (buttonId === 'attachPhoto') void this.attachPhoto_onPress();
	}

	private menuOptions() {
		const note = this.state.note;
		const isTodo = note && !!note.is_todo;
		const isSaved = note && note.id;

		const cacheKey = md5([isTodo, isSaved].join('_'));
		if (!this.menuOptionsCache_) this.menuOptionsCache_ = {};

		if (this.menuOptionsCache_[cacheKey]) return this.menuOptionsCache_[cacheKey];

		const output = [];

		// The file attachement modules only work in Android >= 5 (Version 21)
		// https://github.com/react-community/react-native-image-picker/issues/606

		// As of 2020-10-13, support for attaching images from the gallery is removed
		// as the package react-native-image-picker has permission issues. It's still
		// possible to attach files, which has often a similar UI, with thumbnails for
		// images so normally it should be enough.
		let canAttachPicture = true;
		if (Platform.OS === 'android' && Platform.Version < 21) canAttachPicture = false;
		if (canAttachPicture) {
			output.push({
				title: _('Attach...'),
				onPress: () => this.showAttachMenu(),
			});
		}

		if (isTodo) {
			output.push({
				title: _('Set alarm'),
				onPress: () => {
					this.setState({ alarmDialogShown: true });
				},
			});
		}

		output.push({
			title: _('Share'),
			onPress: () => {
				void this.share_onPress();
			},
		});
		if (isSaved) {
			output.push({
				title: _('Tags'),
				onPress: () => {
					this.tags_onPress();
				},
			});
		}
		output.push({
			title: isTodo ? _('Convert to note') : _('Convert to todo'),
			onPress: () => {
				this.toggleIsTodo_onPress();
			},
		});
		if (isSaved) {
			output.push({
				title: _('Copy Markdown link'),
				onPress: () => {
					this.copyMarkdownLink_onPress();
				},
			});
		}
		output.push({
			title: _('Properties'),
			onPress: () => {
				this.properties_onPress();
			},
		});
		output.push({
			title: _('Delete'),
			onPress: () => {
				void this.deleteNote_onPress();
			},
		});

		this.menuOptionsCache_ = {};
		this.menuOptionsCache_[cacheKey] = output;

		return output;
	}

	private async todoCheckbox_change(checked: boolean) {
		await this.saveOneProperty('todo_completed', checked ? time.unixMs() : 0);
	}

	public scheduleFocusUpdate() {
		if (this.focusUpdateIID_) shim.clearTimeout(this.focusUpdateIID_);

		this.focusUpdateIID_ = shim.setTimeout(() => {
			this.focusUpdateIID_ = null;
			this.focusUpdate();
		}, 100);
	}

	private focusUpdate() {
		if (this.focusUpdateIID_) shim.clearTimeout(this.focusUpdateIID_);
		this.focusUpdateIID_ = null;

		if (!this.state.note) return;
		let fieldToFocus = this.state.note.is_todo ? 'title' : 'body';
		if (this.state.mode === 'view') fieldToFocus = '';

		if (fieldToFocus === 'title' && this.refs.titleTextField) {
			this.refs.titleTextField.focus();
		}
		// if (fieldToFocus === 'body' && this.markdownEditorRef.current) {
		// 	if (this.markdownEditorRef.current) {
		// 		this.markdownEditorRef.current.focus();
		// 	}
		// }
	}

	private async folderPickerOptions_valueChanged(itemValue: any) {
		const note = this.state.note;
		const isProvisionalNote = this.props.provisionalNoteIds.includes(note.id);

		if (isProvisionalNote) {
			await this.saveNoteButton_press(itemValue);
		} else {
			await Note.moveToFolder(note.id, itemValue);
		}

		note.parent_id = itemValue;

		const folder = await Folder.load(note.parent_id);

		this.setState({
			lastSavedNote: Object.assign({}, note),
			note: note,
			folder: folder,
		});
	}

	private folderPickerOptions() {
		const options = {
			enabled: true,
			selectedFolderId: this.state.folder ? this.state.folder.id : null,
			onValueChange: this.folderPickerOptions_valueChanged,
		};

		if (this.folderPickerOptions_ && options.selectedFolderId === this.folderPickerOptions_.selectedFolderId) return this.folderPickerOptions_;

		this.folderPickerOptions_ = options;
		return this.folderPickerOptions_;
	}

	private onBodyViewerLoadEnd() {
		shim.setTimeout(() => {
			this.setState({ HACK_webviewLoadingState: 1 });
			shim.setTimeout(() => {
				this.setState({ HACK_webviewLoadingState: 0 });
			}, 50);
		}, 5);
	}

	private onBodyViewerCheckboxChange(newBody: string) {
		void this.saveOneProperty('body', newBody);
	}

	public render() {
		if (this.state.isLoading) {
			return (
				<View style={this.styles().screen}>
					<ScreenHeader />
				</View>
			);
		}

		const theme = themeStyle(this.props.themeId);
		const note: NoteEntity = this.state.note;
		const isTodo = !!Number(note.is_todo);

		if (this.state.showCamera) {
			return <CameraView themeId={this.props.themeId} style={{ flex: 1 }} onPhoto={this.cameraView_onPhoto} onCancel={this.cameraView_onCancel} />;
		}

		// Currently keyword highlighting is supported only when FTS is available.
		const keywords = this.props.searchQuery && !!this.props.ftsEnabled ? this.props.highlightedWords : emptyArray;

		let bodyComponent = null;
		if (this.state.mode === 'view') {
			// Note: as of 2018-12-29 it's important not to display the viewer if the note body is empty,
			// to avoid the HACK_webviewLoadingState related bug.
			bodyComponent =
				!note || !note.body.trim() ? null : (
					<NoteBodyViewer
						onJoplinLinkClick={this.onJoplinLinkClick_}
						style={this.styles().noteBodyViewer}
						// Extra bottom padding to make it possible to scroll past the
						// action button (so that it doesn't overlap the text)
						paddingBottom={150}
						noteBody={note.body}
						noteMarkupLanguage={note.markup_language}
						noteResources={this.state.noteResources}
						highlightedKeywords={keywords}
						themeId={this.props.themeId}
						noteHash={this.props.noteHash}
						onCheckboxChange={this.onBodyViewerCheckboxChange}
						onMarkForDownload={this.onMarkForDownload}
						onLoadEnd={this.onBodyViewerLoadEnd}
					/>
				);
		} else {
			// Note: In theory ScrollView can be used to provide smoother scrolling of the TextInput.
			// However it causes memory or rendering issues on older Android devices, probably because
			// the whole text input has to be in memory for the scrollview to work. So we keep it as
			// a plain TextInput for now.
			// See https://github.com/laurent22/joplin/issues/3041

			// IMPORTANT: The TextInput selection is unreliable and cannot be used in a controlled component
			// context. In other words, the selection should be considered read-only. For example, if the seleciton
			// is saved to the state in onSelectionChange and the current text in onChangeText, then set
			// back in `selection` and `value` props, it will mostly work. But when typing fast, sooner or
			// later the real selection will be different from what is stored in the state, thus making
			// the cursor jump around. Eg, when typing "abcdef", it will do this:
			//     abcd|
			//     abcde|
			//     abcde|f

			if (!this.useEditorBeta()) {
				bodyComponent = (
					<TextInput
						autoCapitalize="sentences"
						style={this.styles().bodyTextInput}
						ref="noteBodyTextField"
						multiline={true}
						value={note.body}
						onChangeText={(text: string) => this.body_changeText(text)}
						onSelectionChange={this.body_selectionChange}
						blurOnSubmit={false}
						selectionColor={theme.textSelectionColor}
						keyboardAppearance={theme.keyboardAppearance}
						placeholder={_('Add body')}
						placeholderTextColor={theme.colorFaded}
						// need some extra padding for iOS so that the keyboard won't cover last line of the note
						// see https://github.com/laurent22/joplin/issues/3607
					/>
				);
			} else {
				const editorStyle = this.styles().bodyTextInput;

				bodyComponent = <NoteEditor
					ref={this.editorRef}
					themeId={this.props.themeId}
					initialText={note.body}
					initialSelection={this.selection}
					onChange={this.onBodyChange}
					onSelectionChange={this.body_selectionChange}
					onUndoRedoDepthChange={this.onUndoRedoDepthChange}
					onAttach={() => this.showAttachMenu()}
					style={{
						...editorStyle,
						paddingLeft: 0,
						paddingRight: 0,
					}}
					contentStyle={{
						// Apply padding to the editor's content, but not the toolbar.
						paddingLeft: editorStyle.paddingLeft,
						paddingRight: editorStyle.paddingRight,
					}}
				/>;
			}
		}

		const renderActionButton = () => {
			const buttons = [];

			buttons.push({
				title: _('Edit'),
				icon: 'md-create',
				onPress: () => {
					this.setState({ mode: 'edit' });

					this.doFocusUpdate_ = true;
				},
			});

			if (this.state.mode === 'edit') return null;

			return <ActionButton multiStates={true} buttons={buttons} buttonIndex={0} />;
		};

		const actionButtonComp = renderActionButton();

		// Save button is not really needed anymore with the improved save logic
		const showSaveButton = false; // this.state.mode === 'edit' || this.isModified() || this.saveButtonHasBeenShown_;
		const saveButtonDisabled = true;// !this.isModified();

		if (showSaveButton) this.saveButtonHasBeenShown_ = true;

		const titleContainerStyle = isTodo ? this.styles().titleContainerTodo : this.styles().titleContainer;

		const dueDate = Note.dueDateObject(note);

		const titleComp = (
			<View style={titleContainerStyle}>
				{isTodo && <Checkbox style={this.styles().checkbox} checked={!!Number(note.todo_completed)} onChange={this.todoCheckbox_change} />}
				<TextInput
					ref="titleTextField"
					underlineColorAndroid="#ffffff00"
					autoCapitalize="sentences"
					style={this.styles().titleTextInput}
					value={note.title}
					onChangeText={this.title_changeText}
					selectionColor={theme.textSelectionColor}
					keyboardAppearance={theme.keyboardAppearance}
					placeholder={_('Add title')}
					placeholderTextColor={theme.colorFaded}
				/>
			</View>
		);

		const noteTagDialog = !this.state.noteTagDialogShown ? null : <NoteTagsDialog onCloseRequested={this.noteTagDialog_closeRequested} />;

<<<<<<< HEAD
		const syncStatusIcon = <SyncStatusIcon
			noteLastModifiedTimestamp={this.state.lastSaveScheduledTimestamp}
		/>;
=======
		// Different styles for when the note actions are active or not
		const notesBarToggleIconStyle = this.props.showNotesBar ? this.styles().noteActionButtonIconActive : this.styles().noteActionButtonIcon;
		const notesBarToggleStyle = this.props.showNotesBar ? this.styles().noteActionButtonActive : this.styles().noteActionButton;

		const handleNoteActionsDrag = (gestureState: any) => {
			const minY = 160;
			const maxY = 0.8 * Dimensions.get('window').height;

			let newY = gestureState.moveY;

			if (newY < minY) {
				newY = minY;
			} else if (newY > maxY) {
				newY = maxY;
			}

			this.noteActionsPositionY.setValue(newY - 162);
		};

		// Pan responder that handles making the note actions draggable.
		// The note actions need to be draggable, because they could
		// potentially obstruct some portion of a note's content
		const noteActionsDragResponder = PanResponder.create({
			// Only start dragging after moving at least 10px — this prevents clicks from dragging instead
			// of triggering onPress events
			onMoveShouldSetPanResponder: (_evt, gestureState) => {
				return Math.abs(gestureState.dx) > 10 || Math.abs(gestureState.dy) > 10;
			},
			onPanResponderMove: (_e: any, gestureState: any) => {
				handleNoteActionsDrag(gestureState);
			},
		});

		// Note actions are the notesbar and split layout toggle button
		const noteActionButtonGroupComp = (
			<Animated.View style={this.styles().noteActionButtonGroup} {...noteActionsDragResponder.panHandlers} >
				{/* Temporarily hiding the split layout button till it's implemented */}
				{/* <TouchableOpacity style={[this.styles().noteActionButton, this.styles().noteActionButton1]} activeOpacity={0.7}>
					<Icon name="columns" style={this.styles().noteActionButtonIcon} />
				</TouchableOpacity> */}
				<TouchableOpacity style={[notesBarToggleStyle, this.styles().noteActionButton2]} activeOpacity={0.7} onPress={this.onNotesBarToggle}>
					<Icon name="list" style={notesBarToggleIconStyle} />
				</TouchableOpacity>
			</Animated.View>
		);

		const noteMainComp = (
			<View style={this.styles().noteMainComp}>
				<Animated.View style={this.styles().notesBarContainer}>
					<NotesBar todoCheckbox_change={this.todoCheckbox_change} />
				</Animated.View>
				<Animated.View style={this.styles().noteComp}>
					{titleComp}
					{bodyComponent}
				</Animated.View>
				{ this.state.isTablet && noteActionButtonGroupComp }
			</View>
		);
>>>>>>> afc34b44

		return (
			<View style={this.rootStyle(this.props.themeId).root}>
				<ScreenHeader
					folderPickerOptions={this.folderPickerOptions()}
					menuOptions={this.menuOptions()}
					showSaveButton={showSaveButton}
					saveButtonDisabled={saveButtonDisabled}
					onSaveButtonPress={this.saveNoteButton_press}
					showSideMenuButton={false}
					showSearchButton={false}
					showUndoButton={(this.state.undoRedoButtonState.canUndo || this.state.undoRedoButtonState.canRedo) && this.state.mode === 'edit'}
					showRedoButton={this.state.undoRedoButtonState.canRedo && this.state.mode === 'edit'}
					undoButtonDisabled={!this.state.undoRedoButtonState.canUndo && this.state.undoRedoButtonState.canRedo}
					onUndoButtonPress={this.screenHeader_undoButtonPress}
					onRedoButtonPress={this.screenHeader_redoButtonPress}
					syncStatusIcon={syncStatusIcon}
				/>
				{noteMainComp}
				{actionButtonComp}

				<SelectDateTimeDialog themeId={this.props.themeId} shown={this.state.alarmDialogShown} date={dueDate} onAccept={this.onAlarmDialogAccept} onReject={this.onAlarmDialogReject} />

				<DialogBox
					ref={(dialogbox: any) => {
						this.dialogbox = dialogbox;
					}}
				/>
				{noteTagDialog}
			</View>
		);
	}
}

const NoteScreen = connect((state: State) => {
	return {
		noteId: state.selectedNoteIds.length ? state.selectedNoteIds[0] : null,
		noteHash: state.selectedNoteHash,
		folderId: state.selectedFolderId,
		itemType: state.selectedItemType,
		folders: state.folders,
		searchQuery: state.searchQuery,
		themeId: state.settings.theme,
		editorFont: [state.settings['style.editor.fontFamily']],
		ftsEnabled: state.settings['db.ftsEnabled'],
		sharedData: state.sharedData,
		showSideMenu: state.showSideMenu,
		provisionalNoteIds: state.provisionalNoteIds,
		highlightedWords: state.highlightedWords,
		useEditorBeta: state.settings['editor.beta'],
		showNotesBar: state.showMobileNotesBar,
	};
})(NoteScreenComponent);

export default NoteScreen;<|MERGE_RESOLUTION|>--- conflicted
+++ resolved
@@ -698,15 +698,11 @@
 		return this.saveActionQueues_[noteId];
 	}
 
-<<<<<<< HEAD
-	scheduleSave() {
+	private scheduleSave() {
 		this.setState({
 			lastSaveScheduledTimestamp: time.unixMs(),
 		});
 
-=======
-	private scheduleSave() {
->>>>>>> afc34b44
 		this.saveActionQueue(this.state.note.id).push(this.makeSaveAction());
 	}
 
@@ -1407,11 +1403,10 @@
 
 		const noteTagDialog = !this.state.noteTagDialogShown ? null : <NoteTagsDialog onCloseRequested={this.noteTagDialog_closeRequested} />;
 
-<<<<<<< HEAD
 		const syncStatusIcon = <SyncStatusIcon
 			noteLastModifiedTimestamp={this.state.lastSaveScheduledTimestamp}
 		/>;
-=======
+
 		// Different styles for when the note actions are active or not
 		const notesBarToggleIconStyle = this.props.showNotesBar ? this.styles().noteActionButtonIconActive : this.styles().noteActionButtonIcon;
 		const notesBarToggleStyle = this.props.showNotesBar ? this.styles().noteActionButtonActive : this.styles().noteActionButton;
@@ -1470,7 +1465,6 @@
 				{ this.state.isTablet && noteActionButtonGroupComp }
 			</View>
 		);
->>>>>>> afc34b44
 
 		return (
 			<View style={this.rootStyle(this.props.themeId).root}>
