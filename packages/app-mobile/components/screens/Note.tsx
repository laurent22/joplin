import AsyncActionQueue from '@joplin/lib/AsyncActionQueue';
import uuid from '@joplin/lib/uuid';
import Setting from '@joplin/lib/models/Setting';
import shim from '@joplin/lib/shim';
import UndoRedoService from '@joplin/lib/services/UndoRedoService';
import { State } from '@joplin/lib/reducer';
import NoteBodyViewer from '../NoteBodyViewer/NoteBodyViewer';
import checkPermissions from '../../utils/checkPermissions';
import NoteEditor from '../NoteEditor/NoteEditor';
import { ChangeEvent, UndoRedoDepthChangeEvent } from '../NoteEditor/types';

const FileViewer = require('react-native-file-viewer').default;
const React = require('react');
import { Platform, Keyboard, View, TextInput, StyleSheet, Linking, Image, Share, PermissionsAndroid, Animated, TouchableOpacity, Dimensions, PanResponder } from 'react-native';
const { connect } = require('react-redux');
// const { MarkdownEditor } = require('@joplin/lib/../MarkdownEditor/index.js');
const RNFS = require('react-native-fs');
import Note from '@joplin/lib/models/Note';
import BaseItem from '@joplin/lib/models/BaseItem';
import Resource from '@joplin/lib/models/Resource';
import Folder from '@joplin/lib/models/Folder';
const Clipboard = require('@react-native-community/clipboard').default;
const md5 = require('md5');
const { BackButtonService } = require('../../services/back-button.js');
import NavService from '@joplin/lib/services/NavService';
import BaseModel from '@joplin/lib/BaseModel';
const { ActionButton } = require('../action-button.js');
const { fileExtension, safeFileExtension } = require('@joplin/lib/path-utils');
const mimeUtils = require('@joplin/lib/mime-utils.js').mime;
import ScreenHeader from '../ScreenHeader';
const NoteTagsDialog = require('./NoteTagsDialog');
import time from '@joplin/lib/time';
import Checkbox from '../checkbox';
const { _ } = require('@joplin/lib/locale');
import { reg } from '@joplin/lib/registry';
import ResourceFetcher from '@joplin/lib/services/ResourceFetcher';
const { BaseScreenComponent } = require('../base-screen.js');
import { themeStyle, editorFont } from '../global-style';
const { dialogs } = require('../../utils/dialogs.js');
const DialogBox = require('react-native-dialogbox').default;
const DocumentPicker = require('react-native-document-picker').default;
const ImageResizer = require('react-native-image-resizer').default;
const shared = require('@joplin/lib/components/shared/note-screen-shared.js');
const ImagePicker = require('react-native-image-picker').default;
import SelectDateTimeDialog from '../SelectDateTimeDialog';
import ShareExtension from '../../utils/ShareExtension.js';
import CameraView from '../CameraView';
import NotesBar from '../NotesBar';
import { NoteEntity } from '@joplin/lib/services/database/types';
import Logger from '@joplin/lib/Logger';
const urlUtils = require('@joplin/lib/urlUtils');
const Icon = require('react-native-vector-icons/Feather').default;
import getResponsiveValue from '../getResponsiveValue';

const emptyArray: any[] = [];

const logger = Logger.create('screens/Note');

class NoteScreenComponent extends BaseScreenComponent {
	public static navigationOptions(): any {
		return { header: null };
	}

	public constructor() {
		super();
		this.state = {
			note: Note.new(),
			mode: 'view',
			folder: null,
			lastSavedNote: null,
			isLoading: true,
			titleTextInputHeight: 20,
			alarmDialogShown: false,
			heightBumpView: 0,
			noteTagDialogShown: false,
			fromShare: false,
			showCamera: false,
			noteResources: {},

			// HACK: For reasons I can't explain, when the WebView is present, the TextInput initially does not display (It's just a white rectangle with
			// no visible text). It will only appear when tapping it or doing certain action like selecting text on the webview. The bug started to
			// appear one day and did not go away - reverting to an old RN version did not help, undoing all
			// the commits till a working version did not help. The bug also does not happen in the simulator which makes it hard to fix.
			// Eventually, a way that "worked" is to add a 1px margin on top of the text input just after the webview has loaded, then removing this
			// margin. This forces RN to update the text input and to display it. Maybe that hack can be removed once RN is upgraded.
			// See https://github.com/laurent22/joplin/issues/1057
			HACK_webviewLoadingState: 0,

			undoRedoButtonState: {
				canUndo: false,
				canRedo: false,
			},

			notesBarWidth: this.getNotesBarWidth(),
			isTablet: Dimensions.get('window').width >= 768,
			updateView: 0,
		};

		this.saveActionQueues_ = {};

		// this.markdownEditorRef = React.createRef(); // For focusing the Markdown editor

		this.doFocusUpdate_ = false;

		this.saveButtonHasBeenShown_ = false;

		this.styles_ = {};

		this.editorRef = React.createRef();

		const saveDialog = async () => {
			if (this.isModified()) {
				const buttonId = await dialogs.pop(this, _('This note has been modified:'), [{ text: _('Save changes'), id: 'save' }, { text: _('Discard changes'), id: 'discard' }, { text: _('Cancel'), id: 'cancel' }]);

				if (buttonId === 'cancel') return true;
				if (buttonId === 'save') await this.saveNoteButton_press();
			}

			return false;
		};

		this.navHandler = async () => {
			return await saveDialog();
		};

		this.backHandler = async () => {

			if (this.isModified()) {
				await this.saveNoteButton_press();
			}

			const isProvisionalNote = this.props.provisionalNoteIds.includes(this.props.noteId);

			if (isProvisionalNote) {
				return false;
			}

			if (this.state.mode === 'edit') {
				Keyboard.dismiss();

				this.setState({
					note: Object.assign({}, this.state.lastSavedNote),
					mode: 'view',
				});

				await this.undoRedoService_.reset();

				return true;
			}

			if (this.state.fromShare) {
				// effectively the same as NAV_BACK but NAV_BACK causes undesired behaviour in this case:
				// - share to Joplin from some other app
				// - open Joplin and open any note
				// - go back -- with NAV_BACK this causes the app to exit rather than just showing notes
				this.props.dispatch({
					type: 'NAV_GO',
					routeName: 'Notes',
					folderId: this.state.note.parent_id,
				});
				return true;
			}

			return false;
		};

		this.noteTagDialog_closeRequested = () => {
			this.setState({ noteTagDialogShown: false });
		};

		this.onJoplinLinkClick_ = async (msg: string) => {
			try {
				const resourceUrlInfo = urlUtils.parseResourceUrl(msg);
				if (resourceUrlInfo) {
					const itemId = resourceUrlInfo.itemId;
					const item = await BaseItem.loadItemById(itemId);
					if (!item) throw new Error(_('No item with ID %s', itemId));

					if (item.type_ === BaseModel.TYPE_NOTE) {
						// Easier to just go back, then go to the note since
						// the Note screen doesn't handle reloading a different note

						this.props.dispatch({
							type: 'NAV_BACK',
						});

						shim.setTimeout(() => {
							this.props.dispatch({
								type: 'NAV_GO',
								routeName: 'Note',
								noteId: item.id,
								noteHash: resourceUrlInfo.hash,
							});
						}, 5);
					} else if (item.type_ === BaseModel.TYPE_RESOURCE) {
						if (!(await Resource.isReady(item))) throw new Error(_('This attachment is not downloaded or not decrypted yet.'));
						const resourcePath = Resource.fullPath(item);

						logger.info(`Opening resource: ${resourcePath}`);
						await FileViewer.open(resourcePath);
					} else {
						throw new Error(_('The Joplin mobile app does not currently support this type of link: %s', BaseModel.modelTypeToName(item.type_)));
					}
				} else {
					if (msg.indexOf('file://') === 0) {
						throw new Error(_('Links with protocol "%s" are not supported', 'file://'));
					} else {
						await Linking.openURL(msg);
					}
				}
			} catch (error) {
				dialogs.error(this, error.message);
			}
		};

		this.refreshResource = async (resource: any, noteBody: string = null) => {
			if (noteBody === null && this.state.note && this.state.note.body) noteBody = this.state.note.body;
			if (noteBody === null) return;

			const resourceIds = await Note.linkedResourceIds(noteBody);
			if (resourceIds.indexOf(resource.id) >= 0) {
				shared.clearResourceCache();
				const attachedResources = await shared.attachedResources(noteBody);
				this.setState({ noteResources: attachedResources });
			}
		};

		this.takePhoto_onPress = this.takePhoto_onPress.bind(this);
		this.cameraView_onPhoto = this.cameraView_onPhoto.bind(this);
		this.cameraView_onCancel = this.cameraView_onCancel.bind(this);
		this.properties_onPress = this.properties_onPress.bind(this);
		this.showOnMap_onPress = this.showOnMap_onPress.bind(this);
		this.onMarkForDownload = this.onMarkForDownload.bind(this);
		this.sideMenuOptions = this.sideMenuOptions.bind(this);
		this.folderPickerOptions_valueChanged = this.folderPickerOptions_valueChanged.bind(this);
		this.saveNoteButton_press = this.saveNoteButton_press.bind(this);
		this.onAlarmDialogAccept = this.onAlarmDialogAccept.bind(this);
		this.onAlarmDialogReject = this.onAlarmDialogReject.bind(this);
		this.todoCheckbox_change = this.todoCheckbox_change.bind(this);
		this.title_changeText = this.title_changeText.bind(this);
		this.undoRedoService_stackChange = this.undoRedoService_stackChange.bind(this);
		this.screenHeader_undoButtonPress = this.screenHeader_undoButtonPress.bind(this);
		this.screenHeader_redoButtonPress = this.screenHeader_redoButtonPress.bind(this);
		this.body_selectionChange = this.body_selectionChange.bind(this);
		this.onBodyViewerLoadEnd = this.onBodyViewerLoadEnd.bind(this);
		this.onBodyViewerCheckboxChange = this.onBodyViewerCheckboxChange.bind(this);
		this.onBodyChange = this.onBodyChange.bind(this);
		this.onUndoRedoDepthChange = this.onUndoRedoDepthChange.bind(this);
		this.handleScreenWidthChange_ = this.handleScreenWidthChange_.bind(this);
		this.splitLayoutEditor_bodyChangeText = this.splitLayoutEditor_bodyChangeText.bind(this);
		this.splitLayoutEditor_onBodyChange = this.splitLayoutEditor_onBodyChange.bind(this);
	}

	private useEditorBeta(): boolean {
		return this.props.useEditorBeta;
	}

	private onBodyChange(event: ChangeEvent) {
		shared.noteComponent_change(this, 'body', event.value);
		this.scheduleSave();
	}

	private splitLayoutEditor_onBodyChange = (event: ChangeEvent) =>{
		shared.noteComponent_change(this, 'body', event.value);
		this.scheduleSave();

		// Clear timeout if user continues typing
		if (this.updateViewTimer_) {
			shim.clearTimeout(this.updateViewTimer_);
		}

		// Update the viewer if editing is paused for 1 second
		this.updateViewTimer_ = shim.setTimeout(() => {
			this.setState({ updateView: this.state.updateView + 1 });
		}, 1000);
	};

	private onUndoRedoDepthChange(event: UndoRedoDepthChangeEvent) {
		if (this.useEditorBeta()) {
			this.setState({ undoRedoButtonState: {
				canUndo: !!event.undoDepth,
				canRedo: !!event.redoDepth,
			} });
		}
	}

	private undoRedoService_stackChange() {
		if (!this.useEditorBeta()) {
			this.setState({ undoRedoButtonState: {
				canUndo: this.undoRedoService_.canUndo,
				canRedo: this.undoRedoService_.canRedo,
			} });
		}
	}

	private async undoRedo(type: string) {
		const undoState = await this.undoRedoService_[type](this.undoState());
		if (!undoState) return;

		this.setState((state: any) => {
			const newNote = Object.assign({}, state.note);
			newNote.body = undoState.body;
			return {
				note: newNote,
			};
		});
	}

	private getNotesBarWidth = () => {
		const notesBarWidth = getResponsiveValue({
			sm: 250,
			md: 260,
			lg: 270,
			xl: 280,
			xxl: 290,
		});

		return notesBarWidth;
	};

	// Update state that depends on the screen width when the screen width changes ( the device orientation changess)
	private handleScreenWidthChange_() {
		this.setState({
			notesBarWidth: this.getNotesBarWidth(),
			isTablet: Dimensions.get('window').width >= 768,
		});
	}

	private screenHeader_undoButtonPress() {
		if (this.useEditorBeta()) {
			this.editorRef.current.undo();
		} else {
			void this.undoRedo('undo');
		}
	}

	private screenHeader_redoButtonPress() {
		if (this.useEditorBeta()) {
			this.editorRef.current.redo();
		} else {
			void this.undoRedo('redo');
		}
	}

	private undoState(noteBody: string = null) {
		return {
			body: noteBody === null ? this.state.note.body : noteBody,
		};
	}

	private styles() {
		const themeId = this.props.themeId;
		const theme = themeStyle(themeId);

		const cacheKey = [themeId, this.state.titleTextInputHeight, this.state.HACK_webviewLoadingState].join('_');

		if (this.styles_[cacheKey]) return this.styles_[cacheKey];
		this.styles_ = {};

		// TODO: Clean up these style names and nesting
		const styles: any = {
			screen: {
				flex: 1,
				backgroundColor: theme.backgroundColor,
			},
			bodyTextInput: {
				flex: 1,
				paddingLeft: theme.marginLeft,
				paddingRight: theme.marginRight,
				paddingBottom: Platform.OS === 'ios' ? 40 : 0,

				// Add extra space to allow scrolling past end of document, and also to fix this:
				// https://github.com/laurent22/joplin/issues/1437
				// 2020-04-20: removed bottom padding because it doesn't work properly in Android
				// Instead of being inside the scrollable area, the padding is outside thus
				// restricting the view.
				// See https://github.com/laurent22/joplin/issues/3041#issuecomment-616267739
				// paddingBottom: Math.round(dimensions.height / 4),

				textAlignVertical: 'top',
				color: theme.color,
				backgroundColor: theme.backgroundColor,
				fontSize: theme.fontSize,
				fontFamily: editorFont(this.props.editorFont),
			},
			noteBodyViewer: {
				flex: 1,
				paddingLeft: theme.marginLeft,
				paddingRight: theme.marginRight,
			},
			checkbox: {
				color: theme.color,
				paddingRight: 10,
				paddingLeft: theme.marginLeft,
				paddingTop: 10, // Added for iOS (Not needed for Android??)
				paddingBottom: 10, // Added for iOS (Not needed for Android??)
			},
			markdownButtons: {
				borderColor: theme.dividerColor,
				color: theme.urlColor,
			},
		};

		styles.noteBodyViewerPreview = {
			...styles.noteBodyViewer,
			borderTopColor: theme.dividerColor,
			borderTopWidth: 1,
			borderBottomColor: theme.dividerColor,
			borderBottomWidth: 1,
		};

		styles.titleContainer = {
			flex: 0,
			flexDirection: 'row',
			paddingLeft: theme.marginLeft,
			paddingRight: theme.marginRight,
			borderBottomColor: theme.dividerColor,
			borderBottomWidth: 1,
		};

		styles.titleContainerTodo = Object.assign({}, styles.titleContainer);
		styles.titleContainerTodo.paddingLeft = 0;

		styles.titleTextInput = {
			flex: 1,
			marginTop: 0,
			paddingLeft: 0,
			color: theme.color,
			backgroundColor: theme.backgroundColor,
			fontWeight: 'bold',
			fontSize: theme.fontSize,
			paddingTop: 10, // Added for iOS (Not needed for Android??)
			paddingBottom: 10, // Added for iOS (Not needed for Android??)
		};

		styles.noteMainComp = {
			flex: 1,
			flexDirection: 'row',
			position: 'relative',
		};

		styles.notesBarContainer = {
			position: 'relative',
			left: this.notesBarPosition,
			top: 0,
			width: this.state.notesBarWidth,
			height: '100%',
		};

		styles.noteComp = {
			position: 'relative',
			top: 0,
			left: this.notePosition,
			width: this.noteWidth,
		};

		styles.noteActionButton = {
			width: 54,
			height: 54,
			backgroundColor: theme.backgroundColor3,
			borderWidth: 1,
			borderColor: theme.dividerColor,
			alignItems: 'center',
			justifyContent: 'center',
		};

		styles.noteActionButtonActive = {
			...styles.noteActionButton,
			borderWidth: 0,
			backgroundColor: theme.color4,
		};

		styles.noteActionButton1 = {
			borderBottomWidth: 0,
			borderTopLeftRadius: 8,
			borderTopRightRadius: 8,
		};

		styles.noteActionButton2 = {
			borderBottomLeftRadius: 8,
			borderBottomRightRadius: 8,
		};

		styles.noteActionButtonIcon = {
			fontSize: 30,
			color: theme.color,
		};

		styles.noteActionButtonIconActive = {
			...styles.noteActionButtonIcon,
			color: theme.backgroundColor,
		};

		styles.noteActionButtonGroup = {
			position: 'absolute',
			top: 120,
			right: 30,
			transform: [{ translateY: this.noteActionsPositionY }],
		};

		styles.splitLayoutDivider = {
			backgroundColor: theme.dividerColor,
			height: '100%',
			width: 2,
		};

		if (this.state.HACK_webviewLoadingState === 1) styles.titleTextInput.marginTop = 1;

		this.styles_[cacheKey] = StyleSheet.create(styles);
		return this.styles_[cacheKey];
	}

	private isModified() {
		return shared.isModified(this);
	}

	private async requestGeoLocationPermissions() {
		if (!Setting.value('trackLocation')) return;

		const response = await checkPermissions(PermissionsAndroid.PERMISSIONS.ACCESS_FINE_LOCATION, {
			message: _('In order to associate a geo-location with the note, the app needs your permission to access your location.\n\nYou may turn off this option at any time in the Configuration screen.'),
			title: _('Permission needed'),
		});

		// If the user simply pressed "Deny", we don't automatically switch it off because they might accept
		// once we show the rationale again on second try. If they press "Never again" however we switch it off.
		// https://github.com/zoontek/react-native-permissions/issues/385#issuecomment-563132396
		if (response === PermissionsAndroid.RESULTS.NEVER_ASK_AGAIN) {
			reg.logger().info('Geo-location tracking has been automatically disabled');
			Setting.setValue('trackLocation', false);
		}
	}

	public async componentDidMount() {
		BackButtonService.addHandler(this.backHandler);
		NavService.addHandler(this.navHandler);

		shared.clearResourceCache();
		shared.installResourceHandling(this.refreshResource);

		await shared.initState(this);

		this.undoRedoService_ = new UndoRedoService();
		this.undoRedoService_.on('stackChange', this.undoRedoService_stackChange);

		if (this.state.note && this.state.note.body && Setting.value('sync.resourceDownloadMode') === 'auto') {
			const resourceIds = await Note.linkedResourceIds(this.state.note.body);
			await ResourceFetcher.instance().markForDownload(resourceIds);
		}

		// Although it is async, we don't wait for the answer so that if permission
		// has already been granted, it doesn't slow down opening the note. If it hasn't
		// been granted, the popup will open anyway.
		void this.requestGeoLocationPermissions();

		this.unsubscribeScreenWidthChangeHandler_ = Dimensions.addEventListener('change', this.handleScreenWidthChange_);
	}

	private animateNotesBarOpen = () => {
		Animated.parallel([
			Animated.spring(
				this.notesBarPosition,
				{
					toValue: 0,
					useNativeDriver: false,
				}
			),
			Animated.spring(
				this.notePosition,
				{
					toValue: 0,
					useNativeDriver: false,
				}
			),
			Animated.spring(
				this.noteWidth,
				{
					toValue: Dimensions.get('window').width - this.state.notesBarWidth,
					useNativeDriver: false,
				}
			),
		]).start();
	};

	private animateNotesBarClose = () => {
		Animated.parallel([
			Animated.spring(
				this.notesBarPosition,
				{
					toValue: -1 * this.state.notesBarWidth,
					useNativeDriver: false,
				}
			),
			Animated.spring(
				this.notePosition,
				{
					toValue: -1 * this.state.notesBarWidth,
					useNativeDriver: false,
				}
			),
			Animated.spring(
				this.noteWidth,
				{
					toValue: Dimensions.get('window').width,
					useNativeDriver: false,
				}
			),
		]).start();
	};

	private onNotesBarToggle = async () => {
		if (this.props.showNotesBar) {
			this.props.dispatch({ type: 'NOTES_BAR_CLOSE' });
		} else {
			// Split layout and notesbar shouldn't be enabled together because of screen space.
			// Similar logic is in onSplitLayoutToggle.
			if (this.props.useSplitLayout) {
				await this.onSplitLayoutToggle();
			}
			this.props.dispatch({ type: 'NOTES_BAR_OPEN' });
		}
	};

<<<<<<< HEAD
	private onSplitLayoutToggle = async () => {
		if (this.props.useSplitLayout) {
			this.props.dispatch({ type: 'DISABLE_SPLIT_LAYOUT' });
		} else {
			if (this.props.showNotesBar) {
				await this.onNotesBarToggle();
			}
			this.props.dispatch({ type: 'ENABLE_SPLIT_LAYOUT' });
		}
	};

=======
>>>>>>> 08408f6f
	private onMarkForDownload(event: any) {
		void ResourceFetcher.instance().markForDownload(event.resourceId);
	}

	public componentDidUpdate(prevProps: any) {
		if (this.doFocusUpdate_) {
			this.doFocusUpdate_ = false;
			this.focusUpdate();
		}

		if (prevProps.showSideMenu !== this.props.showSideMenu && this.props.showSideMenu) {
			this.props.dispatch({
				type: 'NOTE_SIDE_MENU_OPTIONS_SET',
				options: this.sideMenuOptions(),
			});
		}

		if (this.props.showNotesBar !== prevProps.showNotesBar) {
			if (this.props.showNotesBar) {
				this.animateNotesBarOpen();
			} else {
				this.animateNotesBarClose();
			}
		}
	}

	public componentWillUnmount() {
		BackButtonService.removeHandler(this.backHandler);
		NavService.removeHandler(this.navHandler);

		shared.uninstallResourceHandling(this.refreshResource);

		if (this.state.fromShare) {
			ShareExtension.close();
		}

		this.saveActionQueue(this.state.note.id).processAllNow();

		// It cannot theoretically be undefined, since componentDidMount should always be called before
		// componentWillUnmount, but with React Native the impossible often becomes possible.
		if (this.undoRedoService_) this.undoRedoService_.off('stackChange', this.undoRedoService_stackChange);

		if (this.unsubscribeScreenWidthChangeHandler_) {
			this.unsubscribeScreenWidthChangeHandler_.remove();
			this.unsubscribeScreenWidthChangeHandler_ = null;
		}
	}

	public componentWillMount() {
		if (this.props.showNotesBar) {
			this.notesBarPosition = new Animated.Value(0);
			this.notePosition = new Animated.Value(0);
			this.noteWidth = new Animated.Value(Dimensions.get('window').width - 250);
		} else {
			this.notesBarPosition = new Animated.Value(-1 * this.state.notesBarWidth);
			this.notePosition = new Animated.Value(-1 * this.state.notesBarWidth);
			this.noteWidth = new Animated.Value(Dimensions.get('window').width);
		}

		this.noteActionsPositionY = new Animated.Value(0);
	}

	private title_changeText(text: string) {
		shared.noteComponent_change(this, 'title', text);
		this.setState({ newAndNoTitleChangeNoteId: null });
		this.scheduleSave();
	}

	private body_changeText(text: string) {
		if (!this.undoRedoService_.canUndo) {
			this.undoRedoService_.push(this.undoState());
		} else {
			this.undoRedoService_.schedulePush(this.undoState());
		}

		shared.noteComponent_change(this, 'body', text);
		this.scheduleSave();
	}

<<<<<<< HEAD
	private splitLayoutEditor_bodyChangeText = (text: string) =>{
		if (!this.undoRedoService_.canUndo) {
			this.undoRedoService_.push(this.undoState());
		} else {
			this.undoRedoService_.schedulePush(this.undoState());
		}

		shared.noteComponent_change(this, 'body', text);
		this.scheduleSave();

		// Clear timeout if user continues typing
		if (this.updateViewTimer_) {
			shim.clearTimeout(this.updateViewTimer_);
		}

		// Update the viewer if editing is paused for 1 second
		this.updateViewTimer_ = shim.setTimeout(() => {
			this.setState({ updateView: this.state.updateView + 1 });
		}, 1000);
	};

=======
>>>>>>> 08408f6f
	private body_selectionChange(event: any) {
		if (this.useEditorBeta()) {
			this.selection = event.selection;
		} else {
			this.selection = event.nativeEvent.selection;
		}
	}

	private makeSaveAction() {
		return async () => {
			return shared.saveNoteButton_press(this);
		};
	}

	private saveActionQueue(noteId: string) {
		if (!this.saveActionQueues_[noteId]) {
			this.saveActionQueues_[noteId] = new AsyncActionQueue(500);
		}
		return this.saveActionQueues_[noteId];
	}

	private scheduleSave() {
		this.saveActionQueue(this.state.note.id).push(this.makeSaveAction());
	}

	private async saveNoteButton_press(folderId: string = null) {
		await shared.saveNoteButton_press(this, folderId);

		Keyboard.dismiss();
	}

	private async saveOneProperty(name: string, value: any) {
		await shared.saveOneProperty(this, name, value);
	}

	private async deleteNote_onPress() {
		const note = this.state.note;
		if (!note.id) return;

		const ok = await dialogs.confirm(this, _('Delete note?'));
		if (!ok) return;

		const folderId = note.parent_id;

		await Note.delete(note.id);

		this.props.dispatch({
			type: 'NAV_GO',
			routeName: 'Notes',
			folderId: folderId,
		});
	}

	private async pickDocument() {
		try {
			const result = await DocumentPicker.pick();
			return result;
		} catch (error) {
			if (DocumentPicker.isCancel(error)) {
				console.info('pickDocument: user has cancelled');
				return null;
			} else {
				throw error;
			}
		}
	}

	private async imageDimensions(uri: string) {
		return new Promise((resolve, reject) => {
			Image.getSize(
				uri,
				(width: number, height: number) => {
					resolve({ width: width, height: height });
				},
				(error: any) => {
					reject(error);
				}
			);
		});
	}

	private showImagePicker(options: any) {
		return new Promise((resolve) => {
			ImagePicker.launchImageLibrary(options, (response: any) => {
				resolve(response);
			});
		});
	}

	private async resizeImage(localFilePath: string, targetPath: string, mimeType: string) {
		const maxSize = Resource.IMAGE_MAX_DIMENSION;

		const dimensions: any = await this.imageDimensions(localFilePath);

		reg.logger().info('Original dimensions ', dimensions);

		let mustResize = dimensions.width > maxSize || dimensions.height > maxSize;

		if (mustResize) {
			const buttonId = await dialogs.pop(this, _('You are about to attach a large image (%dx%d pixels). Would you like to resize it down to %d pixels before attaching it?', dimensions.width, dimensions.height, maxSize), [
				{ text: _('Yes'), id: 'yes' },
				{ text: _('No'), id: 'no' },
				{ text: _('Cancel'), id: 'cancel' },
			]);

			if (buttonId === 'cancel') return false;

			mustResize = buttonId === 'yes';
		}

		if (mustResize) {
			dimensions.width = maxSize;
			dimensions.height = maxSize;

			reg.logger().info('New dimensions ', dimensions);

			const format = mimeType === 'image/png' ? 'PNG' : 'JPEG';
			reg.logger().info(`Resizing image ${localFilePath}`);
			const resizedImage = await ImageResizer.createResizedImage(localFilePath, dimensions.width, dimensions.height, format, 85); // , 0, targetPath);

			const resizedImagePath = resizedImage.uri;
			reg.logger().info('Resized image ', resizedImagePath);
			reg.logger().info(`Moving ${resizedImagePath} => ${targetPath}`);

			await RNFS.copyFile(resizedImagePath, targetPath);

			try {
				await RNFS.unlink(resizedImagePath);
			} catch (error) {
				reg.logger().warn('Error when unlinking cached file: ', error);
			}
		} else {
			await RNFS.copyFile(localFilePath, targetPath);
		}

		return true;
	}

	private async attachFile(pickerResponse: any, fileType: string) {
		if (!pickerResponse) {
			// User has cancelled
			return;
		}

		if (pickerResponse.error) {
			reg.logger().warn('Got error from picker', pickerResponse.error);
			return;
		}

		if (pickerResponse.didCancel) {
			reg.logger().info('User cancelled picker');
			return;
		}

		const localFilePath = Platform.select({
			android: pickerResponse.uri,
			ios: decodeURI(pickerResponse.uri),
		});

		let mimeType = pickerResponse.type;

		if (!mimeType) {
			const ext = fileExtension(localFilePath);
			mimeType = mimeUtils.fromFileExtension(ext);
		}

		if (!mimeType && fileType === 'image') {
			// Assume JPEG if we couldn't determine the file type. It seems to happen with the image picker
			// when the file path is something like content://media/external/images/media/123456
			// If the image is not a JPEG, something will throw an error below, but there's a good chance
			// it will work.
			reg.logger().info('Missing file type and could not detect it - assuming image/jpg');
			mimeType = 'image/jpg';
		}

		reg.logger().info(`Got file: ${localFilePath}`);
		reg.logger().info(`Got type: ${mimeType}`);

		let resource = Resource.new();
		resource.id = uuid.create();
		resource.mime = mimeType;
		resource.title = pickerResponse.name ? pickerResponse.name : '';
		resource.file_extension = safeFileExtension(fileExtension(pickerResponse.name ? pickerResponse.name : localFilePath));

		if (!resource.mime) resource.mime = 'application/octet-stream';

		const targetPath = Resource.fullPath(resource);

		try {
			if (mimeType === 'image/jpeg' || mimeType === 'image/jpg' || mimeType === 'image/png') {
				const done = await this.resizeImage(localFilePath, targetPath, mimeType);
				if (!done) return;
			} else {
				if (fileType === 'image') {
					dialogs.error(this, _('Unsupported image type: %s', mimeType));
					return;
				} else {
					await shim.fsDriver().copy(localFilePath, targetPath);

					const stat = await shim.fsDriver().stat(targetPath);
					if (stat.size >= 10000000) {
						await shim.fsDriver().remove(targetPath);
						throw new Error('Resources larger than 10 MB are not currently supported as they may crash the mobile applications. The issue is being investigated and will be fixed at a later time.');
					}
				}
			}
		} catch (error) {
			reg.logger().warn('Could not attach file:', error);
			await dialogs.error(this, error.message);
			return;
		}

		const itDoes = await shim.fsDriver().waitTillExists(targetPath);
		if (!itDoes) throw new Error(`Resource file was not created: ${targetPath}`);

		const fileStat = await shim.fsDriver().stat(targetPath);
		resource.size = fileStat.size;

		resource = await Resource.save(resource, { isNew: true });

		const resourceTag = Resource.markdownTag(resource);

		const newNote = Object.assign({}, this.state.note);

		if (this.state.mode === 'edit' && !!this.selection) {
			const newText = `\n${resourceTag}\n`;

			const prefix = newNote.body.substring(0, this.selection.start);
			const suffix = newNote.body.substring(this.selection.end);
			newNote.body = `${prefix}${newText}${suffix}`;

			if (this.useEditorBeta()) {
				// The beta editor needs to be explicitly informed of changes
				// to the note's body
				this.editorRef.current.insertText(newText);
			}
		} else {
			newNote.body += `\n${resourceTag}`;
		}

		this.setState({ note: newNote });

		this.refreshResource(resource, newNote.body);

		this.scheduleSave();
	}

	private async attachPhoto_onPress() {
		const response = await this.showImagePicker({ mediaType: 'photo', noData: true });
		await this.attachFile(response, 'image');
	}

	private takePhoto_onPress() {
		this.setState({ showCamera: true });
	}

	private cameraView_onPhoto(data: any) {
		void this.attachFile(
			{
				uri: data.uri,
				didCancel: false,
				error: null,
				type: 'image/jpg',
			},
			'image'
		);

		this.setState({ showCamera: false });
	}

	private cameraView_onCancel() {
		this.setState({ showCamera: false });
	}

	private async attachFile_onPress() {
		const response = await this.pickDocument();
		await this.attachFile(response, 'all');
	}

	private toggleIsTodo_onPress() {
		shared.toggleIsTodo_onPress(this);

		this.scheduleSave();
	}

	private tags_onPress() {
		if (!this.state.note || !this.state.note.id) return;

		this.setState({ noteTagDialogShown: true });
	}

	private async share_onPress() {
		await Share.share({
			message: `${this.state.note.title}\n\n${this.state.note.body}`,
			title: this.state.note.title,
		});
	}

	private properties_onPress() {
		this.props.dispatch({ type: 'SIDE_MENU_OPEN' });
	}

	public setAlarm_onPress() {
		this.setState({ alarmDialogShown: true });
	}

	private async onAlarmDialogAccept(date: Date) {
		const newNote = Object.assign({}, this.state.note);
		newNote.todo_due = date ? date.getTime() : 0;

		await this.saveOneProperty('todo_due', date ? date.getTime() : 0);

		this.setState({ alarmDialogShown: false });
	}

	private onAlarmDialogReject() {
		this.setState({ alarmDialogShown: false });
	}

	private async showOnMap_onPress() {
		if (!this.state.note.id) return;

		const note = await Note.load(this.state.note.id);
		try {
			const url = Note.geolocationUrl(note);
			await Linking.openURL(url);
		} catch (error) {
			this.props.dispatch({ type: 'SIDE_MENU_CLOSE' });
			await dialogs.error(this, error.message);
		}
	}

	private async showSource_onPress() {
		if (!this.state.note.id) return;

		const note = await Note.load(this.state.note.id);
		try {
			await Linking.openURL(note.source_url);
		} catch (error) {
			await dialogs.error(this, error.message);
		}
	}

	private copyMarkdownLink_onPress() {
		const note = this.state.note;
		Clipboard.setString(Note.markdownTag(note));
	}

	private sideMenuOptions() {
		const note = this.state.note;
		if (!note) return [];

		const output = [];

		const createdDateString = time.formatMsToLocal(note.user_created_time);
		const updatedDateString = time.formatMsToLocal(note.user_updated_time);

		output.push({ title: _('Created: %s', createdDateString) });
		output.push({ title: _('Updated: %s', updatedDateString) });
		output.push({ isDivider: true });

		output.push({
			title: _('View on map'),
			onPress: () => {
				void this.showOnMap_onPress();
			},
		});
		if (note.source_url) {
			output.push({
				title: _('Go to source URL'),
				onPress: () => {
					void this.showSource_onPress();
				},
			});
		}

		return output;
	}

<<<<<<< HEAD
=======
	async showAttachMenu() {
		const buttons = [];

		// On iOS, it will show "local files", which means certain files saved from the browser
		// and the iCloud files, but it doesn't include photos and images from the CameraRoll
		//
		// On Android, it will depend on the phone, but usually it will allow browing all files and photos.
		buttons.push({ text: _('Attach file'), id: 'attachFile' });

		// Disabled on Android because it doesn't work due to permission issues, but enabled on iOS
		// because that's only way to browse photos from the camera roll.
		if (Platform.OS === 'ios') buttons.push({ text: _('Attach photo'), id: 'attachPhoto' });
		buttons.push({ text: _('Take photo'), id: 'takePhoto' });

		const buttonId = await dialogs.pop(this, _('Choose an option'), buttons);

		if (buttonId === 'takePhoto') this.takePhoto_onPress();
		if (buttonId === 'attachFile') void this.attachFile_onPress();
		if (buttonId === 'attachPhoto') void this.attachPhoto_onPress();
	}

>>>>>>> 08408f6f
	private menuOptions() {
		const note = this.state.note;
		const isTodo = note && !!note.is_todo;
		const isSaved = note && note.id;

		const cacheKey = md5([isTodo, isSaved].join('_'));
		if (!this.menuOptionsCache_) this.menuOptionsCache_ = {};

		if (this.menuOptionsCache_[cacheKey]) return this.menuOptionsCache_[cacheKey];

		const output = [];

		// The file attachement modules only work in Android >= 5 (Version 21)
		// https://github.com/react-community/react-native-image-picker/issues/606

		// As of 2020-10-13, support for attaching images from the gallery is removed
		// as the package react-native-image-picker has permission issues. It's still
		// possible to attach files, which has often a similar UI, with thumbnails for
		// images so normally it should be enough.
		let canAttachPicture = true;
		if (Platform.OS === 'android' && Platform.Version < 21) canAttachPicture = false;
		if (canAttachPicture) {
			output.push({
				title: _('Attach...'),
				onPress: () => this.showAttachMenu(),
			});
		}

		if (isTodo) {
			output.push({
				title: _('Set alarm'),
				onPress: () => {
					this.setState({ alarmDialogShown: true });
				},
			});
		}

		output.push({
			title: _('Share'),
			onPress: () => {
				void this.share_onPress();
			},
		});
		if (isSaved) {
			output.push({
				title: _('Tags'),
				onPress: () => {
					this.tags_onPress();
				},
			});
		}
		output.push({
			title: isTodo ? _('Convert to note') : _('Convert to todo'),
			onPress: () => {
				this.toggleIsTodo_onPress();
			},
		});
		if (isSaved) {
			output.push({
				title: _('Copy Markdown link'),
				onPress: () => {
					this.copyMarkdownLink_onPress();
				},
			});
		}
		output.push({
			title: _('Properties'),
			onPress: () => {
				this.properties_onPress();
			},
		});
		output.push({
			title: _('Delete'),
			onPress: () => {
				void this.deleteNote_onPress();
			},
		});

		this.menuOptionsCache_ = {};
		this.menuOptionsCache_[cacheKey] = output;

		return output;
	}

	private async todoCheckbox_change(checked: boolean) {
		await this.saveOneProperty('todo_completed', checked ? time.unixMs() : 0);
	}

	public scheduleFocusUpdate() {
		if (this.focusUpdateIID_) shim.clearTimeout(this.focusUpdateIID_);

		this.focusUpdateIID_ = shim.setTimeout(() => {
			this.focusUpdateIID_ = null;
			this.focusUpdate();
		}, 100);
	}

	private focusUpdate() {
		if (this.focusUpdateIID_) shim.clearTimeout(this.focusUpdateIID_);
		this.focusUpdateIID_ = null;

		if (!this.state.note) return;
		let fieldToFocus = this.state.note.is_todo ? 'title' : 'body';
		if (this.state.mode === 'view') fieldToFocus = '';

		if (fieldToFocus === 'title' && this.refs.titleTextField) {
			this.refs.titleTextField.focus();
		}
		// if (fieldToFocus === 'body' && this.markdownEditorRef.current) {
		// 	if (this.markdownEditorRef.current) {
		// 		this.markdownEditorRef.current.focus();
		// 	}
		// }
	}

	private async folderPickerOptions_valueChanged(itemValue: any) {
		const note = this.state.note;
		const isProvisionalNote = this.props.provisionalNoteIds.includes(note.id);

		if (isProvisionalNote) {
			await this.saveNoteButton_press(itemValue);
		} else {
			await Note.moveToFolder(note.id, itemValue);
		}

		note.parent_id = itemValue;

		const folder = await Folder.load(note.parent_id);

		this.setState({
			lastSavedNote: Object.assign({}, note),
			note: note,
			folder: folder,
		});
	}

	private folderPickerOptions() {
		const options = {
			enabled: true,
			selectedFolderId: this.state.folder ? this.state.folder.id : null,
			onValueChange: this.folderPickerOptions_valueChanged,
		};

		if (this.folderPickerOptions_ && options.selectedFolderId === this.folderPickerOptions_.selectedFolderId) return this.folderPickerOptions_;

		this.folderPickerOptions_ = options;
		return this.folderPickerOptions_;
	}

	private onBodyViewerLoadEnd() {
		shim.setTimeout(() => {
			this.setState({ HACK_webviewLoadingState: 1 });
			shim.setTimeout(() => {
				this.setState({ HACK_webviewLoadingState: 0 });
			}, 50);
		}, 5);
	}

	private onBodyViewerCheckboxChange(newBody: string) {
		void this.saveOneProperty('body', newBody);
	}

	public render() {
		if (this.state.isLoading) {
			return (
				<View style={this.styles().screen}>
					<ScreenHeader />
				</View>
			);
		}

		const theme = themeStyle(this.props.themeId);
		const note: NoteEntity = this.state.note;
		const isTodo = !!Number(note.is_todo);

		if (this.state.showCamera) {
			return <CameraView themeId={this.props.themeId} style={{ flex: 1 }} onPhoto={this.cameraView_onPhoto} onCancel={this.cameraView_onCancel} />;
		}

		// Currently keyword highlighting is supported only when FTS is available.
		const keywords = this.props.searchQuery && !!this.props.ftsEnabled ? this.props.highlightedWords : emptyArray;

		let bodyComponent = null;
		let editor = null;

		if (!this.props.useSplitLayout) {
			if (this.state.mode === 'view') {
				// Note: as of 2018-12-29 it's important not to display the viewer if the note body is empty,
				// to avoid the HACK_webviewLoadingState related bug.
				bodyComponent =
					!note || !note.body.trim() ? null : (
						<NoteBodyViewer
							onJoplinLinkClick={this.onJoplinLinkClick_}
							style={this.styles().noteBodyViewer}
							// Extra bottom padding to make it possible to scroll past the
							// action button (so that it doesn't overlap the text)
							paddingBottom={150}
							noteBody={note.body}
							noteMarkupLanguage={note.markup_language}
							noteResources={this.state.noteResources}
							highlightedKeywords={keywords}
							themeId={this.props.themeId}
							noteHash={this.props.noteHash}
							onCheckboxChange={this.onBodyViewerCheckboxChange}
							onMarkForDownload={this.onMarkForDownload}
							onLoadEnd={this.onBodyViewerLoadEnd}
						/>
					);
			} else {
				// Note: In theory ScrollView can be used to provide smoother scrolling of the TextInput.
				// However it causes memory or rendering issues on older Android devices, probably because
				// the whole text input has to be in memory for the scrollview to work. So we keep it as
				// a plain TextInput for now.
				// See https://github.com/laurent22/joplin/issues/3041

				// IMPORTANT: The TextInput selection is unreliable and cannot be used in a controlled component
				// context. In other words, the selection should be considered read-only. For example, if the seleciton
				// is saved to the state in onSelectionChange and the current text in onChangeText, then set
				// back in `selection` and `value` props, it will mostly work. But when typing fast, sooner or
				// later the real selection will be different from what is stored in the state, thus making
				// the cursor jump around. Eg, when typing "abcdef", it will do this:
				//     abcd|
				//     abcde|
				//     abcde|f

				if (!this.useEditorBeta()) {
					bodyComponent = (
						<TextInput
							autoCapitalize="sentences"
							style={this.styles().bodyTextInput}
							ref="noteBodyTextField"
							multiline={true}
							value={note.body}
							onChangeText={(text: string) => this.body_changeText(text)}
							onSelectionChange={this.body_selectionChange}
							blurOnSubmit={false}
							selectionColor={theme.textSelectionColor}
							keyboardAppearance={theme.keyboardAppearance}
							placeholder={_('Add body')}
							placeholderTextColor={theme.colorFaded}
							// need some extra padding for iOS so that the keyboard won't cover last line of the note
							// see https://github.com/laurent22/joplin/issues/3607
							paddingBottom={ Platform.OS === 'ios' ? 40 : 0}
						/>
					);
				} else {
					bodyComponent = <NoteEditor
						ref={this.editorRef}
						themeId={this.props.themeId}
						initialText={note.body}
						initialSelection={this.selection}
						onChange={this.onBodyChange}
						onSelectionChange={this.body_selectionChange}
						onUndoRedoDepthChange={this.onUndoRedoDepthChange}
						style={this.styles().bodyTextInput}
					/>;
				}
			}
		} else {
			if (this.useEditorBeta()) {
				editor = (
					<NoteEditor
						ref={this.editorRef}
						themeId={this.props.themeId}
						initialText={note.body}
						initialSelection={this.selection}
						onChange={this.splitLayoutEditor_onBodyChange}
						onSelectionChange={this.body_selectionChange}
						onUndoRedoDepthChange={this.onUndoRedoDepthChange}
						style={this.styles().bodyTextInput}
					/>);
			} else {
				editor = (
					<TextInput
						autoCapitalize="sentences"
						style={this.styles().bodyTextInput}
						ref="noteBodyTextField"
						multiline={true}
						value={note.body}
						onChangeText={(text: string) => this.splitLayoutEditor_bodyChangeText(text)}
						onSelectionChange={this.body_selectionChange}
						blurOnSubmit={false}
						selectionColor={theme.textSelectionColor}
						keyboardAppearance={theme.keyboardAppearance}
						placeholder={_('Add body')}
						placeholderTextColor={theme.colorFaded}
						// need some extra padding for iOS so that the keyboard won't cover last line of the note
						// see https://github.com/laurent22/joplin/issues/3607
<<<<<<< HEAD
						paddingBottom={ Platform.OS === 'ios' ? 40 : 0}
						autoFocus={true}
					/>
				);
=======
					/>
				);
			} else {
				const editorStyle = this.styles().bodyTextInput;

				bodyComponent = <NoteEditor
					ref={this.editorRef}
					themeId={this.props.themeId}
					initialText={note.body}
					initialSelection={this.selection}
					onChange={this.onBodyChange}
					onSelectionChange={this.body_selectionChange}
					onUndoRedoDepthChange={this.onUndoRedoDepthChange}
					onAttach={() => this.showAttachMenu()}
					style={{
						...editorStyle,
						paddingLeft: 0,
						paddingRight: 0,
					}}
					contentStyle={{
						// Apply padding to the editor's content, but not the toolbar.
						paddingLeft: editorStyle.paddingLeft,
						paddingRight: editorStyle.paddingRight,
					}}
				/>;
>>>>>>> 08408f6f
			}
		}

		const renderActionButton = () => {
			const buttons = [];

			buttons.push({
				title: _('Edit'),
				icon: 'md-create',
				onPress: () => {
					this.setState({ mode: 'edit' });

					this.doFocusUpdate_ = true;
				},
			});

			if (this.state.mode === 'edit') return null;

			return <ActionButton multiStates={true} buttons={buttons} buttonIndex={0} />;
		};

		const actionButtonComp = renderActionButton();

		const renderViewNoteButton = () => {
			const buttons = [];

			buttons.push({
				title: _('View'),
				icon: 'eye-outline',
				onPress: () => {
					this.setState({ mode: 'view' });
				},
			});

			if (this.state.mode === 'view') return null;

			return <ActionButton multiStates={true} buttons={buttons} buttonIndex={0} />;
		};

		const viewNoteButtonComp = renderViewNoteButton();

		// Save button is not really needed anymore with the improved save logic
		const showSaveButton = false; // this.state.mode === 'edit' || this.isModified() || this.saveButtonHasBeenShown_;
		const saveButtonDisabled = true;// !this.isModified();

		if (showSaveButton) this.saveButtonHasBeenShown_ = true;

		const titleContainerStyle = isTodo ? this.styles().titleContainerTodo : this.styles().titleContainer;

		const dueDate = Note.dueDateObject(note);

		const titleComp = (
			<View style={titleContainerStyle}>
				{isTodo && <Checkbox style={this.styles().checkbox} checked={!!Number(note.todo_completed)} onChange={this.todoCheckbox_change} />}
				<TextInput
					ref="titleTextField"
					underlineColorAndroid="#ffffff00"
					autoCapitalize="sentences"
					style={this.styles().titleTextInput}
					value={note.title}
					onChangeText={this.title_changeText}
					selectionColor={theme.textSelectionColor}
					keyboardAppearance={theme.keyboardAppearance}
					placeholder={_('Add title')}
					placeholderTextColor={theme.colorFaded}
				/>
			</View>
		);

		const singleNoteScreenLayoutComp = (
			<Animated.View style={this.styles().noteComp}>
				{titleComp}
				{bodyComponent}
			</Animated.View>
		);

		const splitNoteScreenLayoutComp = (
			<Animated.View style={this.styles().noteComp}>
				{ titleComp }
				<View style={{ flex: 1, flexDirection: 'row' }}>
					<View style={{ flex: 1 }}>
						{ editor }
					</View>

					<View style={this.styles().splitLayoutDivider}></View>

					<NoteBodyViewer
						onJoplinLinkClick={this.onJoplinLinkClick_}
						style={this.styles().noteBodyViewer}
						// Extra bottom padding to make it possible to scroll past the
						// action button (so that it doesn't overlap the text)
						paddingBottom={150}
						noteBody={note.body}
						noteMarkupLanguage={note.markup_language}
						noteResources={this.state.noteResources}
						highlightedKeywords={keywords}
						themeId={this.props.themeId}
						noteHash={this.props.noteHash}
						onCheckboxChange={this.onBodyViewerCheckboxChange}
						onMarkForDownload={this.onMarkForDownload}
						onLoadEnd={this.onBodyViewerLoadEnd}
						key={this.state.updateView}
					/>
				</View>
			</Animated.View>
		);

		const noteTagDialog = !this.state.noteTagDialogShown ? null : <NoteTagsDialog onCloseRequested={this.noteTagDialog_closeRequested} />;

		const handleNoteActionsDrag = (gestureState: any) => {
			const minY = 160;
			const maxY = 0.8 * Dimensions.get('window').height;

			let newY = gestureState.moveY;

			if (newY < minY) {
				newY = minY;
			} else if (newY > maxY) {
				newY = maxY;
			}

			this.noteActionsPositionY.setValue(newY - 162);
		};

		// Pan responder that handles making the note actions draggable.
		// The note actions need to be draggable, because they could
		// potentially obstruct some portion of a note's content
		const noteActionsDragResponder = PanResponder.create({
			// Only start dragging after moving at least 10px — this prevents clicks from dragging instead
			// of triggering onPress events
			onMoveShouldSetPanResponder: (_evt, gestureState) => {
				return Math.abs(gestureState.dx) > 10 || Math.abs(gestureState.dy) > 10;
			},
			onPanResponderMove: (_e: any, gestureState: any) => {
				handleNoteActionsDrag(gestureState);
			},
		});

		// Different styles for when the note actions are active or not
		const notesBarToggleIconStyle = this.props.showNotesBar ? this.styles().noteActionButtonIconActive : this.styles().noteActionButtonIcon;
		const notesBarToggleStyle = this.props.showNotesBar ? this.styles().noteActionButtonActive : this.styles().noteActionButton;

		const splitLayoutToggleIconStyle = this.props.useSplitLayout ? this.styles().noteActionButtonIconActive : this.styles().noteActionButtonIcon;
		const splitLayoutToggleStyle = this.props.useSplitLayout ? this.styles().noteActionButtonActive : this.styles().noteActionButton;

		// Note actions are the notesbar and split layout toggle button
		const noteActionButtonGroupComp = (
<<<<<<< HEAD
			<Animated.View style={this.styles().noteActionButtonGroup} {...this.noteActionsDragResponder.panHandlers} >
				<TouchableOpacity style={[splitLayoutToggleStyle, this.styles().noteActionButton1]} activeOpacity={0.7} onPress={this.onSplitLayoutToggle}>
					<Icon name="columns" style={splitLayoutToggleIconStyle} />
				</TouchableOpacity>
=======
			<Animated.View style={this.styles().noteActionButtonGroup} {...noteActionsDragResponder.panHandlers} >
				{/* Temporarily hiding the split layout button till it's implemented */}
				{/* <TouchableOpacity style={[this.styles().noteActionButton, this.styles().noteActionButton1]} activeOpacity={0.7}>
					<Icon name="columns" style={this.styles().noteActionButtonIcon} />
				</TouchableOpacity> */}
>>>>>>> 08408f6f
				<TouchableOpacity style={[notesBarToggleStyle, this.styles().noteActionButton2]} activeOpacity={0.7} onPress={this.onNotesBarToggle}>
					<Icon name="list" style={notesBarToggleIconStyle} />
				</TouchableOpacity>
			</Animated.View>
		);

		const noteMainComp = (
			<View style={this.styles().noteMainComp}>
				<Animated.View style={this.styles().notesBarContainer}>
					<NotesBar todoCheckbox_change={this.todoCheckbox_change} />
				</Animated.View>

				{ this.props.useSplitLayout ? splitNoteScreenLayoutComp : singleNoteScreenLayoutComp }

			</View>
		);

		return (
			<View style={this.rootStyle(this.props.themeId).root}>
				<ScreenHeader
					folderPickerOptions={this.folderPickerOptions()}
					menuOptions={this.menuOptions()}
					showSaveButton={showSaveButton}
					saveButtonDisabled={saveButtonDisabled}
					onSaveButtonPress={this.saveNoteButton_press}
					showSideMenuButton={false}
					showSearchButton={false}
					showUndoButton={(this.state.undoRedoButtonState.canUndo || this.state.undoRedoButtonState.canRedo) && this.state.mode === 'edit'}
					showRedoButton={this.state.undoRedoButtonState.canRedo && this.state.mode === 'edit'}
					undoButtonDisabled={!this.state.undoRedoButtonState.canUndo && this.state.undoRedoButtonState.canRedo}
					onUndoButtonPress={this.screenHeader_undoButtonPress}
					onRedoButtonPress={this.screenHeader_redoButtonPress}
				/>
				{noteMainComp}
				{!this.props.useSplitLayout && actionButtonComp}
				{!this.props.useSplitLayout && this.state.mode === 'edit' && viewNoteButtonComp}
				{ this.state.isTablet && noteActionButtonGroupComp }

				<SelectDateTimeDialog themeId={this.props.themeId} shown={this.state.alarmDialogShown} date={dueDate} onAccept={this.onAlarmDialogAccept} onReject={this.onAlarmDialogReject} />

				<DialogBox
					ref={(dialogbox: any) => {
						this.dialogbox = dialogbox;
					}}
				/>
				{noteTagDialog}
			</View>
		);
	}
}

const NoteScreen = connect((state: State) => {
	return {
		noteId: state.selectedNoteIds.length ? state.selectedNoteIds[0] : null,
		noteHash: state.selectedNoteHash,
		folderId: state.selectedFolderId,
		itemType: state.selectedItemType,
		folders: state.folders,
		searchQuery: state.searchQuery,
		themeId: state.settings.theme,
		editorFont: [state.settings['style.editor.fontFamily']],
		ftsEnabled: state.settings['db.ftsEnabled'],
		sharedData: state.sharedData,
		showSideMenu: state.showSideMenu,
		provisionalNoteIds: state.provisionalNoteIds,
		highlightedWords: state.highlightedWords,
		useEditorBeta: state.settings['editor.beta'],
		showNotesBar: state.showMobileNotesBar,
		useSplitLayout: state.useMobileSplitLayout,
	};
})(NoteScreenComponent);

export default NoteScreen;<|MERGE_RESOLUTION|>--- conflicted
+++ resolved
@@ -621,7 +621,6 @@
 		}
 	};
 
-<<<<<<< HEAD
 	private onSplitLayoutToggle = async () => {
 		if (this.props.useSplitLayout) {
 			this.props.dispatch({ type: 'DISABLE_SPLIT_LAYOUT' });
@@ -633,8 +632,6 @@
 		}
 	};
 
-=======
->>>>>>> 08408f6f
 	private onMarkForDownload(event: any) {
 		void ResourceFetcher.instance().markForDownload(event.resourceId);
 	}
@@ -714,7 +711,6 @@
 		this.scheduleSave();
 	}
 
-<<<<<<< HEAD
 	private splitLayoutEditor_bodyChangeText = (text: string) =>{
 		if (!this.undoRedoService_.canUndo) {
 			this.undoRedoService_.push(this.undoState());
@@ -736,8 +732,6 @@
 		}, 1000);
 	};
 
-=======
->>>>>>> 08408f6f
 	private body_selectionChange(event: any) {
 		if (this.useEditorBeta()) {
 			this.selection = event.selection;
@@ -1117,8 +1111,6 @@
 		return output;
 	}
 
-<<<<<<< HEAD
-=======
 	async showAttachMenu() {
 		const buttons = [];
 
@@ -1140,7 +1132,6 @@
 		if (buttonId === 'attachPhoto') void this.attachPhoto_onPress();
 	}
 
->>>>>>> 08408f6f
 	private menuOptions() {
 		const note = this.state.note;
 		const isTodo = note && !!note.is_todo;
@@ -1381,12 +1372,11 @@
 							keyboardAppearance={theme.keyboardAppearance}
 							placeholder={_('Add body')}
 							placeholderTextColor={theme.colorFaded}
-							// need some extra padding for iOS so that the keyboard won't cover last line of the note
-							// see https://github.com/laurent22/joplin/issues/3607
-							paddingBottom={ Platform.OS === 'ios' ? 40 : 0}
 						/>
 					);
 				} else {
+					const editorStyle = this.styles().bodyTextInput;
+
 					bodyComponent = <NoteEditor
 						ref={this.editorRef}
 						themeId={this.props.themeId}
@@ -1395,12 +1385,24 @@
 						onChange={this.onBodyChange}
 						onSelectionChange={this.body_selectionChange}
 						onUndoRedoDepthChange={this.onUndoRedoDepthChange}
-						style={this.styles().bodyTextInput}
+						onAttach={() => this.showAttachMenu()}
+						style={{
+							...editorStyle,
+							paddingLeft: 0,
+							paddingRight: 0,
+						}}
+						contentStyle={{
+							// Apply padding to the editor's content, but not the toolbar.
+							paddingLeft: editorStyle.paddingLeft,
+							paddingRight: editorStyle.paddingRight,
+						}}
 					/>;
 				}
 			}
 		} else {
 			if (this.useEditorBeta()) {
+				const editorStyle = this.styles().bodyTextInput;
+
 				editor = (
 					<NoteEditor
 						ref={this.editorRef}
@@ -1410,7 +1412,17 @@
 						onChange={this.splitLayoutEditor_onBodyChange}
 						onSelectionChange={this.body_selectionChange}
 						onUndoRedoDepthChange={this.onUndoRedoDepthChange}
-						style={this.styles().bodyTextInput}
+						onAttach={() => this.showAttachMenu()}
+						style={{
+							...editorStyle,
+							paddingLeft: 0,
+							paddingRight: 0,
+						}}
+						contentStyle={{
+							// Apply padding to the editor's content, but not the toolbar.
+							paddingLeft: editorStyle.paddingLeft,
+							paddingRight: editorStyle.paddingRight,
+						}}
 					/>);
 			} else {
 				editor = (
@@ -1427,40 +1439,9 @@
 						keyboardAppearance={theme.keyboardAppearance}
 						placeholder={_('Add body')}
 						placeholderTextColor={theme.colorFaded}
-						// need some extra padding for iOS so that the keyboard won't cover last line of the note
-						// see https://github.com/laurent22/joplin/issues/3607
-<<<<<<< HEAD
-						paddingBottom={ Platform.OS === 'ios' ? 40 : 0}
 						autoFocus={true}
 					/>
 				);
-=======
-					/>
-				);
-			} else {
-				const editorStyle = this.styles().bodyTextInput;
-
-				bodyComponent = <NoteEditor
-					ref={this.editorRef}
-					themeId={this.props.themeId}
-					initialText={note.body}
-					initialSelection={this.selection}
-					onChange={this.onBodyChange}
-					onSelectionChange={this.body_selectionChange}
-					onUndoRedoDepthChange={this.onUndoRedoDepthChange}
-					onAttach={() => this.showAttachMenu()}
-					style={{
-						...editorStyle,
-						paddingLeft: 0,
-						paddingRight: 0,
-					}}
-					contentStyle={{
-						// Apply padding to the editor's content, but not the toolbar.
-						paddingLeft: editorStyle.paddingLeft,
-						paddingRight: editorStyle.paddingRight,
-					}}
-				/>;
->>>>>>> 08408f6f
 			}
 		}
 
@@ -1608,18 +1589,10 @@
 
 		// Note actions are the notesbar and split layout toggle button
 		const noteActionButtonGroupComp = (
-<<<<<<< HEAD
-			<Animated.View style={this.styles().noteActionButtonGroup} {...this.noteActionsDragResponder.panHandlers} >
+			<Animated.View style={this.styles().noteActionButtonGroup} {...noteActionsDragResponder.panHandlers} >
 				<TouchableOpacity style={[splitLayoutToggleStyle, this.styles().noteActionButton1]} activeOpacity={0.7} onPress={this.onSplitLayoutToggle}>
 					<Icon name="columns" style={splitLayoutToggleIconStyle} />
 				</TouchableOpacity>
-=======
-			<Animated.View style={this.styles().noteActionButtonGroup} {...noteActionsDragResponder.panHandlers} >
-				{/* Temporarily hiding the split layout button till it's implemented */}
-				{/* <TouchableOpacity style={[this.styles().noteActionButton, this.styles().noteActionButton1]} activeOpacity={0.7}>
-					<Icon name="columns" style={this.styles().noteActionButtonIcon} />
-				</TouchableOpacity> */}
->>>>>>> 08408f6f
 				<TouchableOpacity style={[notesBarToggleStyle, this.styles().noteActionButton2]} activeOpacity={0.7} onPress={this.onNotesBarToggle}>
 					<Icon name="list" style={notesBarToggleIconStyle} />
 				</TouchableOpacity>
