--- conflicted
+++ resolved
@@ -446,11 +446,7 @@
 		void ResourceFetcher.instance().markForDownload(event.resourceId);
 	}
 
-<<<<<<< HEAD
-	componentDidUpdate(prevProps: any, prevState: any) {
-=======
-	public componentDidUpdate(prevProps: any) {
->>>>>>> 437320f9
+	public componentDidUpdate(prevProps: any, prevState: any) {
 		if (this.doFocusUpdate_) {
 			this.doFocusUpdate_ = false;
 			this.focusUpdate();
