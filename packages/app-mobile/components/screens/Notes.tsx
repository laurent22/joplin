const React = require('react');
import { AppState as RNAppState, View, StyleSheet, NativeEventSubscription, Alert } from 'react-native';
import { stateUtils } from '@joplin/lib/reducer';
import { connect } from 'react-redux';
import NoteList from '../NoteList';
import Folder from '@joplin/lib/models/Folder';
import Tag from '@joplin/lib/models/Tag';
import Note from '@joplin/lib/models/Note';
import Setting from '@joplin/lib/models/Setting';
<<<<<<< HEAD
const { themeStyle } = require('../global-style.js');
import { ScreenHeader, MenuOptionType } from '../ScreenHeader';
=======
import { themeStyle } from '../global-style';
import { ScreenHeader } from '../ScreenHeader';
>>>>>>> c3954d73
import { _ } from '@joplin/lib/locale';
import ActionButton from '../ActionButton';
const { dialogs } = require('../../utils/dialogs.js');
const DialogBox = require('react-native-dialogbox').default;
const { BaseScreenComponent } = require('../base-screen');
const { BackButtonService } = require('../../services/back-button.js');
import { AppState } from '../../utils/types';
import { NoteEntity } from '@joplin/lib/services/database/types';
import { itemIsInTrash } from '@joplin/lib/services/trash';
const { ALL_NOTES_FILTER_ID } = require('@joplin/lib/reserved-ids.js');
const Clipboard = require('@react-native-community/clipboard').default;
import { getFolderCallbackUrl, getTagCallbackUrl } from '@joplin/lib/callbackUrlUtils';

class NotesScreenComponent extends BaseScreenComponent<any> {

	private onAppStateChangeSub_: NativeEventSubscription = null;

	public constructor() {
		super();

		this.onAppStateChange_ = async () => {
			// Force an update to the notes list when app state changes
			const newProps = { ...this.props };
			newProps.notesSource = '';
			await this.refreshNotes(newProps);
		};

		this.sortButton_press = async () => {
			const buttons = [];
			const sortNoteOptions = Setting.enumOptions('notes.sortOrder.field');

			const makeCheckboxText = function(selected: boolean, sign: string, label: string) {
				const s = sign === 'tick' ? '✓' : '⬤';
				return (selected ? `${s} ` : '') + label;
			};

			for (const field in sortNoteOptions) {
				if (!sortNoteOptions.hasOwnProperty(field)) continue;
				buttons.push({
					text: makeCheckboxText(Setting.value('notes.sortOrder.field') === field, 'bullet', sortNoteOptions[field]),
					id: { name: 'notes.sortOrder.field', value: field },
				});
			}

			buttons.push({
				text: makeCheckboxText(Setting.value('notes.sortOrder.reverse'), 'tick', `[ ${Setting.settingMetadata('notes.sortOrder.reverse').label()} ]`),
				id: { name: 'notes.sortOrder.reverse', value: !Setting.value('notes.sortOrder.reverse') },
			});

			buttons.push({
				text: makeCheckboxText(Setting.value('uncompletedTodosOnTop'), 'tick', `[ ${Setting.settingMetadata('uncompletedTodosOnTop').label()} ]`),
				id: { name: 'uncompletedTodosOnTop', value: !Setting.value('uncompletedTodosOnTop') },
			});

			buttons.push({
				text: makeCheckboxText(Setting.value('showCompletedTodos'), 'tick', `[ ${Setting.settingMetadata('showCompletedTodos').label()} ]`),
				id: { name: 'showCompletedTodos', value: !Setting.value('showCompletedTodos') },
			});

			const r = await dialogs.pop(this, Setting.settingMetadata('notes.sortOrder.field').label(), buttons);
			if (!r) return;

			Setting.setValue(r.name, r.value);
		};

		this.backHandler = () => {
			if (this.dialogbox && this.dialogbox.state && this.dialogbox.state.isVisible) {
				this.dialogbox.close();
				return true;
			}
			return false;
		};
	}

	public styles() {
		if (!this.styles_) this.styles_ = {};
		const themeId = this.props.themeId;
		const cacheKey = themeId;

		if (this.styles_[cacheKey]) return this.styles_[cacheKey];
		this.styles_ = {};

		const styles = {
			noteList: {
				flex: 1,
			},
		};

		this.styles_[cacheKey] = StyleSheet.create(styles);
		return this.styles_[cacheKey];
	}

	public async componentDidMount() {
		BackButtonService.addHandler(this.backHandler);
		await this.refreshNotes();
		this.onAppStateChangeSub_ = RNAppState.addEventListener('change', this.onAppStateChange_);
	}

	public async componentWillUnmount() {
		if (this.onAppStateChangeSub_) this.onAppStateChangeSub_.remove();
		BackButtonService.removeHandler(this.backHandler);
	}

	public async componentDidUpdate(prevProps: any) {
		if (prevProps.notesOrder !== this.props.notesOrder || prevProps.selectedFolderId !== this.props.selectedFolderId || prevProps.selectedTagId !== this.props.selectedTagId || prevProps.selectedSmartFilterId !== this.props.selectedSmartFilterId || prevProps.notesParentType !== this.props.notesParentType || prevProps.uncompletedTodosOnTop !== this.props.uncompletedTodosOnTop || prevProps.showCompletedTodos !== this.props.showCompletedTodos) {
			await this.refreshNotes(this.props);
		}
	}

	public async refreshNotes(props: any = null) {
		if (props === null) props = this.props;

		const options = {
			order: props.notesOrder,
			uncompletedTodosOnTop: props.uncompletedTodosOnTop,
			showCompletedTodos: props.showCompletedTodos,
			caseInsensitive: true,
		};

		const parent = this.parentItem(props);
		if (!parent) return;

		const source = JSON.stringify({
			options: options,
			parentId: parent.id,
		});

		if (source === props.notesSource) return;

		let notes: NoteEntity[] = [];
		if (props.notesParentType === 'Folder') {
			notes = await Note.previews(props.selectedFolderId, options);
		} else if (props.notesParentType === 'Tag') {
			notes = await Tag.notes(props.selectedTagId, options);
		} else if (props.notesParentType === 'SmartFilter') {
			notes = await Note.previews(null, options);
		}

		this.props.dispatch({
			type: 'NOTE_UPDATE_ALL',
			notes: notes,
			notesSource: source,
		});
	}

	public newNoteNavigate = async (folderId: string, isTodo: boolean) => {
		try {
			const newNote = await Note.save({
				parent_id: folderId,
				is_todo: isTodo ? 1 : 0,
			}, { provisional: true });

			this.props.dispatch({
				type: 'NAV_GO',
				routeName: 'Note',
				noteId: newNote.id,
			});
		} catch (error) {
			alert(_('Cannot create a new note: %s', error.message));
		}
	};

	public parentItem(props: any = null) {
		if (!props) props = this.props;

		let output = null;
		if (props.notesParentType === 'Folder') {
			output = Folder.byId(props.folders, props.selectedFolderId);
		} else if (props.notesParentType === 'Tag') {
			output = Tag.byId(props.tags, props.selectedTagId);
		} else if (props.notesParentType === 'SmartFilter') {
			output = { id: this.props.selectedSmartFilterId, title: _('All notes') };
		} else {
			return null;
			// throw new Error('Invalid parent type: ' + props.notesParentType);
		}
		return output;
	}

	public folderPickerOptions() {
		const options = {
			enabled: this.props.noteSelectionEnabled,
			mustSelect: true,
		};

		if (this.folderPickerOptions_ && options.enabled === this.folderPickerOptions_.enabled) return this.folderPickerOptions_;

		this.folderPickerOptions_ = options;
		return this.folderPickerOptions_;
	}

	public menuOptions() {
		const output: MenuOptionType[] = [];

		if (this.props.notesParentType === 'Tag') {
			output.push({
				title: _('Copy external link'),
				onPress: () => {
					Clipboard.setString(getTagCallbackUrl(this.props.selectedTagId));
				},
			});
		}
		if (this.props.notesParentType === 'Folder') {
			output.push({
				title: _('Copy external link'),
				onPress: () => {
					Clipboard.setString(getFolderCallbackUrl(this.props.selectedFolderId));
				},
			});
			// menu items originally in long-pressing Notebook items in side menu
			// app-mobile/components/side-menu-content.tsx
			output.push({
				title: _('Edit notebook'),
				onPress: () => {
					this.props.dispatch({
						type: 'NAV_GO',
						routeName: 'Folder',
						folderId: this.props.selectedFolderId,
					});
				},
			});
			output.push({
				title: _('Delete notebook'),
				onPress: () => {
					const folderDeletion = (message: string) => {
						Alert.alert('', message, [
							{
								text: _('OK'),
								onPress: () => {
									void Folder.delete(this.props.selectedFolderId);
								},
							},
							{
								text: _('Cancel'),
								onPress: () => { },
								style: 'cancel',
							},
						]);
					};
					if (this.props.selectedFolderId === this.props.inboxJopId) {
						return folderDeletion(
							_('Delete the Inbox notebook?\n\nIf you delete the inbox notebook, any email that\'s recently been sent to it may be lost.'),
						);
					}
					return folderDeletion(_('Delete notebook "%s"?\n\nAll notes and sub-notebooks within this notebook will also be deleted.', this.parentItem().title));
				},
			});
		}

		return output;
	}

	public render() {
		const parent = this.parentItem();
		const theme = themeStyle(this.props.themeId);

		const rootStyle = {
			flex: 1,
			backgroundColor: theme.backgroundColor,
		};

		if (!this.props.visible) {
			rootStyle.flex = 0.001; // This is a bit of a hack but it seems to work fine - it makes the component invisible but without unmounting it
		}

		const title = parent ? parent.title : null;
		if (!parent) {
			return (
				<View style={rootStyle}>
					<ScreenHeader title={title} showSideMenuButton={true} showBackButton={false} />
				</View>
			);
		}

		const icon = Folder.unserializeIcon(parent.icon);
		const iconString = icon ? `${icon.emoji} ` : '';

		let buttonFolderId = this.props.selectedFolderId !== Folder.conflictFolderId() ? this.props.selectedFolderId : null;
		if (!buttonFolderId) buttonFolderId = this.props.activeFolderId;

		const isAllNotes =
			this.props.notesParentType === 'SmartFilter'
			&& this.props.selectedSmartFilterId === ALL_NOTES_FILTER_ID;

		// Usually, when showing all notes, activeFolderId/selectedFolderId is set to the last
		// active folder.
		// If the app starts showing all notes, activeFolderId/selectedFolderId are
		// empty or null. As such, we need a special case to show the buttons:
		const addFolderNoteButtons = !!buttonFolderId || isAllNotes;
		const thisComp = this;

		const makeActionButtonComp = () => {
			if (this.props.notesParentType === 'Folder' && itemIsInTrash(parent)) return null;

			const getTargetFolderId = async () => {
				if (!buttonFolderId && isAllNotes) {
					return (await Folder.defaultFolder()).id;
				}
				return buttonFolderId;
			};
			if (addFolderNoteButtons && this.props.folders.length > 0) {
				const buttons = [];
				buttons.push({
					label: _('New to-do'),
					onPress: async () => {
						const folderId = await getTargetFolderId();
						const isTodo = true;
						void this.newNoteNavigate(folderId, isTodo);
					},
					color: '#9b59b6',
					icon: 'checkbox-outline',
				});

				buttons.push({
					label: _('New note'),
					onPress: async () => {
						const folderId = await getTargetFolderId();
						const isTodo = false;
						void this.newNoteNavigate(folderId, isTodo);
					},
					color: '#9b59b6',
					icon: 'document',
				});
				return <ActionButton buttons={buttons} dispatch={this.props.dispatch}/>;
			}
			return null;
		};

		const actionButtonComp = this.props.noteSelectionEnabled || !this.props.visible ? null : makeActionButtonComp();

		// Ensure that screen readers can't focus the notes list when it isn't visible.
		// accessibilityElementsHidden is used on iOS and importantForAccessibility is used
		// on Android.
		const accessibilityHidden = !this.props.visible;

		return (
			<View
				style={rootStyle}

				accessibilityElementsHidden={accessibilityHidden}
				importantForAccessibility={accessibilityHidden ? 'no-hide-descendants' : undefined}
			>
				<ScreenHeader title={iconString + title} showBackButton={false} parentComponent={thisComp} sortButton_press={this.sortButton_press} folderPickerOptions={this.folderPickerOptions()} showSearchButton={true} showSideMenuButton={true} menuOptions={this.menuOptions()} />
				<NoteList />
				{actionButtonComp}
				<DialogBox
					ref={(dialogbox: any) => {
						this.dialogbox = dialogbox;
					}}
				/>
			</View>
		);
	}
}

const NotesScreen = connect((state: AppState) => {
	return {
		folders: state.folders,
		tags: state.tags,
		activeFolderId: state.settings.activeFolderId,
		selectedFolderId: state.selectedFolderId,
		selectedNoteIds: state.selectedNoteIds,
		selectedTagId: state.selectedTagId,
		selectedSmartFilterId: state.selectedSmartFilterId,
		notesParentType: state.notesParentType,
		notes: state.notes,
		notesSource: state.notesSource,
		uncompletedTodosOnTop: state.settings.uncompletedTodosOnTop,
		showCompletedTodos: state.settings.showCompletedTodos,
		themeId: state.settings.theme,
		noteSelectionEnabled: state.noteSelectionEnabled,
		notesOrder: stateUtils.notesOrder(state.settings),
		inboxJopId: state.settings['sync.10.inboxId'],
	};
})(NotesScreenComponent as any);

export default NotesScreen as any;<|MERGE_RESOLUTION|>--- conflicted
+++ resolved
@@ -7,13 +7,8 @@
 import Tag from '@joplin/lib/models/Tag';
 import Note from '@joplin/lib/models/Note';
 import Setting from '@joplin/lib/models/Setting';
-<<<<<<< HEAD
-const { themeStyle } = require('../global-style.js');
+import { themeStyle } from '../global-style';
 import { ScreenHeader, MenuOptionType } from '../ScreenHeader';
-=======
-import { themeStyle } from '../global-style';
-import { ScreenHeader } from '../ScreenHeader';
->>>>>>> c3954d73
 import { _ } from '@joplin/lib/locale';
 import ActionButton from '../ActionButton';
 const { dialogs } = require('../../utils/dialogs.js');
