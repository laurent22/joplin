import * as React from 'react';
import { useMemo } from 'react';
import { Modal, ModalProps, StyleSheet, View, ViewStyle, useWindowDimensions } from 'react-native';
import { hasNotch } from 'react-native-device-info';

interface ModalElementProps extends ModalProps {
	children: React.ReactNode;
	containerStyle?: ViewStyle;
	backgroundColor?: string;
}

<<<<<<< HEAD
const useStyles = () => {
=======
const useStyles = (backgroundColor?: string) => {
>>>>>>> 28f3d53b
	const { width: windowWidth, height: windowHeight } = useWindowDimensions();
	const isLandscape = windowWidth > windowHeight;
	return useMemo(() => {
		return StyleSheet.create({
<<<<<<< HEAD
			modalContainer: isLandscape ? {
				paddingRight: hasNotch() ? 60 : 0,
				paddingLeft: hasNotch() ? 60 : 0,
				paddingTop: 15,
				paddingBottom: 15,
			} : {
				paddingTop: hasNotch() ? 65 : 15,
				paddingBottom: hasNotch() ? 35 : 15,
			},
		});
	}, [isLandscape]);
=======
			contentWrapper: isLandscape ? {
				marginRight: hasNotch() ? 60 : 0,
				marginLeft: hasNotch() ? 60 : 0,
				marginTop: 15,
				marginBottom: 15,
			} : {
				marginTop: hasNotch() ? 65 : 15,
				marginBottom: hasNotch() ? 35 : 15,
			},
			modalBackground: { backgroundColor, flexGrow: 1 },
		});
	}, [isLandscape, backgroundColor]);
>>>>>>> 28f3d53b
};

const ModalElement: React.FC<ModalElementProps> = ({
	children,
	containerStyle,
	backgroundColor,
	...modalProps
}) => {
<<<<<<< HEAD
	const styles = useStyles();
=======
	const styles = useStyles(backgroundColor);

	// contentWrapper adds padding. To allow styling the region outside of the modal
	// (e.g. to add a background), the content is wrapped twice.
	const content = (
		<View style={[styles.contentWrapper, containerStyle]}>
			{children}
		</View>
	);
>>>>>>> 28f3d53b

	// supportedOrientations: On iOS, this allows the dialog to be shown in non-portrait orientations.
	return (
		<Modal
			supportedOrientations={['portrait', 'portrait-upside-down', 'landscape', 'landscape-left', 'landscape-right']}
			{...modalProps}
			style={{ flex: 1, justifyContent: 'center', paddingRight: 100 }}
		>
<<<<<<< HEAD
			<View style={[styles.modalContainer, containerStyle]}>
				{children}
			</View>
=======
			<View style={styles.modalBackground}>{content}</View>
>>>>>>> 28f3d53b
		</Modal>
	);
};

export default ModalElement;<|MERGE_RESOLUTION|>--- conflicted
+++ resolved
@@ -9,28 +9,11 @@
 	backgroundColor?: string;
 }
 
-<<<<<<< HEAD
-const useStyles = () => {
-=======
 const useStyles = (backgroundColor?: string) => {
->>>>>>> 28f3d53b
 	const { width: windowWidth, height: windowHeight } = useWindowDimensions();
 	const isLandscape = windowWidth > windowHeight;
 	return useMemo(() => {
 		return StyleSheet.create({
-<<<<<<< HEAD
-			modalContainer: isLandscape ? {
-				paddingRight: hasNotch() ? 60 : 0,
-				paddingLeft: hasNotch() ? 60 : 0,
-				paddingTop: 15,
-				paddingBottom: 15,
-			} : {
-				paddingTop: hasNotch() ? 65 : 15,
-				paddingBottom: hasNotch() ? 35 : 15,
-			},
-		});
-	}, [isLandscape]);
-=======
 			contentWrapper: isLandscape ? {
 				marginRight: hasNotch() ? 60 : 0,
 				marginLeft: hasNotch() ? 60 : 0,
@@ -43,7 +26,6 @@
 			modalBackground: { backgroundColor, flexGrow: 1 },
 		});
 	}, [isLandscape, backgroundColor]);
->>>>>>> 28f3d53b
 };
 
 const ModalElement: React.FC<ModalElementProps> = ({
@@ -52,9 +34,6 @@
 	backgroundColor,
 	...modalProps
 }) => {
-<<<<<<< HEAD
-	const styles = useStyles();
-=======
 	const styles = useStyles(backgroundColor);
 
 	// contentWrapper adds padding. To allow styling the region outside of the modal
@@ -64,7 +43,6 @@
 			{children}
 		</View>
 	);
->>>>>>> 28f3d53b
 
 	// supportedOrientations: On iOS, this allows the dialog to be shown in non-portrait orientations.
 	return (
@@ -73,13 +51,7 @@
 			{...modalProps}
 			style={{ flex: 1, justifyContent: 'center', paddingRight: 100 }}
 		>
-<<<<<<< HEAD
-			<View style={[styles.modalContainer, containerStyle]}>
-				{children}
-			</View>
-=======
 			<View style={styles.modalBackground}>{content}</View>
->>>>>>> 28f3d53b
 		</Modal>
 	);
 };
