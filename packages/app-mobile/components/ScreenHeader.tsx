--- conflicted
+++ resolved
@@ -277,7 +277,7 @@
 		this.props.dispatch({ type: 'NOTE_SELECTION_END' });
 
 		try {
-			await Note.batchDelete(noteIds, { toTrash: true });
+			await Note.batchDelete(noteIds, { toTrash: true, sourceDescription: 'Delete selected notes button' });
 		} catch (error) {
 			alert(_n('This note could not be deleted: %s', 'These notes could not be deleted: %s', noteIds.length, error.message));
 		}
@@ -290,11 +290,7 @@
 		this.props.dispatch({ type: 'NOTE_SELECTION_END' });
 
 		try {
-<<<<<<< HEAD
-			await Note.batchDelete(noteIds, { sourceDescription: 'Delete selected notes button' });
-=======
 			await restoreItems(ModelType.Note, noteIds);
->>>>>>> 6e3162f9
 		} catch (error) {
 			alert(`Could not restore note(s): ${error.message}`);
 		}
