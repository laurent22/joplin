import * as React from 'react';

import useOnMessage, { HandleMessageCallback, OnMarkForDownloadCallback } from './hooks/useOnMessage';
import { useRef, useCallback, useState, useMemo, useEffect } from 'react';
import { View } from 'react-native';
import BackButtonDialogBox from '../BackButtonDialogBox';
import ExtendedWebView, { WebViewControl } from '../ExtendedWebView';
import useOnResourceLongPress from './hooks/useOnResourceLongPress';
import useRenderer from './hooks/useRenderer';
import { OnWebViewMessageHandler } from './types';
import useRerenderHandler from './hooks/useRerenderHandler';
import useSource from './hooks/useSource';
import Setting from '@joplin/lib/models/Setting';
import uuid from '@joplin/lib/uuid';
import { PluginStates } from '@joplin/lib/services/plugins/reducer';
import useContentScripts from './hooks/useContentScripts';
import Logger from '@joplin/utils/Logger';

interface Props {
	themeId: number;
	style: any;
	noteBody: string;
	noteMarkupLanguage: number;
	highlightedKeywords: string[];
	noteResources: any;
	paddingBottom: number;
	initialScroll: number|null;
	noteHash: string;
	onJoplinLinkClick: HandleMessageCallback;
	onCheckboxChange?: HandleMessageCallback;
	onRequestEditResource?: HandleMessageCallback;
	onMarkForDownload?: OnMarkForDownloadCallback;
	onScroll: (scrollTop: number)=> void;
	onLoadEnd?: ()=> void;
	pluginStates: PluginStates;
}

<<<<<<< HEAD
const webViewStyle = {
	backgroundColor: 'transparent',
};

const logger = Logger.create('NoteBodyViewer');

=======
>>>>>>> 6e3162f9
export default function NoteBodyViewer(props: Props) {
	const dialogBoxRef = useRef(null);
	const webviewRef = useRef<WebViewControl>(null);

	useEffect(() => {
		logger.debug('WebView load started');
	}, []);

	const onScroll = useCallback(async (scrollTop: number) => {
		props.onScroll(scrollTop);
	}, [props.onScroll]);

	const onResourceLongPress = useOnResourceLongPress(
		{
			onJoplinLinkClick: props.onJoplinLinkClick,
			onRequestEditResource: props.onRequestEditResource,
		},
		dialogBoxRef,
	);

	const onPostMessage = useOnMessage(props.noteBody, {
		onMarkForDownload: props.onMarkForDownload,
		onJoplinLinkClick: props.onJoplinLinkClick,
		onRequestEditResource: props.onRequestEditResource,
		onCheckboxChange: props.onCheckboxChange,
		onResourceLongPress,
	});

	const [webViewLoaded, setWebViewLoaded] = useState(false);
	const [onWebViewMessage, setOnWebViewMessage] = useState<OnWebViewMessageHandler>(()=>()=>{});


	// The renderer can write to whichever temporary directory we choose. As such,
	// we use a subdirectory of the main temporary directory for security reasons.
	const tempDir = useMemo(() => {
		return `${Setting.value('tempDir')}/${uuid.createNano()}`;
	}, []);

	const renderer = useRenderer({
		webViewLoaded,
		onScroll,
		webviewRef,
		onPostMessage,
		setOnWebViewMessage,
		tempDir,
	});

	const contentScripts = useContentScripts(props.pluginStates);

	useRerenderHandler({
		renderer,
		noteBody: props.noteBody,
		noteMarkupLanguage: props.noteMarkupLanguage,
		themeId: props.themeId,
		highlightedKeywords: props.highlightedKeywords,
		noteResources: props.noteResources,
		noteHash: props.noteHash,
		initialScroll: props.initialScroll,

		paddingBottom: props.paddingBottom,

		contentScripts,
	});

	const onLoadEnd = useCallback(() => {
		logger.debug('WebView loaded');
		setWebViewLoaded(true);
		if (props.onLoadEnd) props.onLoadEnd();
	}, [props.onLoadEnd]);

	const onError = (errorEvent: any) => {
		logger.error('WebView error', errorEvent?.nativeEvent?.description);
	};

	const BackButtonDialogBox_ = BackButtonDialogBox as any;

	const { html, injectedJs } = useSource(tempDir, props.themeId);

	return (
		<View style={props.style}>
			<ExtendedWebView
				ref={webviewRef}
				webviewInstanceId='NoteBodyViewer'
				html={html}
				allowFileAccessFromJs={true}
				injectedJavaScript={injectedJs}
				mixedContentMode="always"
				onLoadEnd={onLoadEnd}
				onError={onError}
				onMessage={onWebViewMessage}
			/>
			<BackButtonDialogBox_ ref={dialogBoxRef}/>
		</View>
	);
}<|MERGE_RESOLUTION|>--- conflicted
+++ resolved
@@ -35,15 +35,8 @@
 	pluginStates: PluginStates;
 }
 
-<<<<<<< HEAD
-const webViewStyle = {
-	backgroundColor: 'transparent',
-};
-
 const logger = Logger.create('NoteBodyViewer');
 
-=======
->>>>>>> 6e3162f9
 export default function NoteBodyViewer(props: Props) {
 	const dialogBoxRef = useRef(null);
 	const webviewRef = useRef<WebViewControl>(null);
