import { useRef, useCallback } from 'react';

import useSource from './hooks/useSource';
import useOnMessage, { HandleMessageCallback, OnMarkForDownloadCallback } from './hooks/useOnMessage';
import useOnResourceLongPress from './hooks/useOnResourceLongPress';

const React = require('react');
import { View } from 'react-native';
import BackButtonDialogBox from '../BackButtonDialogBox';
import { reg } from '@joplin/lib/registry';
import ExtendedWebView from '../ExtendedWebView';

interface Props {
	themeId: number;
	style: any;
	noteBody: string;
	noteMarkupLanguage: number;
	highlightedKeywords: string[];
	noteResources: any;
	paddingBottom: number;
	noteHash: string;
<<<<<<< HEAD
	onJoplinLinkClick: HandleMessageCallback;
	onCheckboxChange?: HandleMessageCallback;
	onRequestEditResource?: HandleMessageCallback;
	onMarkForDownload?: OnMarkForDownloadCallback;
=======
	// eslint-disable-next-line @typescript-eslint/ban-types -- Old code before rule was applied
	onJoplinLinkClick: Function;
	// eslint-disable-next-line @typescript-eslint/ban-types -- Old code before rule was applied
	onCheckboxChange?: Function;
	// eslint-disable-next-line @typescript-eslint/ban-types -- Old code before rule was applied
	onMarkForDownload?: Function;
	// eslint-disable-next-line @typescript-eslint/ban-types -- Old code before rule was applied
>>>>>>> 8eba798c
	onLoadEnd?: Function;
}

const webViewStyle = {
	backgroundColor: 'transparent',
};

export default function NoteBodyViewer(props: Props) {
	const dialogBoxRef = useRef(null);

	const { html, injectedJs } = useSource(
		props.noteBody,
		props.noteMarkupLanguage,
		props.themeId,
		props.highlightedKeywords,
		props.noteResources,
		props.paddingBottom,
		props.noteHash
	);

	const onResourceLongPress = useOnResourceLongPress(
		{
			onJoplinLinkClick: props.onJoplinLinkClick,
			onRequestEditResource: props.onRequestEditResource,
		},
		dialogBoxRef
	);

	const onMessage = useOnMessage(
		props.noteBody,
		{
			onCheckboxChange: props.onCheckboxChange,
			onMarkForDownload: props.onMarkForDownload,
			onJoplinLinkClick: props.onJoplinLinkClick,
			onRequestEditResource: props.onRequestEditResource,
			onResourceLongPress,
		}
	);

	const onLoadEnd = useCallback(() => {
		if (props.onLoadEnd) props.onLoadEnd();
	}, [props.onLoadEnd]);

	function onError() {
		reg.logger().error('WebView error');
	}

	const BackButtonDialogBox_ = BackButtonDialogBox as any;

	// On iOS scalesPageToFit work like this:
	//
	// Find the widest image, resize it *and everything else* by x% so that
	// the image fits within the viewport. The problem is that it means if there's
	// a large image, everything is going to be scaled to a very small size, making
	// the text unreadable.
	//
	// On Android:
	//
	// Find the widest elements and scale them (and them only) to fit within the viewport
	// It means it's going to scale large images, but the text will remain at the normal
	// size.
	//
	// That means we can use scalesPageToFix on Android but not on iOS.
	// The weird thing is that on iOS, scalesPageToFix=false along with a CSS
	// rule "img { max-width: 100% }", works like scalesPageToFix=true on Android.
	// So we use scalesPageToFix=false on iOS along with that CSS rule.
	//
	// 2020-10-15: As we've now fully switched to WebKit for iOS (useWebKit=true) and
	// since the WebView package went through many versions it's possible that
	// the above no longer applies.
	return (
		<View style={props.style}>
			<ExtendedWebView
				webviewInstanceId='NoteBodyViewer'
				themeId={props.themeId}
				style={webViewStyle}
				html={html}
				injectedJavaScript={injectedJs.join('\n')}
				mixedContentMode="always"
				onLoadEnd={onLoadEnd}
				onError={onError}
				onMessage={onMessage}
			/>
			<BackButtonDialogBox_ ref={dialogBoxRef}/>
		</View>
	);
}<|MERGE_RESOLUTION|>--- conflicted
+++ resolved
@@ -19,21 +19,11 @@
 	noteResources: any;
 	paddingBottom: number;
 	noteHash: string;
-<<<<<<< HEAD
 	onJoplinLinkClick: HandleMessageCallback;
 	onCheckboxChange?: HandleMessageCallback;
 	onRequestEditResource?: HandleMessageCallback;
 	onMarkForDownload?: OnMarkForDownloadCallback;
-=======
-	// eslint-disable-next-line @typescript-eslint/ban-types -- Old code before rule was applied
-	onJoplinLinkClick: Function;
-	// eslint-disable-next-line @typescript-eslint/ban-types -- Old code before rule was applied
-	onCheckboxChange?: Function;
-	// eslint-disable-next-line @typescript-eslint/ban-types -- Old code before rule was applied
-	onMarkForDownload?: Function;
-	// eslint-disable-next-line @typescript-eslint/ban-types -- Old code before rule was applied
->>>>>>> 8eba798c
-	onLoadEnd?: Function;
+	onLoadEnd?: ()=> void;
 }
 
 const webViewStyle = {
