import { useRef, useCallback } from 'react';

import useSource from './hooks/useSource';
import useOnMessage, { HandleMessageCallback, OnMarkForDownloadCallback } from './hooks/useOnMessage';
import useOnResourceLongPress from './hooks/useOnResourceLongPress';

const React = require('react');
import { View } from 'react-native';
import BackButtonDialogBox from '../BackButtonDialogBox';
import { reg } from '@joplin/lib/registry';
import ExtendedWebView from '../ExtendedWebView';

interface Props {
	themeId: number;
	style: any;
	noteBody: string;
	noteMarkupLanguage: number;
	highlightedKeywords: string[];
	noteResources: any;
	paddingBottom: number;
	noteHash: string;
	onJoplinLinkClick: HandleMessageCallback;
	onCheckboxChange?: HandleMessageCallback;
	onRequestEditResource?: HandleMessageCallback;
	onMarkForDownload?: OnMarkForDownloadCallback;
	onLoadEnd?: ()=> void;
}

const webViewStyle = {
	backgroundColor: 'transparent',
};

export default function NoteBodyViewer(props: Props) {
	const dialogBoxRef = useRef(null);

	const { html, injectedJs } = useSource(
		props.noteBody,
		props.noteMarkupLanguage,
		props.themeId,
		props.highlightedKeywords,
		props.noteResources,
		props.paddingBottom,
		props.noteHash,
	);

	const onResourceLongPress = useOnResourceLongPress(
<<<<<<< HEAD
		{
			onJoplinLinkClick: props.onJoplinLinkClick,
			onRequestEditResource: props.onRequestEditResource,
		},
		dialogBoxRef
=======
		props.onJoplinLinkClick,
		dialogBoxRef,
>>>>>>> 59f8b43c
	);

	const onMessage = useOnMessage(
		props.noteBody,
<<<<<<< HEAD
		{
			onCheckboxChange: props.onCheckboxChange,
			onMarkForDownload: props.onMarkForDownload,
			onJoplinLinkClick: props.onJoplinLinkClick,
			onRequestEditResource: props.onRequestEditResource,
			onResourceLongPress,
		}
=======
		props.onMarkForDownload,
		props.onJoplinLinkClick,
		onResourceLongPress,
>>>>>>> 59f8b43c
	);

	const onLoadEnd = useCallback(() => {
		if (props.onLoadEnd) props.onLoadEnd();
	}, [props.onLoadEnd]);

	function onError() {
		reg.logger().error('WebView error');
	}

	const BackButtonDialogBox_ = BackButtonDialogBox as any;

	// On iOS scalesPageToFit work like this:
	//
	// Find the widest image, resize it *and everything else* by x% so that
	// the image fits within the viewport. The problem is that it means if there's
	// a large image, everything is going to be scaled to a very small size, making
	// the text unreadable.
	//
	// On Android:
	//
	// Find the widest elements and scale them (and them only) to fit within the viewport
	// It means it's going to scale large images, but the text will remain at the normal
	// size.
	//
	// That means we can use scalesPageToFix on Android but not on iOS.
	// The weird thing is that on iOS, scalesPageToFix=false along with a CSS
	// rule "img { max-width: 100% }", works like scalesPageToFix=true on Android.
	// So we use scalesPageToFix=false on iOS along with that CSS rule.
	//
	// 2020-10-15: As we've now fully switched to WebKit for iOS (useWebKit=true) and
	// since the WebView package went through many versions it's possible that
	// the above no longer applies.
	return (
		<View style={props.style}>
			<ExtendedWebView
				webviewInstanceId='NoteBodyViewer'
				themeId={props.themeId}
				style={webViewStyle}
				html={html}
				injectedJavaScript={injectedJs.join('\n')}
				mixedContentMode="always"
				onLoadEnd={onLoadEnd}
				onError={onError}
				onMessage={onMessage}
			/>
			<BackButtonDialogBox_ ref={dialogBoxRef}/>
		</View>
	);
}<|MERGE_RESOLUTION|>--- conflicted
+++ resolved
@@ -44,21 +44,15 @@
 	);
 
 	const onResourceLongPress = useOnResourceLongPress(
-<<<<<<< HEAD
 		{
 			onJoplinLinkClick: props.onJoplinLinkClick,
 			onRequestEditResource: props.onRequestEditResource,
 		},
-		dialogBoxRef
-=======
-		props.onJoplinLinkClick,
 		dialogBoxRef,
->>>>>>> 59f8b43c
 	);
 
 	const onMessage = useOnMessage(
 		props.noteBody,
-<<<<<<< HEAD
 		{
 			onCheckboxChange: props.onCheckboxChange,
 			onMarkForDownload: props.onMarkForDownload,
@@ -66,11 +60,6 @@
 			onRequestEditResource: props.onRequestEditResource,
 			onResourceLongPress,
 		}
-=======
-		props.onMarkForDownload,
-		props.onJoplinLinkClick,
-		onResourceLongPress,
->>>>>>> 59f8b43c
 	);
 
 	const onLoadEnd = useCallback(() => {
