--- conflicted
+++ resolved
@@ -5,20 +5,19 @@
 
 
 const getImageDimensions = async (uri: string): Promise<Size> => {
-<<<<<<< HEAD
+	if (uri.startsWith('/')) {
+		uri = `file://${uri}`;
+	}
+
 	// On web, image files are stored using the Origin Private File System and need special
 	// handling.
 	const isFileUrl = uri.startsWith('file://');
-	if (Platform.OS === 'web' && (isFileUrl || uri.startsWith('/'))) {
+	if (Platform.OS === 'web' && isFileUrl) {
 		const path = isFileUrl ? fileUriToPath(uri) : uri;
 		const image = await fileToImage(path);
 		const size = { width: image.image.width, height: image.image.height };
 		image.free();
 		return size;
-=======
-	if (uri.startsWith('/')) {
-		uri = `file://${uri}`;
->>>>>>> 0935b6f6
 	}
 
 	return new Promise((resolve, reject) => {
