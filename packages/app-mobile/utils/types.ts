--- conflicted
+++ resolved
@@ -6,9 +6,6 @@
 	route: any;
 	smartFilterId: string;
 	noteSideMenuOptions: any;
-<<<<<<< HEAD
 	disableSideMenuGestures: boolean;
-=======
 	themeId: number;
->>>>>>> b92cb7de
 }