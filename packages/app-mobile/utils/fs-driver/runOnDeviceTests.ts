import Setting from '@joplin/lib/models/Setting';
import shim from '@joplin/lib/shim';
import uuid from '@joplin/lib/uuid';
import { join } from 'path';
import FsDriverBase from '@joplin/lib/fs-driver-base';
import Logger from '@joplin/utils/Logger';
import { Buffer } from 'buffer';
import createFilesFromPathRecord from './testUtil/createFilesFromPathRecord';
import verifyDirectoryMatches from './testUtil/verifyDirectoryMatches';

const logger = Logger.create('fs-driver-tests');

const expectToBe = async <T> (actual: T, expected: T) => {
	if (actual !== expected) {
		throw new Error(`Integration test failure: ${actual} was expected to be ${expected}`);
	}
};

const testExpect = async () => {
	// Verify that expect is working
	await expectToBe(1, 1);
	await expectToBe(true, true);

	let failed = false;
	try {
		await expectToBe('a', 'test');
		failed = true;
	} catch (_error) {
		failed = false;
	}

	if (failed) {
		throw new Error('expectToBe should throw when given non-equal inputs');
	}
};

const testAppendFile = async (tempDir: string) => {
	logger.info('Testing fsDriver.appendFile...');

	const targetFile = join(tempDir, uuid.createNano());

	const fsDriver: FsDriverBase = shim.fsDriver();

	// For fs-driver-rn's appendFile to work, we first need to create the file.
	// TODO: This is different from the requirements of fs-driver-node.
	await fsDriver.writeFile(targetFile, '');

	const firstChunk = 'A 𝓊𝓃𝒾𝒸𝓸𝒹𝓮 test\n...';
	await fsDriver.appendFile(targetFile, firstChunk, 'utf-8');
	await expectToBe(await fsDriver.readFile(targetFile), firstChunk);

	const secondChunk = '▪️  More unicode ▪️';
	await fsDriver.appendFile(targetFile, secondChunk, 'utf8');
	await expectToBe(await fsDriver.readFile(targetFile), firstChunk + secondChunk);

	const thirdChunk = 'ASCII';
	await fsDriver.appendFile(targetFile, thirdChunk, 'ascii');
	await expectToBe(await fsDriver.readFile(targetFile), firstChunk + secondChunk + thirdChunk);

	const lastChunk = 'Test...';
	await fsDriver.appendFile(
		targetFile, Buffer.from(lastChunk, 'utf8').toString('base64'), 'base64',
	);
	await expectToBe(
		await fsDriver.readFile(targetFile), firstChunk + secondChunk + thirdChunk + lastChunk,
	);

	// Should throw if given an invalid encoding
	let didThrow = false;
	try {
		await fsDriver.appendFile(targetFile, 'test', 'bad-encoding');
	} catch (_error) {
		didThrow = true;
	}
	await expectToBe(didThrow, true);
};

const testReadWriteFileUtf8 = async (tempDir: string) => {
	logger.info('Testing fsDriver.writeFile and fsDriver.readFile with utf-8...');

	const filePath = join(tempDir, uuid.createNano());

	const testStrings = [
		// ASCII
		'test',

		// Special characters
		'𝐴 𝒕𝐞𝑺𝒕',

		// Emojis
		'✅ Test. 🕳️',
	];

	const testEncodings = ['utf-8', 'utf8', 'UtF-8'];

	// Use the same file for all tests to test overwriting
	for (const encoding of testEncodings) {
		for (const testString of testStrings) {
			const fsDriver: FsDriverBase = shim.fsDriver();
			await fsDriver.writeFile(filePath, testString, encoding);

			const fileData = await fsDriver.readFile(filePath, encoding);
			await expectToBe(fileData, testString);
		}
	}
};

const testReadFileChunkUtf8 = async (tempDir: string) => {
	logger.info('Testing fsDriver.readFileChunk...');

	const filePath = join(tempDir, `${uuid.createNano()}.txt`);

	const fsDriver: FsDriverBase = shim.fsDriver();

	// 🕳️ is 7 bytes when utf-8 encoded
	// à,á,â, and ã are each 2 bytes
	const expectedFileContent = '01234567\nàáâã\n🕳️🕳️🕳️\ntēst...';
	await fsDriver.writeFile(filePath, expectedFileContent, 'utf8');

	const testEncodings = ['utf-8', 'utf8', 'UtF-8'];

	for (const encoding of testEncodings) {
		const handle = await fsDriver.open(filePath, 'r');

		await expectToBe(
			await fsDriver.readFileChunk(handle, 8, encoding), '01234567',
		);

		await expectToBe(
			await fsDriver.readFileChunk(handle, 1, encoding), '\n',
		);

		await expectToBe(
			await fsDriver.readFileChunk(handle, 8, encoding), 'àáâã',
		);

		await expectToBe(
			await fsDriver.readFileChunk(handle, 8, encoding), '\n🕳️',
		);

		await expectToBe(
			await fsDriver.readFileChunk(handle, 15, encoding), '🕳️🕳️\n',
		);

		// A 0 length should return null and not advance
		await expectToBe(
			await fsDriver.readFileChunk(handle, 0, encoding), null,
		);

		// Reading a different encoding (then switching back to the original)
		// should be supported
		await expectToBe(
			await fsDriver.readFileChunk(handle, 3, 'base64'),
			Buffer.from('tē', 'utf-8').toString('base64'),
		);

		await expectToBe(
			await fsDriver.readFileChunk(handle, 100, encoding), 'st...',
		);

		// Should not be able to read past the end
		await expectToBe(
			await fsDriver.readFileChunk(handle, 10, encoding), null,
		);

		await expectToBe(
			await fsDriver.readFileChunk(handle, 1, encoding), null,
		);

		await fsDriver.close(filePath);
	}

	// Should throw when the file doesn't exist
	let readData = undefined;
	try {
		const handle = await fsDriver.open(`${filePath}.noexist`, 'r');
		readData = await fsDriver.readFileChunk(handle, 1, 'utf8');
	} catch (error) {
		await expectToBe(error.code, 'ENOENT');
	}

	// Should not have read any data
	await expectToBe(readData, undefined);
};

const testTarCreateAndExtract = async (tempDir: string) => {
	logger.info('Testing fsDriver.tarCreate...');

	const directoryToPack = join(tempDir, uuid.createNano());

	const fsDriver: FsDriverBase = shim.fsDriver();

	// Add test files to the directory
	const fileContents: Record<string, string> = {};

	// small utf-8 encoded files
	for (let i = 0; i < 10; i ++) {
		const testFileName = uuid.createNano();
<<<<<<< HEAD
		const testFilePath = join(directoryToPack, testFileName);

=======
>>>>>>> c40682f1
		const fileContent = `✅ Testing... ä ✅ File #${i}`;

		fileContents[testFileName] = fileContent;
	}

	// larger utf-8 encoded files
	for (let i = 0; i < 3; i ++) {
		const testFileName = uuid.createNano();
<<<<<<< HEAD
		const testFilePath = join(directoryToPack, testFileName);
=======
>>>>>>> c40682f1

		let fileContent = `✅ Testing... ä ✅ File #${i}`;
		for (let j = 0; j < 8; j ++) {
			fileContent += fileContent;
		}

<<<<<<< HEAD
		await fsDriver.writeFile(testFilePath, fileContent, 'utf-8');

=======
>>>>>>> c40682f1
		fileContents[testFileName] = fileContent;
	}

	await createFilesFromPathRecord(directoryToPack, fileContents);

	// Pack the files
	const pathsToTar = Object.keys(fileContents);
	const tarOutputPath = join(tempDir, 'test-tar.tar');
	await fsDriver.tarCreate({
		cwd: directoryToPack,
		file: tarOutputPath,
	}, pathsToTar);

	// Read the tar file as utf-8 and search for the written file contents
	// (which should work).
	const rawTarData: string = await fsDriver.readFile(tarOutputPath, 'utf8');

	for (const fileContent of Object.values(fileContents)) {
		await expectToBe(rawTarData.includes(fileContent), true);
	}

<<<<<<< HEAD

=======
>>>>>>> c40682f1
	logger.info('Testing fsDriver.tarExtract...');

	const outputDirectory = join(tempDir, uuid.createNano());
	await fsDriver.mkdir(outputDirectory);
	await fsDriver.tarExtract({
		cwd: outputDirectory,
		file: tarOutputPath,
	});

<<<<<<< HEAD
	for (const fileName in fileContents) {
		const fileContent = await fsDriver.readFile(join(outputDirectory, fileName), 'utf8');
		await expectToBe(fileContent, fileContents[fileName]);
	}
=======
	await verifyDirectoryMatches(outputDirectory, fileContents);
>>>>>>> c40682f1
};

const testMd5File = async (tempDir: string) => {
	logger.info('Testing fsDriver.md5file...');
	const fsDriver = shim.fsDriver();

	const testFilePath = join(tempDir, `test-md5-${uuid.createNano()}`);
	await fsDriver.writeFile(testFilePath, '🚧test', 'utf8');

	await expectToBe(await fsDriver.md5File(testFilePath), 'ba11ba1be5042133a71874731e3d42cd');
};

// In the past, some fs-driver functionality has worked correctly on some devices and not others.
// As such, we need to be able to run some tests on-device.
const runOnDeviceTests = async () => {
	const tempDir = join(Setting.value('tempDir'), uuid.createNano());

	if (await shim.fsDriver().exists(tempDir)) {
		await shim.fsDriver().remove(tempDir);
	}

	try {
		await testExpect();
		await testAppendFile(tempDir);
		await testReadWriteFileUtf8(tempDir);
		await testReadFileChunkUtf8(tempDir);
		await testTarCreateAndExtract(tempDir);
		await testMd5File(tempDir);

		logger.info('Done');
	} catch (error) {
		const errorMessage = `On-device testing failed with an exception: ${error}.`;

		logger.error(errorMessage, error);
		alert(errorMessage);
	} finally {
		await shim.fsDriver().remove(tempDir);
	}
};

export default runOnDeviceTests;<|MERGE_RESOLUTION|>--- conflicted
+++ resolved
@@ -196,11 +196,6 @@
 	// small utf-8 encoded files
 	for (let i = 0; i < 10; i ++) {
 		const testFileName = uuid.createNano();
-<<<<<<< HEAD
-		const testFilePath = join(directoryToPack, testFileName);
-
-=======
->>>>>>> c40682f1
 		const fileContent = `✅ Testing... ä ✅ File #${i}`;
 
 		fileContents[testFileName] = fileContent;
@@ -209,21 +204,12 @@
 	// larger utf-8 encoded files
 	for (let i = 0; i < 3; i ++) {
 		const testFileName = uuid.createNano();
-<<<<<<< HEAD
-		const testFilePath = join(directoryToPack, testFileName);
-=======
->>>>>>> c40682f1
 
 		let fileContent = `✅ Testing... ä ✅ File #${i}`;
 		for (let j = 0; j < 8; j ++) {
 			fileContent += fileContent;
 		}
 
-<<<<<<< HEAD
-		await fsDriver.writeFile(testFilePath, fileContent, 'utf-8');
-
-=======
->>>>>>> c40682f1
 		fileContents[testFileName] = fileContent;
 	}
 
@@ -245,10 +231,6 @@
 		await expectToBe(rawTarData.includes(fileContent), true);
 	}
 
-<<<<<<< HEAD
-
-=======
->>>>>>> c40682f1
 	logger.info('Testing fsDriver.tarExtract...');
 
 	const outputDirectory = join(tempDir, uuid.createNano());
@@ -258,14 +240,7 @@
 		file: tarOutputPath,
 	});
 
-<<<<<<< HEAD
-	for (const fileName in fileContents) {
-		const fileContent = await fsDriver.readFile(join(outputDirectory, fileName), 'utf8');
-		await expectToBe(fileContent, fileContents[fileName]);
-	}
-=======
 	await verifyDirectoryMatches(outputDirectory, fileContents);
->>>>>>> c40682f1
 };
 
 const testMd5File = async (tempDir: string) => {
