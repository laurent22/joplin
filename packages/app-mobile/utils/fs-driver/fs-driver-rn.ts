import FsDriverBase, { ReadDirStatsOptions } from '@joplin/lib/fs-driver-base';
const RNFetchBlob = require('rn-fetch-blob').default;
import * as RNFS from 'react-native-fs';
import RNSAF, { DocumentFileDetail, openDocumentTree } from '@joplin/react-native-saf-x';
import { Platform } from 'react-native';
import tarCreate from './tarCreate';
import tarExtract from './tarExtract';
import JoplinError from '@joplin/lib/JoplinError';
const md5 = require('md5');
import { resolve } from 'path';


const ANDROID_URI_PREFIX = 'content://';

function isScopedUri(path: string) {
	return path.includes(ANDROID_URI_PREFIX);
}

// Encodings supported by rn-fetch-blob, RNSAF, and
// RNFS.
// See also
// - https://github.com/itinance/react-native-fs#readfilefilepath-string-encoding-string-promisestring
// - https://github.com/joltup/rn-fetch-blob/blob/cf9e8843599de92031df2660d5a1da18491fa3c0/android/src/main/java/com/RNFetchBlob/RNFetchBlobFS.java#L1049
export enum SupportedEncoding {
	Utf8 = 'utf8',
	Ascii = 'ascii',
	Base64 = 'base64',
}
const supportedEncodings = Object.values<string>(SupportedEncoding);

// Converts some encodings specifiers that work with NodeJS into encodings
// that work with RNSAF, RNFetchBlob.fs, and RNFS.
//
// Throws if an encoding can't be normalized.
const normalizeEncoding = (encoding: string): SupportedEncoding => {
	encoding = encoding.toLowerCase();

	// rn-fetch-blob and RNSAF require the exact string "utf8", but NodeJS (and thus
	// fs-driver-node) support variants on this like "UtF-8" and "utf-8". Convert them:
	if (encoding === 'utf-8') {
		encoding = 'utf8';
	}

	if (!supportedEncodings.includes(encoding)) {
		throw new Error(`Unsupported encoding: ${encoding}.`);
	}

	return encoding as SupportedEncoding;
};

export default class FsDriverRN extends FsDriverBase {
	public appendFileSync() {
		throw new Error('Not implemented: appendFileSync');
	}

	// Requires that the file already exists.
	// TODO: Update for compatibility with fs-driver-node's appendFile (which does not
	//       require that the file exists).
	public appendFile(path: string, content: any, rawEncoding = 'base64') {
		const encoding = normalizeEncoding(rawEncoding);

		if (isScopedUri(path)) {
			return RNSAF.writeFile(path, content, { encoding, append: true });
		}
		return RNFS.appendFile(path, content, encoding);
	}

	// Encoding can be either "utf8", "utf-8", or "base64"
	public writeFile(path: string, content: any, rawEncoding = 'base64') {
		const encoding = normalizeEncoding(rawEncoding);

		if (isScopedUri(path)) {
			return RNSAF.writeFile(path, content, { encoding: encoding });
		}

		// We need to use rn-fetch-blob here due to this bug:
		// https://github.com/itinance/react-native-fs/issues/700
		return RNFetchBlob.fs.writeFile(path, content, encoding);
	}

	// same as rm -rf
	public async remove(path: string) {
		return await this.unlink(path);
	}

	// Returns a format compatible with Node.js format
	private rnfsStatToStd_(stat: any, path: string) {
		let birthtime;
		const mtime = stat.lastModified ? new Date(stat.lastModified) : stat.mtime;
		if (stat.lastModified) {
			birthtime = new Date(stat.lastModified);
		} else if (stat.ctime) {
			// Confusingly, "ctime" normally means "change time" but here it's used as "creation time". Also sometimes it is null
			birthtime = stat.ctime;
		} else {
			birthtime = stat.mtime;
		}
		return {
			birthtime,
			mtime,
			isDirectory: () => stat.type ? stat.type === 'directory' : stat.isDirectory(),
			path: path,
			size: stat.size,
		};
	}

	public async readDirStats(path: string, options: any = null) {
		if (!options) options = {};
		if (!('recursive' in options)) options.recursive = false;

		const isScoped = isScopedUri(path);

		let stats: any[] = [];
		try {
			if (isScoped) {
				stats = await RNSAF.listFiles(path);
			} else {
				stats = await RNFS.readDir(path);
			}
		} catch (error) {
			throw new Error(`Could not read directory: ${path}: ${error.message}`);
		}

		let output: any[] = [];
		for (let i = 0; i < stats.length; i++) {
			const stat = stats[i];
			const relativePath = (isScoped ? stat.uri : stat.path).substr(path.length + 1);
			const standardStat = this.rnfsStatToStd_(stat, relativePath);
			output.push(standardStat);

			if (isScoped) {
				// readUriDirStatsHandleRecursion_ expects stat to have a URI property.
				// Use the original stat.
				output = await this.readUriDirStatsHandleRecursion_(stat, output, options);
			} else {
				output = await this.readDirStatsHandleRecursion_(path, standardStat, output, options);
			}
		}
		return output;
	}


	protected async readUriDirStatsHandleRecursion_(stat: DocumentFileDetail, output: DocumentFileDetail[], options: ReadDirStatsOptions) {
		if (options.recursive && stat.type === 'directory') {
			const subStats = await this.readDirStats(stat.uri, options);
			for (let j = 0; j < subStats.length; j++) {
				const subStat = subStats[j];
				output.push(subStat);
			}
		}
		return output;
	}

	public async move(source: string, dest: string) {
		if (isScopedUri(source) || isScopedUri(dest)) {
			await RNSAF.moveFile(source, dest, { replaceIfDestinationExists: true });
		}
		return RNFS.moveFile(source, dest);
	}

	public async rename(source: string, dest: string) {
		if (isScopedUri(source) || isScopedUri(dest)) {
			await RNSAF.rename(source, dest);
		}
		return RNFS.moveFile(source, dest);
	}

	public async exists(path: string) {
		if (isScopedUri(path)) {
			return RNSAF.exists(path);
		}
		return RNFS.exists(path);
	}

	public async mkdir(path: string) {
		if (isScopedUri(path)) {
			await RNSAF.mkdir(path);
			return;
		}

		// Also creates parent directories: Works like mkdir -p
		return RNFS.mkdir(path);
	}

	public async stat(path: string) {
		try {
			let r;
			if (isScopedUri(path)) {
				r = await RNSAF.stat(path);
			} else {
				r = await RNFS.stat(path);
			}
			return this.rnfsStatToStd_(r, path);
		} catch (error) {
			if (error && (error.code === 'ENOENT' || !(await this.exists(path)))) {
				// Probably { [Error: File does not exist] framesToPop: 1, code: 'EUNSPECIFIED' }
				//     or   { [Error: The file {file} couldn’t be opened because there is no such file.], code: 'ENSCOCOAERRORDOMAIN260' }
				// which unfortunately does not have a proper error code. Can be ignored.
				return null;
			} else {
				throw error;
			}
		}
	}

	// NOTE: DOES NOT WORK - no error is thrown and the function is called with the right
	// arguments but the function returns `false` and the timestamp is not set.
	// Current setTimestamp is not really used so keep it that way, but careful if it
	// becomes needed.
	public async setTimestamp() {
		// return RNFS.touch(path, timestampDate, timestampDate);
	}

	public async open(path: string, mode: string) {
		if (isScopedUri(path)) {
			throw new Error('open() not implemented in FsDriverAndroid');
		}
		// Note: RNFS.read() doesn't provide any way to know if the end of file has been reached.
		// So instead we stat the file here and use stat.size to manually check for end of file.
		// Bug: https://github.com/itinance/react-native-fs/issues/342
		const stat = await this.stat(path);
		return {
			path: path,
			offset: 0,
			mode: mode,
			stat: stat,
		};
	}

	public close(_handle: any): Promise<void> {
		// Nothing
		return null;
	}

	public readFile(path: string, rawEncoding = 'utf8') {
		const encoding = normalizeEncoding(rawEncoding);

		if (isScopedUri(path)) {
			return RNSAF.readFile(path, { encoding: encoding });
		}
		return RNFS.readFile(path, encoding);
	}

	// Always overwrite destination
	public async copy(source: string, dest: string) {
		let retry = false;
		try {
			if (isScopedUri(source) || isScopedUri(dest)) {
				await RNSAF.copyFile(source, dest, { replaceIfDestinationExists: true });
				return;
			}
			await RNFS.copyFile(source, dest);
		} catch (error) {
			// On iOS it will throw an error if the file already exist
			retry = true;
			await this.unlink(dest);
		}

		if (retry) {
			if (isScopedUri(source) || isScopedUri(dest)) {
				await RNSAF.copyFile(source, dest, { replaceIfDestinationExists: true });
			} else {
				await RNFS.copyFile(source, dest);
			}
		}
	}

	public async unlink(path: string) {
		try {
			if (isScopedUri(path)) {
				await RNSAF.unlink(path);
				return;
			}
			await RNFS.unlink(path);
		} catch (error) {
			if (error && ((error.message && error.message.indexOf('exist') >= 0) || error.code === 'ENOENT')) {
				// Probably { [Error: File does not exist] framesToPop: 1, code: 'EUNSPECIFIED' }
				// which unfortunately does not have a proper error code. Can be ignored.
			} else {
				throw error;
			}
		}
	}

	public async readFileChunk(handle: any, length: number, rawEncoding = 'base64') {
		if (!handle?.stat) {
			throw new JoplinError('File does not exist (reading file chunk).', 'ENOENT');
		}

		const encoding = normalizeEncoding(rawEncoding);

		if (handle.offset + length > handle.stat.size) {
			length = handle.stat.size - handle.offset;
		}

		if (!length) return null;
		const output = await RNFS.read(handle.path, length, handle.offset, encoding);
		// eslint-disable-next-line require-atomic-updates
		handle.offset += length;
		return output ? output : null;
	}

	public resolve(...paths: string[]): string {
		return resolve(...paths);
	}

	public async md5File(path: string): Promise<string> {
		if (isScopedUri(path)) {
			// Warning: Slow
			const fileData = Buffer.from(await this.readFile(path, 'base64'), 'base64');
			return md5(fileData);
		} else {
			return await RNFS.hash(path, 'md5');
		}
	}

	public async tarExtract(options: any) {
<<<<<<< HEAD
		await tarExtract(this, {
=======
		await tarExtract({
>>>>>>> c40682f1
			cwd: RNFS.DocumentDirectoryPath,
			...options,
		});
	}

	public async tarCreate(options: any, filePaths: string[]) {
<<<<<<< HEAD
		await tarCreate(this, {
=======
		await tarCreate({
>>>>>>> c40682f1
			cwd: RNFS.DocumentDirectoryPath,
			...options,
		}, filePaths);
	}

	public async getExternalDirectoryPath(): Promise<string | undefined> {
		let directory;
		if (this.isUsingAndroidSAF()) {
			const doc = await openDocumentTree(true);
			if (doc?.uri) {
				directory = doc?.uri;
			}
		} else {
			directory = RNFS.ExternalDirectoryPath;
		}
		return directory;
	}

	public isUsingAndroidSAF() {
		return Platform.OS === 'android' && Platform.Version > 28;
	}

}<|MERGE_RESOLUTION|>--- conflicted
+++ resolved
@@ -315,22 +315,14 @@
 	}
 
 	public async tarExtract(options: any) {
-<<<<<<< HEAD
-		await tarExtract(this, {
-=======
 		await tarExtract({
->>>>>>> c40682f1
 			cwd: RNFS.DocumentDirectoryPath,
 			...options,
 		});
 	}
 
 	public async tarCreate(options: any, filePaths: string[]) {
-<<<<<<< HEAD
-		await tarCreate(this, {
-=======
 		await tarCreate({
->>>>>>> c40682f1
 			cwd: RNFS.DocumentDirectoryPath,
 			...options,
 		}, filePaths);
