import Resource from '@joplin/lib/models/Resource';
import { ResourceEntity } from '@joplin/lib/services/database/types';
import shim from '@joplin/lib/shim';
import { CachesDirectoryPath } from 'react-native-fs';
import { Mutex } from 'async-mutex';

// when refactoring this name, make sure to refactor the `SharePackage.java` (in android) as well
const DIR_NAME = 'sharedFiles';

<<<<<<< HEAD
const makeShareCacheDirectory = async () => {
	const targetDir = `${CachesDirectoryPath}/${DIR_NAME}`;
	await shim.fsDriver().mkdir(targetDir);

	return targetDir;
};

/**
 * Copy a file to be shared to cache, renaming it to its orignal name
 */
=======
// Copy a file to be shared to cache, renaming it to its orignal name
>>>>>>> 8eba798c
export async function copyToCache(resource: ResourceEntity): Promise<string> {
	const filename = Resource.friendlySafeFilename(resource);

	const targetDir = await makeShareCacheDirectory();
	const targetFile = `${targetDir}/${filename}`;

	await shim.fsDriver().copy(Resource.fullPath(resource), targetFile);

	return targetFile;
}

<<<<<<< HEAD
const writeNextCacheFileMutex = new Mutex();

// Writes the given text to a new temporary cache file and returns the file path.
export async function writeTextToCacheFile(text: string): Promise<string> {
	const targetDir = await makeShareCacheDirectory();

	const releaseLock = await writeNextCacheFileMutex.acquire();
	let filePath;

	try {
		// Find an unused filename
		let nextTmpFileId = 0;
		do {
			filePath = `${targetDir}/tmp-share-file.${nextTmpFileId}.txt`;
			nextTmpFileId++;
		}
		while (await shim.fsDriver().exists(filePath));

		await shim.fsDriver().writeFile(filePath, text, 'utf8');
	} finally {
		releaseLock();
	}

	return filePath;
}

/**
 * Clear previously shared files from cache
 */
=======
// Clear previously shared files from cache
>>>>>>> 8eba798c
export async function clearSharedFilesCache(): Promise<void> {
	return shim.fsDriver().remove(`${CachesDirectoryPath}/sharedFiles`);
}<|MERGE_RESOLUTION|>--- conflicted
+++ resolved
@@ -7,7 +7,6 @@
 // when refactoring this name, make sure to refactor the `SharePackage.java` (in android) as well
 const DIR_NAME = 'sharedFiles';
 
-<<<<<<< HEAD
 const makeShareCacheDirectory = async () => {
 	const targetDir = `${CachesDirectoryPath}/${DIR_NAME}`;
 	await shim.fsDriver().mkdir(targetDir);
@@ -15,12 +14,7 @@
 	return targetDir;
 };
 
-/**
- * Copy a file to be shared to cache, renaming it to its orignal name
- */
-=======
 // Copy a file to be shared to cache, renaming it to its orignal name
->>>>>>> 8eba798c
 export async function copyToCache(resource: ResourceEntity): Promise<string> {
 	const filename = Resource.friendlySafeFilename(resource);
 
@@ -32,7 +26,6 @@
 	return targetFile;
 }
 
-<<<<<<< HEAD
 const writeNextCacheFileMutex = new Mutex();
 
 // Writes the given text to a new temporary cache file and returns the file path.
@@ -59,12 +52,7 @@
 	return filePath;
 }
 
-/**
- * Clear previously shared files from cache
- */
-=======
 // Clear previously shared files from cache
->>>>>>> 8eba798c
 export async function clearSharedFilesCache(): Promise<void> {
 	return shim.fsDriver().remove(`${CachesDirectoryPath}/sharedFiles`);
 }