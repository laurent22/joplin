import { useEffect, useRef, useState, MutableRefObject } from 'react';
import * as React from 'react';
<<<<<<< HEAD
import { PdfData, ScaledSize } from './pdfSource';
import Page from './Page';
import useAsyncEffect, { AsyncEffectEvent } from '@joplin/lib/hooks/useAsyncEffect';
import styled from 'styled-components';
=======
import { PdfData } from './pdfSource';
import Page from './Page';
import styled from 'styled-components';
import useScaledSize, { ScaledSizeParams } from './hooks/useScaledSize';
>>>>>>> ae300de4


const PagesHolder = styled.div<{ pageGap: number }>`
	display: flex;
	justify-content: center;
	align-items: center;
	flex-flow: column;
<<<<<<< HEAD
	width: fit-content;
	min-width: 100%;
=======
	width: 100%;
>>>>>>> ae300de4
	min-height: 100%;
	row-gap: ${(props)=> props.pageGap || 2}px;
`;

export interface VerticalPagesProps {
	pdf: PdfData;
	isDarkTheme: boolean;
	anchorPage?: number;
	rememberScroll?: boolean;
	pdfId?: string;
<<<<<<< HEAD
	zoom?: number;
=======
>>>>>>> ae300de4
	container: MutableRefObject<HTMLElement>;
	pageGap?: number;
	showPageNumbers?: boolean;
}


export default function VerticalPages(props: VerticalPagesProps) {
<<<<<<< HEAD
	const currentZoom = useRef(props.zoom);
	const [scaledSize, setScaledSize] = useState<ScaledSize>(null);
	const currentScaleSize = useRef(scaledSize);
	const innerContainerEl = useRef<HTMLDivElement>(null);

	const updateSize = async (cancelled?: boolean) => {
		if (props.pdf) {
			const containerWidth = props.container.current.clientWidth - 20;
			const effectiveWidth = Math.min(containerWidth, 900) * (props.zoom || 1);
			const scaledSize_ = await props.pdf.getScaledSize(null, effectiveWidth);
			if (cancelled) return;
			innerContainerEl.current.style.height = `${(scaledSize_.height + (props.pageGap || 2)) * props.pdf.pageCount}px`;
			const oldScaleSize = currentScaleSize.current;
			if (oldScaleSize && props.container.current) {
				const oldScrollTop = props.container.current.scrollTop;
				props.container.current.scrollTop = oldScrollTop * (scaledSize_.scale / oldScaleSize.scale);
			}
			currentScaleSize.current = scaledSize_;
			setScaledSize(scaledSize_);
		}
	};
=======
	const [containerWidth, setContainerWidth] = useState<number>(null);
	const innerContainerEl = useRef<HTMLDivElement>(null);
	const scaledSize = useScaledSize({
		pdf: props.pdf,
		pdfId: props.pdfId,
		containerWidth,
		rememberScroll: props.rememberScroll,
		anchorPage: props.anchorPage,
		container: props.container,
		innerContainerEl,
		pageGap: props.pageGap,
	} as ScaledSizeParams);
>>>>>>> ae300de4

	useEffect(() => {
		let resizeTimer: number = null;
		let cancelled = false;

<<<<<<< HEAD
		const _updateSize = async () => {
			return updateSize(cancelled);
=======
		const updateWidth = () => {
			if (cancelled) return;
			setContainerWidth(innerContainerEl.current.clientWidth);
>>>>>>> ae300de4
		};

		const onResize = () => {
			if (resizeTimer) {
				clearTimeout(resizeTimer);
				resizeTimer = null;
			}
<<<<<<< HEAD
			resizeTimer = window.setTimeout(_updateSize, 200);
		};

=======
			resizeTimer = window.setTimeout(updateWidth, 200);
		};

		updateWidth();
>>>>>>> ae300de4
		window.addEventListener('resize', onResize);

		return () => {
			cancelled = true;
			window.removeEventListener('resize', onResize);
			if (resizeTimer) {
				clearTimeout(resizeTimer);
				resizeTimer = null;
			}
		};
	}, [props.pdf]);

	useEffect(() => {
<<<<<<< HEAD
		if (currentZoom.current && currentZoom.current !== props.zoom) {
			// console.log('zoom changed', currentZoom.current, props.zoom);
			updateSize().catch(console.error);
			currentZoom.current = props.zoom;
		}
	}, [props.zoom]);

	useEffect(() => {
=======
>>>>>>> ae300de4
		let scrollTimer: number = null;

		const saveScroll = () => {
			const scrollTop = props.container.current.scrollTop;
			if (props.rememberScroll && props.pdfId) {
				sessionStorage.setItem(`pdf.${props.pdfId}.scrollTop`, `${scrollTop}`);
			}
		};

		const onScroll = () => {
			if (scrollTimer) {
				clearTimeout(scrollTimer);
				scrollTimer = null;
			}
			scrollTimer = window.setTimeout(saveScroll, 200);
		};

		props.container.current.addEventListener('scroll', onScroll);

		return () => {
			props.container.current.removeEventListener('scroll', onScroll);
			if (scrollTimer) {
				clearTimeout(scrollTimer);
				scrollTimer = null;
			}
		};

<<<<<<< HEAD
	}, [props.pdfId, props.rememberScroll]);

	useAsyncEffect(async (event: AsyncEffectEvent) => {
		try {
			await updateSize(event.cancelled);
			if (props.rememberScroll && props.pdfId) {
				const scrollOffset = parseInt(sessionStorage.getItem(`pdf.${props.pdfId}.scrollTop`), 10) || null;
				if (scrollOffset && !props.anchorPage) {
					props.container.current.scrollTop = scrollOffset;
					// console.log('scroll set',props.container.current.scrollTop);
				}
			}
		} catch (error) {
			console.error(error);
		}
	}, [props.pdf, props.pdfId, props.rememberScroll, props.anchorPage]);


	return (<PagesHolder pageGap={props.pageGap || 2} ref={innerContainerEl} >
		{Array.from(Array(props.pdf.pageCount).keys()).map((i: number) => {
			// setting focusOnLoad only after scaledSize is set so that the container height is set correctly
			return <Page pdf={props.pdf} pageNo={i + 1} focusOnLoad={scaledSize && props.anchorPage && props.anchorPage === i + 1}
				isAnchored={props.anchorPage && props.anchorPage === i + 1}
				showPageNumbers={props.showPageNumbers}
				isDarkTheme={props.isDarkTheme} scaledSize={scaledSize} container={props.container} key={i} />;
		}
		)}
=======
	}, [props.container, props.pdfId, props.rememberScroll]);

	return (<PagesHolder pageGap={props.pageGap || 2} ref={innerContainerEl} >
		{scaledSize ?
			Array.from(Array(props.pdf.pageCount).keys()).map((i: number) => {
				// setting focusOnLoad only after scaledSize is set so that the container height is set correctly
				return <Page pdf={props.pdf} pageNo={i + 1} focusOnLoad={scaledSize && props.anchorPage && props.anchorPage === i + 1}
					isAnchored={props.anchorPage && props.anchorPage === i + 1}
					showPageNumbers={props.showPageNumbers}
					isDarkTheme={props.isDarkTheme} scaledSize={scaledSize} container={props.container} key={i} />;
			}
			) : 'Calculating size...'
		}
>>>>>>> ae300de4
	</PagesHolder>);
}<|MERGE_RESOLUTION|>--- conflicted
+++ resolved
@@ -1,16 +1,9 @@
 import { useEffect, useRef, useState, MutableRefObject } from 'react';
 import * as React from 'react';
-<<<<<<< HEAD
-import { PdfData, ScaledSize } from './pdfSource';
-import Page from './Page';
-import useAsyncEffect, { AsyncEffectEvent } from '@joplin/lib/hooks/useAsyncEffect';
-import styled from 'styled-components';
-=======
 import { PdfData } from './pdfSource';
 import Page from './Page';
 import styled from 'styled-components';
 import useScaledSize, { ScaledSizeParams } from './hooks/useScaledSize';
->>>>>>> ae300de4
 
 
 const PagesHolder = styled.div<{ pageGap: number }>`
@@ -18,12 +11,8 @@
 	justify-content: center;
 	align-items: center;
 	flex-flow: column;
-<<<<<<< HEAD
 	width: fit-content;
 	min-width: 100%;
-=======
-	width: 100%;
->>>>>>> ae300de4
 	min-height: 100%;
 	row-gap: ${(props)=> props.pageGap || 2}px;
 `;
@@ -34,10 +23,7 @@
 	anchorPage?: number;
 	rememberScroll?: boolean;
 	pdfId?: string;
-<<<<<<< HEAD
 	zoom?: number;
-=======
->>>>>>> ae300de4
 	container: MutableRefObject<HTMLElement>;
 	pageGap?: number;
 	showPageNumbers?: boolean;
@@ -45,29 +31,6 @@
 
 
 export default function VerticalPages(props: VerticalPagesProps) {
-<<<<<<< HEAD
-	const currentZoom = useRef(props.zoom);
-	const [scaledSize, setScaledSize] = useState<ScaledSize>(null);
-	const currentScaleSize = useRef(scaledSize);
-	const innerContainerEl = useRef<HTMLDivElement>(null);
-
-	const updateSize = async (cancelled?: boolean) => {
-		if (props.pdf) {
-			const containerWidth = props.container.current.clientWidth - 20;
-			const effectiveWidth = Math.min(containerWidth, 900) * (props.zoom || 1);
-			const scaledSize_ = await props.pdf.getScaledSize(null, effectiveWidth);
-			if (cancelled) return;
-			innerContainerEl.current.style.height = `${(scaledSize_.height + (props.pageGap || 2)) * props.pdf.pageCount}px`;
-			const oldScaleSize = currentScaleSize.current;
-			if (oldScaleSize && props.container.current) {
-				const oldScrollTop = props.container.current.scrollTop;
-				props.container.current.scrollTop = oldScrollTop * (scaledSize_.scale / oldScaleSize.scale);
-			}
-			currentScaleSize.current = scaledSize_;
-			setScaledSize(scaledSize_);
-		}
-	};
-=======
 	const [containerWidth, setContainerWidth] = useState<number>(null);
 	const innerContainerEl = useRef<HTMLDivElement>(null);
 	const scaledSize = useScaledSize({
@@ -79,21 +42,16 @@
 		container: props.container,
 		innerContainerEl,
 		pageGap: props.pageGap,
+		zoom: props.zoom,
 	} as ScaledSizeParams);
->>>>>>> ae300de4
 
 	useEffect(() => {
 		let resizeTimer: number = null;
 		let cancelled = false;
 
-<<<<<<< HEAD
-		const _updateSize = async () => {
-			return updateSize(cancelled);
-=======
 		const updateWidth = () => {
 			if (cancelled) return;
-			setContainerWidth(innerContainerEl.current.clientWidth);
->>>>>>> ae300de4
+			setContainerWidth(props.container.current.clientWidth);
 		};
 
 		const onResize = () => {
@@ -101,16 +59,10 @@
 				clearTimeout(resizeTimer);
 				resizeTimer = null;
 			}
-<<<<<<< HEAD
-			resizeTimer = window.setTimeout(_updateSize, 200);
-		};
-
-=======
 			resizeTimer = window.setTimeout(updateWidth, 200);
 		};
 
 		updateWidth();
->>>>>>> ae300de4
 		window.addEventListener('resize', onResize);
 
 		return () => {
@@ -121,20 +73,9 @@
 				resizeTimer = null;
 			}
 		};
-	}, [props.pdf]);
+	}, [props.container, props.pdf]);
 
 	useEffect(() => {
-<<<<<<< HEAD
-		if (currentZoom.current && currentZoom.current !== props.zoom) {
-			// console.log('zoom changed', currentZoom.current, props.zoom);
-			updateSize().catch(console.error);
-			currentZoom.current = props.zoom;
-		}
-	}, [props.zoom]);
-
-	useEffect(() => {
-=======
->>>>>>> ae300de4
 		let scrollTimer: number = null;
 
 		const saveScroll = () => {
@@ -161,36 +102,6 @@
 				scrollTimer = null;
 			}
 		};
-
-<<<<<<< HEAD
-	}, [props.pdfId, props.rememberScroll]);
-
-	useAsyncEffect(async (event: AsyncEffectEvent) => {
-		try {
-			await updateSize(event.cancelled);
-			if (props.rememberScroll && props.pdfId) {
-				const scrollOffset = parseInt(sessionStorage.getItem(`pdf.${props.pdfId}.scrollTop`), 10) || null;
-				if (scrollOffset && !props.anchorPage) {
-					props.container.current.scrollTop = scrollOffset;
-					// console.log('scroll set',props.container.current.scrollTop);
-				}
-			}
-		} catch (error) {
-			console.error(error);
-		}
-	}, [props.pdf, props.pdfId, props.rememberScroll, props.anchorPage]);
-
-
-	return (<PagesHolder pageGap={props.pageGap || 2} ref={innerContainerEl} >
-		{Array.from(Array(props.pdf.pageCount).keys()).map((i: number) => {
-			// setting focusOnLoad only after scaledSize is set so that the container height is set correctly
-			return <Page pdf={props.pdf} pageNo={i + 1} focusOnLoad={scaledSize && props.anchorPage && props.anchorPage === i + 1}
-				isAnchored={props.anchorPage && props.anchorPage === i + 1}
-				showPageNumbers={props.showPageNumbers}
-				isDarkTheme={props.isDarkTheme} scaledSize={scaledSize} container={props.container} key={i} />;
-		}
-		)}
-=======
 	}, [props.container, props.pdfId, props.rememberScroll]);
 
 	return (<PagesHolder pageGap={props.pageGap || 2} ref={innerContainerEl} >
@@ -204,6 +115,5 @@
 			}
 			) : 'Calculating size...'
 		}
->>>>>>> ae300de4
 	</PagesHolder>);
 }