import { useEffect, useRef, useState, MutableRefObject } from 'react';
import * as React from 'react';
import PdfDocument from './PdfDocument';
import Page from './Page';
import styled from 'styled-components';
import useScaledSize, { ScaledSizeParams } from './hooks/useScaledSize';
import useScrollSaver, { ScrollSaver } from './hooks/useScrollSaver';
import Annotator from './Annotator';
import { MarkupState } from './types';


const PagesHolder = styled.div<{ pageGap: number }>`
	display: flex;
	justify-content: center;
	align-items: center;
	flex-flow: column;
	min-width: 100%;
	width: fit-content;
	min-height: fit-content;
	row-gap: ${(props)=> props.pageGap || 2}px;
`;

export interface VerticalPagesProps {
	pdfDocument: PdfDocument;
	isDarkTheme: boolean;
	anchorPage?: number;
	rememberScroll: boolean;
	pdfId?: string;
	zoom: number;
	container: MutableRefObject<HTMLElement>;
	pageGap: number;
	widthPercent?: number;
<<<<<<< HEAD
	showPageNumbers?: boolean;
	selectedPage?: number;
	textSelectable?: boolean;
=======
	showPageNumbers: boolean;
	selectedPage?: number;
	textSelectable: boolean;
>>>>>>> 66c9ee0a
	onTextSelect?: (text: string)=> void;
	onPageClick?: (page: number)=> void;
	onActivePageChange?: (page: number)=> void;
	onDoubleClick?: (page: number)=> void;
<<<<<<< HEAD
	annotator?: Annotator;
	markupState?: MarkupState;
=======
>>>>>>> 66c9ee0a
}

export default function VerticalPages(props: VerticalPagesProps) {
	const [containerWidth, setContainerWidth] = useState<number>(null);
	const innerContainerEl = useRef<HTMLDivElement>(null);

	const scaledSize = useScaledSize({
		pdfDocument: props.pdfDocument,
		pdfId: props.pdfId,
		containerWidth,
		rememberScroll: props.rememberScroll,
		anchorPage: props.anchorPage,
		container: props.container,
		innerContainerEl,
		pageGap: props.pageGap,
		zoom: props.zoom,
	} as ScaledSizeParams);

	useScrollSaver({
		container: props.container,
		scaledSize,
		pdfId: props.pdfId,
		rememberScroll: props.rememberScroll,
		pdfDocument: props.pdfDocument,
		pageGap: props.pageGap,
		onActivePageChange: props.onActivePageChange,
	} as ScrollSaver);

	useEffect(() => {
		let resizeTimer: number = null;
		let cancelled = false;

		const updateWidth = () => {
			if (cancelled) return;
			const factor = (props.widthPercent || 100) / 100;
			setContainerWidth(props.container.current.clientWidth * factor);
		};

		const onResize = () => {
			if (resizeTimer) {
				clearTimeout(resizeTimer);
				resizeTimer = null;
			}
			resizeTimer = window.setTimeout(updateWidth, 200);
		};

		updateWidth();
		window.addEventListener('resize', onResize);

		return () => {
			cancelled = true;
			window.removeEventListener('resize', onResize);
			if (resizeTimer) {
				clearTimeout(resizeTimer);
				resizeTimer = null;
			}
		};
	}, [props.container, props.pdfDocument, props.widthPercent]);

	return (<PagesHolder pageGap={props.pageGap || 2} ref={innerContainerEl} >
		{scaledSize ?
			Array.from(Array(props.pdfDocument.pageCount).keys()).map((i: number) => {
				// setting focusOnLoad only after scaledSize is set so that the container height is set correctly
				return <Page pdfDocument={props.pdfDocument} pageNo={i + 1} focusOnLoad={scaledSize && props.anchorPage && props.anchorPage === i + 1}
					isAnchored={props.anchorPage && props.anchorPage === i + 1}
					showPageNumbers={props.showPageNumbers}
					isSelected={scaledSize && props.selectedPage && props.selectedPage === i + 1}
					onClick={props.onPageClick}
					textSelectable={props.textSelectable}
					onTextSelect={props.onTextSelect}
					onDoubleClick={props.onDoubleClick}
<<<<<<< HEAD
					annotator={props.annotator}
					markupState={props.markupState}
=======
>>>>>>> 66c9ee0a
					isDarkTheme={props.isDarkTheme} scaledSize={scaledSize} container={props.container} key={i} />;
			}
			) : 'Calculating size...'
		}
	</PagesHolder>);
}<|MERGE_RESOLUTION|>--- conflicted
+++ resolved
@@ -30,24 +30,15 @@
 	container: MutableRefObject<HTMLElement>;
 	pageGap: number;
 	widthPercent?: number;
-<<<<<<< HEAD
-	showPageNumbers?: boolean;
-	selectedPage?: number;
-	textSelectable?: boolean;
-=======
 	showPageNumbers: boolean;
 	selectedPage?: number;
 	textSelectable: boolean;
->>>>>>> 66c9ee0a
 	onTextSelect?: (text: string)=> void;
 	onPageClick?: (page: number)=> void;
 	onActivePageChange?: (page: number)=> void;
 	onDoubleClick?: (page: number)=> void;
-<<<<<<< HEAD
 	annotator?: Annotator;
 	markupState?: MarkupState;
-=======
->>>>>>> 66c9ee0a
 }
 
 export default function VerticalPages(props: VerticalPagesProps) {
@@ -119,11 +110,8 @@
 					textSelectable={props.textSelectable}
 					onTextSelect={props.onTextSelect}
 					onDoubleClick={props.onDoubleClick}
-<<<<<<< HEAD
 					annotator={props.annotator}
 					markupState={props.markupState}
-=======
->>>>>>> 66c9ee0a
 					isDarkTheme={props.isDarkTheme} scaledSize={scaledSize} container={props.container} key={i} />;
 			}
 			) : 'Calculating size...'
