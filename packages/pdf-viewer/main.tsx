import React from 'react';
import shim from '@joplin/lib/shim';
shim.setReact(React);
import { render } from 'react-dom';
import * as pdfjsLib from 'pdfjs-dist';
import MiniViewerApp from './miniViewer';
import MessageService from './messageService';
import FullViewer from './FullViewer';

require('./common.css');

// Setting worker path to worker bundle.
pdfjsLib.GlobalWorkerOptions.workerSrc = 'pdf.worker.js';

const url = window.frameElement.getAttribute('x-url');
const type = window.frameElement.getAttribute('x-type');
const appearance = window.frameElement.getAttribute('x-appearance');
const anchorPage = Number(window.frameElement.getAttribute('x-anchorPage')) || null;
const pdfId = window.frameElement.getAttribute('id');
const resourceId = window.frameElement.getAttribute('x-resourceid');
const title = window.frameElement.getAttribute('x-title');

document.documentElement.setAttribute('data-theme', appearance);

const messageService = new MessageService(type);

function App() {
	if (type === 'mini') {
		return <MiniViewerApp pdfPath={url}
			isDarkTheme={appearance === 'dark'}
<<<<<<< HEAD
			anchorPage={anchorPage ? Number(anchorPage) : null}
			pdfId={pdfId}
			resourceId={resourceId}
			messageService={messageService}/>;
	} else if (type === 'full') {
		return <FullViewer pdfPath={url}
			isDarkTheme={appearance === 'dark'}
			startPage={anchorPage ? Number(anchorPage) : 1}
			title={title}
			messageService={messageService} />;
=======
			anchorPage={anchorPage}
			pdfId={pdfId} />;
>>>>>>> 3e33cef2
	}
	return <div>Error: Unknown app type "{type}"</div>;
}

render(
	<App/>,
	document.getElementById('pdf-root')
);<|MERGE_RESOLUTION|>--- conflicted
+++ resolved
@@ -28,21 +28,16 @@
 	if (type === 'mini') {
 		return <MiniViewerApp pdfPath={url}
 			isDarkTheme={appearance === 'dark'}
-<<<<<<< HEAD
-			anchorPage={anchorPage ? Number(anchorPage) : null}
+			anchorPage={anchorPage}
 			pdfId={pdfId}
 			resourceId={resourceId}
 			messageService={messageService}/>;
 	} else if (type === 'full') {
 		return <FullViewer pdfPath={url}
 			isDarkTheme={appearance === 'dark'}
-			startPage={anchorPage ? Number(anchorPage) : 1}
+			startPage={anchorPage || 1}
 			title={title}
 			messageService={messageService} />;
-=======
-			anchorPage={anchorPage}
-			pdfId={pdfId} />;
->>>>>>> 3e33cef2
 	}
 	return <div>Error: Unknown app type "{type}"</div>;
 }
