--- conflicted
+++ resolved
@@ -3,10 +3,7 @@
 import usePdfData from './hooks/usePdfData';
 import VerticalPages from './VerticalPages';
 import ZoomControls from './ui/ZoomControls';
-<<<<<<< HEAD
 import MessageService from './messageService';
-=======
->>>>>>> 3e33cef2
 import { DownloadButton, PrintButton } from './ui/IconButtons';
 
 require('./miniViewer.css');
@@ -30,13 +27,10 @@
 	const onActivePageChange = useCallback((page: number) => {
 		setActivePage(page);
 	}, []);
-<<<<<<< HEAD
 
 	const onDoubleClick = useCallback((pageNo: number) => {
 		props.messageService.openFullScreenViewer(props.resourceId, pageNo);
 	}, [props.messageService, props.resourceId]);
-=======
->>>>>>> 3e33cef2
 
 	if (!pdfDocument) {
 		return (
@@ -57,28 +51,18 @@
 					container={containerEl}
 					showPageNumbers={true}
 					zoom={zoom}
-<<<<<<< HEAD
 					textSelectable={true}
 					onTextSelect={props.messageService.textSelected}
 					onDoubleClick={onDoubleClick}
-=======
 					pageGap={2}
->>>>>>> 3e33cef2
 					onActivePageChange={onActivePageChange} />
 			</div>
 			<div className='app-bottom-bar'>
 				<div className='pdf-info'>
-<<<<<<< HEAD
-					<div style={{ paddingRight: '0.4rem' }}>{activePage}/{pdf.pageCount} pages</div>
-					<ZoomControls onChange={setZoom} zoom={zoom} />
-					<PrintButton onClick={pdf?.printPdf}/>
-					<DownloadButton onClick={pdf?.downloadPdf}/>
-=======
 					<div style={{ paddingRight: '0.4rem' }}>{activePage}/{pdfDocument.pageCount} pages</div>
 					<ZoomControls onChange={setZoom} zoom={zoom} />
 					<PrintButton onClick={pdfDocument?.printPdf}/>
 					<DownloadButton onClick={pdfDocument?.downloadPdf}/>
->>>>>>> 3e33cef2
 				</div>
 				<div className="can-hide">{isFocused ? '' : 'Click to enable scroll'}</div>
 			</div>
