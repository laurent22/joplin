--- conflicted
+++ resolved
@@ -1,4 +1,3 @@
-<<<<<<< HEAD
 import React, { useRef, useState } from 'react';
 import useIsFocused from './hooks/useIsFocused';
 import usePdfData from './hooks/usePdfData';
@@ -22,12 +21,6 @@
 	height: 1.4rem;
 	cursor: initial !important;
 `;
-=======
-import React, { useRef } from 'react';
-import useIsFocused from './hooks/useIsFocused';
-import usePdfData from './hooks/usePdfData';
-import VerticalPages from './VerticalPages';
->>>>>>> a1a7e41e
 
 export interface MiniViewerAppProps {
 	pdfPath: string;
@@ -36,16 +29,6 @@
 	pdfId: string;
 }
 
-<<<<<<< HEAD
-export interface MiniViewerAppProps {
-	pdfPath: string;
-	isDarkTheme: boolean;
-	anchorPage: number;
-	pdfId: string;
-}
-
-=======
->>>>>>> a1a7e41e
 export default function MiniViewerApp(props: MiniViewerAppProps) {
 	const pdf = usePdfData(props.pdfPath);
 	const isFocused = useIsFocused();
@@ -70,13 +53,8 @@
 	return (
 		<div className={`mini-app${isFocused ? ' focused' : ''}`}>
 			<div className={`app-pages${isFocused ? ' focused' : ''}`} ref={containerEl}>
-<<<<<<< HEAD
-				<VerticalPages pdf={pdf} isDarkTheme={props.isDarkTheme} anchorPage={props.anchorPage}
-					container={containerEl} zoom={zoom} />
-=======
 				<VerticalPages pdf={pdf} isDarkTheme={props.isDarkTheme} anchorPage={props.anchorPage} pdfId={props.pdfId} rememberScroll={true}
-					container={containerEl} showPageNumbers={true} />
->>>>>>> a1a7e41e
+					container={containerEl} showPageNumbers={true} zoom={zoom} />
 			</div>
 			<div className='app-bottom-bar'>
 				<div className='pdf-info'>
