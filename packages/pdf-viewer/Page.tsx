--- conflicted
+++ resolved
@@ -42,10 +42,7 @@
 	scaledSize: ScaledSize;
 	isDarkTheme: boolean;
 	container: MutableRefObject<HTMLElement>;
-<<<<<<< HEAD
-=======
 	showPageNumbers?: boolean;
->>>>>>> a1a7e41e
 }
 
 
@@ -125,11 +122,7 @@
 				</div>
 				Page {props.pageNo}
 			</canvas>
-<<<<<<< HEAD
-			<PageInfo>{props.isAnchored ? '📌' : ''} Page {props.pageNo}</PageInfo>
-=======
 			{props.showPageNumbers && <PageInfo>{props.isAnchored ? '📌' : ''} Page {props.pageNo}</PageInfo>}
->>>>>>> a1a7e41e
 		</PageWrapper>
 	);
 }