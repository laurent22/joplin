--- conflicted
+++ resolved
@@ -43,19 +43,11 @@
     "@fortawesome/free-solid-svg-icons": "6.1.2",
     "@fortawesome/react-fontawesome": "0.2.0",
     "@joplin/lib": "~2.9",
-<<<<<<< HEAD
     "annotpdf": "^1.0.15",
-    "async-mutex": "^0.4.0",
-    "pdfjs-dist": "^2.14.305",
-    "react": "16.13.1",
-    "react-dom": "16.9.0",
-    "styled-components": "^5.3.5"
-=======
     "async-mutex": "0.4.0",
     "pdfjs-dist": "2.16.105",
     "react": "18.2.0",
     "react-dom": "18.2.0",
     "styled-components": "5.3.5"
->>>>>>> 5dcb8967
   }
 }