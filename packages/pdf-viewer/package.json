{
  "name": "@joplin/pdf-viewer",
  "version": "2.9.0",
  "description": "Provides embedded PDF viewers for Joplin",
  "main": "dist/main.js",
  "types": "src/main.ts",
  "private": true,
  "publishConfig": {
    "access": "restricted"
  },
  "scripts": {
    "tsc": "tsc --project tsconfig.json",
    "watch": "webpack --watch --config webpack.config.js --mode=development",
    "build": "webpack --config webpack.config.js --mode=production",
    "test": "jest",
    "test-ci": "yarn test",
    "postinstall": "yarn build"
  },
  "browser": {
    "fs": false
  },
  "author": "Joplin",
  "license": "MIT",
  "devDependencies": {
    "@types/jest": "^28.1.6",
    "@types/pdfjs-dist": "^2.10.378",
    "@types/react": "16.9.55",
    "@types/react-dom": "^16.9.0",
    "@types/styled-components": "^5.1.25",
    "babel-jest": "^28.1.3",
    "css-loader": "^6.7.1",
    "jest": "^28.1.3",
    "jest-environment-jsdom": "^28.1.3",
    "style-loader": "^3.3.1",
    "ts-jest": "^28.0.7",
    "ts-loader": "^9.3.0",
    "typescript": "^4.0.5",
    "webpack": "^5.73.0",
    "webpack-cli": "^4.10.0"
  },
  "dependencies": {
    "@fortawesome/fontawesome-svg-core": "^6.1.2",
    "@fortawesome/free-solid-svg-icons": "^6.1.2",
    "@fortawesome/react-fontawesome": "^0.2.0",
<<<<<<< HEAD
    "@joplin/lib": "workspace:^",
    "annotpdf": "^1.0.15",
=======
    "@joplin/lib": "~2.9",
>>>>>>> c9ff0a3c
    "async-mutex": "^0.4.0",
    "pdfjs-dist": "^2.14.305",
    "react": "16.13.1",
    "react-dom": "16.9.0",
    "styled-components": "^5.3.5"
  }
}<|MERGE_RESOLUTION|>--- conflicted
+++ resolved
@@ -42,12 +42,8 @@
     "@fortawesome/fontawesome-svg-core": "^6.1.2",
     "@fortawesome/free-solid-svg-icons": "^6.1.2",
     "@fortawesome/react-fontawesome": "^0.2.0",
-<<<<<<< HEAD
-    "@joplin/lib": "workspace:^",
+    "@joplin/lib": "~2.9",
     "annotpdf": "^1.0.15",
-=======
-    "@joplin/lib": "~2.9",
->>>>>>> c9ff0a3c
     "async-mutex": "^0.4.0",
     "pdfjs-dist": "^2.14.305",
     "react": "16.13.1",
