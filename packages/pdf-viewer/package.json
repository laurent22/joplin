{
  "name": "@joplin/pdf-viewer",
  "version": "2.9.0",
  "description": "Provides embedded PDF viewers for Joplin",
  "main": "dist/main.js",
  "types": "src/main.ts",
  "private": true,
  "publishConfig": {
    "access": "restricted"
  },
  "scripts": {
    "tsc": "tsc --project tsconfig.json",
    "watch": "webpack --watch --config webpack.config.js --mode=development",
    "build": "webpack --config webpack.config.js --mode=production",
    "test": "jest",
    "test-ci": "yarn test",
    "postinstall": "yarn build"
  },
  "browser": {
    "fs": false
  },
  "author": "Joplin",
  "license": "MIT",
  "devDependencies": {
    "@types/jest": "^28.1.6",
    "@types/pdfjs-dist": "^2.10.378",
    "@types/react": "16.9.55",
    "@types/react-dom": "^16.9.0",
    "@types/styled-components": "^5.1.25",
    "babel-jest": "^28.1.3",
    "css-loader": "^6.7.1",
    "jest": "^28.1.3",
    "jest-environment-jsdom": "^28.1.3",
    "style-loader": "^3.3.1",
    "ts-jest": "^28.0.7",
    "ts-loader": "^9.3.0",
    "typescript": "^4.0.5",
    "webpack": "^5.73.0",
    "webpack-cli": "^4.10.0"
  },
  "dependencies": {
    "@fortawesome/fontawesome-svg-core": "^6.1.2",
    "@fortawesome/free-solid-svg-icons": "^6.1.2",
    "@fortawesome/react-fontawesome": "^0.2.0",
    "@joplin/lib": "workspace:^",
<<<<<<< HEAD
    "annotpdf": "^1.0.15",
=======
    "async-mutex": "^0.4.0",
>>>>>>> 66c9ee0a
    "pdfjs-dist": "^2.14.305",
    "react": "16.13.1",
    "react-dom": "16.9.0",
    "styled-components": "^5.3.5"
  }
}<|MERGE_RESOLUTION|>--- conflicted
+++ resolved
@@ -43,11 +43,8 @@
     "@fortawesome/free-solid-svg-icons": "^6.1.2",
     "@fortawesome/react-fontawesome": "^0.2.0",
     "@joplin/lib": "workspace:^",
-<<<<<<< HEAD
     "annotpdf": "^1.0.15",
-=======
     "async-mutex": "^0.4.0",
->>>>>>> 66c9ee0a
     "pdfjs-dist": "^2.14.305",
     "react": "16.13.1",
     "react-dom": "16.9.0",
