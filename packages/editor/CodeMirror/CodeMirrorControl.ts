--- conflicted
+++ resolved
@@ -39,20 +39,13 @@
 	}
 
 	public override execCommand(name: string, ...args: any[]) {
-<<<<<<< HEAD
-		if (name in editorCommands) {
-			return editorCommands[name as EditorCommandType](this.editor, ...args);
-		} else if (super.commandExists(name)) {
-			return super.execCommand(name);
-=======
 		let commandOutput;
 		if (this._userCommands.has(name)) {
 			commandOutput = this._userCommands.get(name)(...args);
 		} else if (name in editorCommands) {
-			commandOutput = editorCommands[name as EditorCommandType](this.editor);
+			commandOutput = editorCommands[name as EditorCommandType](this.editor, ...args);
 		} else if (super.commandExists(name)) {
 			commandOutput = super.execCommand(name);
->>>>>>> 9f5109ae
 		}
 
 		if (name === EditorCommandType.Undo || name === EditorCommandType.Redo) {
