import CodeMirror5Emulation from './CodeMirror5Emulation';
import { EditorView } from '@codemirror/view';

const makeCodeMirrorEmulation = (initialDocText: string) => {
	const editorView = new EditorView({
		doc: initialDocText,
	});
	return new CodeMirror5Emulation(editorView, ()=>{});
};

describe('CodeMirror5Emulation', () => {
	it('getSearchCursor should support searching for strings', () => {
		const codeMirror = makeCodeMirrorEmulation('testing --- this is a test.');

		// Should find two matches for "test"
		// Note that the CodeMirror documentation specifies that a search cursor
		// should return a boolean when calling findNext/findPrevious. However,
		// the codemirror-vim adapter returns just a truthy/falsy value.
		const testCursor = codeMirror.getSearchCursor('test');
		expect(testCursor.findNext()).toBeTruthy();
		expect(testCursor.findNext()).toBeTruthy();

		// Replace the second match
		testCursor.replace('passing test');
		expect(codeMirror.getValue()).toBe('testing --- this is a passing test.');

		// Should also be able to find previous matches
		expect(testCursor.findPrevious()).toBeTruthy();

		// Should return a falsy value when attempting to search past the end of
		// the document.
		expect(testCursor.findPrevious()).toBeFalsy();
	});

	it('should fire update/change events on change', async () => {
		const codeMirror = makeCodeMirrorEmulation('testing --- this is a test.');

		const updateCallback = jest.fn();
		const changeCallback = jest.fn();
		codeMirror.on('update', updateCallback);
		codeMirror.on('change', changeCallback);

		expect(updateCallback).not.toHaveBeenCalled();
		expect(changeCallback).not.toHaveBeenCalled();

		jest.useFakeTimers();

		// Inserting text should trigger the update and change events
		codeMirror.editor.dispatch({
			changes: { from: 0, to: 1, insert: 'Test: ' },
		});

		// Advance timers -- there may be a delay between the CM 6 event
		// and the dispatched CM 5 event.
		await jest.advanceTimersByTimeAsync(100);

		expect(updateCallback).toHaveBeenCalled();
		expect(changeCallback).toHaveBeenCalled();

		// The change callback should be given two arguments:
		// - the CodeMirror emulation object
		// - a description of the changes
		expect(changeCallback.mock.lastCall[0]).toBe(codeMirror);
		expect(changeCallback.mock.lastCall[1]).toMatchObject({
			from: { line: 0, ch: 0 },
			to: { line: 0, ch: 1 },

			// Arrays of lines
			text: ['Test: '],
			removed: ['t'],
		});
	});

	it('defineOption should fire the option\'s update callback on change', () => {
		const codeMirror = makeCodeMirrorEmulation('Test 1\nTest 2');

		const onOptionUpdate = jest.fn();
		codeMirror.defineOption('an-option!', 'test', onOptionUpdate);

		const onOtherOptionUpdate = jest.fn();
		codeMirror.defineOption('an-option 2', 1, onOtherOptionUpdate);


		// onUpdate should be called once initially
		expect(onOtherOptionUpdate).toHaveBeenCalledTimes(1);
		expect(onOptionUpdate).toHaveBeenCalledTimes(1);
		expect(onOptionUpdate).toHaveBeenLastCalledWith(
			codeMirror,

			// default value -- the new value
			'test',

			// the original value (none, so given CodeMirror.Init)
			codeMirror.Init,
		);

		// onUpdate should be called each time the option changes
		codeMirror.setOption('an-option!', 'test 2');
		expect(onOptionUpdate).toHaveBeenCalledTimes(2);
		expect(onOptionUpdate).toHaveBeenLastCalledWith(
			codeMirror, 'test 2', 'test',
		);

		codeMirror.setOption('an-option!', 'test...');
		expect(onOptionUpdate).toHaveBeenCalledTimes(3);

		// The other update callback should not have been triggered
		// additional times if its option hasn't updated.
		expect(onOtherOptionUpdate).toHaveBeenCalledTimes(1);
	});

<<<<<<< HEAD
	it('markText decorations should be removable', () => {
		const codeMirror = makeCodeMirrorEmulation('Test 1\nTest 2');

		const markDecoration = codeMirror.markText(
			{ line: 0, ch: 0 },
			{ line: 0, ch: 6 },
			{ className: 'test-mark-decoration' },
		);

		const markDecoration2 = codeMirror.markText(
			{ line: 1, ch: 0 },
			{ line: 1, ch: 1 },
			{ className: 'test-decoration-2' },
		);

		const editorDom = codeMirror.cm6.dom;
		expect(editorDom.querySelectorAll('.test-mark-decoration')).toHaveLength(1);
		expect(editorDom.querySelectorAll('.test-decoration-2')).toHaveLength(1);

		codeMirror.setCursor(0, 2);
		codeMirror.replaceSelection('Test');

		// Editing the document shouldn't remove the mark
		expect(codeMirror.editor.state.doc.toString()).toBe('TeTestst 1\nTest 2');
		expect(editorDom.querySelectorAll('.test-mark-decoration')).toHaveLength(1);

		// Clearing should remove only the decoration that was cleared.
		markDecoration.clear();
		expect(editorDom.querySelectorAll('.test-mark-decoration')).toHaveLength(0);
		expect(editorDom.querySelectorAll('.test-decoration-2')).toHaveLength(1);

		markDecoration2.clear();
		expect(editorDom.querySelectorAll('.test-decoration-2')).toHaveLength(0);
=======
	it('defineExtension should override previous extensions with the same name', () => {
		const codeMirror = makeCodeMirrorEmulation('Test...');
		const testExtensionFn1 = jest.fn();
		const testExtensionFn2 = jest.fn();

		codeMirror.defineExtension('defineExtensionShouldOverride', testExtensionFn1);

		(codeMirror as any).defineExtensionShouldOverride();
		expect(testExtensionFn1).toHaveBeenCalledTimes(1);
		expect(testExtensionFn2).toHaveBeenCalledTimes(0);

		codeMirror.defineExtension('defineExtensionShouldOverride', testExtensionFn2);

		(codeMirror as any).defineExtensionShouldOverride();
		expect(testExtensionFn1).toHaveBeenCalledTimes(1);
		expect(testExtensionFn2).toHaveBeenCalledTimes(1);
>>>>>>> 9acbac66
	});
});<|MERGE_RESOLUTION|>--- conflicted
+++ resolved
@@ -109,7 +109,6 @@
 		expect(onOtherOptionUpdate).toHaveBeenCalledTimes(1);
 	});
 
-<<<<<<< HEAD
 	it('markText decorations should be removable', () => {
 		const codeMirror = makeCodeMirrorEmulation('Test 1\nTest 2');
 
@@ -143,7 +142,8 @@
 
 		markDecoration2.clear();
 		expect(editorDom.querySelectorAll('.test-decoration-2')).toHaveLength(0);
-=======
+	});
+
 	it('defineExtension should override previous extensions with the same name', () => {
 		const codeMirror = makeCodeMirrorEmulation('Test...');
 		const testExtensionFn1 = jest.fn();
@@ -160,6 +160,5 @@
 		(codeMirror as any).defineExtensionShouldOverride();
 		expect(testExtensionFn1).toHaveBeenCalledTimes(1);
 		expect(testExtensionFn2).toHaveBeenCalledTimes(1);
->>>>>>> 9acbac66
 	});
 });