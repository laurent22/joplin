--- conflicted
+++ resolved
@@ -53,11 +53,8 @@
 	private _options: Record<string, CodeMirror5OptionRecord> = Object.create(null);
 	private _decorator: Decorator;
 	private _decoratorExtension: Extension;
-<<<<<<< HEAD
 	private _userExtensions: Record<string, any> = Object.create(null);
-=======
 	private _builtInOptions: CodeMirror5BuiltInOptions;
->>>>>>> d7401d70
 
 	// Used by some plugins to store state.
 	public state: Record<string, any> = Object.create(null);
