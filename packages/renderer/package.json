--- conflicted
+++ resolved
@@ -13,12 +13,8 @@
     "tsc": "tsc --project tsconfig.json",
     "watch": "tsc --watch --preserveWatchOutput --project tsconfig.json",
     "test": "jest",
-<<<<<<< HEAD
-    "test-ci": "npm run test",
+    "test-ci": "yarn test",
     "postinstall": "patch-package"
-=======
-    "test-ci": "yarn test"
->>>>>>> 17813343
   },
   "author": "",
   "license": "MIT",
