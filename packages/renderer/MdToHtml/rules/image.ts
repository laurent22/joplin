--- conflicted
+++ resolved
@@ -20,10 +20,9 @@
 		if (r) {
 			const id = r['data-resource-id'];
 
-<<<<<<< HEAD
 			// Show the edit popup if any MIME type matches that in editPopupFiletypes
-			const mime = ruleOptions.resources[id]?.item?.mime?.toLowerCase();
-			const enableEditPopup = ruleOptions.editPopupFiletypes?.some(showForMime => mime === showForMime);
+			const mimeType = ruleOptions.resources[id]?.item?.mime?.toLowerCase();
+			const enableEditPopup = ruleOptions.editPopupFiletypes?.some(showForMime => mimeType === showForMime);
 
 			const js = createEventHandlingAttrs(id, {
 				enableLongPress: ruleOptions.enableLongPress ?? false,
@@ -32,11 +31,6 @@
 				enableEditPopup,
 				createEditPopupSyntax: ruleOptions.createEditPopupSyntax,
 				destroyEditPopupSyntax: ruleOptions.destroyEditPopupSyntax,
-=======
-			const js = createEventHandlingAttrs(id, {
-				enableLongPress: ruleOptions.enableLongPress ?? false,
-				postMessageSyntax: ruleOptions.postMessageSyntax ?? 'void',
->>>>>>> 42cef1e9
 			}, null);
 
 			return `<img data-from-md ${htmlUtils.attributesHtml(Object.assign({}, r, { title: title, alt: token.content }))} ${js}/>`;
