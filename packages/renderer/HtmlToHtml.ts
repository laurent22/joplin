import htmlUtils from './htmlUtils';
import linkReplacement from './MdToHtml/linkReplacement';
import * as utils from './utils';
import InMemoryCache from './InMemoryCache';
import noteStyle, { whiteBackgroundNoteStyle } from './noteStyle';
import { Options as NoteStyleOptions } from './noteStyle';
import { MarkupRenderer, OptionsResourceModel, RenderOptions, RenderResult } from './types';
const md5 = require('md5');

// Renderered notes can potentially be quite large (for example
// when they come from the clipper) so keep the cache size
// relatively small.
const inMemoryCache = new InMemoryCache(10);

export interface SplittedHtml {
	html: string;
	css: string;
}

interface FsDriver {
	// eslint-disable-next-line @typescript-eslint/ban-types -- Old code before rule was applied
	writeFile: Function;
	// eslint-disable-next-line @typescript-eslint/ban-types -- Old code before rule was applied
	exists: Function;
	// eslint-disable-next-line @typescript-eslint/ban-types -- Old code before rule was applied
	cacheCssToFile: Function;
}

interface Options {
	ResourceModel: OptionsResourceModel;
	resourceBaseUrl?: string;
	fsDriver?: FsDriver;
}

<<<<<<< HEAD
=======
interface RenderOptions {
	splitted: boolean;
	bodyOnly: boolean;
	externalAssetsOnly: boolean;
	resources: any;
	postMessageSyntax: string;
	enableLongPress: boolean;
	itemIdToUrl?: ItemIdToUrlHandler;
	allowedFilePrefixes?: string[];
	whiteBackgroundNoteRendering?: boolean;

	// For compatibility with MdToHtml options:
	plugins?: {
		link_open?: { linkRenderingType?: number };
	};
}

>>>>>>> 639bfc45
// https://github.com/es-shims/String.prototype.trimStart/blob/main/implementation.js
function trimStart(s: string): string {
	// eslint-disable-next-line no-control-regex
	const startWhitespace = /^[\x09\x0A\x0B\x0C\x0D\x20\xA0\u1680\u180E\u2000\u2001\u2002\u2003\u2004\u2005\u2006\u2007\u2008\u2009\u200A\u202F\u205F\u3000\u2028\u2029\uFEFF]*/;
	return s.replace(startWhitespace, '');
}

export default class HtmlToHtml implements MarkupRenderer {

	private resourceBaseUrl_;
	private ResourceModel_;
	private cache_;
	private fsDriver_: any;

	public constructor(options: Options = null) {
		options = {
			ResourceModel: null,
			...options,
		};

		this.resourceBaseUrl_ = 'resourceBaseUrl' in options ? options.resourceBaseUrl : null;
		this.ResourceModel_ = options.ResourceModel;
		this.cache_ = inMemoryCache;
		this.fsDriver_ = {
			writeFile: (/* path, content, encoding = 'base64'*/) => { throw new Error('writeFile not set'); },
			exists: (/* path*/) => { throw new Error('exists not set'); },
			cacheCssToFile: (/* cssStrings*/) => { throw new Error('cacheCssToFile not set'); },
		};

		if (options.fsDriver) {
			if (options.fsDriver.writeFile) this.fsDriver_.writeFile = options.fsDriver.writeFile;
			if (options.fsDriver.exists) this.fsDriver_.exists = options.fsDriver.exists;
			if (options.fsDriver.cacheCssToFile) this.fsDriver_.cacheCssToFile = options.fsDriver.cacheCssToFile;
		}
	}

	public fsDriver() {
		return this.fsDriver_;
	}

	public async allAssets(theme: any, noteStyleOptions: NoteStyleOptions = null) {
		let cssStrings: string[] = [];

		if (noteStyleOptions.whiteBackgroundNoteRendering) {
			cssStrings = [whiteBackgroundNoteStyle()];
		} else {
			cssStrings = [noteStyle(theme, noteStyleOptions).join('\n')];
		}

		return [await this.fsDriver().cacheCssToFile(cssStrings)];
	}

	public clearCache(): void {
		// TODO: Clear the in-memory cache
	}

	// Note: the "theme" variable is ignored and instead the light theme is
	// always used for HTML notes.
	// See: https://github.com/laurent22/joplin/issues/3698
	public async render(markup: string, theme: any, options: RenderOptions): Promise<RenderResult> {
		options = {
			splitted: false,
			postMessageSyntax: 'postMessage',
			enableLongPress: false,
			...options,
		};

		const cacheKey = md5(escape(JSON.stringify({ markup, options })));
		let html = this.cache_.value(cacheKey);

		if (!html) {
			html = htmlUtils.sanitizeHtml(markup, {
				allowedFilePrefixes: options.allowedFilePrefixes,
			});

			html = htmlUtils.processImageTags(html, (data: any) => {
				if (!data.src) return null;

				const r = utils.imageReplacement(this.ResourceModel_, data.src, options.resources, this.resourceBaseUrl_, options.itemIdToUrl);
				if (!r) return null;

				if (typeof r === 'string') {
					return {
						type: 'replaceElement',
						html: r,
					};
				} else {
					return {
						type: 'setAttributes',
						attrs: r,
					};
				}
			});

			html = htmlUtils.processAnchorTags(html, (data: any) => {
				if (!data.href) return null;

				const r = linkReplacement(data.href, {
					resources: options.resources,
					ResourceModel: this.ResourceModel_,
					postMessageSyntax: options.postMessageSyntax,
					enableLongPress: options.enableLongPress,
					...options.plugins?.link_open,
				});

				if (!r.html) return null;

				return {
					type: 'replaceElement',
					html: r.html,
				};
			});
		}

		this.cache_.setValue(cacheKey, html, 1000 * 60 * 10);

		if (options.bodyOnly) {
			return {
				html: html,
				pluginAssets: [],
				cssStrings: [],
			};
		}

		let cssStrings = options.whiteBackgroundNoteRendering ? [whiteBackgroundNoteStyle()] : noteStyle(theme);

		if (options.splitted) {
			const splitted = splitHtml(html);
			cssStrings = [splitted.css].concat(cssStrings);

			const output: RenderResult = {
				html: splitted.html,
				pluginAssets: [],
				cssStrings: [],
			};

			if (options.externalAssetsOnly) {
				output.pluginAssets.push(await this.fsDriver().cacheCssToFile(cssStrings));
			}

			return output;
		}

		const styleHtml = `<style>${cssStrings.join('\n')}</style>`;

		return {
			html: styleHtml + html,
			pluginAssets: [],
			cssStrings: [],
		};
	}
}

const splitHtmlRegex = /^<style>([\s\S]*)<\/style>([\s\S]*)$/i;

// This function is designed to handle the narrow case of HTML generated by the
// HtmlToHtml class and used by the Rich Text editor, and that's with the STYLE
// tag at the top, followed by the HTML code. If it's anything else, we don't
// try to handle it and return the whole HTML code.
export const splitHtml = (html: string): SplittedHtml => {
	const trimmedHtml = trimStart(html);
	const result = trimmedHtml.match(splitHtmlRegex);
	if (!result) return { html, css: '' };
	return { html: result[2], css: result[1] };
};<|MERGE_RESOLUTION|>--- conflicted
+++ resolved
@@ -32,26 +32,6 @@
 	fsDriver?: FsDriver;
 }
 
-<<<<<<< HEAD
-=======
-interface RenderOptions {
-	splitted: boolean;
-	bodyOnly: boolean;
-	externalAssetsOnly: boolean;
-	resources: any;
-	postMessageSyntax: string;
-	enableLongPress: boolean;
-	itemIdToUrl?: ItemIdToUrlHandler;
-	allowedFilePrefixes?: string[];
-	whiteBackgroundNoteRendering?: boolean;
-
-	// For compatibility with MdToHtml options:
-	plugins?: {
-		link_open?: { linkRenderingType?: number };
-	};
-}
-
->>>>>>> 639bfc45
 // https://github.com/es-shims/String.prototype.trimStart/blob/main/implementation.js
 function trimStart(s: string): string {
 	// eslint-disable-next-line no-control-regex
