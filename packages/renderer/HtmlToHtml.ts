--- conflicted
+++ resolved
@@ -38,15 +38,12 @@
 	postMessageSyntax: string;
 	enableLongPress: boolean;
 	itemIdToUrl?: ItemIdToUrlHandler;
-<<<<<<< HEAD
 	allowedFilePrefixes?: string[];
-=======
 
 	// For compatibility with MdToHtml options:
 	plugins?: {
 		link_open?: { linkRenderingType?: number };
 	};
->>>>>>> 11fffc0e
 }
 
 // https://github.com/es-shims/String.prototype.trimStart/blob/main/implementation.js
