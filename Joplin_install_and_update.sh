--- conflicted
+++ resolved
@@ -6,6 +6,7 @@
 #-----------------------------------------------------
 COLOR_RED=`tput setaf 1`
 COLOR_GREEN=`tput setaf 2`
+COLOR_YELLOW=`tput setaf 3`
 COLOR_BLUE=`tput setaf 4`
 COLOR_RESET=`tput sgr0`
 SILENT=false
@@ -82,37 +83,23 @@
 #-----------------------------------------------------
 showLogo
 
-<<<<<<< HEAD
-=======
-# Title
-print "     _             _ _       "
-print "    | | ___  _ __ | (_)_ __  "
-print " _  | |/ _ \| '_ \| | | '_ \ "
-print "| |_| | (_) | |_) | | | | | |"
-print " \___/ \___/| .__/|_|_|_| |_|"
-print "            |_|"
-print ""
-print "Linux Installer and Updater"
-
+print "Checking architecture..."
 # Architecture check
 if ! [[ -x "$(command -v uname)" ]] ; then
-	print "Can't get system architecture, skipping check"
+	print "${COLOR_YELLOW}WARNING: Can't get system architecture, skipping check${COLOR_RESET}"
 else
   ## this actually gives more information than needed, but it contains all architectures (hardware and software)
 	ARCHITECTURE=$(uname -a)
 
 	if [[ $ARCHITECTURE =~ .*aarch.*|.*arm.* ]] ; then
-		echo "${COLOR_RED}Arm systems are not officially supported by Joplin,${COLOR_RESET} please search the forum (https://discourse.joplinapp.org/) for more information"
+		showHelp "Arm systems are not officially supported by Joplin, please search the forum (https://discourse.joplinapp.org/) for more information"
 		exit 1
 	elif [[ $ARCHITECTURE =~ .*i.86.* ]] ; then
-		echo "${COLOR_RED}32-bit systems are not supported by Joplin,${COLOR_RESET} please search the forum (https://discourse.joplinapp.org/) for more information"
+		showHelp "32-bit systems are not supported by Joplin, please search the forum (https://discourse.joplinapp.org/) for more information"
 		exit 1
 	fi
 fi
 
-#-----------------------------------------------------
-# Download Joplin
->>>>>>> 5743729d
 #-----------------------------------------------------
 print "Checking latest version..."
 RELEASE_VERSION=$(wget -qO - "https://api.github.com/repos/laurent22/joplin/releases/latest" | grep -Po '"tag_name": "v\K.*?(?=")')
